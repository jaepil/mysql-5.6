/*
   Copyright (c) 2001, 2019, Oracle and/or its affiliates. All rights reserved.

   This program is free software; you can redistribute it and/or modify
   it under the terms of the GNU General Public License, version 2.0,
   as published by the Free Software Foundation.

   This program is also distributed with certain software (including
   but not limited to OpenSSL) that is licensed under separate terms,
   as designated in a particular file or component or in included license
   documentation.  The authors of MySQL hereby grant you an additional
   permission to link the program and your derivative works with the
   separately licensed software that they have included with MySQL.

   This program is distributed in the hope that it will be useful,
   but WITHOUT ANY WARRANTY; without even the implied warranty of
   MERCHANTABILITY or FITNESS FOR A PARTICULAR PURPOSE.  See the
   GNU General Public License, version 2.0, for more details.

   You should have received a copy of the GNU General Public License
   along with this program; if not, write to the Free Software
   Foundation, Inc., 51 Franklin St, Fifth Floor, Boston, MA 02110-1301  USA
*/

#include <mysql_version.h>
#include <mysqld_error.h>
#include <sys/types.h>
#include <string>
#include <vector>

#include "client/check/mysqlcheck.h"
#include "client/client_priv.h"
#include "m_ctype.h"
#include "my_default.h"
#include "my_inttypes.h"

using namespace Mysql::Tools::Check;

using std::string;
using std::vector;

/* ALTER instead of repair. */
#define MAX_ALTER_STR_SIZE 128 * 1024
#define KEY_PARTITIONING_CHANGED_STR "KEY () partitioning changed"

static MYSQL *sock = nullptr;
static bool opt_alldbs = false, opt_check_only_changed = false,
            opt_extended = false, opt_databases = false, opt_fast = false,
            opt_medium_check = false, opt_quick = false, opt_all_in_1 = false,
            opt_silent = false, opt_auto_repair = false, ignore_errors = false,
            opt_frm = false, opt_fix_table_names = false,
            opt_fix_db_names = false, opt_upgrade = false,
            opt_write_binlog = true;
static uint verbose = 0;
static string opt_skip_database;
int what_to_do = 0;

void (*DBError)(MYSQL *mysql, const string &when);

static int first_error = 0;
vector<string> tables4repair, tables4rebuild, alter_table_cmds;

static int process_all_databases();
static int process_databases(const vector<string> &db_names);
static int process_selected_tables(const string &db,
                                   const vector<string> &table_names);
static int process_all_tables_in_db(const string &database);
static int process_one_db(const string &database);
static int use_db(const string &database);
static int handle_request_for_tables(const string &tables);
static void print_result();
static string escape_table_name(const string &src);

static int process_all_databases() {
  MYSQL_ROW row;
  MYSQL_RES *tableres;
  int result = 0;

  if (mysql_query(sock, "SHOW DATABASES") ||
      !(tableres = mysql_store_result(sock))) {
    my_printf_error(0, "Error: Couldn't execute 'SHOW DATABASES': %s", MYF(0),
                    mysql_error(sock));
    return 1;
  }
  while ((row = mysql_fetch_row(tableres))) {
    if (process_one_db(row[0])) result = 1;
  }
  mysql_free_result(tableres);
  return result;
}
/* process_all_databases */

static int process_databases(const vector<string> &db_names) {
  int result = 0;
  for (const string &db_name : db_names) {
    if (process_one_db(db_name)) result = 1;
  }
  return result;
} /* process_databases */

static int process_selected_tables(const string &db,
                                   const vector<string> &table_names) {
  if (use_db(db)) return 1;

  /*
    TODO (a bug): properly handle all-in-1 option:
    we should create and pass a table list to handle_request_for_tables().
  */
  for (const string &table_name : table_names) {
    handle_request_for_tables(escape_table_name(table_name));
  }

  return 0;
} /* process_selected_tables */

static inline void escape_str(const string &src, size_t start, size_t end,
                              string &res) {
  res += '`';
  for (size_t i = start; i < end; i++) {
    switch (src[i]) {
      case '`': /* Escape backtick character. */
        res += '`';
        /* Fall through. */
      default:
        res += src[i];
    }
  }
  res += '`';
}

static string escape_table_name(const string &src) {
  string res = "";

  escape_str(src, 0, src.length(), res);
  return res;
}

static string escape_db_table_name(const string &src, size_t dot_pos) {
  string res = "";

  /* Escape database name. */
  escape_str(src, 0, dot_pos - 1, res);
  /* Add a dot. */
  res += '.';
  /* Escape table name. */
  escape_str(src, dot_pos, src.length(), res);

  return res;
}

<<<<<<< HEAD
static int process_all_tables_in_db(string database) {
  MYSQL_RES *res = nullptr;
=======
static int process_all_tables_in_db(const string &database) {
  MYSQL_RES *res = NULL;
>>>>>>> a9c71bea
  MYSQL_ROW row;
  uint num_columns;

  if (use_db(database)) return 1;
  if ((mysql_query(sock, "SHOW /*!50002 FULL*/ TABLES") &&
       mysql_query(sock, "SHOW TABLES")) ||
      !(res = mysql_store_result(sock))) {
    my_printf_error(0, "Error: Couldn't get table list for database %s: %s",
                    MYF(0), database.c_str(), mysql_error(sock));
    return 1;
  }

  num_columns = mysql_num_fields(res);

  vector<string> table_names;

  while ((row = mysql_fetch_row(res))) {
    /* Skip views if we don't perform renaming. */
    if ((num_columns == 2) && (strcmp(row[1], "VIEW") == 0)) continue;

    table_names.push_back(row[0]);
  }
  mysql_free_result(res);

  process_selected_tables(database, table_names);
  return 0;
} /* process_all_tables_in_db */

static int run_query(const string &query) {
  if (mysql_query(sock, query.c_str())) {
    fprintf(stderr, "Failed to run query \"%s\"\n", query.c_str());
    fprintf(stderr, "Error: %s\n", mysql_error(sock));
    return 1;
  }
  return 0;
}

static int rebuild_table(const string &name) {
  int rc = 0;
  string query = "ALTER TABLE " + name + " FORCE";
  if (mysql_real_query(sock, query.c_str(), (ulong)query.length())) {
    fprintf(stderr, "Failed to %s\n", query.c_str());
    fprintf(stderr, "Error: %s\n", mysql_error(sock));
    rc = 1;
  } else
    printf("%s\nRunning  : %s\nstatus   : OK\n", name.c_str(), query.c_str());
  return rc;
}

static int process_one_db(const string &database) {
  if (opt_skip_database.length() > 0 && opt_alldbs &&
      database == opt_skip_database)
    return 0;

  return process_all_tables_in_db(database);
}

static int use_db(const string &database) {
  if (mysql_get_server_version(sock) >= FIRST_INFORMATION_SCHEMA_VERSION &&
      !my_strcasecmp(&my_charset_latin1, database.c_str(),
                     INFORMATION_SCHEMA_DB_NAME))
    return 1;
  if (mysql_get_server_version(sock) >= FIRST_PERFORMANCE_SCHEMA_VERSION &&
      !my_strcasecmp(&my_charset_latin1, database.c_str(),
                     PERFORMANCE_SCHEMA_DB_NAME))
    return 1;
  if (mysql_select_db(sock, database.c_str())) {
    DBError(sock, "when selecting the database");
    return 1;
  }
  return 0;
} /* use_db */

static int disable_binlog() { return run_query("SET SQL_LOG_BIN=0"); }

static int handle_request_for_tables(const string &tables) {
  string operation, options;

  switch (what_to_do) {
    case DO_CHECK:
      operation = "CHECK";
      if (opt_quick) options += " QUICK";
      if (opt_fast) options += " FAST";
      if (opt_medium_check) options += " MEDIUM"; /* Default */
      if (opt_extended) options += " EXTENDED";
      if (opt_check_only_changed) options += " CHANGED";
      if (opt_upgrade) options += " FOR UPGRADE";
      break;
    case DO_REPAIR:
      operation = (opt_write_binlog) ? "REPAIR" : "REPAIR NO_WRITE_TO_BINLOG";
      if (opt_quick) options += " QUICK";
      if (opt_extended) options += " EXTENDED";
      if (opt_frm) options += " USE_FRM";
      break;
    case DO_ANALYZE:
      operation = (opt_write_binlog) ? "ANALYZE" : "ANALYZE NO_WRITE_TO_BINLOG";
      break;
    case DO_OPTIMIZE:
      operation =
          (opt_write_binlog) ? "OPTIMIZE" : "OPTIMIZE NO_WRITE_TO_BINLOG";
      break;
  }

  string query = operation + " TABLE " + tables + " " + options;

  if (mysql_real_query(sock, query.c_str(), (ulong)query.length())) {
    DBError(sock,
            "when executing '" + operation + " TABLE ... " + options + "'");
    return 1;
  }
  print_result();
  return 0;
}

static void print_result() {
  MYSQL_RES *res;
  MYSQL_ROW row;
  char prev[NAME_LEN * 3 + 2];
  char prev_alter[MAX_ALTER_STR_SIZE];
  uint i;
  size_t dot_pos;
  bool found_error = false, table_rebuild = false;

  res = mysql_use_result(sock);
  dot_pos = strlen(sock->db) + 1;

  prev[0] = '\0';
  prev_alter[0] = 0;

  for (i = 0; (row = mysql_fetch_row(res)); i++) {
    int changed = strcmp(prev, row[0]);
    bool status = !strcmp(row[2], "status");

    if (status) {
      /*
        if there was an error with the table, we have --auto-repair set,
        and this isn't a repair op, then add the table to the tables4repair
        list
      */
      if (found_error && opt_auto_repair && what_to_do != DO_REPAIR &&
          strcmp(row[3], "OK")) {
        if (table_rebuild) {
          if (prev_alter[0])
            alter_table_cmds.push_back(prev_alter);
          else
            tables4rebuild.push_back(escape_db_table_name(prev, dot_pos));
        } else {
          tables4repair.push_back(escape_db_table_name(prev, dot_pos));
        }
      }
      found_error = false;
      table_rebuild = false;
      prev_alter[0] = 0;
      if (opt_silent) continue;
    }
    if (status && changed)
      printf("%-50s %s", row[0], row[3]);
    else if (!status && changed) {
      if (opt_auto_repair && what_to_do != DO_REPAIR) {
        printf("%-50s To be repaired, cause follows:\nServer issued %-9s: %s",
               row[0], row[2], row[3]);
      } else {
        printf("%s\n%-9s: %s", row[0], row[2], row[3]);
      }
      if (opt_auto_repair && strcmp(row[2], "note")) {
        const char *alter_txt = strstr(row[3], "ALTER TABLE");
        found_error = true;
        if (alter_txt) {
          table_rebuild = true;
          if (!strncmp(row[3], KEY_PARTITIONING_CHANGED_STR,
                       strlen(KEY_PARTITIONING_CHANGED_STR)) &&
              strstr(alter_txt, "PARTITION BY")) {
            if (strlen(alter_txt) >= MAX_ALTER_STR_SIZE) {
              printf(
                  "Error: Alter command too long (>= %d),"
                  " please do \"%s\" or dump/reload to fix it!\n",
                  MAX_ALTER_STR_SIZE, alter_txt);
              table_rebuild = false;
              prev_alter[0] = 0;
            } else {
              strncpy(prev_alter, alter_txt, MAX_ALTER_STR_SIZE - 1);
              prev_alter[MAX_ALTER_STR_SIZE - 1] = 0;
            }
          }
        }
      }
    } else
      printf("%-9s: %s", row[2], row[3]);
    my_stpcpy(prev, row[0]);
    putchar('\n');
  }
  /* add the last table to be repaired to the list */
  if (found_error && opt_auto_repair && what_to_do != DO_REPAIR) {
    if (table_rebuild) {
      if (prev_alter[0])
        alter_table_cmds.push_back(prev_alter);
      else
        tables4rebuild.push_back(escape_db_table_name(prev, dot_pos));
    } else {
      tables4repair.push_back(escape_db_table_name(prev, dot_pos));
    }
  }
  mysql_free_result(res);
}

void Mysql::Tools::Check::mysql_check(
    MYSQL *connection, int what_to_do, bool opt_alldbs,
    bool opt_check_only_changed, bool opt_extended, bool opt_databases,
    bool opt_fast, bool opt_medium_check, bool opt_quick, bool opt_all_in_1,
    bool opt_silent, bool opt_auto_repair, bool ignore_errors, bool opt_frm,
    bool opt_fix_table_names, bool opt_fix_db_names, bool opt_upgrade,
    bool opt_write_binlog, uint verbose, std::string opt_skip_database,
    std::vector<std::string> arguments,
    void (*dberror)(MYSQL *mysql, const std::string &when)) {
  ::sock = connection;
  ::what_to_do = what_to_do;
  ::opt_alldbs = opt_alldbs;
  ::opt_check_only_changed = opt_check_only_changed;
  ::opt_extended = opt_extended;
  ::opt_databases = opt_databases;
  ::opt_fast = opt_fast;
  ::opt_medium_check = opt_medium_check;
  ::opt_quick = opt_quick;
  ::opt_all_in_1 = opt_all_in_1;
  ::opt_silent = opt_silent;
  ::opt_auto_repair = opt_auto_repair;
  ::ignore_errors = ignore_errors;
  ::opt_frm = opt_frm;
  ::opt_fix_table_names = opt_fix_table_names;
  ::opt_fix_db_names = opt_fix_db_names;
  ::opt_upgrade = opt_upgrade;
  ::opt_write_binlog = opt_write_binlog;
  ::verbose = verbose;
  ::opt_skip_database = opt_skip_database;
  ::DBError = dberror;

  if (!::opt_write_binlog) {
    if (disable_binlog()) {
      first_error = 1;
      return;
    }
  }

  if (::opt_alldbs) process_all_databases();
  /* Only one database and selected table(s) */
  else if (arguments.size() > 1 && !::opt_databases) {
    string db_name = arguments[0];
    arguments.erase(arguments.begin());
    process_selected_tables(db_name, arguments);
  }
  /* One or more databases, all tables */
  else
    process_databases(arguments);
  if (::opt_auto_repair) {
    if (!::opt_silent && !(tables4repair.empty() && tables4rebuild.empty()))
      puts("\nRepairing tables");
    ::what_to_do = DO_REPAIR;

    for (const string &table4repair : tables4repair) {
      handle_request_for_tables(table4repair);
    }
    for (const string &table4rebuild : tables4rebuild) {
      rebuild_table(table4rebuild);
    }
    for (const string &alter_table_cmd : alter_table_cmds) {
      run_query(alter_table_cmd);
    }
  }
}

Program::Program()
    : m_what_to_do(0),
      m_auto_repair(false),
      m_upgrade(false),
      m_verbose(false),
      m_ignore_errors(false),
      m_write_binlog(false),
      m_process_all_dbs(false),
      m_fix_table_names(false),
      m_fix_db_names(false),
      m_connection(nullptr),
      m_error_callback(nullptr) {}

int Program::check_databases(MYSQL *connection,
                             const vector<string> &databases) {
  this->m_connection = connection;
  this->m_process_all_dbs = false;
  return this->set_what_to_do(DO_CHECK)->execute(databases);
}

int Program::check_all_databases(MYSQL *connection) {
  this->m_connection = connection;
  this->m_process_all_dbs = true;
  return this->set_what_to_do(DO_CHECK)->execute(vector<string>());
}

Program *Program::enable_auto_repair(bool enable) {
  this->m_auto_repair = enable;
  return this;
}

Program *Program::enable_upgrade(bool enable) {
  this->m_upgrade = enable;
  return this;
}

Program *Program::enable_verbosity(bool enable) {
  this->m_verbose = enable;
  return this;
}

Program *Program::enable_writing_binlog(bool enable) {
  this->m_write_binlog = enable;
  return this;
}

Program *Program::enable_fixing_table_names(bool enable) {
  this->m_fix_table_names = enable;
  return this;
}

Program *Program::enable_fixing_db_names(bool enable) {
  this->m_fix_db_names = enable;
  return this;
}

Program *Program::set_ignore_errors(bool ignore) {
  this->m_ignore_errors = ignore;
  return this;
}

Program *Program::set_skip_database(string database) {
  this->m_database_to_skip = std::move(database);
  return this;
}

Program *Program::set_error_callback(
    void (*error_callback)(MYSQL *mysql, const string &when)) {
  this->m_error_callback = error_callback;
  return this;
}

Program *Program::set_what_to_do(int functionality) {
  this->m_what_to_do = functionality;
  return this;
}

/// @relates Mysql::Tools::Check::Program
int Program::execute(const vector<string> &positional_options) {
  Mysql::Tools::Check::mysql_check(
      this->m_connection,        // connection
      this->m_what_to_do,        // what_to_do
      this->m_process_all_dbs,   // opt_alldbs
      false,                     // opt_check_only_changed
      false,                     // opt_extended
      !this->m_process_all_dbs,  // opt_databases
      false,                     // opt_fast
      false,                     // opt_medium_check
      false,                     // opt_quick
      false,                     // opt_all_in_1
      false,                     // opt_silent
      this->m_auto_repair,       // opt_auto_repair
      this->m_ignore_errors,     // ignore_errors
      false,                     // opt_frm
      this->m_fix_table_names,   // opt_fix_table_names
      this->m_fix_db_names,      // opt_fix_db_names
      this->m_upgrade,           // opt_upgrade
      this->m_write_binlog,      // opt_write_binlog
      this->m_verbose,           // verbose
      this->m_database_to_skip, positional_options, this->m_error_callback);
  return 0;
}<|MERGE_RESOLUTION|>--- conflicted
+++ resolved
@@ -148,13 +148,8 @@
   return res;
 }
 
-<<<<<<< HEAD
-static int process_all_tables_in_db(string database) {
+static int process_all_tables_in_db(const string &database) {
   MYSQL_RES *res = nullptr;
-=======
-static int process_all_tables_in_db(const string &database) {
-  MYSQL_RES *res = NULL;
->>>>>>> a9c71bea
   MYSQL_ROW row;
   uint num_columns;
 
