--- conflicted
+++ resolved
@@ -1729,11 +1729,7 @@
                               length*2+1, MYF(MY_WME))))
     die(EX_MYSQLERR, "Couldn't allocate memory");
 
-<<<<<<< HEAD
-  mysql_real_escape_string_quote(&mysql_connection, tmp, pos, length, '\'');
-=======
-  mysql_real_escape_string(&mysql_connection, tmp, pos, (ulong)length);
->>>>>>> ab3d743c
+  mysql_real_escape_string_quote(&mysql_connection, tmp, pos, (ulong)length, '\'');
   fputc('\'', file);
   fputs(tmp, file);
   fputc('\'', file);
@@ -2218,13 +2214,8 @@
   DBUG_ENTER("dump_events_for_db");
   DBUG_PRINT("enter", ("db: '%s'", db));
 
-<<<<<<< HEAD
   mysql_real_escape_string_quote(mysql, db_name_buff,
                                  db, (ulong)strlen(db), '\'');
-=======
-  mysql_real_escape_string(mysql, db_name_buff, db, (ulong)strlen(db));
-
->>>>>>> ab3d743c
   /* nice comments */
   print_comment(sql_file, 0,
                 "\n--\n-- Dumping events for database '%s'\n--\n", db);
@@ -2342,15 +2333,7 @@
                   (const char *) (query_str != NULL ? query_str : row[3]),
                   (const char *) delimiter);
 
-<<<<<<< HEAD
           my_free(query_str);
-=======
-          if(query_str)
-          {
-            my_free(query_str);
-            query_str= NULL;
-          }
->>>>>>> ab3d743c
           restore_time_zone(sql_file, delimiter);
           restore_sql_mode(sql_file, delimiter);
 
@@ -2444,13 +2427,8 @@
   DBUG_ENTER("dump_routines_for_db");
   DBUG_PRINT("enter", ("db: '%s'", db));
 
-<<<<<<< HEAD
   mysql_real_escape_string_quote(mysql, db_name_buff,
                                  db, (ulong)strlen(db), '\'');
-=======
-  mysql_real_escape_string(mysql, db_name_buff, db, (ulong)strlen(db));
-
->>>>>>> ab3d743c
   /* nice comments */
   print_comment(sql_file, 0,
                 "\n--\n-- Dumping routines for database '%s'\n--\n", db);
@@ -4132,11 +4110,7 @@
   int i;
   char name_buff[NAME_LEN*2+3];
 
-<<<<<<< HEAD
   mysql_real_escape_string_quote(mysql, name_buff, db, (ulong)strlen(db), '\'');
-=======
-  mysql_real_escape_string(mysql, name_buff, db, (ulong)strlen(db));
->>>>>>> ab3d743c
 
   init_dynamic_string_checked(&where, " AND TABLESPACE_NAME IN ("
                       "SELECT DISTINCT TABLESPACE_NAME FROM"
@@ -4148,13 +4122,8 @@
 
   for (i=0 ; i<tables ; i++)
   {
-<<<<<<< HEAD
     mysql_real_escape_string_quote(mysql, name_buff,
                            table_names[i], (ulong)strlen(table_names[i]), '\'');
-=======
-    mysql_real_escape_string(mysql, name_buff,
-                             table_names[i], (ulong)strlen(table_names[i]));
->>>>>>> ab3d743c
 
     dynstr_append_checked(&where, "'");
     dynstr_append_checked(&where, name_buff);
@@ -4184,13 +4153,8 @@
   for (i=0 ; databases[i]!=NULL ; i++)
   {
     char db_name_buff[NAME_LEN*2+3];
-<<<<<<< HEAD
     mysql_real_escape_string_quote(mysql, db_name_buff,
                                databases[i], (ulong)strlen(databases[i]), '\'');
-=======
-    mysql_real_escape_string(mysql, db_name_buff,
-                             databases[i], (ulong)strlen(databases[i]));
->>>>>>> ab3d743c
     dynstr_append_checked(&where, "'");
     dynstr_append_checked(&where, db_name_buff);
     dynstr_append_checked(&where, "',");
@@ -5804,14 +5768,6 @@
 
   verbose_msg("-- Retrieving view structure for table %s...\n", table);
 
-<<<<<<< HEAD
-=======
-#ifdef NOT_REALLY_USED_YET
-  dynstr_append_checked(&insert_pat, "SET SQL_QUOTE_SHOW_CREATE=");
-  dynstr_append_checked(&insert_pat, (opt_quoted || opt_keywords)? "1":"0");
-#endif
-
->>>>>>> ab3d743c
   result_table=     quote_name(table, table_buff, 1);
   opt_quoted_table= quote_name(table, table_buff2, 0);
 
