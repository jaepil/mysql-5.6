--- conflicted
+++ resolved
@@ -1636,15 +1636,9 @@
   */
   if (opt_network_timeout) {
     snprintf(buff, sizeof(buff),
-<<<<<<< HEAD
-             "SET SESSION NET_READ_TIMEOUT= 700, "
-             "SESSION NET_WRITE_TIMEOUT= 700 ");
-    if (mysql_query_with_error_report(mysql, nullptr, buff)) return 1;
-=======
              "SET SESSION NET_READ_TIMEOUT= 86400, "
              "SESSION NET_WRITE_TIMEOUT= 86400 ");  // 1 day in seconds
-    if (mysql_query_with_error_report(mysql, 0, buff)) return 1;
->>>>>>> 1f90fadc
+    if (mysql_query_with_error_report(mysql, nullptr, buff)) return 1;
   }
 
   if (opt_show_create_table_skip_secondary_engine &&
