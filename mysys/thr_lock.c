--- conflicted
+++ resolved
@@ -519,11 +519,7 @@
 	   and the read lock is not TL_READ_NO_INSERT
       */
 
-<<<<<<< HEAD
-      DBUG_PRINT("lock",("write locked by thread: 0x%lx",
-=======
       DBUG_PRINT("lock",("write locked 1 by thread: 0x%lx",
->>>>>>> f45c6f31
 			 lock->write.data->owner->info->thread_id));
       if (thr_lock_owner_equal(data->owner, lock->write.data->owner) ||
 	  (lock->write.data->type <= TL_WRITE_DELAYED &&
@@ -649,14 +645,8 @@
 	statistic_increment(locks_immediate,&THR_LOCK_lock);
 	goto end;
       }
-<<<<<<< HEAD
-      /* purecov: begin inspected */
-      DBUG_PRINT("lock",("write locked by thread: 0x%lx",
-=======
       DBUG_PRINT("lock",("write locked 2 by thread: 0x%lx",
->>>>>>> f45c6f31
 			 lock->write.data->owner->info->thread_id));
-      /* purecov: end */
     }
     else
     {
@@ -691,11 +681,7 @@
 	  goto end;
 	}
       }
-<<<<<<< HEAD
-      DBUG_PRINT("lock",("write locked by thread: 0x%lx  type: %d",
-=======
       DBUG_PRINT("lock",("write locked 3 by thread: 0x%lx  type: %d",
->>>>>>> f45c6f31
 			 lock->read.data->owner->info->thread_id, data->type));
     }
     wait_queue= &lock->write_wait;
