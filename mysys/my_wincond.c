/* Copyright (c) 2000, 2014, Oracle and/or its affiliates. All rights reserved.

   This program is free software; you can redistribute it and/or modify
   it under the terms of the GNU General Public License as published by
   the Free Software Foundation; version 2 of the License.

   This program is distributed in the hope that it will be useful,
   but WITHOUT ANY WARRANTY; without even the implied warranty of
   MERCHANTABILITY or FITNESS FOR A PARTICULAR PURPOSE.  See the
   GNU General Public License for more details.

   You should have received a copy of the GNU General Public License
   along with this program; if not, write to the Free Software
   Foundation, Inc., 51 Franklin St, Fifth Floor, Boston, MA 02110-1301  USA */

/*****************************************************************************
** The following is a simple implementation of posix conditions
*****************************************************************************/
#if defined(_WIN32)

#undef SAFE_MUTEX			/* Avoid safe_mutex redefinitions */
#include "mysys_priv.h"
#include <m_string.h>
#include <process.h>
#include <sys/timeb.h>


/*
  Windows native condition variables. We use runtime loading / function 
  pointers, because they are not available on XP 
*/

/* Prototypes and function pointers for condition variable functions */
typedef VOID (WINAPI * InitializeConditionVariableProc) 
  (PCONDITION_VARIABLE ConditionVariable);

typedef BOOL (WINAPI * SleepConditionVariableCSProc)
  (PCONDITION_VARIABLE ConditionVariable,
  PCRITICAL_SECTION CriticalSection, 
  DWORD dwMilliseconds);

typedef VOID (WINAPI * WakeAllConditionVariableProc)
 (PCONDITION_VARIABLE ConditionVariable);

typedef VOID (WINAPI * WakeConditionVariableProc)
  (PCONDITION_VARIABLE ConditionVariable);

static InitializeConditionVariableProc my_InitializeConditionVariable;
static SleepConditionVariableCSProc my_SleepConditionVariableCS;
static WakeAllConditionVariableProc my_WakeAllConditionVariable;
static WakeConditionVariableProc my_WakeConditionVariable;


/**
 Indicates if we have native condition variables,
 initialized first time pthread_cond_init is called.
*/

static BOOL have_native_conditions= FALSE;


/**
  Check if native conditions can be used, load function pointers 
*/

static void check_native_cond_availability(void)
{
  HMODULE module= GetModuleHandle("kernel32");

  my_InitializeConditionVariable= (InitializeConditionVariableProc)
    GetProcAddress(module, "InitializeConditionVariable");
  my_SleepConditionVariableCS= (SleepConditionVariableCSProc)
    GetProcAddress(module, "SleepConditionVariableCS");
  my_WakeAllConditionVariable= (WakeAllConditionVariableProc)
    GetProcAddress(module, "WakeAllConditionVariable");
  my_WakeConditionVariable= (WakeConditionVariableProc)
    GetProcAddress(module, "WakeConditionVariable");

  if (my_InitializeConditionVariable)
    have_native_conditions= TRUE;
}



/**
  Convert abstime to milliseconds
*/

static DWORD get_milliseconds(const struct timespec *abstime)
{
  long long millis; 
  union ft64 now;

  if (abstime == NULL)
   return INFINITE;

  GetSystemTimeAsFileTime(&now.ft);

  /*
    Calculate time left to abstime
    - subtract start time from current time(values are in 100ns units)
    - convert to millisec by dividing with 10000
  */
  millis= (abstime->tv.i64 - now.i64) / 10000;
  
  /* Don't allow the timeout to be negative */
  if (millis < 0)
    return 0;

  /*
    Make sure the calculated timeout does not exceed original timeout
    value which could cause "wait for ever" if system time changes
  */
  if (millis > abstime->max_timeout_msec)
    millis= abstime->max_timeout_msec;
  
  if (millis > UINT_MAX)
    millis= UINT_MAX;

  return (DWORD)millis;
}


/*
  Old (pre-vista) implementation using events
*/

static int legacy_cond_init(pthread_cond_t *cond, const pthread_condattr_t *attr)
{
  cond->waiting= 0;
  InitializeCriticalSection(&cond->lock_waiting);
    
  cond->events[SIGNAL]= CreateEvent(NULL,  /* no security */
                                    FALSE, /* auto-reset event */
                                    FALSE, /* non-signaled initially */
                                    NULL); /* unnamed */

  /* Create a manual-reset event. */
  cond->events[BROADCAST]= CreateEvent(NULL,  /* no security */
                                       TRUE,  /* manual-reset */
                                       FALSE, /* non-signaled initially */
                                       NULL); /* unnamed */


  cond->broadcast_block_event= CreateEvent(NULL,  /* no security */
                                           TRUE,  /* manual-reset */
                                           TRUE,  /* signaled initially */
                                           NULL); /* unnamed */
  
  if( cond->events[SIGNAL] == NULL ||
      cond->events[BROADCAST] == NULL ||
      cond->broadcast_block_event == NULL )
    return ENOMEM;
  return 0;
}


static int legacy_cond_destroy(pthread_cond_t *cond)
{
  DeleteCriticalSection(&cond->lock_waiting);

  if (CloseHandle(cond->events[SIGNAL]) == 0 ||
      CloseHandle(cond->events[BROADCAST]) == 0 ||
      CloseHandle(cond->broadcast_block_event) == 0)
    return EINVAL;
  return 0;
}


static int legacy_cond_timedwait(pthread_cond_t *cond, pthread_mutex_t *mutex,
                           struct timespec *abstime)
{
  int result;
  DWORD timeout; 

  timeout= get_milliseconds(abstime);
  /* 
    Block access if previous broadcast hasn't finished.
    This is just for safety and should normally not
    affect the total time spent in this function.
  */
  WaitForSingleObject(cond->broadcast_block_event, INFINITE);

  EnterCriticalSection(&cond->lock_waiting);
  cond->waiting++;
  LeaveCriticalSection(&cond->lock_waiting);

  LeaveCriticalSection(mutex);
  result= WaitForMultipleObjects(2, cond->events, FALSE, timeout);
  
  EnterCriticalSection(&cond->lock_waiting);
  cond->waiting--;
  
  if (cond->waiting == 0)
  {
    /*
      We're the last waiter to be notified or to stop waiting, so
      reset the manual event. 
    */
    /* Close broadcast gate */
    ResetEvent(cond->events[BROADCAST]);
    /* Open block gate */
    SetEvent(cond->broadcast_block_event);
  }
  LeaveCriticalSection(&cond->lock_waiting);
  
  EnterCriticalSection(mutex);

  return result == WAIT_TIMEOUT ? ETIMEDOUT : 0;
}

static int legacy_cond_signal(pthread_cond_t *cond)
{
  EnterCriticalSection(&cond->lock_waiting);
  
  if(cond->waiting > 0)
    SetEvent(cond->events[SIGNAL]);

  LeaveCriticalSection(&cond->lock_waiting);
  
  return 0;
}


static int legacy_cond_broadcast(pthread_cond_t *cond)
{
  EnterCriticalSection(&cond->lock_waiting);
  /*
     The mutex protect us from broadcasting if
     there isn't any thread waiting to open the
     block gate after this call has closed it.
   */
  if(cond->waiting > 0)
  {
    /* Close block gate */
    ResetEvent(cond->broadcast_block_event); 
    /* Open broadcast gate */
    SetEvent(cond->events[BROADCAST]);
  }

  LeaveCriticalSection(&cond->lock_waiting);  

  return 0;
}


/* 
 Posix API functions. Just choose between native and legacy implementation.
*/

int pthread_cond_init(pthread_cond_t *cond, const pthread_condattr_t *attr)
{
  /*
    Once initialization is used here rather than in my_init(), to 
    1) avoid  my_init() pitfalls- undefined order in which initialization should
    run
    2) be potentially useful C++ (in static constructors that run before main())
    3) just to simplify the API.
    Also, the overhead of my_pthread_once is very small.
  */
  static my_pthread_once_t once_control= MY_PTHREAD_ONCE_INIT;
  my_pthread_once(&once_control, check_native_cond_availability);

  if (have_native_conditions)
  {
    my_InitializeConditionVariable(&cond->native_cond);
    return 0;
  }
  else 
    return legacy_cond_init(cond, attr);
}


int pthread_cond_destroy(pthread_cond_t *cond)
{
  if (have_native_conditions)
    return 0; /* no destroy function */
  else
    return legacy_cond_destroy(cond);
}


int pthread_cond_broadcast(pthread_cond_t *cond)
{
  if (have_native_conditions)
  {
    my_WakeAllConditionVariable(&cond->native_cond);
    return 0;
  }
  else
    return legacy_cond_broadcast(cond);
}


int pthread_cond_signal(pthread_cond_t *cond)
{
  if (have_native_conditions)
  {
    my_WakeConditionVariable(&cond->native_cond);
    return 0;
  }
  else
    return legacy_cond_signal(cond);
}


int pthread_cond_timedwait(pthread_cond_t *cond, pthread_mutex_t *mutex,
  const struct timespec *abstime)
{
  if (have_native_conditions)
  {
    DWORD timeout= get_milliseconds(abstime);
    if (!my_SleepConditionVariableCS(&cond->native_cond, mutex, timeout))
      return ETIMEDOUT;
    return 0;  
  }
  else
    return legacy_cond_timedwait(cond, mutex, abstime);
}


int pthread_cond_wait(pthread_cond_t *cond, pthread_mutex_t *mutex)
{
  return pthread_cond_timedwait(cond, mutex, NULL);
}


int pthread_attr_init(pthread_attr_t *connect_att)
{
  connect_att->dwStackSize	= 0;
  connect_att->dwCreatingFlag	= 0;
  return 0;
}

int pthread_attr_setstacksize(pthread_attr_t *connect_att,DWORD stack)
{
  connect_att->dwStackSize=stack;
  return 0;
}

int pthread_attr_destroy(pthread_attr_t *connect_att)
{
  memset(connect_att, 0, sizeof(*connect_att));
  return 0;
}

<<<<<<< HEAD
/****************************************************************************
** Fix localtime_r() to be a bit safer
****************************************************************************/

struct tm *localtime_r(const time_t *timep,struct tm *tmp)
{
  if (*timep == (time_t) -1)			/* This will crash win32 */
  {
    memset(tmp, 0, sizeof(*tmp));
  }
  else
  {
    struct tm *res=localtime(timep);
    if (!res)                                   /* Wrong date */
    {
      memset(tmp, 0, sizeof(*tmp));             /* Keep things safe */
      return 0;
    }
    *tmp= *res;
  }
  return tmp;
}
=======
>>>>>>> 8cefb6cf
#endif /* __WIN__ */<|MERGE_RESOLUTION|>--- conflicted
+++ resolved
@@ -344,29 +344,4 @@
   return 0;
 }
 
-<<<<<<< HEAD
-/****************************************************************************
-** Fix localtime_r() to be a bit safer
-****************************************************************************/
-
-struct tm *localtime_r(const time_t *timep,struct tm *tmp)
-{
-  if (*timep == (time_t) -1)			/* This will crash win32 */
-  {
-    memset(tmp, 0, sizeof(*tmp));
-  }
-  else
-  {
-    struct tm *res=localtime(timep);
-    if (!res)                                   /* Wrong date */
-    {
-      memset(tmp, 0, sizeof(*tmp));             /* Keep things safe */
-      return 0;
-    }
-    *tmp= *res;
-  }
-  return tmp;
-}
-=======
->>>>>>> 8cefb6cf
 #endif /* __WIN__ */