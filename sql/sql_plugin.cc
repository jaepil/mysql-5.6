/* Copyright (c) 2005, 2017, Oracle and/or its affiliates. All rights reserved.

   This program is free software; you can redistribute it and/or modify
   it under the terms of the GNU General Public License as published by
   the Free Software Foundation; version 2 of the License.

   This program is distributed in the hope that it will be useful,
   but WITHOUT ANY WARRANTY; without even the implied warranty of
   MERCHANTABILITY or FITNESS FOR A PARTICULAR PURPOSE.  See the
   GNU General Public License for more details.

   You should have received a copy of the GNU General Public License
   along with this program; if not, write to the Free Software Foundation,
   51 Franklin Street, Suite 500, Boston, MA 02110-1335 USA */

#include "sql/sql_plugin.h"

#include "my_config.h"

#include <assert.h>
#include <stdarg.h>
#include <stdio.h>
#include <string.h>

#include "m_ctype.h"
#include "m_string.h"
#include "map_helpers.h"
#include "mutex_lock.h"        // MUTEX_LOCK
#include "my_base.h"
#include "my_compiler.h"
#include "my_dbug.h"
#include "my_default.h"        // free_defaults
#include "my_getopt.h"
#include "my_inttypes.h"
#include "my_list.h"
#include "my_loglevel.h"
#include "my_macros.h"
#include "my_psi_config.h"
#include "my_sharedlib.h"
#include "my_sys.h"
#include "my_thread_local.h"
#include "mysql/components/services/log_shared.h"
#include "mysql/components/services/psi_memory_bits.h"
#include "mysql/components/services/psi_mutex_bits.h"
#include "mysql/plugin_audit.h"
#include "mysql/plugin_auth.h"
#include "mysql/plugin_clone.h"
#include "mysql/plugin_group_replication.h"
#include "mysql/plugin_keyring.h"
#include "mysql/plugin_validate_password.h"
#include "mysql/psi/mysql_memory.h"
#include "mysql/psi/mysql_mutex.h"
#include "mysql/psi/mysql_rwlock.h"
#include "mysql/psi/psi_base.h"
#include "mysql/service_my_snprintf.h"
#include "mysql/service_mysql_alloc.h"
#include "mysql/udf_registration_types.h"
#include "mysql_com.h"
#include "mysql_version.h"
#include "mysqld_error.h"
#include "prealloced_array.h"
#include "sql/auth/auth_acls.h"
#include "sql/auth/auth_common.h" // check_table_access
#include "sql/auto_thd.h"               // Auto_THD
#include "sql/current_thd.h"
#include "sql/dd_sql_view.h"      // update_referencing_views_metadata
#include "sql/dd/cache/dictionary_client.h" // dd::cache::Dictionary_client
#include "sql/dd/dd_schema.h"            // dd::Schema_MDL_locker
#include "sql/dd/info_schema/metadata.h" // dd::info_schema::store_dynamic_p...
#include "sql/dd/string_type.h" // dd::String_type
#include "sql/debug_sync.h"    // DEBUG_SYNC
#include "sql/derror.h"        // ER_THD
#include "sql/field.h"
#include "sql/handler.h"       // ha_initalize_handlerton
#include "sql/key.h"           // key_copy
#include "sql/log.h"
#include "sql/mdl.h"
#include "sql/mysqld.h"        // files_charset_info
#include "sql/persisted_variable.h"// Persisted_variables_cache
#include "sql/protocol_classic.h"
#include "sql/psi_memory_key.h"
#include "sql/records.h"       // READ_RECORD
#include "sql/set_var.h"
#include "sql/sql_audit.h"     // mysql_audit_acquire_plugins
#include "sql/sql_base.h"      // close_mysql_tables
#include "sql/sql_class.h"     // THD
#include "sql/sql_const.h"
#include "sql/sql_error.h"
#include "sql/sql_lex.h"
#include "sql/sql_list.h"
#include "sql/sql_parse.h"     // check_string_char_length
#include "sql/sql_plugin_var.h"
#include "sql/sql_servers.h"
#include "sql/sql_show.h"      // add_status_vars
#include "sql/sql_table.h"
#include "sql/strfunc.h"       // find_type
#include "sql/sys_vars_resource_mgr.h"
#include "sql/sys_vars_shared.h" // intern_find_sys_var
#include "sql/system_variables.h"
#include "sql/table.h"
#include "sql/transaction.h"   // trans_rollback_stmt
#include "sql_string.h"
#include "template_utils.h"    // pointer_cast
#include "thr_lock.h"
#include "thr_mutex.h"


/**
  @page page_ext_plugins Plugins

  The Big Picture
  ----------------

  @startuml
  actor "SQL client" as client
  box "MySQL Server" #LightBlue
    participant "Server Code" as server
    participant "Plugin" as plugin
  endbox

  == INSTALL PLUGIN ==
  server -> plugin : initialize
  activate plugin
  plugin --> server : initialization done

  == CLIENT SESSION ==
  loop many
    client -> server : SQL command
    server -> server : Add reference for Plugin if absent
    loop one or many
      server -> plugin : plugin API call
      plugin --> server : plugin API call result
    end
    server -> server : Optionally release reference for Plugin
    server --> client : SQL command reply
  end

  == UNINSTALL PLUGIN ==
  server -> plugin : deinitialize
  plugin --> server : deinitialization done
  deactivate plugin
  @enduml

  @sa Sql_cmd_install_plugin, Sql_cmd_uninstall_plugin.
*/

/**
  @page page_ext_plugin_services Plugin Services

  Adding Plugin Services Into The Big Picture
  ------------------------------------

  You probably remember the big picture for @ref page_ext_plugins.
  Below is an extended version of it with plugin services added.

  @startuml

  actor "SQL client" as client
  box "MySQL Server" #LightBlue
    participant "Server Code" as server
    participant "Plugin" as plugin
  endbox

  == INSTALL PLUGIN ==
  server -> plugin : initialize
  activate plugin

  loop zero or many
    plugin -> server : service API call
    server --> plugin : service API result
  end
  plugin --> server : initialization done

  == CLIENT SESSION ==
  loop many
    client -> server : SQL command
    server -> server : Add reference for Plugin if absent
    loop one or many
      server -> plugin : plugin API call
      loop zero or many
        plugin -> server : service API call
        server --> plugin : service API result
      end
      plugin --> server : plugin API call result
    end
    server -> server : Optionally release reference for Plugin
    server --> client : SQL command reply
  end

  == UNINSTALL PLUGIN ==
  server -> plugin : deinitialize
  loop zero or many
    plugin -> server : service API call
    server --> plugin : service API result
  end
  plugin --> server : deinitialization done
  deactivate plugin
  @enduml

  Understanding and creating plugin services
  -----------------------------

  - @subpage page_ext_plugin_svc_anathomy
  - @subpage page_ext_plugin_svc_new_service_howto
  - @subpage page_ext_plugin_api_goodservices

  @section sect_ext_plugin_svc_reference Plugin Services Reference

   See @ref group_ext_plugin_services
*/

/**
  @page page_ext_plugin_svc_anathomy Plugin Service Anathomy

  A "service" is a struct of C function pointers.

  It is a tool to expose a pre-exitsing set of server functions to plugins.
  You need the actual server functions as a starting point.

  The server has all service structs defined and initialized so
  that the the function pointers point to the actual service implementation
  functions.

  The server also keeps a global list of the plugin service reference
  structures called ::list_of_services.

  See ::st_service_ref for details of what a service reference is.

  The server copies of all plugin structures are filled in at compile time
  with the function pointers of the actual server functions that implement
  the service functions. References to them are stored into the relevant
  element of ::list_of_services.

  Each plugin must export pointer symbols for every plugin service that
  the server knows about.

  The plugin service pointers are initialized with the version of the plugin
  service that the plugin expects.

  When a dynamic plugin shared object is loaded by ::plugin_dl_add it will
  iterate over ::list_of_services, find the plugin symbol by name,
  check the service version stored in that symbol against the one stored into
  ::st_service_ref and then will replace the version stored in plugin's struct
  pointer with the actual pointer of the server's copy of the same structure.

  When that is filled in the plugin can use the newly set server structure
  through its local pointer to call into the service method pointers that point
  to the server implementaiton functions.

  Once set to the server's structure, the plugin's service pointer value is
  never reset back to service version.

  The plugin service header also defines a set of convenience macros
  that replace top level plugin service calls with the corresponding function
  pointer call, i.e. for service foo:

  ~~~~
  struct foo_service_st {
     int (*foo_mtd_1)(int a);
  }

  struct foo_service_st *foo_service;
  ~~~~

  a convenience macro is defined for `foo_mtd_1` as follows:

  ~~~~
  #define foo_mtd_1(a)  foo_service->foo_mtd_1(a)
  ~~~~

  This trick allows plugin service functions to look as top level function
  calls inside the plugin code.

  @sa plugin_add, plugin_del, plugin_dl_add, plugin_dl_del, list_of_services,
    st_service_ref
*/

#ifdef HAVE_DLFCN_H
#include <dlfcn.h>
#endif

#include <algorithm>
#include <new>
#include <unordered_map>
#include <utility>

#include "sql/srv_session.h"   // Srv_session::check_for_stale_threads()

using std::min;
using std::max;

#define REPORT_TO_LOG  1
#define REPORT_TO_USER 2

#ifndef DBUG_OFF
static PSI_memory_key key_memory_plugin_ref;
#endif

static PSI_memory_key key_memory_plugin_mem_root;
static PSI_memory_key key_memory_plugin_init_tmp;
static PSI_memory_key key_memory_plugin_int_mem_root;
static PSI_memory_key key_memory_mysql_plugin;
static PSI_memory_key key_memory_mysql_plugin_dl;
static PSI_memory_key key_memory_plugin_bookmark;

extern st_mysql_plugin *mysql_optional_plugins[];
extern st_mysql_plugin *mysql_mandatory_plugins[];

/**
  @note The order of the enumeration is critical.
  @see construct_options
*/
const char *global_plugin_typelib_names[]=
  { "OFF", "ON", "FORCE", "FORCE_PLUS_PERMANENT", NULL };
static TYPELIB global_plugin_typelib=
  { array_elements(global_plugin_typelib_names)-1,
    "", global_plugin_typelib_names, NULL };

static I_List<i_string> opt_plugin_load_list;
I_List<i_string> *opt_plugin_load_list_ptr= &opt_plugin_load_list;
static I_List<i_string> opt_early_plugin_load_list;
I_List<i_string> *opt_early_plugin_load_list_ptr= &opt_early_plugin_load_list;
char *opt_plugin_dir_ptr;
char opt_plugin_dir[FN_REFLEN];
/*
  When you ad a new plugin type, add both a string and make sure that the
  init and deinit array are correctly updated.
*/
const LEX_STRING plugin_type_names[MYSQL_MAX_PLUGIN_TYPE_NUM]=
{
  { C_STRING_WITH_LEN("UDF") },
  { C_STRING_WITH_LEN("STORAGE ENGINE") },
  { C_STRING_WITH_LEN("FTPARSER") },
  { C_STRING_WITH_LEN("DAEMON") },
  { C_STRING_WITH_LEN("INFORMATION SCHEMA") },
  { C_STRING_WITH_LEN("AUDIT") },
  { C_STRING_WITH_LEN("REPLICATION") },
  { C_STRING_WITH_LEN("AUTHENTICATION") },
  { C_STRING_WITH_LEN("VALIDATE PASSWORD") },
  { C_STRING_WITH_LEN("GROUP REPLICATION") },
  { C_STRING_WITH_LEN("KEYRING") },
  { C_STRING_WITH_LEN("CLONE") }
};

extern int initialize_schema_table(st_plugin_int *plugin);
extern int finalize_schema_table(st_plugin_int *plugin);

/*
  The number of elements in both plugin_type_initialize and
  plugin_type_deinitialize should equal to the number of plugins
  defined.
*/
plugin_type_init plugin_type_initialize[MYSQL_MAX_PLUGIN_TYPE_NUM]=
{
  0,ha_initialize_handlerton,0,0,initialize_schema_table,
  initialize_audit_plugin,0,0,0
};

plugin_type_init plugin_type_deinitialize[MYSQL_MAX_PLUGIN_TYPE_NUM]=
{
  0,ha_finalize_handlerton,0,0,finalize_schema_table,
  finalize_audit_plugin,0,0,0
};

static const char *plugin_interface_version_sym=
                   "_mysql_plugin_interface_version_";
static const char *sizeof_st_plugin_sym=
                   "_mysql_sizeof_struct_st_plugin_";
static const char *plugin_declarations_sym= "_mysql_plugin_declarations_";
static int min_plugin_interface_version= MYSQL_PLUGIN_INTERFACE_VERSION & ~0xFF;

static void*	innodb_callback_data;

/* Note that 'int version' must be the first field of every plugin
   sub-structure (plugin->info).
*/
static int min_plugin_info_interface_version[MYSQL_MAX_PLUGIN_TYPE_NUM]=
{
  0x0000,
  MYSQL_HANDLERTON_INTERFACE_VERSION,
  MYSQL_FTPARSER_INTERFACE_VERSION,
  MYSQL_DAEMON_INTERFACE_VERSION,
  MYSQL_INFORMATION_SCHEMA_INTERFACE_VERSION,
  MYSQL_AUDIT_INTERFACE_VERSION,
  MYSQL_REPLICATION_INTERFACE_VERSION,
  MYSQL_AUTHENTICATION_INTERFACE_VERSION,
  MYSQL_VALIDATE_PASSWORD_INTERFACE_VERSION,
  MYSQL_GROUP_REPLICATION_INTERFACE_VERSION,
  MYSQL_KEYRING_INTERFACE_VERSION,
  MYSQL_CLONE_INTERFACE_VERSION
};
static int cur_plugin_info_interface_version[MYSQL_MAX_PLUGIN_TYPE_NUM]=
{
  0x0000, /* UDF: not implemented */
  MYSQL_HANDLERTON_INTERFACE_VERSION,
  MYSQL_FTPARSER_INTERFACE_VERSION,
  MYSQL_DAEMON_INTERFACE_VERSION,
  MYSQL_INFORMATION_SCHEMA_INTERFACE_VERSION,
  MYSQL_AUDIT_INTERFACE_VERSION,
  MYSQL_REPLICATION_INTERFACE_VERSION,
  MYSQL_AUTHENTICATION_INTERFACE_VERSION,
  MYSQL_VALIDATE_PASSWORD_INTERFACE_VERSION,
  MYSQL_GROUP_REPLICATION_INTERFACE_VERSION,
  MYSQL_KEYRING_INTERFACE_VERSION,
  MYSQL_CLONE_INTERFACE_VERSION
};

/* support for Services */

#include "sql/sql_plugin_services.h"

/*
  A mutex LOCK_plugin_delete must be acquired before calling plugin_del
  function. 
*/
mysql_mutex_t LOCK_plugin_delete;

/*
  A mutex LOCK_plugin must be acquired before accessing the
  following variables/structures.
  We are always manipulating ref count, so a rwlock here is unneccessary.
*/
mysql_mutex_t LOCK_plugin;
mysql_mutex_t LOCK_plugin_install;
static Prealloced_array<st_plugin_dl*, 16> *plugin_dl_array;
static Prealloced_array<st_plugin_int*, 16> *plugin_array;
static collation_unordered_map<std::string, st_plugin_int*>
  *plugin_hash[MYSQL_MAX_PLUGIN_TYPE_NUM]= {nullptr};
static bool reap_needed= false;
static int plugin_array_version=0;

static bool initialized= false;

static MEM_ROOT plugin_mem_root;
static uint global_variables_dynamic_size= 0;
static malloc_unordered_map<std::string, st_bookmark *> *bookmark_hash;
/** Hash for system variables of string type with MEMALLOC flag. */
static malloc_unordered_map<std::string, st_bookmark *>
  *malloced_string_type_sysvars_bookmark_hash;

/* prototypes */
static void plugin_load(MEM_ROOT *tmp_root, int *argc, char **argv);
static bool plugin_load_list(MEM_ROOT *tmp_root, int *argc, char **argv,
                             const char *list);
static bool check_if_option_is_deprecated(int optid,
                                          const struct my_option *opt,
                                          char *argument);
static int test_plugin_options(MEM_ROOT *, st_plugin_int *,
                               int *, char **);
static bool register_builtin(st_mysql_plugin *, st_plugin_int *,
                             st_plugin_int **);
static void unlock_variables(struct System_variables *vars);
static void cleanup_variables(THD *thd, struct System_variables *vars);
static void plugin_vars_free_values(sys_var *vars);
static void plugin_var_memalloc_free(struct System_variables *vars);
static void restore_pluginvar_names(sys_var *first);
#define my_intern_plugin_lock(A,B) intern_plugin_lock(A,B)
#define my_intern_plugin_lock_ci(A,B) intern_plugin_lock(A,B)
static plugin_ref intern_plugin_lock(LEX *lex, plugin_ref plugin);
static void intern_plugin_unlock(LEX *lex, plugin_ref plugin);
static void reap_plugins(void);

malloc_unordered_map<std::string, st_bookmark *>* get_bookmark_hash(void)
{
  return bookmark_hash;
}

static void report_error(int where_to, uint error, ...)
{
  va_list args;
  if (where_to & REPORT_TO_USER)
  {
    va_start(args, error);
    my_printv_error(error, ER_THD(current_thd, error), MYF(0), args);
    va_end(args);
  }
  if (where_to & REPORT_TO_LOG)
  {
    va_start(args, error);
    error_log_printf(ERROR_LEVEL, ER_DEFAULT(error), args);
    va_end(args);
  }
}

/**
   Check if the provided path is valid in the sense that it does cause
   a relative reference outside the directory.

   @note Currently, this function only check if there are any
   characters in FN_DIRSEP in the string, but it might change in the
   future.

   @code
   check_valid_path("../foo.so") -> true
   check_valid_path("foo.so") -> false
   @endcode
 */
bool check_valid_path(const char *path, size_t len)
{
  size_t prefix= my_strcspn(files_charset_info, path, path + len, FN_DIRSEP,
                            strlen(FN_DIRSEP));
  return  prefix < len;
}

/****************************************************************************
  Plugin support code
****************************************************************************/

static st_plugin_dl *plugin_dl_find(const LEX_STRING *dl)
{
  DBUG_ENTER("plugin_dl_find");
  for (st_plugin_dl **it= plugin_dl_array->begin();
       it != plugin_dl_array->end(); ++it)
  {
    st_plugin_dl *tmp= *it;
    if (tmp->ref_count &&
        ! my_strnncoll(files_charset_info,
                       pointer_cast<uchar*>(dl->str), dl->length,
                       pointer_cast<uchar*>(tmp->dl.str), tmp->dl.length))
      DBUG_RETURN(tmp);
  }
  DBUG_RETURN(NULL);
}


static st_plugin_dl *plugin_dl_insert_or_reuse(st_plugin_dl *plugin_dl)
{
  DBUG_ENTER("plugin_dl_insert_or_reuse");
  st_plugin_dl *tmp;
  for (st_plugin_dl **it= plugin_dl_array->begin();
       it != plugin_dl_array->end(); ++it)
  {
    tmp= *it;
    if (! tmp->ref_count)
    {
      memcpy(tmp, plugin_dl, sizeof(st_plugin_dl));
      DBUG_RETURN(tmp);
    }
  }
  if (plugin_dl_array->push_back(plugin_dl))
    DBUG_RETURN(NULL);
  tmp= plugin_dl_array->back()=
    static_cast<st_plugin_dl*>(memdup_root(&plugin_mem_root, plugin_dl,
                                           sizeof(st_plugin_dl)));
  DBUG_RETURN(tmp);
}


static inline void free_plugin_mem(st_plugin_dl *p)
{
  if (p->handle)
    dlclose(p->handle);
  my_free(p->dl.str);
  if (p->version != MYSQL_PLUGIN_INTERFACE_VERSION)
    my_free(p->plugins);
}

/**
  Loads a dynamic plugin

  Fills in a ::st_plugin_dl structure.
  Initializes the plugin services pointer inside the plugin.
  Does not initialize the individual plugins.

  @arg dl      The path to the plugin binary to load
  @arg report  a bitmask that's passed down to report_error()

  @return      A plugin reference.
  @retval      NULL      failed to load the plugin
*/
static st_plugin_dl *plugin_dl_add(const LEX_STRING *dl, int report)
{
  char dlpath[FN_REFLEN];
  uint dummy_errors, i;
  size_t plugin_dir_len, dlpathlen;
  st_plugin_dl *tmp, plugin_dl;
  void *sym;
  DBUG_ENTER("plugin_dl_add");
  DBUG_PRINT("enter", ("dl->str: '%s', dl->length: %d",
                       dl->str, (int) dl->length));
  plugin_dir_len= strlen(opt_plugin_dir);
  /*
    Ensure that the dll doesn't have a path.
    This is done to ensure that only approved libraries from the
    plugin directory are used (to make this even remotely secure).
  */
  LEX_CSTRING dl_cstr= {dl->str, dl->length};
  if (check_valid_path(dl->str, dl->length) ||
      check_string_char_length(dl_cstr, "", NAME_CHAR_LEN,
                               system_charset_info, 1) ||
      plugin_dir_len + dl->length + 1 >= FN_REFLEN)
  {
    report_error(report, ER_UDF_NO_PATHS);
    DBUG_RETURN(NULL);
  }
  /* If this dll is already loaded just increase ref_count. */
  if ((tmp= plugin_dl_find(dl)))
  {
    tmp->ref_count++;
    DBUG_RETURN(tmp);
  }
  memset(&plugin_dl, 0, sizeof(plugin_dl));
  /* Compile dll path */
  dlpathlen=
    strxnmov(dlpath, sizeof(dlpath) - 1, opt_plugin_dir, "/", dl->str, NullS) -
    dlpath;
  (void) unpack_filename(dlpath, dlpath);
  plugin_dl.ref_count= 1;
  /* Open new dll handle */
  mysql_mutex_assert_owner(&LOCK_plugin);
  if (!(plugin_dl.handle= dlopen(dlpath, RTLD_NOW)))
  {
    const char *errmsg;
    int error_number= dlopen_errno;
    /*
      Conforming applications should use a critical section to retrieve
      the error pointer and buffer...
    */
    DLERROR_GENERATE(errmsg, error_number);

    if (!strncmp(dlpath, errmsg, dlpathlen))
    { // if errmsg starts from dlpath, trim this prefix.
      errmsg+=dlpathlen;
      if (*errmsg == ':') errmsg++;
      if (*errmsg == ' ') errmsg++;
    }
    report_error(report, ER_CANT_OPEN_LIBRARY, dlpath, error_number, errmsg);

    /*
      "The messages returned by dlerror() may reside in a static buffer
       that is overwritten on each call to dlerror()."

      Some implementations have a static pointer instead, and the memory it
      points to may be reported as "still reachable" by Valgrind.
      Calling dlerror() once more will free the memory.
     */
#if !defined(_WIN32)
    errmsg= dlerror();
    DBUG_ASSERT(errmsg == NULL);
#endif
    DBUG_RETURN(NULL);
  }
  /* Determine interface version */
  if (!(sym= dlsym(plugin_dl.handle, plugin_interface_version_sym)))
  {
    free_plugin_mem(&plugin_dl);
    report_error(report, ER_CANT_FIND_DL_ENTRY, plugin_interface_version_sym);
    DBUG_RETURN(NULL);
  }
  plugin_dl.version= *(int *)sym;
  /* Versioning */
  if (plugin_dl.version < min_plugin_interface_version ||
      (plugin_dl.version >> 8) > (MYSQL_PLUGIN_INTERFACE_VERSION >> 8))
  {
    free_plugin_mem(&plugin_dl);
    report_error(report, ER_CANT_OPEN_LIBRARY, dlpath, 0,
                 "plugin interface version mismatch");
    DBUG_RETURN(NULL);
  }

  /* link the services in */
  for (i= 0; i < array_elements(list_of_services); i++)
  {
    if ((sym= dlsym(plugin_dl.handle, list_of_services[i].name)))
    {
      uint ver= (uint)(intptr)*(void**)sym;
      if ((*(void**)sym) != list_of_services[i].service && /* already replaced */
          (ver > list_of_services[i].version ||
           (ver >> 8) < (list_of_services[i].version >> 8)))
      {
        char buf[MYSQL_ERRMSG_SIZE];
        my_snprintf(buf, sizeof(buf),
                    "service '%s' interface version mismatch",
                    list_of_services[i].name);
        report_error(report, ER_CANT_OPEN_LIBRARY, dlpath, 0, buf);
        DBUG_RETURN(NULL);
      }
      *(void**)sym= list_of_services[i].service;
    }
  }

  /* Find plugin declarations */
  if (!(sym= dlsym(plugin_dl.handle, plugin_declarations_sym)))
  {
    free_plugin_mem(&plugin_dl);
    report_error(report, ER_CANT_FIND_DL_ENTRY, plugin_declarations_sym);
    DBUG_RETURN(NULL);
  }

  if (plugin_dl.version != MYSQL_PLUGIN_INTERFACE_VERSION)
  {
    uint sizeof_st_plugin;
    st_mysql_plugin *old, *cur;
    char *ptr= (char *)sym;

    if ((sym= dlsym(plugin_dl.handle, sizeof_st_plugin_sym)))
      sizeof_st_plugin= *(int *)sym;
    else
    {
      /*
        When the following assert starts failing, we'll have to call
        report_error(report, ER_CANT_FIND_DL_ENTRY, sizeof_st_plugin_sym);
      */
      DBUG_ASSERT(min_plugin_interface_version == 0);
      sizeof_st_plugin= (int)offsetof(st_mysql_plugin, version);
    }

    /*
      What's the purpose of this loop? If the goal is to catch a
      missing 0 record at the end of a list, it will fail miserably
      since the compiler is likely to optimize this away. /Matz
     */
    for (i= 0;
         ((st_mysql_plugin *)(ptr+i*sizeof_st_plugin))->info;
         i++)
      /* no op */;

    cur= (st_mysql_plugin*)
      my_malloc(key_memory_mysql_plugin,
                (i+1)*sizeof(st_mysql_plugin), MYF(MY_ZEROFILL|MY_WME));
    if (!cur)
    {
      free_plugin_mem(&plugin_dl);
      report_error(report, ER_OUTOFMEMORY,
                   static_cast<int>(plugin_dl.dl.length));
      DBUG_RETURN(NULL);
    }
    /*
      All st_plugin fields not initialized in the plugin explicitly, are
      set to 0. It matches C standard behaviour for struct initializers that
      have less values than the struct definition.
    */
    for (i=0;
         (old=(st_mysql_plugin *)(ptr+i*sizeof_st_plugin))->info;
         i++)
      memcpy(cur+i, old, min<size_t>(sizeof(cur[i]), sizeof_st_plugin));

    sym= cur;
  }
  plugin_dl.plugins= (st_mysql_plugin *)sym;

  /*
    If report is REPORT_TO_USER, we were called from
    mysql_install_plugin. Otherwise, we are called
    indirectly from plugin_register_dynamic_and_init_all().
   */
  if (report == REPORT_TO_USER)
  {
    st_mysql_plugin *plugin= plugin_dl.plugins;
    for ( ; plugin->info ; ++plugin)
      if (plugin->flags & PLUGIN_OPT_NO_INSTALL)
      {
        report_error(report, ER_PLUGIN_NO_INSTALL, plugin->name);
        free_plugin_mem(&plugin_dl);
        DBUG_RETURN(NULL);
   }
  }

  /* Duplicate and convert dll name */
  plugin_dl.dl.length= dl->length * files_charset_info->mbmaxlen + 1;
  if (! (plugin_dl.dl.str= (char*) my_malloc(key_memory_mysql_plugin_dl,
                                             plugin_dl.dl.length, MYF(0))))
  {
    free_plugin_mem(&plugin_dl);
    report_error(report, ER_OUTOFMEMORY,
                 static_cast<int>(plugin_dl.dl.length));
    DBUG_RETURN(NULL);
  }
  plugin_dl.dl.length= copy_and_convert(plugin_dl.dl.str, plugin_dl.dl.length,
    files_charset_info, dl->str, dl->length, system_charset_info,
    &dummy_errors);
  plugin_dl.dl.str[plugin_dl.dl.length]= 0;
  /* Add this dll to array */
  if (! (tmp= plugin_dl_insert_or_reuse(&plugin_dl)))
  {
    free_plugin_mem(&plugin_dl);
    report_error(report, ER_OUTOFMEMORY,
                 static_cast<int>(sizeof(st_plugin_dl)));
    DBUG_RETURN(NULL);
  }
  DBUG_RETURN(tmp);
}


static void plugin_dl_del(const LEX_STRING *dl)
{
  DBUG_ENTER("plugin_dl_del");

  mysql_mutex_assert_owner(&LOCK_plugin);

  for (st_plugin_dl **it= plugin_dl_array->begin();
       it != plugin_dl_array->end(); ++it)
  {
    st_plugin_dl *tmp= *it;
    if (tmp->ref_count &&
        ! my_strnncoll(files_charset_info,
                       pointer_cast<uchar*>(dl->str), dl->length,
                       pointer_cast<uchar*>(tmp->dl.str), tmp->dl.length))
    {
      /* Do not remove this element, unless no other plugin uses this dll. */
      if (! --tmp->ref_count)
      {
        free_plugin_mem(tmp);
        memset(tmp, 0, sizeof(st_plugin_dl));
      }
      break;
    }
  }
  DBUG_VOID_RETURN;
}


static st_plugin_int *plugin_find_internal(const LEX_CSTRING &name,
                                                  int type)
{
  uint i;
  DBUG_ENTER("plugin_find_internal");
  if (! initialized)
    DBUG_RETURN(NULL);

  mysql_mutex_assert_owner(&LOCK_plugin);

  if (type == MYSQL_ANY_PLUGIN)
  {
    for (i= 0; i < MYSQL_MAX_PLUGIN_TYPE_NUM; i++)
    {
      const auto it= plugin_hash[i]->find(to_string(name));
      if (it != plugin_hash[i]->end())
        DBUG_RETURN(it->second);
    }
  }
  else
    DBUG_RETURN(find_or_nullptr(*plugin_hash[type], to_string(name)));
  DBUG_RETURN(NULL);
}


static SHOW_COMP_OPTION plugin_status(const LEX_CSTRING &name, int type)
{
  SHOW_COMP_OPTION rc= SHOW_OPTION_NO;
  st_plugin_int *plugin;
  DBUG_ENTER("plugin_is_ready");
  mysql_mutex_lock(&LOCK_plugin);
  if ((plugin= plugin_find_internal(name, type)))
  {
    rc= SHOW_OPTION_DISABLED;
    if (plugin->state == PLUGIN_IS_READY)
      rc= SHOW_OPTION_YES;
  }
  mysql_mutex_unlock(&LOCK_plugin);
  DBUG_RETURN(rc);
}


bool plugin_is_ready(const LEX_CSTRING &name, int type)
{
  bool rc= FALSE;
  if (plugin_status(name, type) == SHOW_OPTION_YES)
    rc= TRUE;
  return rc;
}


SHOW_COMP_OPTION plugin_status(const char *name, size_t len, int type)
{
  LEX_CSTRING plugin_name= { name, len };
  return plugin_status(plugin_name, type);
}


static plugin_ref intern_plugin_lock(LEX *lex, plugin_ref rc)
{
  st_plugin_int *pi= plugin_ref_to_int(rc);
  DBUG_ENTER("intern_plugin_lock");

  mysql_mutex_assert_owner(&LOCK_plugin);

  if (pi->state & (PLUGIN_IS_READY | PLUGIN_IS_UNINITIALIZED))
  {
    plugin_ref plugin;
#ifdef DBUG_OFF
    /* built-in plugins don't need ref counting */
    if (!pi->plugin_dl)
      DBUG_RETURN(pi);

    plugin= pi;
#else
    /*
      For debugging, we do an additional malloc which allows the
      memory manager and/or valgrind to track locked references and
      double unlocks to aid resolving reference counting problems.
    */
    if (!(plugin= (plugin_ref) my_malloc(key_memory_plugin_ref,
                                         sizeof(pi), MYF(MY_WME))))
      DBUG_RETURN(NULL);

    *plugin= pi;
#endif
    pi->ref_count++;
    DBUG_PRINT("info",("thd: %p, plugin: \"%s\", ref_count: %d",
                       current_thd, pi->name.str, pi->ref_count));
    if (lex)
      lex->plugins.push_back(plugin);
    DBUG_RETURN(plugin);
  }
  DBUG_RETURN(NULL);
}


plugin_ref plugin_lock(THD *thd, plugin_ref *ptr)
{
  LEX *lex= thd ? thd->lex : 0;
  plugin_ref rc;
  DBUG_ENTER("plugin_lock");
  mysql_mutex_lock(&LOCK_plugin);
  rc= my_intern_plugin_lock_ci(lex, *ptr);
  mysql_mutex_unlock(&LOCK_plugin);
  DBUG_RETURN(rc);
}


plugin_ref plugin_lock_by_name(THD *thd, const LEX_CSTRING &name, int type)
{
  LEX *lex= thd ? thd->lex : 0;
  plugin_ref rc= NULL;
  st_plugin_int *plugin;
  DBUG_ENTER("plugin_lock_by_name");
  mysql_mutex_lock(&LOCK_plugin);
  if ((plugin= plugin_find_internal(name, type)))
    rc= my_intern_plugin_lock_ci(lex, plugin_int_to_ref(plugin));
  mysql_mutex_unlock(&LOCK_plugin);
  DBUG_RETURN(rc);
}


static st_plugin_int *plugin_insert_or_reuse(st_plugin_int *plugin)
{
  DBUG_ENTER("plugin_insert_or_reuse");
  st_plugin_int *tmp;
  for (st_plugin_int **it= plugin_array->begin();
       it != plugin_array->end(); ++it)
  {
    tmp= *it;
    if (tmp->state == PLUGIN_IS_FREED)
    {
      memcpy(tmp, plugin, sizeof(st_plugin_int));
      DBUG_RETURN(tmp);
    }
  }
  if (plugin_array->push_back(plugin))
    DBUG_RETURN(NULL);
  tmp= plugin_array->back()=
    static_cast<st_plugin_int*>(memdup_root(&plugin_mem_root, plugin,
                                            sizeof(st_plugin_int)));
  DBUG_RETURN(tmp);
}


/*
  NOTE
    Requires that a write-lock is held on LOCK_system_variables_hash
*/
static bool plugin_add(MEM_ROOT *tmp_root,
                       const LEX_STRING *name, const LEX_STRING *dl,
                       int *argc, char **argv, int report)
{
  st_plugin_int tmp;
  st_mysql_plugin *plugin;
  DBUG_ENTER("plugin_add");
  LEX_CSTRING name_cstr= {name->str, name->length};

  mysql_mutex_assert_owner(&LOCK_plugin);
  if (plugin_find_internal(name_cstr, MYSQL_ANY_PLUGIN))
  {
    mysql_mutex_unlock(&LOCK_plugin);
    report_error(report, ER_UDF_EXISTS, name->str);
    mysql_mutex_lock(&LOCK_plugin);
    DBUG_RETURN(TRUE);
  }
  /* Clear the whole struct to catch future extensions. */
  memset(&tmp, 0, sizeof(tmp));
  if (! (tmp.plugin_dl= plugin_dl_add(dl, report)))
    DBUG_RETURN(TRUE);
  /* Find plugin by name */
  for (plugin= tmp.plugin_dl->plugins; plugin->info; plugin++)
  {
    size_t name_len= strlen(plugin->name);
    if (plugin->type >= 0 && plugin->type < MYSQL_MAX_PLUGIN_TYPE_NUM &&
        ! my_strnncoll(system_charset_info,
                       pointer_cast<const uchar*>(name->str), name->length,
                       pointer_cast<const uchar*>(plugin->name),
                       name_len))
    {
      st_plugin_int *tmp_plugin_ptr;
      if (*(int*)plugin->info <
          min_plugin_info_interface_version[plugin->type] ||
          ((*(int*)plugin->info) >> 8) >
          (cur_plugin_info_interface_version[plugin->type] >> 8))
      {
        char buf[256];
        strxnmov(buf, sizeof(buf) - 1, "API version for ",
                 plugin_type_names[plugin->type].str,
                 " plugin is too different", NullS);
        mysql_mutex_unlock(&LOCK_plugin);
        report_error(report, ER_CANT_OPEN_LIBRARY, dl->str, 0, buf);
        mysql_mutex_lock(&LOCK_plugin);
        goto err;
      }
      tmp.plugin= plugin;
      tmp.name.str= (char *)plugin->name;
      tmp.name.length= name_len;
      tmp.ref_count= 0;
      tmp.state= PLUGIN_IS_UNINITIALIZED;
      tmp.load_option= PLUGIN_ON;
      if (test_plugin_options(tmp_root, &tmp, argc, argv))
        tmp.state= PLUGIN_IS_DISABLED;

      if ((tmp_plugin_ptr= plugin_insert_or_reuse(&tmp)))
      {
        plugin_array_version++;
        if (plugin_hash[plugin->type]->emplace(
              to_string(tmp_plugin_ptr->name), tmp_plugin_ptr).second)
        {
          init_alloc_root(key_memory_plugin_int_mem_root,
                          &tmp_plugin_ptr->mem_root, 4096, 4096);
          DBUG_RETURN(FALSE);
        }
        tmp_plugin_ptr->state= PLUGIN_IS_FREED;
      }
      mysql_del_sys_var_chain(tmp.system_vars);
      restore_pluginvar_names(tmp.system_vars);
      goto err;

      /* plugin was disabled */
      plugin_dl_del(dl);
      DBUG_RETURN(FALSE);
    }
  }
  mysql_mutex_unlock(&LOCK_plugin);
  report_error(report, ER_CANT_FIND_DL_ENTRY, name->str);
  mysql_mutex_lock(&LOCK_plugin);
err:
  plugin_dl_del(dl);
  DBUG_RETURN(TRUE);
}


static void plugin_deinitialize(st_plugin_int *plugin, bool ref_check)
{
  /*
    we don't want to hold the LOCK_plugin mutex as it may cause
    deinitialization to deadlock if plugins have worker threads
    with plugin locks
  */
  mysql_mutex_assert_not_owner(&LOCK_plugin);

  if (plugin->plugin->status_vars)
  {
    remove_status_vars(plugin->plugin->status_vars);
  }

  if (plugin_type_deinitialize[plugin->plugin->type])
  {
    if ((*plugin_type_deinitialize[plugin->plugin->type])(plugin))
    {
      LogErr(ERROR_LEVEL, ER_PLUGIN_FAILED_DEINITIALIZATION,
             plugin->name.str, plugin_type_names[plugin->plugin->type].str);
    }
  }
  else if (plugin->plugin->deinit)
  {
    DBUG_PRINT("info", ("Deinitializing plugin: '%s'", plugin->name.str));
    if (plugin->plugin->deinit(plugin))
    {
      DBUG_PRINT("warning", ("Plugin '%s' deinit function returned error.",
                             plugin->name.str));
    }
  }
  plugin->state= PLUGIN_IS_UNINITIALIZED;

  Srv_session::check_for_stale_threads(plugin);
  /*
    We do the check here because NDB has a worker THD which doesn't
    exit until NDB is shut down.
  */
  if (ref_check && plugin->ref_count)
    LogErr(ERROR_LEVEL,
           ER_PLUGIN_HAS_NONZERO_REFCOUNT_AFTER_DEINITIALIZATION,
           plugin->name.str, plugin->ref_count);
}

static void plugin_del(st_plugin_int *plugin)
{
  DBUG_ENTER("plugin_del(plugin)");
  mysql_mutex_assert_owner(&LOCK_plugin);
  mysql_mutex_assert_owner(&LOCK_plugin_delete);
  /* Free allocated strings before deleting the plugin. */
  mysql_rwlock_wrlock(&LOCK_system_variables_hash);
  mysql_del_sys_var_chain(plugin->system_vars);
  mysql_rwlock_unlock(&LOCK_system_variables_hash);
  restore_pluginvar_names(plugin->system_vars);
  plugin_vars_free_values(plugin->system_vars);
  plugin_hash[plugin->plugin->type]->erase(to_string(plugin->name));

  if (plugin->plugin_dl)
    plugin_dl_del(&plugin->plugin_dl->dl);
  plugin->state= PLUGIN_IS_FREED;
  plugin_array_version++;
  free_root(&plugin->mem_root, MYF(0));
  DBUG_VOID_RETURN;
}

static void reap_plugins(void)
{
  st_plugin_int *plugin, **reap, **list;

  mysql_mutex_assert_owner(&LOCK_plugin);

  if (!reap_needed)
    return;

  reap_needed= false;
  const size_t count= plugin_array->size();
  reap= (st_plugin_int **)my_alloca(sizeof(plugin)*(count+1));
  *(reap++)= NULL;

  for (size_t idx= 0; idx < count; idx++)
  {
    plugin= plugin_array->at(idx);
    if (plugin->state == PLUGIN_IS_DELETED && !plugin->ref_count)
    {
      /* change the status flag to prevent reaping by another thread */
      plugin->state= PLUGIN_IS_DYING;
      *(reap++)= plugin;
    }
  }

  mysql_mutex_unlock(&LOCK_plugin);

  list= reap;
  while ((plugin= *(--list)))
  {
    if (!opt_initialize)
      LogErr(INFORMATION_LEVEL, ER_PLUGIN_SHUTTING_DOWN_PLUGIN,
             plugin->name.str);
    plugin_deinitialize(plugin, true);
  }

  mysql_mutex_lock(&LOCK_plugin_delete);
  mysql_mutex_lock(&LOCK_plugin);

  while ((plugin= *(--reap)))
    plugin_del(plugin);

  mysql_mutex_unlock(&LOCK_plugin_delete);
}

static void intern_plugin_unlock(LEX *lex, plugin_ref plugin)
{
  st_plugin_int *pi;
  DBUG_ENTER("intern_plugin_unlock");

  mysql_mutex_assert_owner(&LOCK_plugin);

  if (!plugin)
    DBUG_VOID_RETURN;

  pi= plugin_ref_to_int(plugin);

#ifdef DBUG_OFF
  if (!pi->plugin_dl)
    DBUG_VOID_RETURN;
#else
  my_free(plugin);
#endif

  DBUG_PRINT("info",("unlocking plugin, name= %s, ref_count= %d",
                     pi->name.str, pi->ref_count));
  if (lex)
  {
    /*
      Remove one instance of this plugin from the use list.
      We are searching backwards so that plugins locked last
      could be unlocked faster - optimizing for LIFO semantics.
    */
    plugin_ref *iter= lex->plugins.end() - 1;
    bool found_it MY_ATTRIBUTE((unused)) = false;
    for (; iter >= lex->plugins.begin() - 1; --iter)
    {
      if (plugin == *iter)
      {
        lex->plugins.erase(iter);
        found_it= true;
        break;
      }
    }
    DBUG_ASSERT(found_it);
  }

  DBUG_ASSERT(pi->ref_count);
  pi->ref_count--;

  if (pi->state == PLUGIN_IS_DELETED && !pi->ref_count)
    reap_needed= true;

  DBUG_VOID_RETURN;
}


void plugin_unlock(THD *thd, plugin_ref plugin)
{
  LEX *lex= thd ? thd->lex : 0;
  DBUG_ENTER("plugin_unlock");
  if (!plugin)
    DBUG_VOID_RETURN;
#ifdef DBUG_OFF
  /* built-in plugins don't need ref counting */
  if (!plugin_dlib(plugin))
    DBUG_VOID_RETURN;
#endif
  mysql_mutex_lock(&LOCK_plugin);
  intern_plugin_unlock(lex, plugin);
  reap_plugins();
  mysql_mutex_unlock(&LOCK_plugin);
  DBUG_VOID_RETURN;
}


void plugin_unlock_list(THD *thd, plugin_ref *list, size_t count)
{
  LEX *lex= thd ? thd->lex : 0;
  DBUG_ENTER("plugin_unlock_list");
  DBUG_ASSERT(list);

  /*
    In unit tests, LOCK_plugin may be uninitialized, so do not lock it.
    Besides: there's no point in locking it, if there are no plugins to unlock.
   */
  if (count == 0)
    DBUG_VOID_RETURN;

  mysql_mutex_lock(&LOCK_plugin);
  while (count--)
    intern_plugin_unlock(lex, *list++);
  reap_plugins();
  mysql_mutex_unlock(&LOCK_plugin);
  DBUG_VOID_RETURN;
}

static int plugin_initialize(st_plugin_int *plugin)
{
  int ret= 1;
  DBUG_ENTER("plugin_initialize");

  mysql_mutex_assert_owner(&LOCK_plugin);
  uint state= plugin->state;
  DBUG_ASSERT(state == PLUGIN_IS_UNINITIALIZED);

  mysql_mutex_unlock(&LOCK_plugin);

  DEBUG_SYNC(current_thd, "in_plugin_initialize");

  if (plugin_type_initialize[plugin->plugin->type])
  {
    if ((*plugin_type_initialize[plugin->plugin->type])(plugin))
    {
      LogErr(ERROR_LEVEL, ER_PLUGIN_REGISTRATION_FAILED,
             plugin->name.str, plugin_type_names[plugin->plugin->type].str);
      goto err;
    }

    /* FIXME: Need better solution to transfer the callback function
    array to memcached */
    if (strcmp(plugin->name.str, "InnoDB") == 0) {
      innodb_callback_data = ((handlerton*)plugin->data)->data;
    }
  }
  else if (plugin->plugin->init)
  {
    if (strcmp(plugin->name.str, "daemon_memcached") == 0) {
       plugin->data = innodb_callback_data;
    }

    if (plugin->plugin->init(plugin))
    {
      LogErr(ERROR_LEVEL, ER_PLUGIN_INIT_FAILED, plugin->name.str);
      goto err;
    }
  }
  state= PLUGIN_IS_READY; // plugin->init() succeeded

  if (plugin->plugin->status_vars)
  {
    if (add_status_vars(plugin->plugin->status_vars))
      goto err;
  }

  /*
    set the plugin attribute of plugin's sys vars so they are pointing
    to the active plugin
  */
  if (plugin->system_vars)
  {
    sys_var_pluginvar *var= plugin->system_vars->cast_pluginvar();
    for (;;)
    {
      var->plugin= plugin;
      if (!var->next)
        break;
      var= var->next->cast_pluginvar();
    }
  }

  ret= 0;

err:
  mysql_mutex_lock(&LOCK_plugin);
  plugin->state= state;

  DBUG_RETURN(ret);
}


static inline void convert_dash_to_underscore(char *str, size_t len)
{
  for (char *p= str; p <= str+len; p++)
    if (*p == '-')
      *p= '_';
}

#ifdef HAVE_PSI_INTERFACE
static PSI_mutex_key key_LOCK_plugin;
static PSI_mutex_key key_LOCK_plugin_delete;
static PSI_mutex_key key_LOCK_plugin_install;

/* clang-format off */
static PSI_mutex_info all_plugin_mutexes[]=
{
  { &key_LOCK_plugin, "LOCK_plugin", PSI_FLAG_SINGLETON, 0, PSI_DOCUMENT_ME},
  { &key_LOCK_plugin_delete, "LOCK_plugin_delete", PSI_FLAG_SINGLETON, 0, PSI_DOCUMENT_ME},
  { &key_LOCK_plugin_install, "LOCK_plugin_install", PSI_FLAG_SINGLETON, 0, PSI_DOCUMENT_ME}
};
/* clang-format on */

/* clang-format off */
static PSI_memory_info all_plugin_memory[]=
{
#ifndef DBUG_OFF
  { &key_memory_plugin_ref, "plugin_ref", PSI_FLAG_ONLY_GLOBAL_STAT, 0, PSI_DOCUMENT_ME},
#endif
  { &key_memory_plugin_mem_root, "plugin_mem_root", PSI_FLAG_ONLY_GLOBAL_STAT, 0, PSI_DOCUMENT_ME},
  { &key_memory_plugin_init_tmp, "plugin_init_tmp", 0, 0, PSI_DOCUMENT_ME},
  { &key_memory_plugin_int_mem_root, "plugin_int_mem_root", 0, 0, PSI_DOCUMENT_ME},
  { &key_memory_mysql_plugin_dl, "mysql_plugin_dl", 0, 0, PSI_DOCUMENT_ME},
  { &key_memory_mysql_plugin, "mysql_plugin", 0, 0, PSI_DOCUMENT_ME},
  { &key_memory_plugin_bookmark, "plugin_bookmark", PSI_FLAG_ONLY_GLOBAL_STAT, 0, PSI_DOCUMENT_ME}
};
/* clang-format on */

static void init_plugin_psi_keys(void)
{
  const char* category= "sql";
  int count;

  count= array_elements(all_plugin_mutexes);
  mysql_mutex_register(category, all_plugin_mutexes, count);

  count= array_elements(all_plugin_memory);
  mysql_memory_register(category, all_plugin_memory, count);
}
#endif /* HAVE_PSI_INTERFACE */

/**
  Initialize the internals of the plugin system. Allocate required
  resources, initialize mutex, etc.

  @return Operation outcome, false means no errors
 */
static bool plugin_init_internals()
{
#ifdef HAVE_PSI_INTERFACE
  init_plugin_psi_keys();
#endif

  init_alloc_root(key_memory_plugin_mem_root, &plugin_mem_root, 4096, 4096);

  bookmark_hash= new malloc_unordered_map<std::string, st_bookmark *>(
    key_memory_plugin_bookmark);

  malloced_string_type_sysvars_bookmark_hash=
    new malloc_unordered_map<std::string, st_bookmark *>(
      key_memory_plugin_bookmark);

  mysql_mutex_init(key_LOCK_plugin, &LOCK_plugin, MY_MUTEX_INIT_FAST);
  mysql_mutex_init(key_LOCK_plugin_delete, &LOCK_plugin_delete, MY_MUTEX_INIT_FAST);
  mysql_mutex_init(key_LOCK_plugin_install, &LOCK_plugin_install, MY_MUTEX_INIT_FAST);

  plugin_dl_array= new (std::nothrow)
    Prealloced_array<st_plugin_dl*, 16>(key_memory_mysql_plugin_dl);
  plugin_array= new (std::nothrow)
    Prealloced_array<st_plugin_int*, 16>(key_memory_mysql_plugin);
  if (plugin_dl_array == NULL || plugin_array == NULL)
    goto err;

  for (uint i= 0; i < MYSQL_MAX_PLUGIN_TYPE_NUM; i++)
  {
    plugin_hash[i]= new collation_unordered_map<std::string, st_plugin_int *>(
      system_charset_info, key_memory_plugin_mem_root);
  }
  return false;

err:
  return true;
}

/**
  Initialize the plugins. Reap those that fail to initialize.

  @return Operation outcome, false means no errors
 */
static bool plugin_init_initialize_and_reap()
{
  struct st_plugin_int *plugin_ptr;
  struct st_plugin_int **reap;

  /* Now we initialize all plugins that are not already initialized */
  mysql_mutex_lock(&LOCK_plugin);
  reap= (st_plugin_int **) my_alloca((plugin_array->size()+1) * sizeof(void*));
  *(reap++)= NULL;

  for (st_plugin_int **it= plugin_array->begin();
       it != plugin_array->end(); ++it)
  {
    plugin_ptr= *it;
    if (plugin_ptr->state == PLUGIN_IS_UNINITIALIZED)
    {
      if (plugin_initialize(plugin_ptr))
      {
        plugin_ptr->state= PLUGIN_IS_DYING;
        *(reap++)= plugin_ptr;
      }
    }
  }

  /* Check if any plugins have to be reaped */
  bool reaped_mandatory_plugin= false;
  while ((plugin_ptr= *(--reap)))
  {
    mysql_mutex_unlock(&LOCK_plugin);
    if (plugin_ptr->load_option == PLUGIN_FORCE ||
        plugin_ptr->load_option == PLUGIN_FORCE_PLUS_PERMANENT)
      reaped_mandatory_plugin= TRUE;
    plugin_deinitialize(plugin_ptr, true);
    mysql_mutex_lock(&LOCK_plugin_delete);
    mysql_mutex_lock(&LOCK_plugin);
    plugin_del(plugin_ptr);
    mysql_mutex_unlock(&LOCK_plugin_delete);
  }

  mysql_mutex_unlock(&LOCK_plugin);
  if (reaped_mandatory_plugin)
    return true;

  return false;
}

/**
<<<<<<< HEAD
   Register and initialize early plugins.

   @param argc  Command line argument counter
   @param argv  Command line arguments
   @param flags Flags to control whether dynamic loading
                and plugin initialization should be skipped

   @return Operation outcome, false if no errors
*/
bool plugin_register_early_plugins(int *argc, char **argv, int flags)
{
  bool retval= false;
  DBUG_ENTER("plugin_register_dynamic_and_init_all");

  /* Don't allow initializing twice */
  DBUG_ASSERT(!initialized);

  /* Make sure the internals are initialized */
  if ((retval= plugin_init_internals()))
    DBUG_RETURN(retval);

  /* Allocate the temporary mem root, will be freed before returning */
  MEM_ROOT tmp_root;
  init_alloc_root(key_memory_plugin_init_tmp, &tmp_root, 4096, 4096);

  I_List_iterator<i_string> iter(opt_early_plugin_load_list);
  i_string *item;
  while (NULL != (item= iter++))
    plugin_load_list(&tmp_root, argc, argv, item->ptr);

  /* Temporary mem root not needed anymore, can free it here */
  free_root(&tmp_root, MYF(0));
=======
  Initialize the internals of the plugin system. Allocate required
  resources, initialize mutex, etc.

  @return Operation outcome, false means no errors
 */
static bool plugin_init_internals()
{
#ifdef HAVE_PSI_INTERFACE
  init_plugin_psi_keys();
#endif

  init_alloc_root(key_memory_plugin_mem_root, &plugin_mem_root, 4096, 4096);

  if (my_hash_init(&bookmark_hash, &my_charset_bin, 16, 0, 0,
                   get_bookmark_hash_key, NULL, HASH_UNIQUE,
                   key_memory_plugin_bookmark))
      goto err;
  if (my_hash_init(&malloced_string_type_sysvars_bookmark_hash, &my_charset_bin,
                   16, 0, 0, get_bookmark_hash_key, NULL, HASH_UNIQUE,
                   key_memory_plugin_bookmark))
      goto err;
>>>>>>> 4b4dd7a5

  if (!(flags & PLUGIN_INIT_SKIP_INITIALIZATION))
    retval= plugin_init_initialize_and_reap();

  DBUG_RETURN(retval);
}

<<<<<<< HEAD

/**
  Register the builtin plugins. Some of the plugins (MyISAM, CSV and InnoDB)
  are also initialized.

  @param argc number of arguments, propagated to the plugin
  @param argv actual arguments, propagated to the plugin
  @return Operation outcome, false means no errors
 */
bool plugin_register_builtin_and_init_core_se(int *argc, char **argv)
{
  bool mandatory= true;
  DBUG_ENTER("plugin_register_builtin_and_init_core_se");

  /* Don't allow initializing twice */
  DBUG_ASSERT(!initialized);

=======
  for (uint i= 0; i < MYSQL_MAX_PLUGIN_TYPE_NUM; i++)
  {
    if (my_hash_init(&plugin_hash[i], system_charset_info, 16, 0, 0,
                     get_plugin_hash_key, NULL, HASH_UNIQUE,
                     key_memory_plugin_mem_root))
      goto err;
  }

  return false;

err:
  return true;
}

/**
   Register and initialize early plugins.

   @param argc  Command line argument counter
   @param argv  Command line arguments
   @param flags Flags to control whether dynamic loading
                and plugin initialization should be skipped

   @return Operation outcome, false if no errors
*/
bool plugin_register_early_plugins(int *argc, char **argv, int flags)
{
  bool retval= false;
  DBUG_ENTER("plugin_register_early_plugins");

  /* Don't allow initializing twice */
  DBUG_ASSERT(!initialized);

  /* Make sure the internals are initialized */
  if ((retval= plugin_init_internals()))
    DBUG_RETURN(retval);

  /* Allocate the temporary mem root, will be freed before returning */
  MEM_ROOT tmp_root;
  init_alloc_root(key_memory_plugin_init_tmp, &tmp_root, 4096, 4096);

  I_List_iterator<i_string> iter(opt_early_plugin_load_list);
  i_string *item;
  while (NULL != (item= iter++))
    plugin_load_list(&tmp_root, argc, argv, item->ptr);

  /* Temporary mem root not needed anymore, can free it here */
  free_root(&tmp_root, MYF(0));

  if (!(flags & PLUGIN_INIT_SKIP_INITIALIZATION))
    retval= plugin_init_initialize_and_reap();

  DBUG_RETURN(retval);
}

/**
  Register the builtin plugins. Some of the plugins (MyISAM, CSV and InnoDB)
  are also initialized.

  @param argc number of arguments, propagated to the plugin
  @param argv actual arguments, propagated to the plugin
  @return Operation outcome, false means no errors
 */
bool plugin_register_builtin_and_init_core_se(int *argc, char **argv)
{
  bool mandatory= true;
  DBUG_ENTER("plugin_register_builtin_and_init_core_se");

  /* Don't allow initializing twice */
  DBUG_ASSERT(!initialized);

>>>>>>> 4b4dd7a5
  /* Allocate the temporary mem root, will be freed before returning */
  MEM_ROOT tmp_root;
  init_alloc_root(key_memory_plugin_init_tmp, &tmp_root, 4096, 4096);

  mysql_mutex_lock(&LOCK_plugin);
  initialized= true;

  /* First we register the builtin mandatory and optional plugins */
  for (struct st_mysql_plugin **builtins= mysql_mandatory_plugins;
       *builtins || mandatory; builtins++)
  {
    /* Switch to optional plugins when done with the mandatory ones */
    if (!*builtins)
    {
      builtins= mysql_optional_plugins;
      mandatory= false;
      if (!*builtins)
        break;
    }
    for (struct st_mysql_plugin *plugin= *builtins; plugin->info; plugin++)
    {
      struct st_plugin_int tmp;
      memset(&tmp, 0, sizeof(tmp));
      tmp.plugin= plugin;
      tmp.name.str= (char *)plugin->name;
      tmp.name.length= strlen(plugin->name);
      tmp.state= 0;
      tmp.load_option= mandatory ? PLUGIN_FORCE : PLUGIN_ON;

      /*
        If the performance schema is compiled in,
        treat the storage engine plugin as 'mandatory',
        to suppress any plugin-level options such as '--performance-schema'.
        This is specific to the performance schema, and is done on purpose:
        the server-level option '--performance-schema' controls the overall
        performance schema initialization, which consists of much more that
        the underlying storage engine initialization.
        See mysqld.cc, set_vars.cc.
        Suppressing ways to interfere directly with the storage engine alone
        prevents awkward situations where:
        - the user wants the performance schema functionality, by using
          '--enable-performance-schema' (the server option),
        - yet disable explicitly a component needed for the functionality
          to work, by using '--skip-performance-schema' (the plugin)
      */
      if (!my_strcasecmp(&my_charset_latin1, plugin->name, "PERFORMANCE_SCHEMA"))
      {
        tmp.load_option= PLUGIN_FORCE;
      }

      free_root(&tmp_root, MYF(MY_MARK_BLOCKS_FREE));
      if (test_plugin_options(&tmp_root, &tmp, argc, argv))
        tmp.state= PLUGIN_IS_DISABLED;
      else
        tmp.state= PLUGIN_IS_UNINITIALIZED;

      struct st_plugin_int *plugin_ptr;        // Pointer to registered plugin
      if (register_builtin(plugin, &tmp, &plugin_ptr))
        goto err_unlock;

      /*
        Only initialize MyISAM, InnoDB and CSV at this stage.
        Note that when the --help option is supplied, InnoDB is not
        initialized because the plugin table will not be read anyway,
        as indicated by the flag set when the plugin_init() function
        is called.
      */
      bool is_myisam= !my_strcasecmp(&my_charset_latin1, plugin->name, "MyISAM");
      bool is_innodb= !my_strcasecmp(&my_charset_latin1, plugin->name, "InnoDB");
      if (!is_myisam &&
          (!is_innodb || opt_help) &&
          my_strcasecmp(&my_charset_latin1, plugin->name, "CSV"))
        continue;

      if (plugin_ptr->state != PLUGIN_IS_UNINITIALIZED ||
          plugin_initialize(plugin_ptr))
        goto err_unlock;

      /*
        Initialize the global default storage engine so that it may
        not be null in any child thread.
      */
      if (is_myisam)
      {
        DBUG_ASSERT(!global_system_variables.table_plugin);
        DBUG_ASSERT(!global_system_variables.temp_table_plugin);
        global_system_variables.table_plugin=
          my_intern_plugin_lock(NULL, plugin_int_to_ref(plugin_ptr));
        global_system_variables.temp_table_plugin=
          my_intern_plugin_lock(NULL, plugin_int_to_ref(plugin_ptr));
        DBUG_ASSERT(plugin_ptr->ref_count == 2);
      }
    }
  }

  /* Should now be set to MyISAM storage engine */
  DBUG_ASSERT(global_system_variables.table_plugin);
  DBUG_ASSERT(global_system_variables.temp_table_plugin);

  mysql_mutex_unlock(&LOCK_plugin);

  free_root(&tmp_root, MYF(0));
  DBUG_RETURN(false);

err_unlock:
  mysql_mutex_unlock(&LOCK_plugin);
  free_root(&tmp_root, MYF(0));
  DBUG_RETURN(true);
}

<<<<<<< HEAD
bool is_builtin_and_core_se_initialized()
{
  return initialized;
}

=======
>>>>>>> 4b4dd7a5
/**
  Register and initialize the dynamic plugins. Also initialize
  the remaining builtin plugins that are not initialized
  already.

  @param argc  Command line argument counter
  @param argv  Command line arguments
  @param flags Flags to control whether dynamic loading
               and plugin initialization should be skipped

  @return Operation outcome, false if no errors
*/
bool plugin_register_dynamic_and_init_all(int *argc,
                                          char **argv, int flags)
{
  DBUG_ENTER("plugin_register_dynamic_and_init_all");

  /* Make sure the internals are initialized and builtins registered */
  if (!initialized)
    DBUG_RETURN(true);

  /* Allocate the temporary mem root, will be freed before returning */
  MEM_ROOT tmp_root;
  init_alloc_root(key_memory_plugin_init_tmp, &tmp_root, 4096, 4096);

  /* Register all dynamic plugins */
  if (!(flags & PLUGIN_INIT_SKIP_DYNAMIC_LOADING))
  {
    I_List_iterator<i_string> iter(opt_plugin_load_list);
    i_string *item;
    while (NULL != (item= iter++))
      plugin_load_list(&tmp_root, argc, argv, item->ptr);

    if (!(flags & PLUGIN_INIT_SKIP_PLUGIN_TABLE))
      plugin_load(&tmp_root, argc, argv);
  }
<<<<<<< HEAD

  /* Temporary mem root not needed anymore, can free it here */
=======
  if (flags & PLUGIN_INIT_SKIP_INITIALIZATION)
    goto end;

  /*
    Now we initialize all remaining plugins
  */
  if(plugin_init_initialize_and_reap())
    goto err;

end:
>>>>>>> 4b4dd7a5
  free_root(&tmp_root, MYF(0));

  Auto_THD fake_session;
  Disable_autocommit_guard autocommit_guard(fake_session.thd);
  dd::cache::Dictionary_client::Auto_releaser releaser(fake_session.thd->dd_client());
  if (!(flags & PLUGIN_INIT_SKIP_INITIALIZATION))
    if (plugin_init_initialize_and_reap())
    {
      DBUG_RETURN(::end_transaction(fake_session.thd, true));
    }

<<<<<<< HEAD
  DBUG_RETURN(::end_transaction(fake_session.thd, false));
=======
err:
  free_root(&tmp_root, MYF(0));
  DBUG_RETURN(1);
>>>>>>> 4b4dd7a5
}

static bool register_builtin(st_mysql_plugin *plugin,
                             st_plugin_int *tmp,
                             st_plugin_int **ptr)
{
  DBUG_ENTER("register_builtin");
  tmp->ref_count= 0;
  tmp->plugin_dl= 0;

  if (plugin_array->push_back(tmp))
    DBUG_RETURN(true);

  *ptr= plugin_array->back()=
    static_cast<st_plugin_int*>(memdup_root(&plugin_mem_root, tmp,
                                            sizeof(st_plugin_int)));

  plugin_hash[plugin->type]->emplace(to_string((*ptr)->name), *ptr);

  DBUG_RETURN(0);
}


/*
  called only by plugin_register_dynamic_and_init_all()
*/
static void plugin_load(MEM_ROOT *tmp_root, int *argc, char **argv)
{
  THD thd;
  TABLE_LIST tables;
  TABLE *table;
  READ_RECORD read_record_info;
  int error;
  THD *new_thd= &thd;
  bool result;
  DBUG_ENTER("plugin_load");

  new_thd->thread_stack= (char*) &tables;
  new_thd->store_globals();
  LEX_CSTRING db_lex_cstr= { STRING_WITH_LEN("mysql") };
  new_thd->set_db(db_lex_cstr);
  thd.get_protocol_classic()->wipe_net();
  tables.init_one_table("mysql", 5, "plugin", 6, "plugin", TL_READ);

  result= open_trans_system_tables_for_read(new_thd, &tables);

  if (result)
  {
    DBUG_PRINT("error",("Can't open plugin table"));
    LogErr(ERROR_LEVEL, ER_PLUGIN_CANT_OPEN_PLUGIN_TABLE);
    DBUG_VOID_RETURN;
  }
  table= tables.table;
  if (init_read_record(&read_record_info, new_thd, table, NULL, 1, 1, FALSE))
  {
    close_trans_system_tables(new_thd);
    DBUG_VOID_RETURN;
  }
  table->use_all_columns();
  /*
    there're no other threads running yet, so we don't need a mutex.
    but plugin_add() before is designed to work in multi-threaded
    environment, and it uses mysql_mutex_assert_owner(), so we lock
    the mutex here to satisfy the assert
  */
  mysql_mutex_lock(&LOCK_plugin);
  while (!(error= read_record_info.read_record(&read_record_info)))
  {
    DBUG_PRINT("info", ("init plugin record"));
    String str_name, str_dl;
    get_field(tmp_root, table->field[0], &str_name);
    get_field(tmp_root, table->field[1], &str_dl);

    LEX_STRING name= {(char *)str_name.ptr(), str_name.length()};
    LEX_STRING dl= {(char *)str_dl.ptr(), str_dl.length()};

    if (plugin_add(tmp_root, &name, &dl, argc, argv, REPORT_TO_LOG))
      LogErr(WARNING_LEVEL, ER_PLUGIN_CANT_LOAD,
             str_name.c_ptr(), str_dl.c_ptr());
    free_root(tmp_root, MYF(MY_MARK_BLOCKS_FREE));
  }
  mysql_mutex_unlock(&LOCK_plugin);
  if (error > 0)
  {
    char errbuf[MYSQL_ERRMSG_SIZE];
    LogErr(ERROR_LEVEL, ER_GET_ERRNO, my_errno(),
           my_strerror(errbuf, MYSQL_ERRMSG_SIZE, my_errno()));
  }
  end_read_record(&read_record_info);
  table->m_needs_reopen= TRUE;                  // Force close to free memory

  close_trans_system_tables(new_thd);

  DBUG_VOID_RETURN;
}


/*
  called by plugin_register_early_plugins() and
  plugin_register_dynamic_and_init_all()
*/
static bool plugin_load_list(MEM_ROOT *tmp_root, int *argc, char **argv,
                             const char *list)
{
  char buffer[FN_REFLEN];
  LEX_STRING name= {buffer, 0}, dl= {NULL, 0}, *str= &name;
  st_plugin_dl *plugin_dl;
  st_mysql_plugin *plugin;
  char *p= buffer;
  DBUG_ENTER("plugin_load_list");
  while (list)
  {
    if (p == buffer + sizeof(buffer) - 1)
    {
      LogErr(ERROR_LEVEL, ER_PLUGIN_LOAD_PARAMETER_TOO_LONG);
      DBUG_RETURN(TRUE);
    }

    switch ((*(p++)= *(list++))) {
    case '\0':
      list= NULL; /* terminate the loop */
      /* fall through */
    case ';':
#ifndef _WIN32
    case ':':     /* can't use this as delimiter as it may be drive letter */
#endif
      str->str[str->length]= '\0';
      if (str == &name)  // load all plugins in named module
      {
        if (!name.length)
        {
          p--;    /* reset pointer */
          continue;
        }

        dl= name;
        mysql_mutex_lock(&LOCK_plugin);
        if ((plugin_dl= plugin_dl_add(&dl, REPORT_TO_LOG)))
        {
          for (plugin= plugin_dl->plugins; plugin->info; plugin++)
          {
            name.str= (char *) plugin->name;
            name.length= strlen(name.str);

            free_root(tmp_root, MYF(MY_MARK_BLOCKS_FREE));
            if (plugin_add(tmp_root, &name, &dl, argc, argv, REPORT_TO_LOG))
              goto error;
          }
          plugin_dl_del(&dl); // reduce ref count
        }
      }
      else
      {
        free_root(tmp_root, MYF(MY_MARK_BLOCKS_FREE));
        mysql_mutex_lock(&LOCK_plugin);
        if (plugin_add(tmp_root, &name, &dl, argc, argv, REPORT_TO_LOG))
          goto error;
      }
      mysql_mutex_unlock(&LOCK_plugin);
      name.length= dl.length= 0;
      dl.str= NULL; name.str= p= buffer;
      str= &name;
      continue;
    case '=':
    case '#':
      if (str == &name)
      {
        name.str[name.length]= '\0';
        str= &dl;
        str->str= p;
        continue;
      }
      // Fall through.
    default:
      str->length++;
      continue;
    }
  }
  DBUG_RETURN(FALSE);
error:
  mysql_mutex_unlock(&LOCK_plugin);
  LogErr(ERROR_LEVEL, ER_PLUGIN_CANT_LOAD, name.str, dl.str);
  DBUG_RETURN(TRUE);
}

/*
  Shutdown memcached plugin before binlog shuts down
*/
void memcached_shutdown(void)
{
  if (initialized)
  {

    for (st_plugin_int **it= plugin_array->begin();
         it != plugin_array->end(); ++it)
    {
      st_plugin_int *plugin= *it;

      if (plugin->state == PLUGIN_IS_READY
	  && strcmp(plugin->name.str, "daemon_memcached") == 0)
      {
	plugin_deinitialize(plugin, true);

        mysql_mutex_lock(&LOCK_plugin_delete);
        mysql_mutex_lock(&LOCK_plugin);
	plugin->state= PLUGIN_IS_DYING;
	plugin_del(plugin);
        mysql_mutex_unlock(&LOCK_plugin);
        mysql_mutex_unlock(&LOCK_plugin_delete);
      }
    }

  }
}

void plugin_shutdown(void)
{
  size_t i;
  st_plugin_int **plugins, *plugin;
  st_plugin_dl **dl;
  bool skip_binlog = true;

  DBUG_ENTER("plugin_shutdown");

  if (initialized)
  {
    size_t count= plugin_array->size();
    mysql_mutex_lock(&LOCK_plugin);

    reap_needed= true;

    /*
      We want to shut down plugins in a reasonable order, this will
      become important when we have plugins which depend upon each other.
      Circular references cannot be reaped so they are forced afterwards.
      TODO: Have an additional step here to notify all active plugins that
      shutdown is requested to allow plugins to deinitialize in parallel.
    */
    while (reap_needed && (count= plugin_array->size()))
    {
      reap_plugins();
      for (i= 0; i < count; i++)
      {
        plugin= plugin_array->at(i);

	if (plugin->state == PLUGIN_IS_READY
	    && strcmp(plugin->name.str, "binlog") == 0 && skip_binlog)
	{
		skip_binlog = false;

	} else if (plugin->state == PLUGIN_IS_READY)
        {
          plugin->state= PLUGIN_IS_DELETED;
          reap_needed= true;
        }
      }
      if (!reap_needed)
      {
        /*
          release any plugin references held.
        */
        unlock_variables(&global_system_variables);
        unlock_variables(&max_system_variables);
      }
    }

    plugins= (st_plugin_int **) my_alloca(sizeof(void*) * (count+1));

    /*
      If we have any plugins which did not die cleanly, we force shutdown
    */
    for (i= 0; i < count; i++)
    {
      plugins[i]= plugin_array->at(i);
      /* change the state to ensure no reaping races */
      if (plugins[i]->state == PLUGIN_IS_DELETED)
        plugins[i]->state= PLUGIN_IS_DYING;
    }
    mysql_mutex_unlock(&LOCK_plugin);

    /*
      We loop through all plugins and call deinit() if they have one.
    */
    for (i= 0; i < count; i++)
      if (!(plugins[i]->state & (PLUGIN_IS_UNINITIALIZED | PLUGIN_IS_FREED |
                                 PLUGIN_IS_DISABLED)))
      {
        LogErr(WARNING_LEVEL, ER_PLUGIN_FORCING_SHUTDOWN,
               plugins[i]->name.str);
        /*
          We are forcing deinit on plugins so we don't want to do a ref_count
          check until we have processed all the plugins.
        */
        plugin_deinitialize(plugins[i], false);
      }

    /*
      It's perfectly safe not to lock LOCK_plugin, LOCK_plugin_delete, as
      there're no concurrent threads anymore. But some functions called from
      here use mysql_mutex_assert_owner(), so we lock the mutex to satisfy it
    */
    mysql_mutex_lock(&LOCK_plugin_delete);
    mysql_mutex_lock(&LOCK_plugin);

    /*
      We defer checking ref_counts until after all plugins are deinitialized
      as some may have worker threads holding on to plugin references.
    */
    for (i= 0; i < count; i++)
    {
      if (plugins[i]->ref_count)
        LogErr(ERROR_LEVEL, ER_PLUGIN_HAS_NONZERO_REFCOUNT_AFTER_SHUTDOWN,
               plugins[i]->name.str, plugins[i]->ref_count);
      if (plugins[i]->state & PLUGIN_IS_UNINITIALIZED)
        plugin_del(plugins[i]);
    }

    /*
      Now we can deallocate all memory.
    */

    cleanup_variables(NULL, &global_system_variables);
    cleanup_variables(NULL, &max_system_variables);
    mysql_mutex_unlock(&LOCK_plugin);
    mysql_mutex_unlock(&LOCK_plugin_delete);

    initialized= false;
    mysql_mutex_destroy(&LOCK_plugin);
    mysql_mutex_destroy(&LOCK_plugin_delete);
    mysql_mutex_destroy(&LOCK_plugin_install);
  }

  /* Dispose of the memory */

  for (i= 0; i < MYSQL_MAX_PLUGIN_TYPE_NUM; i++)
  {
    delete plugin_hash[i];
    plugin_hash[i]= nullptr;
  }
  delete plugin_array;
  plugin_array= NULL;

  if (plugin_dl_array != NULL)
  {
    size_t count= plugin_dl_array->size();
    dl= (st_plugin_dl **)my_alloca(sizeof(void*) * count);
    for (i= 0; i < count; i++)
      dl[i]= plugin_dl_array->at(i);
    for (i= 0; i < plugin_dl_array->size(); i++)
      free_plugin_mem(dl[i]);
    delete plugin_dl_array;
    plugin_dl_array= NULL;
  }

  delete bookmark_hash;
  bookmark_hash= nullptr;
  delete malloced_string_type_sysvars_bookmark_hash;
  malloced_string_type_sysvars_bookmark_hash= nullptr;
  free_root(&plugin_mem_root, MYF(0));

  global_variables_dynamic_size= 0;

  DBUG_VOID_RETURN;
}

/**
  Initialize one plugin. This function is used to early load one single
  plugin. This function is used by key migration tool.

   @param[in]   argc  Command line argument counter
   @param[in]   argv  Command line arguments
   @param[in]   plugin library file name

   @return Operation status
     @retval 0 OK
     @retval 1 ERROR
*/
bool plugin_early_load_one(int *argc, char **argv, const char* plugin)
{
  bool retval= false;
  DBUG_ENTER("plugin_early_load_one");

  /* Make sure the internals are initialized */
  if (!initialized)
  {
    if ((retval= plugin_init_internals()))
      DBUG_RETURN(retval);
    else
      initialized= true;
  }
  /* Allocate the temporary mem root, will be freed before returning */
  MEM_ROOT tmp_root;
  init_alloc_root(PSI_NOT_INSTRUMENTED, &tmp_root, 4096, 4096);

  plugin_load_list(&tmp_root, argc, argv, plugin);

  /* Temporary mem root not needed anymore, can free it here */
  free_root(&tmp_root, MYF(0));

  retval= plugin_init_initialize_and_reap();

  DBUG_RETURN(retval);
}

// Helper function to do rollback or commit, depending on error.
bool end_transaction(THD *thd, bool error)
{
  if (error)
  {
    // Rollback the statement before we can rollback the real transaction.
    trans_rollback_stmt(thd);
    trans_rollback(thd);
  }
  else if (trans_commit_stmt(thd) || trans_commit(thd))
  {
    error= true;
    trans_rollback(thd);
  }

  // Close tables regardless of error.
  close_thread_tables(thd);
  return error;
}


static bool mysql_install_plugin(THD *thd, const LEX_STRING *name,
                                 const LEX_STRING *dl)
{
  TABLE_LIST tables;
  TABLE *table;
  bool error= true;
  int argc= orig_argc;
  char **argv= orig_argv, **default_argv= NULL;
  st_plugin_int *tmp= nullptr;
  LEX_CSTRING name_cstr= {name->str, name->length};
  bool store_infoschema_metadata= false;
  dd::Schema_MDL_locker mdl_handler(thd);
  Persisted_variables_cache *pv= Persisted_variables_cache::get_instance();

  DBUG_ENTER("mysql_install_plugin");

  Disable_autocommit_guard autocommit_guard(thd);
  dd::cache::Dictionary_client::Auto_releaser releaser(thd->dd_client());

  tables.init_one_table("mysql", 5, "plugin", 6, "plugin", TL_WRITE);

  if (!opt_noacl &&
      check_table_access(thd, INSERT_ACL, &tables, false, 1, false))
    DBUG_RETURN(true);

  /* need to open before acquiring LOCK_plugin or it will deadlock */
  if (! (table = open_ltable(thd, &tables, TL_WRITE,
                             MYSQL_LOCK_IGNORE_TIMEOUT)))
    DBUG_RETURN(true);

  /*
    Pre-acquire audit plugins for events that may potentially occur
    during [UN]INSTALL PLUGIN.

    When audit event is triggered, audit subsystem acquires interested
    plugins by walking through plugin list. Evidently plugin list
    iterator protects plugin list by acquiring LOCK_plugin, see
    plugin_foreach_with_mask().

    On the other hand [UN]INSTALL PLUGIN is acquiring LOCK_plugin
    rather for a long time.

    When audit event is triggered during [UN]INSTALL PLUGIN, plugin
    list iterator acquires the same lock (within the same thread)
    second time.

    This hack should be removed when LOCK_plugin is fixed so it
    protects only what it supposed to protect.
    */
  mysql_audit_acquire_plugins(thd, MYSQL_AUDIT_GENERAL_CLASS,
                              MYSQL_AUDIT_GENERAL_ALL);

  mysql_mutex_lock(&LOCK_plugin_install);
  mysql_mutex_lock(&LOCK_plugin);
  DEBUG_SYNC(thd, "acquired_LOCK_plugin");
  mysql_rwlock_wrlock(&LOCK_system_variables_hash);

  if (my_load_defaults(MYSQL_CONFIG_NAME, load_default_groups,
                       &argc, &argv, NULL))
  {
    mysql_rwlock_unlock(&LOCK_system_variables_hash);
    report_error(REPORT_TO_USER, ER_PLUGIN_IS_NOT_LOADED, name->str);
    mysql_mutex_unlock(&LOCK_plugin);
    goto err;
  }
  default_argv= argv;
  /*
   Append static variables present in mysqld-auto.cnf file for the
   newly installed plugin to process those options which are specific
   to this plugin.
  */
  if (pv && pv->append_read_only_variables(&argc, &argv, TRUE))
  {
    mysql_rwlock_unlock(&LOCK_system_variables_hash);
    report_error(REPORT_TO_USER, ER_PLUGIN_IS_NOT_LOADED, name->str);
    mysql_mutex_unlock(&LOCK_plugin);
    goto err;
  }
  error= plugin_add(thd->mem_root, name, dl, &argc, argv, REPORT_TO_USER);
  if (default_argv)
    free_defaults(default_argv);
  mysql_rwlock_unlock(&LOCK_system_variables_hash);

  if (error || !(tmp= plugin_find_internal(name_cstr, MYSQL_ANY_PLUGIN)))
  {
    mysql_mutex_unlock(&LOCK_plugin);
    goto err;
  }

  error= false;
  if (tmp->state == PLUGIN_IS_DISABLED)
  {
    push_warning_printf(thd, Sql_condition::SL_WARNING,
                        ER_CANT_INITIALIZE_UDF,
                        ER_THD(thd, ER_CANT_INITIALIZE_UDF),
                        name->str, "Plugin is disabled");
  }

  // Check if we need to store I_S plugin metadata in DD.
  store_infoschema_metadata=
    (tmp->plugin->type == MYSQL_INFORMATION_SCHEMA_PLUGIN &&
     tmp->state != PLUGIN_IS_DISABLED);
  mysql_mutex_unlock(&LOCK_plugin);

  // Acquire MDL lock if we are storing metadata in DD.
  if (store_infoschema_metadata)
  {
    if (!mdl_handler.ensure_locked(INFORMATION_SCHEMA_NAME.str))
    {
      MDL_request mdl_request;
      MDL_REQUEST_INIT(&mdl_request, MDL_key::TABLE,
                       INFORMATION_SCHEMA_NAME.str, tmp->name.str,
                       MDL_EXCLUSIVE,
                       MDL_TRANSACTION);
      if (thd->mdl_context.acquire_lock(&mdl_request,
                                        thd->variables.lock_wait_timeout))
        error= true;
    }
    else
      error= true;
  }

  /*
    We do not replicate the INSTALL PLUGIN statement. Disable binlogging
    of the insert into the plugin table, so that it is not replicated in
    row based mode.
  */
  if (!error)
  {
    Disable_binlog_guard binlog_guard(thd);
    table->use_all_columns();
    restore_record(table, s->default_values);
    table->field[0]->store(name->str, name->length, system_charset_info);
    table->field[1]->store(dl->str, dl->length, files_charset_info);
    error= table->file->ha_write_row(table->record[0]);
    if (error)
    {
      table->file->print_error(error, MYF(0));
    }
    else
    {
      mysql_mutex_lock(&LOCK_plugin);

      if (tmp->state != PLUGIN_IS_DISABLED &&
          plugin_initialize(tmp))
      {
        my_error(ER_CANT_INITIALIZE_UDF, MYF(0), name->str,
                 "Plugin initialization function failed.");
        error= true;
      }

      /*
        Store plugin I_S table metadata into DD tables. The
        tables are closed before the function returns.
       */
      error= error || thd->transaction_rollback_request;
      if (!error && store_infoschema_metadata)
        error= dd::info_schema::store_dynamic_plugin_I_S_metadata(thd, tmp);
      mysql_mutex_unlock(&LOCK_plugin);

      if (!error && store_infoschema_metadata)
      {
        Uncommitted_tables_guard uncommitted_tables(thd);
        error= update_referencing_views_metadata(thd,
                                                 INFORMATION_SCHEMA_NAME.str,
                                                 tmp->name.str, false,
                                                 &uncommitted_tables);
      }
    }
  }

  if (error)
  {
    mysql_mutex_lock(&LOCK_plugin);
    tmp->state= PLUGIN_IS_DELETED;
    reap_needed= true;
    reap_plugins();
    mysql_mutex_unlock(&LOCK_plugin);
  }

err:
  mysql_mutex_unlock(&LOCK_plugin_install);
  DBUG_RETURN(end_transaction(thd, error));
}


static bool mysql_uninstall_plugin(THD *thd, const LEX_STRING *name)
{
  TABLE *table;
  TABLE_LIST tables;
  st_plugin_int *plugin;
  LEX_CSTRING name_cstr={name->str, name->length};
  bool error= true;
  int rc= 0;
  bool remove_IS_metadata_from_dd= false;
  dd::Schema_MDL_locker mdl_handler(thd);
  dd::String_type orig_plugin_name;

  DBUG_ENTER("mysql_uninstall_plugin");

  tables.init_one_table("mysql", 5, "plugin", 6, "plugin", TL_WRITE);

  if (!opt_noacl &&
      check_table_access(thd, DELETE_ACL, &tables, false, 1, false))
  {
    DBUG_ASSERT(thd->is_error());
    DBUG_RETURN(true);
  }

  Disable_autocommit_guard autocommit_guard(thd);
  dd::cache::Dictionary_client::Auto_releaser releaser(thd->dd_client());
  /* need to open before acquiring LOCK_plugin or it will deadlock */
  if (! (table= open_ltable(thd, &tables, TL_WRITE, MYSQL_LOCK_IGNORE_TIMEOUT)))
  {
    DBUG_ASSERT(thd->is_error());
    DBUG_RETURN(true);
  }

  mysql_mutex_lock(&LOCK_plugin_install);
  if (!table->key_info)
  {
    my_error(ER_TABLE_CORRUPT, MYF(0), table->s->db.str,
             table->s->table_name.str);
    goto err;
  }

  /*
    Pre-acquire audit plugins for events that may potentially occur
    during [UN]INSTALL PLUGIN.

    When audit event is triggered, audit subsystem acquires interested
    plugins by walking through plugin list. Evidently plugin list
    iterator protects plugin list by acquiring LOCK_plugin, see
    plugin_foreach_with_mask().

    On the other hand [UN]INSTALL PLUGIN is acquiring LOCK_plugin
    rather for a long time.

    When audit event is triggered during [UN]INSTALL PLUGIN, plugin
    list iterator acquires the same lock (within the same thread)
    second time.

    This hack should be removed when LOCK_plugin is fixed so it
    protects only what it supposed to protect.
  */
  mysql_audit_acquire_plugins(thd, MYSQL_AUDIT_GENERAL_CLASS,
                                   MYSQL_AUDIT_GENERAL_ALL);

  mysql_mutex_lock(&LOCK_plugin);
  if (!(plugin= plugin_find_internal(name_cstr, MYSQL_ANY_PLUGIN)) ||
      plugin->state & (PLUGIN_IS_UNINITIALIZED | PLUGIN_IS_DYING))
  {
    mysql_mutex_unlock(&LOCK_plugin);
    my_error(ER_SP_DOES_NOT_EXIST, MYF(0), "PLUGIN", name->str);
    goto err;
  }
  if (!plugin->plugin_dl)
  {
    mysql_mutex_unlock(&LOCK_plugin);
    my_error(ER_PLUGIN_DELETE_BUILTIN, MYF(0));
    goto err;
  }
  if (plugin->load_option == PLUGIN_FORCE_PLUS_PERMANENT)
  {
    mysql_mutex_unlock(&LOCK_plugin);
    my_error(ER_PLUGIN_IS_PERMANENT, MYF(0), name->str);
    goto err;
  }
  /*
    Error message for ER_PLUGIN_IS_PERMANENT is not suitable for
    plugins marked as not dynamically uninstallable, so we have a
    separate one instead of changing the old one.
   */
  if (plugin->plugin->flags & PLUGIN_OPT_NO_UNINSTALL)
  {
    mysql_mutex_unlock(&LOCK_plugin);
    my_error(ER_PLUGIN_NO_UNINSTALL, MYF(0), plugin->plugin->name);
    goto err;
  }

  /*
    FIXME: plugin rpl_semi_sync_master, check_uninstall() function.
  */

  /* Block Uninstallation of semi_sync plugins (Master/Slave)
     when they are busy
   */
  char buff[20];
  size_t buff_length;
  /*
    Master: If there are active semi sync slaves for this Master,
    then that means it is busy and rpl_semi_sync_master plugin
    cannot be uninstalled. To check whether the master
    has any semi sync slaves or not, check Rpl_semi_sync_master_cliens
    status variable value, if it is not 0, that means it is busy.
  */
  if (!strcmp(name->str, "rpl_semi_sync_master") &&
      get_status_var(thd,
                     plugin->plugin->status_vars,
                     "Rpl_semi_sync_master_clients",
                     buff, OPT_DEFAULT, &buff_length) &&
      strcmp(buff,"0") )
  {
    mysql_mutex_unlock(&LOCK_plugin);
    my_error(ER_PLUGIN_CANNOT_BE_UNINSTALLED, MYF(0), name->str,
             "Stop any active semisynchronous slaves of this master first.");
    goto err;
  }

  /*
    FIXME: plugin rpl_semi_sync_slave, check_uninstall() function.
  */

  /* Slave: If there is semi sync enabled IO thread active on this Slave,
    then that means plugin is busy and rpl_semi_sync_slave plugin
    cannot be uninstalled. To check whether semi sync
    IO thread is active or not, check Rpl_semi_sync_slave_status status
    variable value, if it is ON, that means it is busy.
  */
  if (!strcmp(name->str, "rpl_semi_sync_slave") &&
      get_status_var(thd, plugin->plugin->status_vars,
                     "Rpl_semi_sync_slave_status",
                     buff, OPT_DEFAULT, &buff_length) &&
      !strcmp(buff,"ON") )
  {
    mysql_mutex_unlock(&LOCK_plugin);
    my_error(ER_PLUGIN_CANNOT_BE_UNINSTALLED, MYF(0), name->str,
             "Stop any active semisynchronous I/O threads on this slave first.");
    goto err;
  }

  if ((plugin->plugin->check_uninstall) && (plugin->state == PLUGIN_IS_READY))
  {
    int check;
    /*
      Prevent other threads to uninstall concurrently this plugin.
    */
    plugin->state= PLUGIN_IS_DYING;
    mysql_mutex_unlock(&LOCK_plugin);

    DEBUG_SYNC(current_thd, "in_plugin_check_uninstall");

    /*
      Check uninstall may perform complex operations,
      including acquiring MDL locks, which in turn may need LOCK_plugin.
    */
    DBUG_PRINT("info", ("check uninstall plugin: '%s'", plugin->name.str));
    check= plugin->plugin->check_uninstall(plugin);

    mysql_mutex_lock(&LOCK_plugin);
    DBUG_ASSERT(plugin->state == PLUGIN_IS_DYING);

    if (check)
    {
      DBUG_PRINT("warning", ("Plugin '%s' blocked uninstall.",
                             plugin->name.str));
      plugin->state= PLUGIN_IS_READY;
      mysql_mutex_unlock(&LOCK_plugin);
      my_error(ER_PLUGIN_CANNOT_BE_UNINSTALLED, MYF(0), name->str,
               "Plugin is still in use.");
      goto err;
    }
  }

  plugin->state= PLUGIN_IS_DELETED;
  if (plugin->ref_count)
    push_warning(thd, Sql_condition::SL_WARNING,
                 WARN_PLUGIN_BUSY, ER_THD(thd, WARN_PLUGIN_BUSY));
  else
    reap_needed= true;

  // Check if we need to remove I_S plugin metadata from DD.
  remove_IS_metadata_from_dd=
    (plugin->plugin->type == MYSQL_INFORMATION_SCHEMA_PLUGIN &&
     plugin->load_option != PLUGIN_OFF);

  orig_plugin_name= dd::String_type(plugin->name.str, plugin->name.length);
  reap_plugins();
  mysql_mutex_unlock(&LOCK_plugin);

  uchar user_key[MAX_KEY_LENGTH];
  table->use_all_columns();
  table->field[0]->store(name->str, name->length, system_charset_info);
  key_copy(user_key, table->record[0], table->key_info,
           table->key_info->key_length);

  if ((rc=table->file->ha_index_read_idx_map(table->record[0], 0,
                                             user_key,
                                             HA_WHOLE_KEY,
                                             HA_READ_KEY_EXACT)) == 0)
  {
    /*
      We do not replicate the UNINSTALL PLUGIN statement. Disable binlogging
      of the delete from the plugin table, so that it is not replicated in
      row based mode.
    */
    DBUG_ASSERT(!thd->is_error());
    Disable_binlog_guard binlog_guard(thd);
    rc= table->file->ha_delete_row(table->record[0]);
    if (rc)
    {
      table->file->print_error(rc, MYF(0));
      DBUG_ASSERT(thd->is_error());
    }
    else
      error= false;
  }
  else if (rc != HA_ERR_KEY_NOT_FOUND && rc != HA_ERR_END_OF_FILE)
  {
    table->file->print_error(rc, MYF(0));
    DBUG_ASSERT(thd->is_error());
  }
  else
    error= false;

  if (!error &&
      !thd->transaction_rollback_request &&
      remove_IS_metadata_from_dd)
  {
    error= dd::info_schema::remove_I_S_view_metadata(
             thd, dd::String_type(orig_plugin_name.c_str(),
                                  orig_plugin_name.length()));
    DBUG_ASSERT(!error || thd->is_error());

    if (!error)
    {
      Uncommitted_tables_guard uncommitted_tables(thd);
      error= update_referencing_views_metadata(thd, INFORMATION_SCHEMA_NAME.str,
                                               orig_plugin_name.c_str(),
                                               false, &uncommitted_tables);
    }
  }

err:
  mysql_mutex_unlock(&LOCK_plugin_install);
  DBUG_RETURN(end_transaction(thd, error ||
                              thd->transaction_rollback_request));
}

bool plugin_foreach_with_mask(THD *thd, plugin_foreach_func **funcs,
                              int type, uint state_mask, void *arg)
{
  size_t idx, total;
  st_plugin_int *plugin, **plugins;
  int version=plugin_array_version;
  DBUG_ENTER("plugin_foreach_with_mask");

  if (!initialized)
    DBUG_RETURN(FALSE);

  state_mask= ~state_mask; // do it only once

  mysql_mutex_lock(&LOCK_plugin);
  total= type == MYSQL_ANY_PLUGIN ? plugin_array->size()
                                  : plugin_hash[type]->size();
  /*
    Do the alloca out here in case we do have a working alloca:
        leaving the nested stack frame invalidates alloca allocation.
  */
  plugins=(st_plugin_int **)my_alloca(total*sizeof(plugin));
  if (type == MYSQL_ANY_PLUGIN)
  {
    for (idx= 0; idx < total; idx++)
    {
      plugin= plugin_array->at(idx);
      plugins[idx]= !(plugin->state & state_mask) ? plugin : NULL;
    }
  }
  else
  {
    collation_unordered_map<std::string, st_plugin_int *> *hash= plugin_hash[type];
    idx= 0;
    for (const auto &key_and_value : *hash)
    {
      plugin= key_and_value.second;
      plugins[idx++]= !(plugin->state & state_mask) ? plugin : NULL;
    }
  }
  mysql_mutex_unlock(&LOCK_plugin);

  for (;*funcs != NULL; ++funcs)
  {
    for (idx= 0; idx < total; idx++)
    {
      if (unlikely(version != plugin_array_version))
      {
        mysql_mutex_lock(&LOCK_plugin);
        for (size_t i=idx; i < total; i++)
          if (plugins[i] && plugins[i]->state & state_mask)
            plugins[i]=0;
        mysql_mutex_unlock(&LOCK_plugin);
      }
      plugin= plugins[idx];
      /* It will stop iterating on first engine error when "func" returns TRUE */
      if (plugin && (*funcs)(thd, plugin_int_to_ref(plugin), arg))
          goto err;
    }
  }

  DBUG_RETURN(FALSE);
err:
  DBUG_RETURN(TRUE);
}

bool plugin_foreach_with_mask(THD *thd, plugin_foreach_func *func,
                              int type, uint state_mask, void *arg)
{
  plugin_foreach_func *funcs[]= { func, NULL };

  return plugin_foreach_with_mask(thd, funcs, type, state_mask, arg);
}

/****************************************************************************
  System Variables support
****************************************************************************/
/*
  This function is not thread safe as the pointer returned at the end of
  the function is outside mutex.
*/

void lock_plugin_mutex()
{
  mysql_mutex_lock(&LOCK_plugin);
}

void unlock_plugin_mutex()
{
  mysql_mutex_unlock(&LOCK_plugin);
}

sys_var *find_sys_var_ex(THD *thd, const char *str, size_t length,
                         bool throw_error, bool locked)
{
  sys_var *var;
  sys_var_pluginvar *pi= NULL;
  plugin_ref plugin;
  DBUG_ENTER("find_sys_var_ex");

  if (!locked)
    mysql_mutex_lock(&LOCK_plugin);
  mysql_rwlock_rdlock(&LOCK_system_variables_hash);
  if ((var= intern_find_sys_var(str, length)) &&
      (pi= var->cast_pluginvar()) && pi->is_plugin)
  {
    mysql_rwlock_unlock(&LOCK_system_variables_hash);
    LEX *lex= thd ? thd->lex : 0;
    if (!(plugin= my_intern_plugin_lock(lex, plugin_int_to_ref(pi->plugin))))
      var= NULL; /* failed to lock it, it must be uninstalling */
    else
    if (!(plugin_state(plugin) & PLUGIN_IS_READY))
    {
      /* initialization not completed */
      var= NULL;
      intern_plugin_unlock(lex, plugin);
    }
  }
  else
    mysql_rwlock_unlock(&LOCK_system_variables_hash);
  if (!locked)
    mysql_mutex_unlock(&LOCK_plugin);

  if (!throw_error && !var)
    my_error(ER_UNKNOWN_SYSTEM_VARIABLE, MYF(0), (char*) str);
  DBUG_RETURN(var);
}


sys_var *find_sys_var(THD *thd, const char *str, size_t length)
{
  return find_sys_var_ex(thd, str, length, false, false);
}

/*
  returns a bookmark for thd-local variables, creating if neccessary.
  returns null for non thd-local variables.
  Requires that a write lock is obtained on LOCK_system_variables_hash
*/
static st_bookmark *register_var(const char *plugin, const char *name,
                                 int flags)
{
  size_t length= strlen(plugin) + strlen(name) + 3, size= 0, offset, new_size;
  st_bookmark *result;
  char *varname, *p;

  if (!(flags & PLUGIN_VAR_THDLOCAL))
    return NULL;

  switch (flags & PLUGIN_VAR_TYPEMASK) {
  case PLUGIN_VAR_BOOL:
    size= sizeof(bool);
    break;
  case PLUGIN_VAR_INT:
    size= sizeof(int);
    break;
  case PLUGIN_VAR_LONG:
  case PLUGIN_VAR_ENUM:
    size= sizeof(long);
    break;
  case PLUGIN_VAR_LONGLONG:
  case PLUGIN_VAR_SET:
    size= sizeof(ulonglong);
    break;
  case PLUGIN_VAR_STR:
    size= sizeof(char*);
    break;
  case PLUGIN_VAR_DOUBLE:
    size= sizeof(double);
    break;
  default:
    DBUG_ASSERT(0);
    return NULL;
  };

  varname= ((char*) my_alloca(length));
  strxmov(varname + 1, plugin, "_", name, NullS);
  for (p= varname + 1; *p; p++)
    if (*p == '-')
      *p= '_';

  if (!(result= find_bookmark(NULL, varname + 1, flags)))
  {
    result= (st_bookmark*) alloc_root(&plugin_mem_root,
                                      sizeof(st_bookmark) + length-1);
    varname[0]= flags & PLUGIN_VAR_TYPEMASK;
    memcpy(result->key, varname, length);
    result->name_len= length - 2;
    result->offset= -1;

    DBUG_ASSERT(size && !(size & (size-1))); /* must be power of 2 */

    offset= global_system_variables.dynamic_variables_size;
    offset= (offset + size - 1) & ~(size - 1);
    result->offset= (int) offset;

    new_size= (offset + size + 63) & ~63;

    if (new_size > global_variables_dynamic_size)
    {
      global_system_variables.dynamic_variables_ptr= (char*)
        my_realloc(key_memory_global_system_variables,
                   global_system_variables.dynamic_variables_ptr, new_size,
                   MYF(MY_WME | MY_FAE | MY_ALLOW_ZERO_PTR));
      max_system_variables.dynamic_variables_ptr= (char*)
        my_realloc(key_memory_global_system_variables,
                   max_system_variables.dynamic_variables_ptr, new_size,
                   MYF(MY_WME | MY_FAE | MY_ALLOW_ZERO_PTR));
      /*
        Clear the new variable value space. This is required for string
        variables. If their value is non-NULL, it must point to a valid
        string.
      */
      memset(global_system_variables.dynamic_variables_ptr +
             global_variables_dynamic_size, 0, 
             new_size - global_variables_dynamic_size);
      memset(max_system_variables.dynamic_variables_ptr +
             global_variables_dynamic_size, 0,
             new_size - global_variables_dynamic_size);
      global_variables_dynamic_size= new_size;
    }

    global_system_variables.dynamic_variables_head= offset;
    max_system_variables.dynamic_variables_head= offset;
    global_system_variables.dynamic_variables_size= offset + size;
    max_system_variables.dynamic_variables_size= offset + size;
    global_system_variables.dynamic_variables_version++;
    max_system_variables.dynamic_variables_version++;

    result->version= global_system_variables.dynamic_variables_version;

    /* this should succeed because we have already checked if a dup exists */
    std::string key(result->key, result->name_len + 1);
    bookmark_hash->emplace(key, result);

    /*
      Hashing vars of string type with MEMALLOC flag.
    */
    if (((flags & PLUGIN_VAR_TYPEMASK) == PLUGIN_VAR_STR) &&
        (flags & PLUGIN_VAR_MEMALLOC) &&
        !malloced_string_type_sysvars_bookmark_hash->emplace(
          key, result).second)
    {
      fprintf(stderr, "failed to add placeholder to"
                      " hash of malloced string type sysvars");
      DBUG_ASSERT(0);
    }
  }
  return result;
}

static void restore_pluginvar_names(sys_var *first)
{
  for (sys_var *var= first; var; var= var->next)
  {
    sys_var_pluginvar *pv= var->cast_pluginvar();
    pv->plugin_var->name= pv->orig_pluginvar_name;
  }
}


/**
  Allocate memory and copy dynamic variables from global system variables
  to per-thread system variables copy.

  @param thd              thread context
  @param global_lock      If true LOCK_global_system_variables should be
                          acquired while copying variables from global
                          variables copy.
*/
void alloc_and_copy_thd_dynamic_variables(THD *thd, bool global_lock)
{
  mysql_rwlock_rdlock(&LOCK_system_variables_hash);

  if (global_lock)
    mysql_mutex_lock(&LOCK_global_system_variables);

  mysql_mutex_assert_owner(&LOCK_global_system_variables);

  /*
    MAINTAINER:
    The following assert is wrong on purpose, useful to debug
    when thd dynamic variables are expanded:
    DBUG_ASSERT(thd->variables.dynamic_variables_ptr == NULL);
  */

  thd->variables.dynamic_variables_ptr= (char*)
    my_realloc(key_memory_THD_variables,
               thd->variables.dynamic_variables_ptr,
               global_variables_dynamic_size,
               MYF(MY_WME | MY_FAE | MY_ALLOW_ZERO_PTR));

  /*
    Debug hook which allows tests to check that this code is not
    called for InnoDB after connection was created.
  */
  DBUG_EXECUTE_IF("verify_innodb_thdvars", DBUG_ASSERT(0););

  memcpy(thd->variables.dynamic_variables_ptr +
         thd->variables.dynamic_variables_size,
         global_system_variables.dynamic_variables_ptr +
         thd->variables.dynamic_variables_size,
         global_system_variables.dynamic_variables_size -
         thd->variables.dynamic_variables_size);

  /*
    Iterate through newly copied vars of string type with MEMALLOC
    flag and strdup value.
  */
  for (const auto &key_and_value : *malloced_string_type_sysvars_bookmark_hash)
  {
    sys_var_pluginvar *pi;
    sys_var *var;
    int varoff;
    char **thdvar, **sysvar;
    st_bookmark *v= key_and_value.second;

    if (v->version <= thd->variables.dynamic_variables_version ||
        !(var= intern_find_sys_var(v->key + 1, v->name_len)) ||
        !(pi= var->cast_pluginvar()) ||
        v->key[0] != (pi->plugin_var->flags & PLUGIN_VAR_TYPEMASK))
      continue;

    varoff= *(int *) (pi->plugin_var + 1);
    thdvar= (char **) (thd->variables.
                       dynamic_variables_ptr + varoff);
    sysvar= (char **) (global_system_variables.
                       dynamic_variables_ptr + varoff);
    *thdvar= NULL;
    plugin_var_memalloc_session_update(thd, NULL, thdvar, *sysvar);
  }

  if (global_lock)
    mysql_mutex_unlock(&LOCK_global_system_variables);

  thd->variables.dynamic_variables_version=
    global_system_variables.dynamic_variables_version;
  thd->variables.dynamic_variables_head=
    global_system_variables.dynamic_variables_head;
  thd->variables.dynamic_variables_size=
    global_system_variables.dynamic_variables_size;

  mysql_rwlock_unlock(&LOCK_system_variables_hash);
}

/**
  For correctness and simplicity's sake, a pointer to a function
  must be compatible with pointed-to type, that is, the return and
  parameters types must be the same. Thus, a callback function is
  defined for each scalar type. The functions are assigned in
  construct_options to their respective types.
*/

static bool *mysql_sys_var_bool(THD* thd, int offset)
{
  return (bool *) intern_sys_var_ptr(thd, offset, true);
}

static int *mysql_sys_var_int(THD* thd, int offset)
{
  return (int *) intern_sys_var_ptr(thd, offset, true);
}

static long *mysql_sys_var_long(THD* thd, int offset)
{
  return (long *) intern_sys_var_ptr(thd, offset, true);
}

static unsigned long *mysql_sys_var_ulong(THD* thd, int offset)
{
  return (unsigned long *) intern_sys_var_ptr(thd, offset, true);
}

static long long *mysql_sys_var_longlong(THD* thd, int offset)
{
  return (long long *) intern_sys_var_ptr(thd, offset, true);
}

static unsigned long long *mysql_sys_var_ulonglong(THD* thd, int offset)
{
  return (unsigned long long *) intern_sys_var_ptr(thd, offset, true);
}

static char **mysql_sys_var_str(THD* thd, int offset)
{
  return (char **) intern_sys_var_ptr(thd, offset, true);
}

static double *mysql_sys_var_double(THD* thd, int offset)
{
  return (double *) intern_sys_var_ptr(thd, offset, true);
}

void plugin_thdvar_init(THD *thd, bool enable_plugins)
{
  plugin_ref old_table_plugin= thd->variables.table_plugin;
  plugin_ref old_temp_table_plugin= thd->variables.temp_table_plugin;
  DBUG_ENTER("plugin_thdvar_init");
  
  thd->variables.table_plugin= NULL;
  thd->variables.temp_table_plugin= NULL;
  cleanup_variables(thd, &thd->variables);
  
  mysql_mutex_lock(&LOCK_global_system_variables);
  thd->variables= global_system_variables;
  thd->variables.table_plugin= NULL;
  thd->variables.temp_table_plugin= NULL;

  thd->variables.dynamic_variables_version= 0;
  thd->variables.dynamic_variables_size= 0;
  thd->variables.dynamic_variables_ptr= 0;

  if (enable_plugins)
  {
    mysql_mutex_lock(&LOCK_plugin);
    thd->variables.table_plugin=
      my_intern_plugin_lock(NULL, global_system_variables.table_plugin);
    intern_plugin_unlock(NULL, old_table_plugin);
    thd->variables.temp_table_plugin=
      my_intern_plugin_lock(NULL, global_system_variables.temp_table_plugin);
    intern_plugin_unlock(NULL, old_temp_table_plugin);
    mysql_mutex_unlock(&LOCK_plugin);
  }
  mysql_mutex_unlock(&LOCK_global_system_variables);

  /* Initialize all Sys_var_charptr variables here. */

  // @@session.session_track_system_variables
  thd->session_sysvar_res_mgr.init(&thd->variables.track_sysvars_ptr);

  DBUG_VOID_RETURN;
}


/*
  Unlocks all system variables which hold a reference
*/
static void unlock_variables(struct System_variables *vars)
{
  intern_plugin_unlock(NULL, vars->table_plugin);
  intern_plugin_unlock(NULL, vars->temp_table_plugin);
  vars->table_plugin= NULL;
  vars->temp_table_plugin= NULL;
}


/*
  Frees memory used by system variables

  Unlike plugin_vars_free_values() it frees all variables of all plugins,
  it's used on shutdown.
*/
static void cleanup_variables(THD *thd, struct System_variables *vars)
{
  if (thd)
  {
    /* Block the Performance Schema from accessing THD::variables. */
    mysql_mutex_lock(&thd->LOCK_thd_data);
    
    plugin_var_memalloc_free(&thd->variables);
    thd->session_sysvar_res_mgr.deinit();
  }
  DBUG_ASSERT(vars->table_plugin == NULL);
  DBUG_ASSERT(vars->temp_table_plugin == NULL);

  my_free(vars->dynamic_variables_ptr);
  vars->dynamic_variables_ptr= NULL;
  vars->dynamic_variables_size= 0;
  vars->dynamic_variables_version= 0;

  if (thd)
    mysql_mutex_unlock(&thd->LOCK_thd_data);
}


void plugin_thdvar_cleanup(THD *thd, bool enable_plugins)
{
  DBUG_ENTER("plugin_thdvar_cleanup");

  if (enable_plugins)
  {
    MUTEX_LOCK(plugin_lock, &LOCK_plugin);
    unlock_variables(&thd->variables);
    size_t idx;
    if ((idx= thd->lex->plugins.size()))
    {
      plugin_ref *list= thd->lex->plugins.end() - 1;
      DBUG_PRINT("info",("unlocking %u plugins", static_cast<uint>(idx)));
      while (list >= thd->lex->plugins.begin())
        intern_plugin_unlock(thd->lex, *list--);
    }

    reap_plugins();
    thd->lex->plugins.clear();
  }
  cleanup_variables(thd, &thd->variables);

  DBUG_VOID_RETURN;
}


/**
  @brief Free values of thread variables of a plugin.

  This must be called before a plugin is deleted. Otherwise its
  variables are no longer accessible and the value space is lost. Note
  that only string values with PLUGIN_VAR_MEMALLOC are allocated and
  must be freed.

  @param[in]        vars        Chain of system variables of a plugin
*/

static void plugin_vars_free_values(sys_var *vars)
{
  DBUG_ENTER("plugin_vars_free_values");

  for (sys_var *var= vars; var; var= var->next)
  {
    sys_var_pluginvar *piv= var->cast_pluginvar();
    if (piv &&
        ((piv->plugin_var->flags & PLUGIN_VAR_TYPEMASK) == PLUGIN_VAR_STR) &&
        (piv->plugin_var->flags & PLUGIN_VAR_MEMALLOC))
    {
      /* Free the string from global_system_variables. */
      char **valptr= (char**) piv->real_value_ptr(NULL, OPT_GLOBAL);
      DBUG_PRINT("plugin", ("freeing value for: '%s'  addr: %p",
                            var->name.str, valptr));
      my_free(*valptr);
      *valptr= NULL;
    }
  }
  DBUG_VOID_RETURN;
}

/**
  Set value for a thread local variable.

  @param[in]     thd   Thread context.
  @param[in]     var   Plugin variable.
  @param[in,out] dest  Destination memory pointer.
  @param[in]     value New value.

  Note: new value should be '\0'-terminated for string variables.

  Used in plugin.h:THDVAR_SET(thd, name, value) macro.
*/

void plugin_thdvar_safe_update(THD *thd, st_mysql_sys_var *var, char **dest, const char *value)
{
  DBUG_ASSERT(thd == current_thd);

  if (var->flags & PLUGIN_VAR_THDLOCAL)
  {
    if ((var->flags & PLUGIN_VAR_TYPEMASK) == PLUGIN_VAR_STR &&
        var->flags & PLUGIN_VAR_MEMALLOC)
      plugin_var_memalloc_session_update(thd, var, dest, value);
    else
      var->update(thd, var, dest, value);
  }
}


/**
  Free all elements allocated by plugin_var_memalloc_session_update().

  @param[in]     vars  system variables structure

  @see plugin_var_memalloc_session_update
*/

static void plugin_var_memalloc_free(struct System_variables *vars)
{
  LIST *next, *root;
  DBUG_ENTER("plugin_var_memalloc_free");
  for (root= vars->dynamic_variables_allocs; root; root= next)
  {
    next= root->next;
    my_free(root);
  }
  vars->dynamic_variables_allocs= NULL;
  DBUG_VOID_RETURN;
}

extern "C" bool get_one_plugin_option(int, const struct my_option*,
                                      char *);

bool get_one_plugin_option(int, const struct my_option*, char*)
{
  return 0;
}


/**
  Creates a set of my_option objects associated with a specified plugin-
  handle.

  @param mem_root Memory allocator to be used.
  @param tmp A pointer to a plugin handle
  @param[out] options A pointer to a pre-allocated static array

  The set is stored in the pre-allocated static array supplied to the function.
  The size of the array is calculated as (number_of_plugin_varaibles*2+3). The
  reason is that each option can have a prefix '--plugin-' in addtion to the
  shorter form '--&lt;plugin-name&gt;'. There is also space allocated for
  terminating NULL pointers.

  @return
    @retval -1 An error occurred
    @retval 0 Success
*/

static int construct_options(MEM_ROOT *mem_root, st_plugin_int *tmp,
                             my_option *options)
{
  const char *plugin_name= tmp->plugin->name;
  const LEX_STRING plugin_dash = { C_STRING_WITH_LEN("plugin-") };
  size_t plugin_name_len= strlen(plugin_name);
  size_t optnamelen;
  const int max_comment_len= 180;
  char *comment= (char *) alloc_root(mem_root, max_comment_len + 1);
  char *optname;

  int index= 0, offset= 0;
  st_mysql_sys_var *opt, **plugin_option;
  st_bookmark *v;

  /** Used to circumvent the const attribute on my_option::name */
  char *plugin_name_ptr, *plugin_name_with_prefix_ptr;

  DBUG_ENTER("construct_options");

  plugin_name_ptr= (char*) alloc_root(mem_root, plugin_name_len + 1);
  strcpy(plugin_name_ptr, plugin_name);
  my_casedn_str(&my_charset_latin1, plugin_name_ptr);
  convert_underscore_to_dash(plugin_name_ptr, plugin_name_len);
  plugin_name_with_prefix_ptr= (char*) alloc_root(mem_root,
                                                  plugin_name_len +
                                                  plugin_dash.length + 1);
  strxmov(plugin_name_with_prefix_ptr, plugin_dash.str, plugin_name_ptr, NullS);

  if (tmp->load_option != PLUGIN_FORCE &&
      tmp->load_option != PLUGIN_FORCE_PLUS_PERMANENT)
  {
    /* support --skip-plugin-foo syntax */
    options[0].name= plugin_name_ptr;
    options[1].name= plugin_name_with_prefix_ptr;
    options[0].id= 0;
    options[1].id= -1;
    options[0].var_type= options[1].var_type= GET_ENUM;
    options[0].arg_type= options[1].arg_type= OPT_ARG;
    options[0].def_value= options[1].def_value= 1; /* ON */
    options[0].typelib= options[1].typelib= &global_plugin_typelib;

    strxnmov(comment, max_comment_len, "Enable or disable ", plugin_name,
            " plugin. Possible values are ON, OFF, FORCE (don't start "
            "if the plugin fails to load).", NullS);
    options[0].comment= comment;
    /*
      Allocate temporary space for the value of the tristate.
      This option will have a limited lifetime and is not used beyond
      server initialization.
      GET_ENUM value is an unsigned long integer.
    */
    options[0].value= options[1].value=
                      (uchar **)alloc_root(mem_root, sizeof(ulong));
    *((ulong*) options[0].value)= (ulong) options[0].def_value;

    options[0].arg_source= options[1].arg_source=
      (get_opt_arg_source *)alloc_root(mem_root, sizeof(get_opt_arg_source));
    memset(options[0].arg_source, 0, sizeof(get_opt_arg_source));
    options[0].arg_source->m_path_name[0]= 0;
    options[1].arg_source->m_path_name[0]= 0;
    options[0].arg_source->m_source= options[1].arg_source->m_source=
      enum_variable_source::COMPILED;

    options+= 2;
  }

  if (!my_strcasecmp(&my_charset_latin1, plugin_name_ptr, "NDBCLUSTER"))
  {
    plugin_name_ptr= const_cast<char*>("ndb"); // Use legacy "ndb" prefix
    plugin_name_len= 3;
  }

  /*
    Two passes as the 2nd pass will take pointer addresses for use
    by my_getopt and register_var() in the first pass uses realloc
  */

  for (plugin_option= tmp->plugin->system_vars;
       plugin_option && *plugin_option; plugin_option++, index++)
  {
    opt= *plugin_option;
    if (!(opt->flags & PLUGIN_VAR_THDLOCAL))
      continue;
    if (!(register_var(plugin_name_ptr, opt->name, opt->flags)))
      continue;
    switch (opt->flags & PLUGIN_VAR_TYPEMASK) {
    case PLUGIN_VAR_BOOL:
      ((thdvar_bool_t *) opt)->resolve= mysql_sys_var_bool;
      break;
    case PLUGIN_VAR_INT:
      ((thdvar_int_t *) opt)->resolve= mysql_sys_var_int;
      break;
    case PLUGIN_VAR_LONG:
      ((thdvar_long_t *) opt)->resolve= mysql_sys_var_long;
      break;
    case PLUGIN_VAR_LONGLONG:
      ((thdvar_longlong_t *) opt)->resolve= mysql_sys_var_longlong;
      break;
    case PLUGIN_VAR_STR:
      ((thdvar_str_t *) opt)->resolve= mysql_sys_var_str;
      break;
    case PLUGIN_VAR_ENUM:
      ((thdvar_enum_t *) opt)->resolve= mysql_sys_var_ulong;
      break;
    case PLUGIN_VAR_SET:
      ((thdvar_set_t *) opt)->resolve= mysql_sys_var_ulonglong;
      break;
    case PLUGIN_VAR_DOUBLE:
      ((thdvar_double_t *) opt)->resolve= mysql_sys_var_double;
      break;
    default:
      LogErr(ERROR_LEVEL, ER_PLUGIN_UNKNOWN_VARIABLE_TYPE,
             opt->flags, plugin_name);
      DBUG_RETURN(-1);
    };
  }

  for (plugin_option= tmp->plugin->system_vars;
       plugin_option && *plugin_option; plugin_option++, index++)
  {
    switch ((opt= *plugin_option)->flags & PLUGIN_VAR_TYPEMASK) {
    case PLUGIN_VAR_BOOL:
      if (!opt->check)
        opt->check= check_func_bool;
      if (!opt->update)
        opt->update= update_func_bool;
      break;
    case PLUGIN_VAR_INT:
      if (!opt->check)
        opt->check= check_func_int;
      if (!opt->update)
        opt->update= update_func_int;
      break;
    case PLUGIN_VAR_LONG:
      if (!opt->check)
        opt->check= check_func_long;
      if (!opt->update)
        opt->update= update_func_long;
      break;
    case PLUGIN_VAR_LONGLONG:
      if (!opt->check)
        opt->check= check_func_longlong;
      if (!opt->update)
        opt->update= update_func_longlong;
      break;
    case PLUGIN_VAR_STR:
      if (!opt->check)
        opt->check= check_func_str;
      if (!opt->update)
      {
        opt->update= update_func_str;
        if (!(opt->flags & (PLUGIN_VAR_MEMALLOC | PLUGIN_VAR_READONLY)))
        {
          opt->flags|= PLUGIN_VAR_READONLY;
          LogErr(WARNING_LEVEL, ER_PLUGIN_VARIABLE_SET_READ_ONLY,
                 opt->name, plugin_name);
        }
      }
      break;
    case PLUGIN_VAR_ENUM:
      if (!opt->check)
        opt->check= check_func_enum;
      if (!opt->update)
        opt->update= update_func_long;
      break;
    case PLUGIN_VAR_SET:
      if (!opt->check)
        opt->check= check_func_set;
      if (!opt->update)
        opt->update= update_func_longlong;
      break;
    case PLUGIN_VAR_DOUBLE:
      if (!opt->check)
        opt->check= check_func_double;
      if (!opt->update)
        opt->update= update_func_double;
      break;
    default:
      LogErr(ERROR_LEVEL, ER_PLUGIN_UNKNOWN_VARIABLE_TYPE,
             opt->flags, plugin_name);
      DBUG_RETURN(-1);
    }

    if ((opt->flags & (PLUGIN_VAR_NOCMDOPT | PLUGIN_VAR_THDLOCAL))
                    == PLUGIN_VAR_NOCMDOPT)
      continue;

    if (!opt->name)
    {
      LogErr(ERROR_LEVEL, ER_PLUGIN_VARIABLE_MISSING_NAME, plugin_name);
      DBUG_RETURN(-1);
    }

    if (!(opt->flags & PLUGIN_VAR_THDLOCAL))
    {
      optnamelen= strlen(opt->name);
      optname= (char*) alloc_root(mem_root, plugin_name_len + optnamelen + 2);
      strxmov(optname, plugin_name_ptr, "-", opt->name, NullS);
      optnamelen= plugin_name_len + optnamelen + 1;
    }
    else
    {
      /* this should not fail because register_var should create entry */
      if (!(v= find_bookmark(plugin_name_ptr, opt->name, opt->flags)))
      {
        LogErr(ERROR_LEVEL, ER_PLUGIN_VARIABLE_NOT_ALLOCATED_THREAD_LOCAL,
               opt->name, plugin_name);
        DBUG_RETURN(-1);
      }

      *(int*)(opt + 1)= offset= v->offset;

      if (opt->flags & PLUGIN_VAR_NOCMDOPT)
        continue;

      optname= (char*) memdup_root(mem_root, v->key + 1, 
                                   (optnamelen= v->name_len) + 1);
    }

    convert_underscore_to_dash(optname, optnamelen);

    options->name= optname;
    options->comment= opt->comment;
    options->app_type= opt;
    options->id= 0;

    plugin_opt_set_limits(options, opt);

    if (opt->flags & PLUGIN_VAR_THDLOCAL)
      options->value= options->u_max_value= (uchar**)
        (global_system_variables.dynamic_variables_ptr + offset);
    else
      options->value= options->u_max_value= *(uchar***) (opt + 1);

    char *option_name_ptr;
    options[1]= options[0];
    options[1].id= -1;
    options[1].name= option_name_ptr= (char*) alloc_root(mem_root,
                                                        plugin_dash.length +
                                                        optnamelen + 1);
    options[1].comment= 0; /* Hidden from the help text */
    strxmov(option_name_ptr, plugin_dash.str, optname, NullS);

    options[0].arg_source= options[1].arg_source=
      (get_opt_arg_source *)alloc_root(mem_root, sizeof(get_opt_arg_source));
    memset(options[0].arg_source, 0, sizeof(get_opt_arg_source));
    options[0].arg_source->m_path_name[0]= 0;
    options[1].arg_source->m_path_name[0]= 0;
    options[0].arg_source->m_source= options[1].arg_source->m_source=
      enum_variable_source::COMPILED;

    options+= 2;
  }

  DBUG_RETURN(0);
}


static my_option *construct_help_options(MEM_ROOT *mem_root,
                                         st_plugin_int *p)
{
  st_mysql_sys_var **opt;
  my_option *opts;
  uint count= EXTRA_OPTIONS;
  DBUG_ENTER("construct_help_options");

  for (opt= p->plugin->system_vars; opt && *opt; opt++, count+= 2)
    ;

  if (!(opts= (my_option*) alloc_root(mem_root, sizeof(my_option) * count)))
    DBUG_RETURN(NULL);

  memset(opts, 0, sizeof(my_option) * count);

  /**
    some plugin variables (those that don't have PLUGIN_VAR_NOSYSVAR flag)
    have their names prefixed with the plugin name. Restore the names here
    to get the correct (not double-prefixed) help text.
    We won't need @@sysvars anymore and don't care about their proper names.
  */
  restore_pluginvar_names(p->system_vars);

  if (construct_options(mem_root, p, opts))
    DBUG_RETURN(NULL);

  DBUG_RETURN(opts);
}


/**
  Check option being used and raise deprecation warning if required.

  @param optid ID of the option that was passed through command line
  @param opt List of options
  @param argument unused

  A deprecation warning will be raised if --plugin-xxx type of option
  is used.

  @return Always returns success as purpose of the function is to raise
  warning only.
  @retval 0 Success
*/

static bool check_if_option_is_deprecated(int optid,
                                          const struct my_option *opt,
                                          char *argument MY_ATTRIBUTE((unused)))
{
  if (optid == -1)
  {
    push_deprecated_warn(NULL, opt->name, (opt->name + strlen("plugin-")));
  }
  return 0;
}


/**
  Create and register system variables supplied from the plugin and
  assigns initial values from corresponding command line arguments.

  @param tmp_root Temporary scratch space
  @param[out] tmp Internal plugin structure
  @param argc Number of command line arguments
  @param argv Command line argument vector

  The plugin will be updated with a policy on how to handle errors during
  initialization.

  @note Requires that a write-lock is held on LOCK_system_variables_hash

  @return How initialization of the plugin should be handled.
    @retval  0 Initialization should proceed.
    @retval  1 Plugin is disabled.
    @retval -1 An error has occurred.
*/

static int test_plugin_options(MEM_ROOT *tmp_root, st_plugin_int *tmp,
                               int *argc, char **argv)
{
  struct sys_var_chain chain= { NULL, NULL };
  bool disable_plugin;
  enum_plugin_load_option plugin_load_option= tmp->load_option;

  MEM_ROOT *mem_root= alloc_root_inited(&tmp->mem_root) ?
                      &tmp->mem_root : &plugin_mem_root;
  st_mysql_sys_var **opt;
  my_option *opts= NULL;
  LEX_STRING plugin_name;
  char *varname;
  int error;
  sys_var *v MY_ATTRIBUTE((unused));
  st_bookmark *var;
  size_t len;
  uint count= EXTRA_OPTIONS;
  DBUG_ENTER("test_plugin_options");
  DBUG_ASSERT(tmp->plugin && tmp->name.str);

  /*
    The 'federated' and 'ndbcluster' storage engines are always disabled by
    default.
  */
  if (!(my_strcasecmp(&my_charset_latin1, tmp->name.str, "federated") &&
      my_strcasecmp(&my_charset_latin1, tmp->name.str, "ndbcluster")))
    plugin_load_option= PLUGIN_OFF;

  for (opt= tmp->plugin->system_vars; opt && *opt; opt++)
    count+= 2; /* --{plugin}-{optname} and --plugin-{plugin}-{optname} */

  if (count > EXTRA_OPTIONS || (*argc > 1))
  {
    if (!(opts= (my_option*) alloc_root(tmp_root, sizeof(my_option) * count)))
    {
      LogErr(ERROR_LEVEL, ER_PLUGIN_OOM, tmp->name.str);
      DBUG_RETURN(-1);
    }
    memset(opts, 0, sizeof(my_option) * count);

    if (construct_options(tmp_root, tmp, opts))
    {
      LogErr(ERROR_LEVEL, ER_PLUGIN_BAD_OPTIONS, tmp->name.str);
      DBUG_RETURN(-1);
    }

    /*
      We adjust the default value to account for the hardcoded exceptions
      we have set for the federated and ndbcluster storage engines.
    */
    if (tmp->load_option != PLUGIN_FORCE &&
        tmp->load_option != PLUGIN_FORCE_PLUS_PERMANENT)
      opts[0].def_value= opts[1].def_value= plugin_load_option;

    error= handle_options(argc, &argv, opts, check_if_option_is_deprecated);
    (*argc)++; /* add back one for the program name */

    if (error)
    {
      LogErr(ERROR_LEVEL, ER_PLUGIN_PARSING_OPTIONS_FAILED, tmp->name.str);
      goto err;
    }
    /*
     Set plugin loading policy from option value. First element in the option
     list is always the <plugin name> option value.
    */
    if (tmp->load_option != PLUGIN_FORCE &&
        tmp->load_option != PLUGIN_FORCE_PLUS_PERMANENT)
      plugin_load_option= (enum_plugin_load_option) *(ulong*) opts[0].value;
  }

  disable_plugin= (plugin_load_option == PLUGIN_OFF);
  tmp->load_option= plugin_load_option;

  /*
    If the plugin is disabled it should not be initialized.
  */
  if (disable_plugin)
  {
    LogErr(INFORMATION_LEVEL, ER_PLUGIN_DISABLED, tmp->name.str);
    if (opts)
      my_cleanup_options(opts);
    DBUG_RETURN(1);
  }

  if (!my_strcasecmp(&my_charset_latin1, tmp->name.str, "NDBCLUSTER"))
  {
    plugin_name.str= const_cast<char*>("ndb"); // Use legacy "ndb" prefix
    plugin_name.length= 3;
  }
  else
    plugin_name= tmp->name;

  error= 1;
  for (opt= tmp->plugin->system_vars; opt && *opt; opt++)
  {
    st_mysql_sys_var *o;
    const my_option** optp= (const my_option**)&opts;
    if (((o= *opt)->flags & PLUGIN_VAR_NOSYSVAR))
      continue;
    if ((var= find_bookmark(plugin_name.str, o->name, o->flags)))
      v= new (mem_root) sys_var_pluginvar(&chain, var->key + 1, o);
    else
    {
      len= plugin_name.length + strlen(o->name) + 2;
      varname= (char*) alloc_root(mem_root, len);
      strxmov(varname, plugin_name.str, "-", o->name, NullS);
      my_casedn_str(&my_charset_latin1, varname);
      convert_dash_to_underscore(varname, len-1);
      v= new (mem_root) sys_var_pluginvar(&chain, varname, o);
    }
    DBUG_ASSERT(v); /* check that an object was actually constructed */

    if (findopt((char*)o->name, strlen(o->name), optp))
      v->set_arg_source((*optp)->arg_source);
  } /* end for */
  if (chain.first)
  {
    chain.last->next = NULL;
    if (mysql_add_sys_var_chain(chain.first))
    {
      LogErr(ERROR_LEVEL, ER_PLUGIN_HAS_CONFLICTING_SYSTEM_VARIABLES,
             tmp->name.str);
      goto err;
    }
    tmp->system_vars= chain.first;
  }

  /*
    Once server is started and if there are few persisted plugin variables
    which needs to be handled, we do it here.
  */
  if (mysqld_server_started)
  {
    Persisted_variables_cache *pv= Persisted_variables_cache::get_instance();
    if (pv && pv->set_persist_options(TRUE))
    {
      LogErr(ERROR_LEVEL, ER_PLUGIN_CANT_SET_PERSISTENT_OPTIONS,
             tmp->name.str);
      goto err;
    }
  }
  DBUG_RETURN(0);
  
err:
  if (opts)
    my_cleanup_options(opts);
  DBUG_RETURN(error);
}


/****************************************************************************
  Help Verbose text with Plugin System Variables
****************************************************************************/


void add_plugin_options(std::vector<my_option> *options, MEM_ROOT *mem_root)
{
  my_option *opt;

  if (!initialized)
    return;

  for (st_plugin_int **it= plugin_array->begin();
       it != plugin_array->end(); ++it)
  {
    st_plugin_int *p= *it;

    if (!(opt= construct_help_options(mem_root, p)))
      continue;

    /* Only options with a non-NULL comment are displayed in help text */
    for (;opt->name; opt++)
      if (opt->comment)
        options->push_back(*opt);
  }
}

/** 
  Searches for a correctly loaded plugin of a particular type by name

  @param plugin   the name of the plugin we're looking for
  @param type     type of the plugin (0-MYSQL_MAX_PLUGIN_TYPE_NUM)
  @return plugin, or NULL if not found
*/
st_plugin_int *plugin_find_by_type(const LEX_CSTRING &plugin, int type)
{
  st_plugin_int *ret;
  DBUG_ENTER("plugin_find_by_type");

  ret= plugin_find_internal(plugin, type);
  DBUG_RETURN(ret && ret->state == PLUGIN_IS_READY ? ret : NULL);
}


/** 
  Locks the plugin strucutres so calls to plugin_find_inner can be issued.

  Must be followed by unlock_plugin_data.
*/
int lock_plugin_data()
{
  DBUG_ENTER("lock_plugin_data");
  DBUG_RETURN(mysql_mutex_lock(&LOCK_plugin));
}


/** 
  Unlocks the plugin strucutres as locked by lock_plugin_data()
*/
int unlock_plugin_data()
{
  DBUG_ENTER("unlock_plugin_data");
  DBUG_RETURN(mysql_mutex_unlock(&LOCK_plugin));
}


bool Sql_cmd_install_plugin::execute(THD *thd)
{
  bool st= mysql_install_plugin(thd, &m_comment, &m_ident);
  if (!st)
    my_ok(thd);
  mysql_audit_release(thd);
  return st;
}


bool Sql_cmd_uninstall_plugin::execute(THD *thd)
{
  bool st= mysql_uninstall_plugin(thd, &m_comment);
  if (!st)
    my_ok(thd);
  mysql_audit_release(thd);
  return st;
}<|MERGE_RESOLUTION|>--- conflicted
+++ resolved
@@ -1465,7 +1465,6 @@
 }
 
 /**
-<<<<<<< HEAD
    Register and initialize early plugins.
 
    @param argc  Command line argument counter
@@ -1498,29 +1497,6 @@
 
   /* Temporary mem root not needed anymore, can free it here */
   free_root(&tmp_root, MYF(0));
-=======
-  Initialize the internals of the plugin system. Allocate required
-  resources, initialize mutex, etc.
-
-  @return Operation outcome, false means no errors
- */
-static bool plugin_init_internals()
-{
-#ifdef HAVE_PSI_INTERFACE
-  init_plugin_psi_keys();
-#endif
-
-  init_alloc_root(key_memory_plugin_mem_root, &plugin_mem_root, 4096, 4096);
-
-  if (my_hash_init(&bookmark_hash, &my_charset_bin, 16, 0, 0,
-                   get_bookmark_hash_key, NULL, HASH_UNIQUE,
-                   key_memory_plugin_bookmark))
-      goto err;
-  if (my_hash_init(&malloced_string_type_sysvars_bookmark_hash, &my_charset_bin,
-                   16, 0, 0, get_bookmark_hash_key, NULL, HASH_UNIQUE,
-                   key_memory_plugin_bookmark))
-      goto err;
->>>>>>> 4b4dd7a5
 
   if (!(flags & PLUGIN_INIT_SKIP_INITIALIZATION))
     retval= plugin_init_initialize_and_reap();
@@ -1528,7 +1504,6 @@
   DBUG_RETURN(retval);
 }
 
-<<<<<<< HEAD
 
 /**
   Register the builtin plugins. Some of the plugins (MyISAM, CSV and InnoDB)
@@ -1546,78 +1521,6 @@
   /* Don't allow initializing twice */
   DBUG_ASSERT(!initialized);
 
-=======
-  for (uint i= 0; i < MYSQL_MAX_PLUGIN_TYPE_NUM; i++)
-  {
-    if (my_hash_init(&plugin_hash[i], system_charset_info, 16, 0, 0,
-                     get_plugin_hash_key, NULL, HASH_UNIQUE,
-                     key_memory_plugin_mem_root))
-      goto err;
-  }
-
-  return false;
-
-err:
-  return true;
-}
-
-/**
-   Register and initialize early plugins.
-
-   @param argc  Command line argument counter
-   @param argv  Command line arguments
-   @param flags Flags to control whether dynamic loading
-                and plugin initialization should be skipped
-
-   @return Operation outcome, false if no errors
-*/
-bool plugin_register_early_plugins(int *argc, char **argv, int flags)
-{
-  bool retval= false;
-  DBUG_ENTER("plugin_register_early_plugins");
-
-  /* Don't allow initializing twice */
-  DBUG_ASSERT(!initialized);
-
-  /* Make sure the internals are initialized */
-  if ((retval= plugin_init_internals()))
-    DBUG_RETURN(retval);
-
-  /* Allocate the temporary mem root, will be freed before returning */
-  MEM_ROOT tmp_root;
-  init_alloc_root(key_memory_plugin_init_tmp, &tmp_root, 4096, 4096);
-
-  I_List_iterator<i_string> iter(opt_early_plugin_load_list);
-  i_string *item;
-  while (NULL != (item= iter++))
-    plugin_load_list(&tmp_root, argc, argv, item->ptr);
-
-  /* Temporary mem root not needed anymore, can free it here */
-  free_root(&tmp_root, MYF(0));
-
-  if (!(flags & PLUGIN_INIT_SKIP_INITIALIZATION))
-    retval= plugin_init_initialize_and_reap();
-
-  DBUG_RETURN(retval);
-}
-
-/**
-  Register the builtin plugins. Some of the plugins (MyISAM, CSV and InnoDB)
-  are also initialized.
-
-  @param argc number of arguments, propagated to the plugin
-  @param argv actual arguments, propagated to the plugin
-  @return Operation outcome, false means no errors
- */
-bool plugin_register_builtin_and_init_core_se(int *argc, char **argv)
-{
-  bool mandatory= true;
-  DBUG_ENTER("plugin_register_builtin_and_init_core_se");
-
-  /* Don't allow initializing twice */
-  DBUG_ASSERT(!initialized);
-
->>>>>>> 4b4dd7a5
   /* Allocate the temporary mem root, will be freed before returning */
   MEM_ROOT tmp_root;
   init_alloc_root(key_memory_plugin_init_tmp, &tmp_root, 4096, 4096);
@@ -1728,14 +1631,11 @@
   DBUG_RETURN(true);
 }
 
-<<<<<<< HEAD
 bool is_builtin_and_core_se_initialized()
 {
   return initialized;
 }
 
-=======
->>>>>>> 4b4dd7a5
 /**
   Register and initialize the dynamic plugins. Also initialize
   the remaining builtin plugins that are not initialized
@@ -1772,21 +1672,8 @@
     if (!(flags & PLUGIN_INIT_SKIP_PLUGIN_TABLE))
       plugin_load(&tmp_root, argc, argv);
   }
-<<<<<<< HEAD
 
   /* Temporary mem root not needed anymore, can free it here */
-=======
-  if (flags & PLUGIN_INIT_SKIP_INITIALIZATION)
-    goto end;
-
-  /*
-    Now we initialize all remaining plugins
-  */
-  if(plugin_init_initialize_and_reap())
-    goto err;
-
-end:
->>>>>>> 4b4dd7a5
   free_root(&tmp_root, MYF(0));
 
   Auto_THD fake_session;
@@ -1798,13 +1685,7 @@
       DBUG_RETURN(::end_transaction(fake_session.thd, true));
     }
 
-<<<<<<< HEAD
   DBUG_RETURN(::end_transaction(fake_session.thd, false));
-=======
-err:
-  free_root(&tmp_root, MYF(0));
-  DBUG_RETURN(1);
->>>>>>> 4b4dd7a5
 }
 
 static bool register_builtin(st_mysql_plugin *plugin,
@@ -2170,6 +2051,27 @@
   DBUG_VOID_RETURN;
 }
 
+
+// Helper function to do rollback or commit, depending on error.
+bool end_transaction(THD *thd, bool error)
+{
+  if (error)
+  {
+    // Rollback the statement before we can rollback the real transaction.
+    trans_rollback_stmt(thd);
+    trans_rollback(thd);
+  }
+  else if (trans_commit_stmt(thd) || trans_commit(thd))
+  {
+    error= true;
+    trans_rollback(thd);
+  }
+
+  // Close tables regardless of error.
+  close_thread_tables(thd);
+  return error;
+}
+
 /**
   Initialize one plugin. This function is used to early load one single
   plugin. This function is used by key migration tool.
@@ -2208,27 +2110,6 @@
 
   DBUG_RETURN(retval);
 }
-
-// Helper function to do rollback or commit, depending on error.
-bool end_transaction(THD *thd, bool error)
-{
-  if (error)
-  {
-    // Rollback the statement before we can rollback the real transaction.
-    trans_rollback_stmt(thd);
-    trans_rollback(thd);
-  }
-  else if (trans_commit_stmt(thd) || trans_commit(thd))
-  {
-    error= true;
-    trans_rollback(thd);
-  }
-
-  // Close tables regardless of error.
-  close_thread_tables(thd);
-  return error;
-}
-
 
 static bool mysql_install_plugin(THD *thd, const LEX_STRING *name,
                                  const LEX_STRING *dl)
