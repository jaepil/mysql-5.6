--- conflicted
+++ resolved
@@ -515,11 +515,7 @@
 
   thd->set_active_vio(net->vio);
 
-<<<<<<< HEAD
-  if (!thd->main_security_ctx.get_host()->length())      // If TCP/IP connection
-=======
   if (!thd->main_security_ctx.get_host()->length())     // If TCP/IP connection
->>>>>>> ab1a8232
   {
     my_bool peer_rc;
     char ip[NI_MAXHOST];
@@ -599,12 +595,8 @@
       my_error(ER_BAD_HOST_ERROR, MYF(0));
       return 1;
     }
-<<<<<<< HEAD
     thd->main_security_ctx.set_ip(my_strdup(key_memory_Security_context,
                                             ip, MYF(MY_WME)));
-=======
-    thd->main_security_ctx.set_ip(my_strdup(ip, MYF(MY_WME)));
->>>>>>> ab1a8232
     if (!(thd->main_security_ctx.get_ip()->length()))
     {
       /*
@@ -620,18 +612,10 @@
     {
       int rc;
       char *host= (char *) thd->main_security_ctx.get_host()->ptr();
-<<<<<<< HEAD
+
       rc= ip_to_hostname(&net->vio->remote,
                          thd->main_security_ctx.get_ip()->ptr(),
                          &host, &connect_errors);
-
-      thd->main_security_ctx.set_host(host);
-=======
-
-      rc= ip_to_hostname(&net->vio->remote,
-                         thd->main_security_ctx.get_ip()->ptr(),
-                         &host, &connect_errors);
->>>>>>> ab1a8232
 
       thd->main_security_ctx.set_host(host);
       /* Cut very long hostnames to avoid possible overflows */
@@ -639,16 +623,9 @@
       {
         if (thd->main_security_ctx.get_host()->ptr() != my_localhost)
           thd->main_security_ctx.set_host(thd->main_security_ctx.get_host()->ptr(),
-<<<<<<< HEAD
                        min<size_t>(thd->main_security_ctx.get_host()->length(),
                        HOSTNAME_LENGTH));
         thd->main_security_ctx.host_or_ip= thd->main_security_ctx.get_host()->ptr();
-=======
-                               min<size_t>(thd->main_security_ctx.get_host()->length(),
-                               HOSTNAME_LENGTH));
-        thd->main_security_ctx.host_or_ip=
-                        thd->main_security_ctx.get_host()->ptr();
->>>>>>> ab1a8232
       }
 
       if (rc == RC_BLOCKED_HOST)
@@ -663,11 +640,7 @@
                  thd->main_security_ctx.get_host()->ptr() : "unknown host"),
            (thd->main_security_ctx.get_ip()->length() ?
                  thd->main_security_ctx.get_ip()->ptr() : "unknown ip")));
-<<<<<<< HEAD
-    if (acl_check_host(thd->main_security_ctx.get_host()->ptr(), 
-=======
     if (acl_check_host(thd->main_security_ctx.get_host()->ptr(),
->>>>>>> ab1a8232
                        thd->main_security_ctx.get_ip()->ptr()))
     {
       /* HOST_CACHE stats updated by acl_check_host(). */
@@ -679,12 +652,7 @@
   else /* Hostname given means that the connection was on a socket */
   {
     DBUG_PRINT("info",("Host: %s", thd->main_security_ctx.get_host()->ptr()));
-<<<<<<< HEAD
-    thd->main_security_ctx.host_or_ip= thd->main_security_ctx.
-                                       get_host()->ptr();
-=======
     thd->main_security_ctx.host_or_ip= thd->main_security_ctx.get_host()->ptr();
->>>>>>> ab1a8232
     thd->main_security_ctx.set_ip("");
     /* Reset sin_addr */
     memset(&net->vio->remote, 0, sizeof(net->vio->remote));
