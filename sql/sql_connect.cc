/* Copyright (c) 2007, 2010, Oracle and/or its affiliates. All rights reserved.

   This program is free software; you can redistribute it and/or modify
   it under the terms of the GNU General Public License as published by
   the Free Software Foundation; version 2 of the License.

   This program is distributed in the hope that it will be useful,
   but WITHOUT ANY WARRANTY; without even the implied warranty of
   MERCHANTABILITY or FITNESS FOR A PARTICULAR PURPOSE.  See the
   GNU General Public License for more details.

   You should have received a copy of the GNU General Public License
   along with this program; if not, write to the Free Software
   Foundation, Inc., 59 Temple Place, Suite 330, Boston, MA  02111-1307  USA */


/*
  Functions to authenticate and handle requests for a connection
*/

#include "my_global.h"
#include "sql_priv.h"
#ifndef __WIN__
#include <netdb.h>        // getservbyname, servent
#endif
#include "sql_audit.h"
#include "sql_connect.h"
#include "my_global.h"
#include "probes_mysql.h"
#include "unireg.h"                    // REQUIRED: for other includes
#include "sql_parse.h"                          // sql_command_flags,
                                                // execute_init_command,
                                                // do_command
#include "sql_db.h"                             // mysql_change_db
#include "hostname.h" // inc_host_errors, ip_to_hostname,
                      // reset_host_errors
#include "sql_acl.h"  // acl_getroot, NO_ACCESS, SUPER_ACL

#if defined(HAVE_OPENSSL) && !defined(EMBEDDED_LIBRARY)
/*
  Without SSL the handshake consists of one packet. This packet
  has both client capabilites and scrambled password.
  With SSL the handshake might consist of two packets. If the first
  packet (client capabilities) has CLIENT_SSL flag set, we have to
  switch to SSL and read the second packet. The scrambled password
  is in the second packet and client_capabilites field will be ignored.
  Maybe it is better to accept flags other than CLIENT_SSL from the
  second packet?
*/
#define SSL_HANDSHAKE_SIZE      2
#define NORMAL_HANDSHAKE_SIZE   6
#define MIN_HANDSHAKE_SIZE      2
#else
#define MIN_HANDSHAKE_SIZE      6
#endif /* HAVE_OPENSSL && !EMBEDDED_LIBRARY */

/*
  Get structure for logging connection data for the current user
*/

#ifndef NO_EMBEDDED_ACCESS_CHECKS
static HASH hash_user_connections;

static int get_or_create_user_conn(THD *thd, const char *user,
				   const char *host,
				   USER_RESOURCES *mqh)
{
  int return_val= 0;
  size_t temp_len, user_len;
  char temp_user[USER_HOST_BUFF_SIZE];
  struct  user_conn *uc;

  DBUG_ASSERT(user != 0);
  DBUG_ASSERT(host != 0);

  user_len= strlen(user);
  temp_len= (strmov(strmov(temp_user, user)+1, host) - temp_user)+1;
  mysql_mutex_lock(&LOCK_user_conn);
  if (!(uc = (struct  user_conn *) my_hash_search(&hash_user_connections,
					       (uchar*) temp_user, temp_len)))
  {
    /* First connection for user; Create a user connection object */
    if (!(uc= ((struct user_conn*)
	       my_malloc(sizeof(struct user_conn) + temp_len+1,
			 MYF(MY_WME)))))
    {
      /* MY_WME ensures an error is set in THD. */
      return_val= 1;
      goto end;
    }
    uc->user=(char*) (uc+1);
    memcpy(uc->user,temp_user,temp_len+1);
    uc->host= uc->user + user_len +  1;
    uc->len= temp_len;
    uc->connections= uc->questions= uc->updates= uc->conn_per_hour= 0;
    uc->user_resources= *mqh;
    uc->reset_utime= thd->thr_create_utime;
    if (my_hash_insert(&hash_user_connections, (uchar*) uc))
    {
      /* The only possible error is out of memory, MY_WME sets an error. */
      my_free((char*) uc,0);
      return_val= 1;
      goto end;
    }
  }
  thd->user_connect=uc;
  uc->connections++;
end:
  mysql_mutex_unlock(&LOCK_user_conn);
  return return_val;

}


/*
  check if user has already too many connections
  
  SYNOPSIS
  check_for_max_user_connections()
  thd			Thread handle
  uc			User connect object

  NOTES
    If check fails, we decrease user connection count, which means one
    shouldn't call decrease_user_connections() after this function.

  RETURN
    0	ok
    1	error
*/

static
int check_for_max_user_connections(THD *thd, USER_CONN *uc)
{
  int error=0;
  DBUG_ENTER("check_for_max_user_connections");

  mysql_mutex_lock(&LOCK_user_conn);
  if (global_system_variables.max_user_connections &&
      !uc->user_resources.user_conn &&
      global_system_variables.max_user_connections < (uint) uc->connections)
  {
    my_error(ER_TOO_MANY_USER_CONNECTIONS, MYF(0), uc->user);
    error=1;
    goto end;
  }
  time_out_user_resource_limits(thd, uc);
  if (uc->user_resources.user_conn &&
      uc->user_resources.user_conn < uc->connections)
  {
    my_error(ER_USER_LIMIT_REACHED, MYF(0), uc->user,
             "max_user_connections",
             (long) uc->user_resources.user_conn);
    error= 1;
    goto end;
  }
  if (uc->user_resources.conn_per_hour &&
      uc->user_resources.conn_per_hour <= uc->conn_per_hour)
  {
    my_error(ER_USER_LIMIT_REACHED, MYF(0), uc->user,
             "max_connections_per_hour",
             (long) uc->user_resources.conn_per_hour);
    error=1;
    goto end;
  }
  uc->conn_per_hour++;

end:
  if (error)
  {
    uc->connections--; // no need for decrease_user_connections() here
    /*
      The thread may returned back to the pool and assigned to a user
      that doesn't have a limit. Ensure the user is not using resources
      of someone else.
    */
    thd->user_connect= NULL;
  }
  mysql_mutex_unlock(&LOCK_user_conn);
  DBUG_RETURN(error);
}


/*
  Decrease user connection count

  SYNOPSIS
    decrease_user_connections()
    uc			User connection object

  NOTES
    If there is a n user connection object for a connection
    (which only happens if 'max_user_connections' is defined or
    if someone has created a resource grant for a user), then
    the connection count is always incremented on connect.

    The user connect object is not freed if some users has
    'max connections per hour' defined as we need to be able to hold
    count over the lifetime of the connection.
*/

void decrease_user_connections(USER_CONN *uc)
{
  DBUG_ENTER("decrease_user_connections");
  mysql_mutex_lock(&LOCK_user_conn);
  DBUG_ASSERT(uc->connections);
  if (!--uc->connections && !mqh_used)
  {
    /* Last connection for user; Delete it */
    (void) my_hash_delete(&hash_user_connections,(uchar*) uc);
  }
  mysql_mutex_unlock(&LOCK_user_conn);
  DBUG_VOID_RETURN;
}


/*
  Reset per-hour user resource limits when it has been more than
  an hour since they were last checked

  SYNOPSIS:
    time_out_user_resource_limits()
    thd			Thread handler
    uc			User connection details

  NOTE:
    This assumes that the LOCK_user_conn mutex has been acquired, so it is
    safe to test and modify members of the USER_CONN structure.
*/

void time_out_user_resource_limits(THD *thd, USER_CONN *uc)
{
  ulonglong check_time= thd->start_utime;
  DBUG_ENTER("time_out_user_resource_limits");

  /* If more than a hour since last check, reset resource checking */
  if (check_time  - uc->reset_utime >= LL(3600000000))
  {
    uc->questions=1;
    uc->updates=0;
    uc->conn_per_hour=0;
    uc->reset_utime= check_time;
  }

  DBUG_VOID_RETURN;
}

/*
  Check if maximum queries per hour limit has been reached
  returns 0 if OK.
*/

bool check_mqh(THD *thd, uint check_command)
{
  bool error= 0;
  USER_CONN *uc=thd->user_connect;
  DBUG_ENTER("check_mqh");
  DBUG_ASSERT(uc != 0);

  mysql_mutex_lock(&LOCK_user_conn);

  time_out_user_resource_limits(thd, uc);

  /* Check that we have not done too many questions / hour */
  if (uc->user_resources.questions &&
      uc->questions++ >= uc->user_resources.questions)
  {
    my_error(ER_USER_LIMIT_REACHED, MYF(0), uc->user, "max_questions",
             (long) uc->user_resources.questions);
    error=1;
    goto end;
  }
  if (check_command < (uint) SQLCOM_END)
  {
    /* Check that we have not done too many updates / hour */
    if (uc->user_resources.updates &&
        (sql_command_flags[check_command] & CF_CHANGES_DATA) &&
	uc->updates++ >= uc->user_resources.updates)
    {
      my_error(ER_USER_LIMIT_REACHED, MYF(0), uc->user, "max_updates",
               (long) uc->user_resources.updates);
      error=1;
      goto end;
    }
  }
end:
  mysql_mutex_unlock(&LOCK_user_conn);
  DBUG_RETURN(error);
}

#endif /* NO_EMBEDDED_ACCESS_CHECKS */


/**
  Check if user exist and password supplied is correct.

  @param  thd         thread handle, thd->security_ctx->{host,user,ip} are used
  @param  command     originator of the check: now check_user is called
                      during connect and change user procedures; used for
                      logging.
  @param  passwd      scrambled password received from client
  @param  passwd_len  length of scrambled password
  @param  db          database name to connect to, may be NULL
  @param  check_count TRUE if establishing a new connection. In this case
                      check that we have not exceeded the global
                      max_connections limist

  @note Host, user and passwd may point to communication buffer.
  Current implementation does not depend on that, but future changes
  should be done with this in mind; 'thd' is INOUT, all other params
  are 'IN'.

  @retval  0  OK; thd->security_ctx->user/master_access/priv_user/db_access and
              thd->db are updated; OK is sent to the client.
  @retval  1  error, e.g. access denied or handshake error, not sent to
              the client. A message is pushed into the error stack.
*/

int
check_user(THD *thd, enum enum_server_command command,
	       const char *passwd, uint passwd_len, const char *db,
	       bool check_count)
{
  DBUG_ENTER("check_user");
  LEX_STRING db_str= { (char *) db, db ? strlen(db) : 0 };

  /*
    Clear thd->db as it points to something, that will be freed when
    connection is closed. We don't want to accidentally free a wrong
    pointer if connect failed. Also in case of 'CHANGE USER' failure,
    current database will be switched to 'no database selected'.
  */
  thd->reset_db(NULL, 0);

#ifdef NO_EMBEDDED_ACCESS_CHECKS
  thd->main_security_ctx.master_access= GLOBAL_ACLS;       // Full rights
  /* Change database if necessary */
  if (db && db[0])
  {
    if (mysql_change_db(thd, &db_str, FALSE))
      DBUG_RETURN(1);
  }
  my_ok(thd);
  DBUG_RETURN(0);
#else

  my_bool opt_secure_auth_local;
  mysql_mutex_lock(&LOCK_global_system_variables);
  opt_secure_auth_local= opt_secure_auth;
  mysql_mutex_unlock(&LOCK_global_system_variables);
  
  /*
    If the server is running in secure auth mode, short scrambles are 
    forbidden.
  */
  if (opt_secure_auth_local && passwd_len == SCRAMBLE_LENGTH_323)
  {
    my_error(ER_NOT_SUPPORTED_AUTH_MODE, MYF(0));
    general_log_print(thd, COM_CONNECT, ER(ER_NOT_SUPPORTED_AUTH_MODE));
    DBUG_RETURN(1);
  }
  if (passwd_len != 0 &&
      passwd_len != SCRAMBLE_LENGTH &&
      passwd_len != SCRAMBLE_LENGTH_323)
  {
    my_error(ER_HANDSHAKE_ERROR, MYF(0), thd->main_security_ctx.host_or_ip);
    DBUG_RETURN(1);
  }

  USER_RESOURCES ur;
  int res= acl_getroot(thd, &ur, passwd, passwd_len);
#ifndef EMBEDDED_LIBRARY
  if (res == -1)
  {
    /*
      This happens when client (new) sends password scrambled with
      scramble(), but database holds old value (scrambled with
      scramble_323()). Here we please client to send scrambled_password
      in old format.
    */
    NET *net= &thd->net;
    if (opt_secure_auth_local)
    {
      my_error(ER_SERVER_IS_IN_SECURE_AUTH_MODE, MYF(0),
               thd->main_security_ctx.user,
               thd->main_security_ctx.host_or_ip);
      general_log_print(thd, COM_CONNECT, ER(ER_SERVER_IS_IN_SECURE_AUTH_MODE),
                        thd->main_security_ctx.user,
                        thd->main_security_ctx.host_or_ip);
      DBUG_RETURN(1);
    }
    /* We have to read very specific packet size */
    if (send_old_password_request(thd) ||
        my_net_read(net) != SCRAMBLE_LENGTH_323 + 1)
    {
      inc_host_errors(thd->main_security_ctx.ip);

      my_error(ER_HANDSHAKE_ERROR, MYF(0), thd->main_security_ctx.host_or_ip);
      DBUG_RETURN(1);
    }
    /* Final attempt to check the user based on reply */
    /* So as passwd is short, errcode is always >= 0 */
    res= acl_getroot(thd, &ur, (char *) net->read_pos, SCRAMBLE_LENGTH_323);
  }
#endif /*EMBEDDED_LIBRARY*/
  /* here res is always >= 0 */
  if (res == 0)
  {
    if (!(thd->main_security_ctx.master_access &
          NO_ACCESS)) // authentication is OK
    {
      DBUG_PRINT("info",
                 ("Capabilities: %lu  packet_length: %ld  Host: '%s'  "
                  "Login user: '%s' Priv_user: '%s'  Using password: %s "
                  "Access: %lu  db: '%s'",
                  thd->client_capabilities,
                  thd->max_client_packet_length,
                  thd->main_security_ctx.host_or_ip,
                  thd->main_security_ctx.user,
                  thd->main_security_ctx.priv_user,
                  passwd_len ? "yes": "no",
                  thd->main_security_ctx.master_access,
                  (thd->db ? thd->db : "*none*")));

      if (check_count)
      {
        mysql_mutex_lock(&LOCK_connection_count);
        bool count_ok= connection_count <= max_connections ||
                       (thd->main_security_ctx.master_access & SUPER_ACL);
        mysql_mutex_unlock(&LOCK_connection_count);

        if (!count_ok)
        {                                         // too many connections
          my_error(ER_CON_COUNT_ERROR, MYF(0));
          DBUG_RETURN(1);
        }
      }

      /*
        Log the command before authentication checks, so that the user can
        check the log for the tried login tried and also to detect
        break-in attempts.
      */
      general_log_print(thd, command,
                        (thd->main_security_ctx.priv_user ==
                         thd->main_security_ctx.user ?
                         (char*) "%s@%s on %s" :
                         (char*) "%s@%s as anonymous on %s"),
                        thd->main_security_ctx.user,
                        thd->main_security_ctx.host_or_ip,
                        db ? db : (char*) "");

      /*
        This is the default access rights for the current database.  It's
        set to 0 here because we don't have an active database yet (and we
        may not have an active database to set.
      */
      thd->main_security_ctx.db_access=0;

      /* Don't allow user to connect if he has done too many queries */
      if ((ur.questions || ur.updates || ur.conn_per_hour || ur.user_conn ||
	   global_system_variables.max_user_connections) &&
	  get_or_create_user_conn(thd,
            (opt_old_style_user_limits ? thd->main_security_ctx.user :
             thd->main_security_ctx.priv_user),
            (opt_old_style_user_limits ? thd->main_security_ctx.host_or_ip :
             thd->main_security_ctx.priv_host),
            &ur))
      {
        /* The error is set by get_or_create_user_conn(). */
	DBUG_RETURN(1);
      }
      if (thd->user_connect &&
	  (thd->user_connect->user_resources.conn_per_hour ||
	   thd->user_connect->user_resources.user_conn ||
	   global_system_variables.max_user_connections) &&
	  check_for_max_user_connections(thd, thd->user_connect))
      {
        /* The error is set in check_for_max_user_connections(). */
        DBUG_RETURN(1);
      }

      /* Change database if necessary */
      if (db && db[0])
      {
        if (mysql_change_db(thd, &db_str, FALSE))
        {
          /* mysql_change_db() has pushed the error message. */
          if (thd->user_connect)
          {
            decrease_user_connections(thd->user_connect);
            thd->user_connect= 0;
          }
          DBUG_RETURN(1);
        }
      }
      my_ok(thd);
      thd->password= test(passwd_len);          // remember for error messages 
<<<<<<< HEAD
#ifdef HAVE_PSI_INTERFACE
      if (PSI_server)
      {
        PSI_server->set_thread_host(thd->main_security_ctx.host_or_ip,
                                    strlen(thd->main_security_ctx.host_or_ip));
        PSI_server->set_thread_user(thd->main_security_ctx.user,
                                    strlen(thd->main_security_ctx.user));
      }
#endif
=======
      /*
        Allow the network layer to skip big packets. Although a malicious
        authenticated session might use this to trick the server to read
        big packets indefinitely, this is a previously established behavior
        that needs to be preserved as to not break backwards compatibility.
      */
      thd->net.skip_big_packet= TRUE;
>>>>>>> bb82587f
      /* Ready to handle queries */
      DBUG_RETURN(0);
    }
  }
  else if (res == 2) // client gave short hash, server has long hash
  {
    my_error(ER_NOT_SUPPORTED_AUTH_MODE, MYF(0));
    general_log_print(thd, COM_CONNECT, ER(ER_NOT_SUPPORTED_AUTH_MODE));
    DBUG_RETURN(1);
  }
  my_error(ER_ACCESS_DENIED_ERROR, MYF(0),
           thd->main_security_ctx.user,
           thd->main_security_ctx.host_or_ip,
           passwd_len ? ER(ER_YES) : ER(ER_NO));
  general_log_print(thd, COM_CONNECT, ER(ER_ACCESS_DENIED_ERROR),
                    thd->main_security_ctx.user,
                    thd->main_security_ctx.host_or_ip,
                    passwd_len ? ER(ER_YES) : ER(ER_NO));
  /*
    Log access denied messages to the error log when log-warnings = 2
    so that the overhead of the general query log is not required to track
    failed connections.
  */
  if (global_system_variables.log_warnings > 1)
  {
    sql_print_warning(ER(ER_ACCESS_DENIED_ERROR),
                      thd->main_security_ctx.user,
                      thd->main_security_ctx.host_or_ip,
                      passwd_len ? ER(ER_YES) : ER(ER_NO));
  }
  DBUG_RETURN(1);
#endif /* NO_EMBEDDED_ACCESS_CHECKS */
}


/*
  Check for maximum allowable user connections, if the mysqld server is
  started with corresponding variable that is greater then 0.
*/

extern "C" uchar *get_key_conn(user_conn *buff, size_t *length,
			      my_bool not_used __attribute__((unused)))
{
  *length= buff->len;
  return (uchar*) buff->user;
}


extern "C" void free_user(struct user_conn *uc)
{
  my_free((char*) uc,MYF(0));
}


void init_max_user_conn(void)
{
#ifndef NO_EMBEDDED_ACCESS_CHECKS
  (void)
    my_hash_init(&hash_user_connections,system_charset_info,max_connections,
                 0,0, (my_hash_get_key) get_key_conn,
                 (my_hash_free_key) free_user, 0);
#endif
}


void free_max_user_conn(void)
{
#ifndef NO_EMBEDDED_ACCESS_CHECKS
  my_hash_free(&hash_user_connections);
#endif /* NO_EMBEDDED_ACCESS_CHECKS */
}


void reset_mqh(LEX_USER *lu, bool get_them= 0)
{
#ifndef NO_EMBEDDED_ACCESS_CHECKS
  mysql_mutex_lock(&LOCK_user_conn);
  if (lu)  // for GRANT
  {
    USER_CONN *uc;
    uint temp_len=lu->user.length+lu->host.length+2;
    char temp_user[USER_HOST_BUFF_SIZE];

    memcpy(temp_user,lu->user.str,lu->user.length);
    memcpy(temp_user+lu->user.length+1,lu->host.str,lu->host.length);
    temp_user[lu->user.length]='\0'; temp_user[temp_len-1]=0;
    if ((uc = (struct  user_conn *) my_hash_search(&hash_user_connections,
                                                   (uchar*) temp_user,
                                                   temp_len)))
    {
      uc->questions=0;
      get_mqh(temp_user,&temp_user[lu->user.length+1],uc);
      uc->updates=0;
      uc->conn_per_hour=0;
    }
  }
  else
  {
    /* for FLUSH PRIVILEGES and FLUSH USER_RESOURCES */
    for (uint idx=0;idx < hash_user_connections.records; idx++)
    {
      USER_CONN *uc=(struct user_conn *)
        my_hash_element(&hash_user_connections, idx);
      if (get_them)
	get_mqh(uc->user,uc->host,uc);
      uc->questions=0;
      uc->updates=0;
      uc->conn_per_hour=0;
    }
  }
  mysql_mutex_unlock(&LOCK_user_conn);
#endif /* NO_EMBEDDED_ACCESS_CHECKS */
}


void thd_init_client_charset(THD *thd, uint cs_number)
{
  /*
   Use server character set and collation if
   - opt_character_set_client_handshake is not set
   - client has not specified a character set
   - client character set is the same as the servers
   - client character set doesn't exists in server
  */
  if (!opt_character_set_client_handshake ||
      !(thd->variables.character_set_client= get_charset(cs_number, MYF(0))) ||
      !my_strcasecmp(&my_charset_latin1,
                     global_system_variables.character_set_client->name,
                     thd->variables.character_set_client->name))
  {
    thd->variables.character_set_client=
      global_system_variables.character_set_client;
    thd->variables.collation_connection=
      global_system_variables.collation_connection;
    thd->variables.character_set_results=
      global_system_variables.character_set_results;
  }
  else
  {
    thd->variables.character_set_results=
      thd->variables.collation_connection= 
      thd->variables.character_set_client;
  }
}


/*
  Initialize connection threads
*/

bool init_new_connection_handler_thread()
{
  pthread_detach_this_thread();
  if (my_thread_init())
    return 1;
  return 0;
}

#ifndef EMBEDDED_LIBRARY
/*
  Perform handshake, authorize client and update thd ACL variables.

  SYNOPSIS
    check_connection()
    thd  thread handle

  RETURN
     0  success, OK is sent to user, thd is updated.
    -1  error, which is sent to user
   > 0  error code (not sent to user)
*/

static int check_connection(THD *thd)
{
  uint connect_errors= 0;
  NET *net= &thd->net;
  ulong pkt_len= 0;
  char *end;

  DBUG_PRINT("info",
             ("New connection received on %s", vio_description(net->vio)));
#ifdef SIGNAL_WITH_VIO_CLOSE
  thd->set_active_vio(net->vio);
#endif

  if (!thd->main_security_ctx.host)         // If TCP/IP connection
  {
    char ip[NI_MAXHOST];

    if (vio_peer_addr(net->vio, ip, &thd->peer_port, NI_MAXHOST))
    {
      my_error(ER_BAD_HOST_ERROR, MYF(0), thd->main_security_ctx.host_or_ip);
      return 1;
    }
    if (!(thd->main_security_ctx.ip= my_strdup(ip,MYF(MY_WME))))
      return 1; /* The error is set by my_strdup(). */
    thd->main_security_ctx.host_or_ip= thd->main_security_ctx.ip;
    if (!(specialflag & SPECIAL_NO_RESOLVE))
    {
      if (ip_to_hostname(&net->vio->remote, thd->main_security_ctx.ip,
                         &thd->main_security_ctx.host, &connect_errors))
      {
        my_error(ER_BAD_HOST_ERROR, MYF(0), ip);
        return 1;
      }

      /* Cut very long hostnames to avoid possible overflows */
      if (thd->main_security_ctx.host)
      {
        if (thd->main_security_ctx.host != my_localhost)
          thd->main_security_ctx.host[min(strlen(thd->main_security_ctx.host),
                                          HOSTNAME_LENGTH)]= 0;
        thd->main_security_ctx.host_or_ip= thd->main_security_ctx.host;
      }
      if (connect_errors > max_connect_errors)
      {
        my_error(ER_HOST_IS_BLOCKED, MYF(0), thd->main_security_ctx.host_or_ip);
        return 1;
      }
    }
    DBUG_PRINT("info",("Host: %s  ip: %s",
		       (thd->main_security_ctx.host ?
                        thd->main_security_ctx.host : "unknown host"),
		       (thd->main_security_ctx.ip ?
                        thd->main_security_ctx.ip : "unknown ip")));
    if (acl_check_host(thd->main_security_ctx.host, thd->main_security_ctx.ip))
    {
      my_error(ER_HOST_NOT_PRIVILEGED, MYF(0),
               thd->main_security_ctx.host_or_ip);
      return 1;
    }
  }
  else /* Hostname given means that the connection was on a socket */
  {
    DBUG_PRINT("info",("Host: %s", thd->main_security_ctx.host));
    thd->main_security_ctx.host_or_ip= thd->main_security_ctx.host;
    thd->main_security_ctx.ip= 0;
    /* Reset sin_addr */
    bzero((char*) &net->vio->remote, sizeof(net->vio->remote));
  }
  vio_keepalive(net->vio, TRUE);
  
  ulong server_capabilites;
  {
    /* buff[] needs to big enough to hold the server_version variable */
    char buff[SERVER_VERSION_LENGTH + 1 + SCRAMBLE_LENGTH + 1 + 64];
    server_capabilites= CLIENT_BASIC_FLAGS;

    if (opt_using_transactions)
      server_capabilites|= CLIENT_TRANSACTIONS;
#ifdef HAVE_COMPRESS
    server_capabilites|= CLIENT_COMPRESS;
#endif /* HAVE_COMPRESS */
#if defined(HAVE_OPENSSL)
    if (ssl_acceptor_fd)
    {
      server_capabilites |= CLIENT_SSL;       /* Wow, SSL is available! */
      server_capabilites |= CLIENT_SSL_VERIFY_SERVER_CERT;
    }
#endif /* HAVE_OPENSSL */

    end= strnmov(buff, server_version, SERVER_VERSION_LENGTH) + 1;
    int4store((uchar*) end, thd->thread_id);
    end+= 4;
    /*
      So as check_connection is the only entry point to authorization
      procedure, scramble is set here. This gives us new scramble for
      each handshake.
    */
    create_random_string(thd->scramble, SCRAMBLE_LENGTH, &thd->rand);
    /*
      Old clients does not understand long scrambles, but can ignore packet
      tail: that's why first part of the scramble is placed here, and second
      part at the end of packet.
    */
    end= strmake(end, thd->scramble, SCRAMBLE_LENGTH_323) + 1;
   
    int2store(end, server_capabilites);
    /* write server characteristics: up to 16 bytes allowed */
    end[2]=(char) default_charset_info->number;
    int2store(end+3, thd->server_status);
    bzero(end+5, 13);
    end+= 18;
    /* write scramble tail */
    end= strmake(end, thd->scramble + SCRAMBLE_LENGTH_323, 
                 SCRAMBLE_LENGTH - SCRAMBLE_LENGTH_323) + 1;

    /* At this point we write connection message and read reply */
    if (net_write_command(net, (uchar) protocol_version, (uchar*) "", 0,
                          (uchar*) buff, (size_t) (end-buff)) ||
	(pkt_len= my_net_read(net)) == packet_error ||
	pkt_len < MIN_HANDSHAKE_SIZE)
    {
      inc_host_errors(thd->main_security_ctx.ip);

      my_error(ER_HANDSHAKE_ERROR, MYF(0),
               thd->main_security_ctx.host_or_ip);
      return 1;
    }
  }
#ifdef _CUSTOMCONFIG_
#include "_cust_sql_parse.h"
#endif
  if (connect_errors)
    reset_host_errors(thd->main_security_ctx.ip);
  if (thd->packet.alloc(thd->variables.net_buffer_length))
    return 1; /* The error is set by alloc(). */

  thd->client_capabilities= uint2korr(net->read_pos);
  if (thd->client_capabilities & CLIENT_PROTOCOL_41)
  {
    thd->client_capabilities|= ((ulong) uint2korr(net->read_pos+2)) << 16;
    thd->max_client_packet_length= uint4korr(net->read_pos+4);
    DBUG_PRINT("info", ("client_character_set: %d", (uint) net->read_pos[8]));
    thd_init_client_charset(thd, (uint) net->read_pos[8]);
    thd->update_charset();
    end= (char*) net->read_pos+32;
  }
  else
  {
    thd->max_client_packet_length= uint3korr(net->read_pos+2);
    end= (char*) net->read_pos+5;
  }
  /*
    Disable those bits which are not supported by the server.
    This is a precautionary measure, if the client lies. See Bug#27944.
  */
  thd->client_capabilities&= server_capabilites;

  if (thd->client_capabilities & CLIENT_IGNORE_SPACE)
    thd->variables.sql_mode|= MODE_IGNORE_SPACE;
#if defined(HAVE_OPENSSL)
  DBUG_PRINT("info", ("client capabilities: %lu", thd->client_capabilities));
  if (thd->client_capabilities & CLIENT_SSL)
  {
    /* Do the SSL layering. */
    if (!ssl_acceptor_fd)
    {
      inc_host_errors(thd->main_security_ctx.ip);
      my_error(ER_HANDSHAKE_ERROR, MYF(0), thd->main_security_ctx.host_or_ip);
      return 1;
    }
    DBUG_PRINT("info", ("IO layer change in progress..."));
    if (sslaccept(ssl_acceptor_fd, net->vio, net->read_timeout))
    {
      DBUG_PRINT("error", ("Failed to accept new SSL connection"));
      inc_host_errors(thd->main_security_ctx.ip);

      my_error(ER_HANDSHAKE_ERROR, MYF(0), thd->main_security_ctx.host_or_ip);
      return 1;
    }
    DBUG_PRINT("info", ("Reading user information over SSL layer"));
    if ((pkt_len= my_net_read(net)) == packet_error ||
	pkt_len < NORMAL_HANDSHAKE_SIZE)
    {
      DBUG_PRINT("error", ("Failed to read user information (pkt_len= %lu)",
			   pkt_len));
      inc_host_errors(thd->main_security_ctx.ip);

      my_error(ER_HANDSHAKE_ERROR, MYF(0), thd->main_security_ctx.host_or_ip);
      return 1;
    }
  }
#endif /* HAVE_OPENSSL */

  if (end >= (char*) net->read_pos+ pkt_len +2)
  {
    inc_host_errors(thd->main_security_ctx.ip);

    my_error(ER_HANDSHAKE_ERROR, MYF(0), thd->main_security_ctx.host_or_ip);
    return 1;
  }

  if (thd->client_capabilities & CLIENT_INTERACTIVE)
    thd->variables.net_wait_timeout= thd->variables.net_interactive_timeout;
  if ((thd->client_capabilities & CLIENT_TRANSACTIONS) &&
      opt_using_transactions)
    net->return_status= &thd->server_status;

  char *user= end;
  char *passwd= strend(user)+1;
  uint user_len= passwd - user - 1;
  char *db= passwd;
  char db_buff[NAME_LEN + 1];           // buffer to store db in utf8
  char user_buff[USERNAME_LENGTH + 1];	// buffer to store user in utf8
  uint dummy_errors;

  /*
    Old clients send null-terminated string as password; new clients send
    the size (1 byte) + string (not null-terminated). Hence in case of empty
    password both send '\0'.

    This strlen() can't be easily deleted without changing protocol.

    Cast *passwd to an unsigned char, so that it doesn't extend the sign for
    *passwd > 127 and become 2**32-127+ after casting to uint.
  */
  uint passwd_len= thd->client_capabilities & CLIENT_SECURE_CONNECTION ?
    (uchar)(*passwd++) : strlen(passwd);
  db= thd->client_capabilities & CLIENT_CONNECT_WITH_DB ?
    db + passwd_len + 1 : 0;
  /* strlen() can't be easily deleted without changing protocol */
  uint db_len= db ? strlen(db) : 0;

  if (passwd + passwd_len + db_len > (char *)net->read_pos + pkt_len)
  {
    inc_host_errors(thd->main_security_ctx.ip);

    my_error(ER_HANDSHAKE_ERROR, MYF(0), thd->main_security_ctx.host_or_ip);
    return 1;
  }

  /* Since 4.1 all database names are stored in utf8 */
  if (db)
  {
    db_buff[copy_and_convert(db_buff, sizeof(db_buff)-1,
                             system_charset_info,
                             db, db_len,
                             thd->charset(), &dummy_errors)]= 0;
    db= db_buff;
  }

  user_buff[user_len= copy_and_convert(user_buff, sizeof(user_buff)-1,
                                       system_charset_info, user, user_len,
                                       thd->charset(), &dummy_errors)]= '\0';
  user= user_buff;

  /* If username starts and ends in "'", chop them off */
  if (user_len > 1 && user[0] == '\'' && user[user_len - 1] == '\'')
  {
    user[user_len-1]= 0;
    user++;
    user_len-= 2;
  }

  if (thd->main_security_ctx.user)
    x_free(thd->main_security_ctx.user);
  if (!(thd->main_security_ctx.user= my_strdup(user, MYF(MY_WME))))
    return 1; /* The error is set by my_strdup(). */
  return check_user(thd, COM_CONNECT, passwd, passwd_len, db, TRUE);
}


/*
  Setup thread to be used with the current thread

  SYNOPSIS
    bool setup_connection_thread_globals()
    thd    Thread/connection handler

  RETURN
    0   ok
    1   Error (out of memory)
        In this case we will close the connection and increment status
*/

bool setup_connection_thread_globals(THD *thd)
{
  if (thd->store_globals())
  {
    close_connection(thd, ER_OUT_OF_RESOURCES, 1);
    statistic_increment(aborted_connects,&LOCK_status);
    thread_scheduler.end_thread(thd, 0);
    return 1;                                   // Error
  }
  return 0;
}


/*
  Autenticate user, with error reporting

  SYNOPSIS
   login_connection()
   thd        Thread handler

  NOTES
    Connection is not closed in case of errors

  RETURN
    0    ok
    1    error
*/


static bool login_connection(THD *thd)
{
  NET *net= &thd->net;
  int error;
  DBUG_ENTER("login_connection");
  DBUG_PRINT("info", ("login_connection called by thread %lu",
                      thd->thread_id));

  /* Use "connect_timeout" value during connection phase */
  my_net_set_read_timeout(net, connect_timeout);
  my_net_set_write_timeout(net, connect_timeout);

  error= check_connection(thd);
  thd->protocol->end_statement();

  if (error)
  {						// Wrong permissions
#ifdef _WIN32
    if (vio_type(net->vio) == VIO_TYPE_NAMEDPIPE)
      my_sleep(1000);				/* must wait after eof() */
#endif
    statistic_increment(aborted_connects,&LOCK_status);
    DBUG_RETURN(1);
  }
  /* Connect completed, set read/write timeouts back to default */
  my_net_set_read_timeout(net, thd->variables.net_read_timeout);
  my_net_set_write_timeout(net, thd->variables.net_write_timeout);
  DBUG_RETURN(0);
}


/*
  Close an established connection

  NOTES
    This mainly updates status variables
*/

static void end_connection(THD *thd)
{
  NET *net= &thd->net;
  plugin_thdvar_cleanup(thd);
  if (thd->user_connect)
  {
    decrease_user_connections(thd->user_connect);
    /*
      The thread may returned back to the pool and assigned to a user
      that doesn't have a limit. Ensure the user is not using resources
      of someone else.
    */
    thd->user_connect= NULL;
  }

  if (thd->killed || (net->error && net->vio != 0))
  {
    statistic_increment(aborted_threads,&LOCK_status);
  }

  if (net->error && net->vio != 0)
  {
    if (!thd->killed && thd->variables.log_warnings > 1)
    {
      Security_context *sctx= thd->security_ctx;

      sql_print_warning(ER(ER_NEW_ABORTING_CONNECTION),
                        thd->thread_id,(thd->db ? thd->db : "unconnected"),
                        sctx->user ? sctx->user : "unauthenticated",
                        sctx->host_or_ip,
                        (thd->stmt_da->is_error() ? thd->stmt_da->message() :
                         ER(ER_UNKNOWN_ERROR)));
    }
  }
}


/*
  Initialize THD to handle queries
*/

static void prepare_new_connection_state(THD* thd)
{
  Security_context *sctx= thd->security_ctx;

#ifdef __NETWARE__
  netware_reg_user(sctx->ip, sctx->user, "MySQL");
#endif

  if (thd->client_capabilities & CLIENT_COMPRESS)
    thd->net.compress=1;				// Use compression

  /*
    Much of this is duplicated in create_embedded_thd() for the
    embedded server library.
    TODO: refactor this to avoid code duplication there
  */
  thd->version= refresh_version;
  thd->proc_info= 0;
  thd->set_command(COM_SLEEP);
  thd->set_time();
  thd->init_for_queries();

  if (opt_init_connect.length && !(sctx->master_access & SUPER_ACL))
  {
    execute_init_command(thd, &opt_init_connect, &LOCK_sys_init_connect);
    if (thd->is_error())
    {
      thd->killed= THD::KILL_CONNECTION;
      sql_print_warning(ER(ER_NEW_ABORTING_CONNECTION),
                        thd->thread_id,(thd->db ? thd->db : "unconnected"),
                        sctx->user ? sctx->user : "unauthenticated",
                        sctx->host_or_ip, "init_connect command failed");
      sql_print_warning("%s", thd->stmt_da->message());
    }
    thd->proc_info=0;
    thd->set_time();
    thd->init_for_queries();
  }
}


/*
  Thread handler for a connection

  SYNOPSIS
    handle_one_connection()
    arg		Connection object (THD)

  IMPLEMENTATION
    This function (normally) does the following:
    - Initialize thread
    - Initialize THD to be used with this thread
    - Authenticate user
    - Execute all queries sent on the connection
    - Take connection down
    - End thread  / Handle next connection using thread from thread cache
*/

pthread_handler_t handle_one_connection(void *arg)
{
  THD *thd= (THD*) arg;

  mysql_thread_set_psi_id(thd->thread_id);

  do_handle_one_connection(thd);
  return 0;
}

void do_handle_one_connection(THD *thd_arg)
{
  THD *thd= thd_arg;

  thd->thr_create_utime= my_micro_time();

  if (thread_scheduler.init_new_connection_thread())
  {
    close_connection(thd, ER_OUT_OF_RESOURCES, 1);
    statistic_increment(aborted_connects,&LOCK_status);
    thread_scheduler.end_thread(thd,0);
    return;
  }

  /*
    If a thread was created to handle this connection:
    increment slow_launch_threads counter if it took more than
    slow_launch_time seconds to create the thread.
  */
  if (thd->prior_thr_create_utime)
  {
    ulong launch_time= (ulong) (thd->thr_create_utime -
                                thd->prior_thr_create_utime);
    if (launch_time >= slow_launch_time*1000000L)
      statistic_increment(slow_launch_threads, &LOCK_status);
    thd->prior_thr_create_utime= 0;
  }

  /*
    handle_one_connection() is normally the only way a thread would
    start and would always be on the very high end of the stack ,
    therefore, the thread stack always starts at the address of the
    first local variable of handle_one_connection, which is thd. We
    need to know the start of the stack so that we could check for
    stack overruns.
  */
  thd->thread_stack= (char*) &thd;
  if (setup_connection_thread_globals(thd))
    return;

  for (;;)
  {
    NET *net= &thd->net;

    lex_start(thd);
    if (login_connection(thd))
      goto end_thread;

    MYSQL_CONNECTION_START(thd->thread_id, thd->security_ctx->priv_user,
                           (char *) thd->security_ctx->host_or_ip);

    prepare_new_connection_state(thd);

    while (!net->error && net->vio != 0 &&
           !(thd->killed == THD::KILL_CONNECTION))
    {
      mysql_audit_release(thd);
      if (do_command(thd))
	break;
    }
    end_connection(thd);
   
end_thread:
    close_connection(thd, 0, 1);
    if (thread_scheduler.end_thread(thd,1))
      return;                                 // Probably no-threads

    /*
      If end_thread() returns, we are either running with
      thread-handler=no-threads or this thread has been schedule to
      handle the next connection.
    */
    thd= current_thd;
    thd->thread_stack= (char*) &thd;
  }
}
#endif /* EMBEDDED_LIBRARY */<|MERGE_RESOLUTION|>--- conflicted
+++ resolved
@@ -496,7 +496,13 @@
       }
       my_ok(thd);
       thd->password= test(passwd_len);          // remember for error messages 
-<<<<<<< HEAD
+      /*
+        Allow the network layer to skip big packets. Although a malicious
+        authenticated session might use this to trick the server to read
+        big packets indefinitely, this is a previously established behavior
+        that needs to be preserved as to not break backwards compatibility.
+      */
+      thd->net.skip_big_packet= TRUE;
 #ifdef HAVE_PSI_INTERFACE
       if (PSI_server)
       {
@@ -506,15 +512,6 @@
                                     strlen(thd->main_security_ctx.user));
       }
 #endif
-=======
-      /*
-        Allow the network layer to skip big packets. Although a malicious
-        authenticated session might use this to trick the server to read
-        big packets indefinitely, this is a previously established behavior
-        that needs to be preserved as to not break backwards compatibility.
-      */
-      thd->net.skip_big_packet= TRUE;
->>>>>>> bb82587f
       /* Ready to handle queries */
       DBUG_RETURN(0);
     }
