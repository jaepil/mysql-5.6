<<<<<<< HEAD
/* Copyright (c) 2007, 2011, Oracle and/or its affiliates. All rights reserved.
=======
/*
   Copyright (c) 2007, 2011, Oracle and/or its affiliates. All rights reserved.
>>>>>>> fb5f6ee8

   This program is free software; you can redistribute it and/or modify
   it under the terms of the GNU General Public License as published by
   the Free Software Foundation; version 2 of the License.

   This program is distributed in the hope that it will be useful,
   but WITHOUT ANY WARRANTY; without even the implied warranty of
   MERCHANTABILITY or FITNESS FOR A PARTICULAR PURPOSE.  See the
   GNU General Public License for more details.

   You should have received a copy of the GNU General Public License
   along with this program; if not, write to the Free Software Foundation,
   51 Franklin Street, Suite 500, Boston, MA 02110-1335 USA */

/*
  Functions to authenticate and handle requests for a connection
*/

#include "my_global.h"
#include "sql_priv.h"
#include "sql_audit.h"
#include "sql_connect.h"
#include "my_global.h"
#include "probes_mysql.h"
#include "unireg.h"                    // REQUIRED: for other includes
#include "sql_parse.h"                          // sql_command_flags,
                                                // execute_init_command,
                                                // do_command
#include "sql_db.h"                             // mysql_change_db
#include "hostname.h" // inc_host_errors, ip_to_hostname,
                      // reset_host_errors
#include "sql_acl.h"  // acl_getroot, NO_ACCESS, SUPER_ACL
#include "sql_callback.h"

#if defined(HAVE_OPENSSL) && !defined(EMBEDDED_LIBRARY)
/*
  Without SSL the handshake consists of one packet. This packet
  has both client capabilites and scrambled password.
  With SSL the handshake might consist of two packets. If the first
  packet (client capabilities) has CLIENT_SSL flag set, we have to
  switch to SSL and read the second packet. The scrambled password
  is in the second packet and client_capabilites field will be ignored.
  Maybe it is better to accept flags other than CLIENT_SSL from the
  second packet?
*/
#define SSL_HANDSHAKE_SIZE      2
#define NORMAL_HANDSHAKE_SIZE   6
#define MIN_HANDSHAKE_SIZE      2
#else
#define MIN_HANDSHAKE_SIZE      6
#endif /* HAVE_OPENSSL && !EMBEDDED_LIBRARY */

/*
  Get structure for logging connection data for the current user
*/

#ifndef NO_EMBEDDED_ACCESS_CHECKS
static HASH hash_user_connections;

int get_or_create_user_conn(THD *thd, const char *user,
                            const char *host,
                            const USER_RESOURCES *mqh)
{
  int return_val= 0;
  size_t temp_len, user_len;
  char temp_user[USER_HOST_BUFF_SIZE];
  struct  user_conn *uc;

  DBUG_ASSERT(user != 0);
  DBUG_ASSERT(host != 0);

  user_len= strlen(user);
  temp_len= (strmov(strmov(temp_user, user)+1, host) - temp_user)+1;
  mysql_mutex_lock(&LOCK_user_conn);
  if (!(uc = (struct  user_conn *) my_hash_search(&hash_user_connections,
<<<<<<< HEAD
					       (uchar*) temp_user, temp_len)))
=======
                 (uchar*) temp_user, temp_len)))
>>>>>>> fb5f6ee8
  {
    /* First connection for user; Create a user connection object */
    if (!(uc= ((struct user_conn*)
         my_malloc(sizeof(struct user_conn) + temp_len+1,
       MYF(MY_WME)))))
    {
      /* MY_WME ensures an error is set in THD. */
      return_val= 1;
      goto end;
    }
    uc->user=(char*) (uc+1);
    memcpy(uc->user,temp_user,temp_len+1);
    uc->host= uc->user + user_len +  1;
    uc->len= temp_len;
    uc->connections= uc->questions= uc->updates= uc->conn_per_hour= 0;
    uc->user_resources= *mqh;
    uc->reset_utime= thd->thr_create_utime;
    if (my_hash_insert(&hash_user_connections, (uchar*) uc))
    {
      /* The only possible error is out of memory, MY_WME sets an error. */
      my_free(uc);
      return_val= 1;
      goto end;
    }
  }
  thd->user_connect=uc;
  uc->connections++;
end:
  mysql_mutex_unlock(&LOCK_user_conn);
  return return_val;

}


/*
  check if user has already too many connections

  SYNOPSIS
  check_for_max_user_connections()
  thd     Thread handle
  uc      User connect object

  NOTES
    If check fails, we decrease user connection count, which means one
    shouldn't call decrease_user_connections() after this function.

  RETURN
    0 ok
    1 error
*/

int check_for_max_user_connections(THD *thd, USER_CONN *uc)
{
  int error=0;
  DBUG_ENTER("check_for_max_user_connections");

  mysql_mutex_lock(&LOCK_user_conn);
  if (global_system_variables.max_user_connections &&
      !uc->user_resources.user_conn &&
      global_system_variables.max_user_connections < (uint) uc->connections)
  {
    my_error(ER_TOO_MANY_USER_CONNECTIONS, MYF(0), uc->user);
    error=1;
    goto end;
  }
  time_out_user_resource_limits(thd, uc);
  if (uc->user_resources.user_conn &&
      uc->user_resources.user_conn < uc->connections)
  {
    my_error(ER_USER_LIMIT_REACHED, MYF(0), uc->user,
             "max_user_connections",
             (long) uc->user_resources.user_conn);
    error= 1;
    goto end;
  }
  if (uc->user_resources.conn_per_hour &&
      uc->user_resources.conn_per_hour <= uc->conn_per_hour)
  {
    my_error(ER_USER_LIMIT_REACHED, MYF(0), uc->user,
             "max_connections_per_hour",
             (long) uc->user_resources.conn_per_hour);
    error=1;
    goto end;
  }
  uc->conn_per_hour++;

end:
  if (error)
  {
    uc->connections--; // no need for decrease_user_connections() here
    /*
      The thread may returned back to the pool and assigned to a user
      that doesn't have a limit. Ensure the user is not using resources
      of someone else.
    */
    thd->user_connect= NULL;
  }
  mysql_mutex_unlock(&LOCK_user_conn);
  DBUG_RETURN(error);
}


/*
  Decrease user connection count

  SYNOPSIS
    decrease_user_connections()
    uc      User connection object

  NOTES
    If there is a n user connection object for a connection
    (which only happens if 'max_user_connections' is defined or
    if someone has created a resource grant for a user), then
    the connection count is always incremented on connect.

    The user connect object is not freed if some users has
    'max connections per hour' defined as we need to be able to hold
    count over the lifetime of the connection.
*/

void decrease_user_connections(USER_CONN *uc)
{
  DBUG_ENTER("decrease_user_connections");
  mysql_mutex_lock(&LOCK_user_conn);
  DBUG_ASSERT(uc->connections);
  if (!--uc->connections && !mqh_used)
  {
    /* Last connection for user; Delete it */
    (void) my_hash_delete(&hash_user_connections,(uchar*) uc);
  }
  mysql_mutex_unlock(&LOCK_user_conn);
  DBUG_VOID_RETURN;
}


/*
  Reset per-hour user resource limits when it has been more than
  an hour since they were last checked

  SYNOPSIS:
    time_out_user_resource_limits()
    thd     Thread handler
    uc      User connection details

  NOTE:
    This assumes that the LOCK_user_conn mutex has been acquired, so it is
    safe to test and modify members of the USER_CONN structure.
*/

void time_out_user_resource_limits(THD *thd, USER_CONN *uc)
{
  ulonglong check_time= thd->start_utime;
  DBUG_ENTER("time_out_user_resource_limits");

  /* If more than a hour since last check, reset resource checking */
  if (check_time  - uc->reset_utime >= LL(3600000000))
  {
    uc->questions=1;
    uc->updates=0;
    uc->conn_per_hour=0;
    uc->reset_utime= check_time;
  }

  DBUG_VOID_RETURN;
}

/*
  Check if maximum queries per hour limit has been reached
  returns 0 if OK.
*/

bool check_mqh(THD *thd, uint check_command)
{
  bool error= 0;
  USER_CONN *uc=thd->user_connect;
  DBUG_ENTER("check_mqh");
  DBUG_ASSERT(uc != 0);

  mysql_mutex_lock(&LOCK_user_conn);

  time_out_user_resource_limits(thd, uc);

  /* Check that we have not done too many questions / hour */
  if (uc->user_resources.questions &&
      uc->questions++ >= uc->user_resources.questions)
  {
    my_error(ER_USER_LIMIT_REACHED, MYF(0), uc->user, "max_questions",
             (long) uc->user_resources.questions);
    error=1;
    goto end;
  }
  if (check_command < (uint) SQLCOM_END)
  {
    /* Check that we have not done too many updates / hour */
    if (uc->user_resources.updates &&
        (sql_command_flags[check_command] & CF_CHANGES_DATA) &&
  uc->updates++ >= uc->user_resources.updates)
    {
      my_error(ER_USER_LIMIT_REACHED, MYF(0), uc->user, "max_updates",
               (long) uc->user_resources.updates);
      error=1;
      goto end;
    }
  }
end:
  mysql_mutex_unlock(&LOCK_user_conn);
  DBUG_RETURN(error);
}

#endif /* NO_EMBEDDED_ACCESS_CHECKS */

/*
  Check for maximum allowable user connections, if the mysqld server is
  started with corresponding variable that is greater then 0.
*/

extern "C" uchar *get_key_conn(user_conn *buff, size_t *length,
            my_bool not_used __attribute__((unused)))
{
  *length= buff->len;
  return (uchar*) buff->user;
}


extern "C" void free_user(struct user_conn *uc)
{
  my_free(uc);
}


void init_max_user_conn(void)
{
#ifndef NO_EMBEDDED_ACCESS_CHECKS
  (void)
    my_hash_init(&hash_user_connections,system_charset_info,max_connections,
                 0,0, (my_hash_get_key) get_key_conn,
                 (my_hash_free_key) free_user, 0);
#endif
}


void free_max_user_conn(void)
{
#ifndef NO_EMBEDDED_ACCESS_CHECKS
  my_hash_free(&hash_user_connections);
#endif /* NO_EMBEDDED_ACCESS_CHECKS */
}


void reset_mqh(LEX_USER *lu, bool get_them= 0)
{
#ifndef NO_EMBEDDED_ACCESS_CHECKS
  mysql_mutex_lock(&LOCK_user_conn);
  if (lu)  // for GRANT
  {
    USER_CONN *uc;
    uint temp_len=lu->user.length+lu->host.length+2;
    char temp_user[USER_HOST_BUFF_SIZE];

    memcpy(temp_user,lu->user.str,lu->user.length);
    memcpy(temp_user+lu->user.length+1,lu->host.str,lu->host.length);
    temp_user[lu->user.length]='\0'; temp_user[temp_len-1]=0;
    if ((uc = (struct  user_conn *) my_hash_search(&hash_user_connections,
                                                   (uchar*) temp_user,
                                                   temp_len)))
    {
      uc->questions=0;
      get_mqh(temp_user,&temp_user[lu->user.length+1],uc);
      uc->updates=0;
      uc->conn_per_hour=0;
    }
  }
  else
  {
    /* for FLUSH PRIVILEGES and FLUSH USER_RESOURCES */
    for (uint idx=0;idx < hash_user_connections.records; idx++)
    {
      USER_CONN *uc=(struct user_conn *)
        my_hash_element(&hash_user_connections, idx);
      if (get_them)
  get_mqh(uc->user,uc->host,uc);
      uc->questions=0;
      uc->updates=0;
      uc->conn_per_hour=0;
    }
  }
  mysql_mutex_unlock(&LOCK_user_conn);
#endif /* NO_EMBEDDED_ACCESS_CHECKS */
}


/**
  Set thread character set variables from the given ID

  @param  thd         thread handle
  @param  cs_number   character set and collation ID

  @retval  0  OK; character_set_client, collation_connection and
              character_set_results are set to the new value,
              or to the default global values.

  @retval  1  error, e.g. the given ID is not supported by parser.
              Corresponding SQL error is sent.
*/

bool thd_init_client_charset(THD *thd, uint cs_number)
{
  CHARSET_INFO *cs;
  /*
   Use server character set and collation if
   - opt_character_set_client_handshake is not set
   - client has not specified a character set
   - client character set is the same as the servers
   - client character set doesn't exists in server
  */
  if (!opt_character_set_client_handshake ||
      !(cs= get_charset(cs_number, MYF(0))) ||
      !my_strcasecmp(&my_charset_latin1,
                     global_system_variables.character_set_client->name,
                     cs->name))
  {
    thd->variables.character_set_client=
      global_system_variables.character_set_client;
    thd->variables.collation_connection=
      global_system_variables.collation_connection;
    thd->variables.character_set_results=
      global_system_variables.character_set_results;
  }
  else
  {
    if (!is_supported_parser_charset(cs))
    {
      /* Disallow non-supported parser character sets: UCS2, UTF16, UTF32 */
      my_error(ER_WRONG_VALUE_FOR_VAR, MYF(0), "character_set_client",
               cs->csname);
      return true;
<<<<<<< HEAD
    }    
    thd->variables.character_set_results=
      thd->variables.collation_connection= 
=======
    }
    thd->variables.character_set_results=
      thd->variables.collation_connection=
>>>>>>> fb5f6ee8
      thd->variables.character_set_client= cs;
  }
  return false;
}


/*
  Initialize connection threads
*/

bool init_new_connection_handler_thread()
{
  pthread_detach_this_thread();
  if (my_thread_init())
    return 1;
  return 0;
}

#ifndef EMBEDDED_LIBRARY
/*
  Perform handshake, authorize client and update thd ACL variables.

  SYNOPSIS
    check_connection()
    thd  thread handle

  RETURN
     0  success, thd is updated.
     1  error
*/

static int check_connection(THD *thd)
{
  uint connect_errors= 0;
  NET *net= &thd->net;

  DBUG_PRINT("info",
             ("New connection received on %s", vio_description(net->vio)));
#ifdef SIGNAL_WITH_VIO_CLOSE
  thd->set_active_vio(net->vio);
#endif

  if (!thd->main_security_ctx.host)         // If TCP/IP connection
  {
    char ip[NI_MAXHOST];

    if (vio_peer_addr(net->vio, ip, &thd->peer_port, NI_MAXHOST))
    {
      my_error(ER_BAD_HOST_ERROR, MYF(0));
      return 1;
    }
    if (!(thd->main_security_ctx.ip= my_strdup(ip,MYF(MY_WME))))
      return 1; /* The error is set by my_strdup(). */
    thd->main_security_ctx.host_or_ip= thd->main_security_ctx.ip;
    if (!(specialflag & SPECIAL_NO_RESOLVE))
    {
      if (ip_to_hostname(&net->vio->remote, thd->main_security_ctx.ip,
                         &thd->main_security_ctx.host, &connect_errors))
      {
        my_error(ER_BAD_HOST_ERROR, MYF(0));
        return 1;
      }

      /* Cut very long hostnames to avoid possible overflows */
      if (thd->main_security_ctx.host)
      {
        if (thd->main_security_ctx.host != my_localhost)
          thd->main_security_ctx.host[min(strlen(thd->main_security_ctx.host),
                                          HOSTNAME_LENGTH)]= 0;
        thd->main_security_ctx.host_or_ip= thd->main_security_ctx.host;
      }
      if (connect_errors > max_connect_errors)
      {
        my_error(ER_HOST_IS_BLOCKED, MYF(0), thd->main_security_ctx.host_or_ip);
        return 1;
      }
    }
    DBUG_PRINT("info",("Host: %s  ip: %s",
           (thd->main_security_ctx.host ?
                        thd->main_security_ctx.host : "unknown host"),
           (thd->main_security_ctx.ip ?
                        thd->main_security_ctx.ip : "unknown ip")));
    if (acl_check_host(thd->main_security_ctx.host, thd->main_security_ctx.ip))
    {
      my_error(ER_HOST_NOT_PRIVILEGED, MYF(0),
               thd->main_security_ctx.host_or_ip);
      return 1;
    }
  }
  else /* Hostname given means that the connection was on a socket */
  {
    DBUG_PRINT("info",("Host: %s", thd->main_security_ctx.host));
    thd->main_security_ctx.host_or_ip= thd->main_security_ctx.host;
    thd->main_security_ctx.ip= 0;
    /* Reset sin_addr */
<<<<<<< HEAD
    bzero((char*) &net->vio->remote, sizeof(net->vio->remote));
  }
  vio_keepalive(net->vio, TRUE);
  
=======
    memset(&net->vio->remote, 0, sizeof(net->vio->remote));
  }
  vio_keepalive(net->vio, TRUE);

>>>>>>> fb5f6ee8
  if (thd->packet.alloc(thd->variables.net_buffer_length))
    return 1; /* The error is set by alloc(). */

  return acl_authenticate(thd, connect_errors, 0);
}


/*
  Setup thread to be used with the current thread

  SYNOPSIS
    bool setup_connection_thread_globals()
    thd    Thread/connection handler

  RETURN
    0   ok
    1   Error (out of memory)
        In this case we will close the connection and increment status
*/

bool setup_connection_thread_globals(THD *thd)
{
  if (thd->store_globals())
  {
    close_connection(thd, ER_OUT_OF_RESOURCES);
    statistic_increment(aborted_connects,&LOCK_status);
    MYSQL_CALLBACK(thread_scheduler, end_thread, (thd, 0));
    return 1;                                   // Error
  }
  return 0;
}


/*
  Autenticate user, with error reporting

  SYNOPSIS
   login_connection()
   thd        Thread handler

  NOTES
    Connection is not closed in case of errors

  RETURN
    0    ok
    1    error
*/


bool login_connection(THD *thd)
{
  NET *net= &thd->net;
  int error;
  DBUG_ENTER("login_connection");
  DBUG_PRINT("info", ("login_connection called by thread %lu",
                      thd->thread_id));

  /* Use "connect_timeout" value during connection phase */
  my_net_set_read_timeout(net, connect_timeout);
  my_net_set_write_timeout(net, connect_timeout);

  error= check_connection(thd);
  thd->protocol->end_statement();

  if (error)
<<<<<<< HEAD
  {						// Wrong permissions
=======
  {           // Wrong permissions
>>>>>>> fb5f6ee8
#ifdef _WIN32
    if (vio_type(net->vio) == VIO_TYPE_NAMEDPIPE)
      my_sleep(1000);       /* must wait after eof() */
#endif
    statistic_increment(aborted_connects,&LOCK_status);
    DBUG_RETURN(1);
  }
  /* Connect completed, set read/write timeouts back to default */
  my_net_set_read_timeout(net, thd->variables.net_read_timeout);
  my_net_set_write_timeout(net, thd->variables.net_write_timeout);
  DBUG_RETURN(0);
}


/*
  Close an established connection

  NOTES
    This mainly updates status variables
*/

void end_connection(THD *thd)
{
  NET *net= &thd->net;
  plugin_thdvar_cleanup(thd);
  if (thd->user_connect)
  {
    decrease_user_connections(thd->user_connect);
    /*
      The thread may returned back to the pool and assigned to a user
      that doesn't have a limit. Ensure the user is not using resources
      of someone else.
    */
    thd->user_connect= NULL;
  }

  if (thd->killed || (net->error && net->vio != 0))
  {
    statistic_increment(aborted_threads,&LOCK_status);
  }

  if (net->error && net->vio != 0)
  {
    if (!thd->killed && thd->variables.log_warnings > 1)
    {
      Security_context *sctx= thd->security_ctx;

      sql_print_warning(ER(ER_NEW_ABORTING_CONNECTION),
                        thd->thread_id,(thd->db ? thd->db : "unconnected"),
                        sctx->user ? sctx->user : "unauthenticated",
                        sctx->host_or_ip,
<<<<<<< HEAD
                        (thd->stmt_da->is_error() ? thd->stmt_da->message() :
=======
                        (thd->get_stmt_da()->is_error() ?
                         thd->get_stmt_da()->message() :
>>>>>>> fb5f6ee8
                         ER(ER_UNKNOWN_ERROR)));
    }
  }
}


/*
  Initialize THD to handle queries
*/

void prepare_new_connection_state(THD* thd)
{
  Security_context *sctx= thd->security_ctx;

  if (thd->client_capabilities & CLIENT_COMPRESS)
    thd->net.compress=1;        // Use compression

  /*
    Much of this is duplicated in create_embedded_thd() for the
    embedded server library.
    TODO: refactor this to avoid code duplication there
  */
  thd->proc_info= 0;
  thd->set_command(COM_SLEEP);
  thd->set_time();
  thd->init_for_queries();

  if (opt_init_connect.length && !(sctx->master_access & SUPER_ACL))
  {
    execute_init_command(thd, &opt_init_connect, &LOCK_sys_init_connect);
    if (thd->is_error())
    {
      thd->killed= THD::KILL_CONNECTION;
      sql_print_warning(ER(ER_NEW_ABORTING_CONNECTION),
                        thd->thread_id,(thd->db ? thd->db : "unconnected"),
                        sctx->user ? sctx->user : "unauthenticated",
                        sctx->host_or_ip, "init_connect command failed");
<<<<<<< HEAD
      sql_print_warning("%s", thd->stmt_da->message());
=======
      sql_print_warning("%s", thd->get_stmt_da()->message());
>>>>>>> fb5f6ee8
    }
    thd->proc_info=0;
    thd->set_time();
    thd->init_for_queries();
  }
}


/*
  Thread handler for a connection

  SYNOPSIS
    handle_one_connection()
    arg   Connection object (THD)

  IMPLEMENTATION
    This function (normally) does the following:
    - Initialize thread
    - Initialize THD to be used with this thread
    - Authenticate user
    - Execute all queries sent on the connection
    - Take connection down
    - End thread  / Handle next connection using thread from thread cache
*/

pthread_handler_t handle_one_connection(void *arg)
{
  THD *thd= (THD*) arg;

  mysql_thread_set_psi_id(thd->thread_id);

  do_handle_one_connection(thd);
  return 0;
}

bool thd_prepare_connection(THD *thd)
{
  bool rc;
  lex_start(thd);
  rc= login_connection(thd);
  MYSQL_AUDIT_NOTIFY_CONNECTION_CONNECT(thd);
  if (rc)
    return rc;

  MYSQL_CONNECTION_START(thd->thread_id, &thd->security_ctx->priv_user[0],
                         (char *) thd->security_ctx->host_or_ip);

  prepare_new_connection_state(thd);
  return FALSE;
}

bool thd_is_connection_alive(THD *thd)
{
  NET *net= &thd->net;
  if (!net->error &&
      net->vio != 0 &&
      !(thd->killed == THD::KILL_CONNECTION))
    return TRUE;
  return FALSE;
}

void do_handle_one_connection(THD *thd_arg)
{
  THD *thd= thd_arg;

  thd->thr_create_utime= my_micro_time();

  if (MYSQL_CALLBACK_ELSE(thread_scheduler, init_new_connection_thread, (), 0))
  {
    close_connection(thd, ER_OUT_OF_RESOURCES);
    statistic_increment(aborted_connects,&LOCK_status);
    MYSQL_CALLBACK(thread_scheduler, end_thread, (thd, 0));
    return;
  }

  /*
    If a thread was created to handle this connection:
    increment slow_launch_threads counter if it took more than
    slow_launch_time seconds to create the thread.
  */
  if (thd->prior_thr_create_utime)
  {
    ulong launch_time= (ulong) (thd->thr_create_utime -
                                thd->prior_thr_create_utime);
    if (launch_time >= slow_launch_time*1000000L)
      statistic_increment(slow_launch_threads, &LOCK_status);
    thd->prior_thr_create_utime= 0;
  }

  /*
    handle_one_connection() is normally the only way a thread would
    start and would always be on the very high end of the stack ,
    therefore, the thread stack always starts at the address of the
    first local variable of handle_one_connection, which is thd. We
    need to know the start of the stack so that we could check for
    stack overruns.
  */
  thd->thread_stack= (char*) &thd;
  if (setup_connection_thread_globals(thd))
    return;

  for (;;)
  {
<<<<<<< HEAD
    bool rc;
=======
	bool rc;

    NET *net= &thd->net;
    mysql_socket_set_thread_owner(net->vio->mysql_socket);
>>>>>>> fb5f6ee8

    rc= thd_prepare_connection(thd);
    if (rc)
      goto end_thread;

    while (thd_is_connection_alive(thd))
    {
      mysql_audit_release(thd);
      if (do_command(thd))
  break;
    }
    end_connection(thd);

end_thread:
    close_connection(thd);
    if (MYSQL_CALLBACK_ELSE(thread_scheduler, end_thread, (thd, 1), 0))
      return;                                 // Probably no-threads

    /*
      If end_thread() returns, we are either running with
      thread-handler=no-threads or this thread has been schedule to
      handle the next connection.
    */
    thd= current_thd;
    thd->thread_stack= (char*) &thd;
  }
}
#endif /* EMBEDDED_LIBRARY */<|MERGE_RESOLUTION|>--- conflicted
+++ resolved
@@ -1,9 +1,5 @@
-<<<<<<< HEAD
-/* Copyright (c) 2007, 2011, Oracle and/or its affiliates. All rights reserved.
-=======
 /*
    Copyright (c) 2007, 2011, Oracle and/or its affiliates. All rights reserved.
->>>>>>> fb5f6ee8
 
    This program is free software; you can redistribute it and/or modify
    it under the terms of the GNU General Public License as published by
@@ -15,8 +11,9 @@
    GNU General Public License for more details.
 
    You should have received a copy of the GNU General Public License
-   along with this program; if not, write to the Free Software Foundation,
-   51 Franklin Street, Suite 500, Boston, MA 02110-1335 USA */
+   along with this program; if not, write to the Free Software
+   Foundation, Inc., 51 Franklin St, Fifth Floor, Boston, MA 02110-1301  USA
+*/
 
 /*
   Functions to authenticate and handle requests for a connection
@@ -79,11 +76,7 @@
   temp_len= (strmov(strmov(temp_user, user)+1, host) - temp_user)+1;
   mysql_mutex_lock(&LOCK_user_conn);
   if (!(uc = (struct  user_conn *) my_hash_search(&hash_user_connections,
-<<<<<<< HEAD
-					       (uchar*) temp_user, temp_len)))
-=======
                  (uchar*) temp_user, temp_len)))
->>>>>>> fb5f6ee8
   {
     /* First connection for user; Create a user connection object */
     if (!(uc= ((struct user_conn*)
@@ -420,15 +413,9 @@
       my_error(ER_WRONG_VALUE_FOR_VAR, MYF(0), "character_set_client",
                cs->csname);
       return true;
-<<<<<<< HEAD
-    }    
-    thd->variables.character_set_results=
-      thd->variables.collation_connection= 
-=======
     }
     thd->variables.character_set_results=
       thd->variables.collation_connection=
->>>>>>> fb5f6ee8
       thd->variables.character_set_client= cs;
   }
   return false;
@@ -524,17 +511,10 @@
     thd->main_security_ctx.host_or_ip= thd->main_security_ctx.host;
     thd->main_security_ctx.ip= 0;
     /* Reset sin_addr */
-<<<<<<< HEAD
-    bzero((char*) &net->vio->remote, sizeof(net->vio->remote));
+    memset(&net->vio->remote, 0, sizeof(net->vio->remote));
   }
   vio_keepalive(net->vio, TRUE);
-  
-=======
-    memset(&net->vio->remote, 0, sizeof(net->vio->remote));
-  }
-  vio_keepalive(net->vio, TRUE);
-
->>>>>>> fb5f6ee8
+
   if (thd->packet.alloc(thd->variables.net_buffer_length))
     return 1; /* The error is set by alloc(). */
 
@@ -600,11 +580,7 @@
   thd->protocol->end_statement();
 
   if (error)
-<<<<<<< HEAD
-  {						// Wrong permissions
-=======
   {           // Wrong permissions
->>>>>>> fb5f6ee8
 #ifdef _WIN32
     if (vio_type(net->vio) == VIO_TYPE_NAMEDPIPE)
       my_sleep(1000);       /* must wait after eof() */
@@ -656,12 +632,8 @@
                         thd->thread_id,(thd->db ? thd->db : "unconnected"),
                         sctx->user ? sctx->user : "unauthenticated",
                         sctx->host_or_ip,
-<<<<<<< HEAD
-                        (thd->stmt_da->is_error() ? thd->stmt_da->message() :
-=======
                         (thd->get_stmt_da()->is_error() ?
                          thd->get_stmt_da()->message() :
->>>>>>> fb5f6ee8
                          ER(ER_UNKNOWN_ERROR)));
     }
   }
@@ -699,11 +671,7 @@
                         thd->thread_id,(thd->db ? thd->db : "unconnected"),
                         sctx->user ? sctx->user : "unauthenticated",
                         sctx->host_or_ip, "init_connect command failed");
-<<<<<<< HEAD
-      sql_print_warning("%s", thd->stmt_da->message());
-=======
       sql_print_warning("%s", thd->get_stmt_da()->message());
->>>>>>> fb5f6ee8
     }
     thd->proc_info=0;
     thd->set_time();
@@ -807,14 +775,10 @@
 
   for (;;)
   {
-<<<<<<< HEAD
-    bool rc;
-=======
 	bool rc;
 
     NET *net= &thd->net;
     mysql_socket_set_thread_owner(net->vio->mysql_socket);
->>>>>>> fb5f6ee8
 
     rc= thd_prepare_connection(thd);
     if (rc)
