#ifndef ITEM_CMPFUNC_INCLUDED
#define ITEM_CMPFUNC_INCLUDED

/* Copyright (c) 2000, 2011, Oracle and/or its affiliates. All rights reserved.

   This program is free software; you can redistribute it and/or modify
   it under the terms of the GNU General Public License as published by
   the Free Software Foundation; version 2 of the License.

   This program is distributed in the hope that it will be useful,
   but WITHOUT ANY WARRANTY; without even the implied warranty of
   MERCHANTABILITY or FITNESS FOR A PARTICULAR PURPOSE.  See the
   GNU General Public License for more details.

   You should have received a copy of the GNU General Public License
   along with this program; if not, write to the Free Software
   Foundation, Inc., 51 Franklin St, Fifth Floor, Boston, MA 02110-1301  USA */


/* compare and test functions */

#include "thr_malloc.h"                         /* sql_calloc */
#include "item_func.h"             /* Item_int_func, Item_bool_func */
#include "my_regex.h"

extern Item_result item_cmp_type(Item_result a,Item_result b);
class Item_bool_func2;
class Arg_comparator;

typedef int (Arg_comparator::*arg_cmp_func)();

typedef int (*Item_field_cmpfunc)(Item_field *f1, Item_field *f2, void *arg); 

class Arg_comparator: public Sql_alloc
{
  Item **a, **b;
  arg_cmp_func func;
  Item_result_field *owner;
  Arg_comparator *comparators;   // used only for compare_row()
  double precision;
  /* Fields used in DATE/DATETIME comparison. */
  THD *thd;
  enum_field_types a_type, b_type; // Types of a and b items
  Item *a_cache, *b_cache;         // Cached values of a and b items
  bool is_nulls_eq;                // TRUE <=> compare for the EQUAL_FUNC
  bool set_null;                   // TRUE <=> set owner->null_value
                                   //   when one of arguments is NULL.
  enum enum_date_cmp_type { CMP_DATE_DFLT= 0, CMP_DATE_WITH_DATE,
                            CMP_DATE_WITH_STR, CMP_STR_WITH_DATE };
  longlong (*get_value_a_func)(THD *thd, Item ***item_arg, Item **cache_arg,
                               Item *warn_item, bool *is_null);
  longlong (*get_value_b_func)(THD *thd, Item ***item_arg, Item **cache_arg,
                               Item *warn_item, bool *is_null);
  bool try_year_cmp_func(Item_result type);
public:
  DTCollation cmp_collation;
  /* Allow owner function to use string buffers. */
  String value1, value2;

  Arg_comparator(): comparators(0), thd(0), a_cache(0), b_cache(0), set_null(TRUE),
    get_value_a_func(0), get_value_b_func(0) {};
  Arg_comparator(Item **a1, Item **a2): a(a1), b(a2), comparators(0), thd(0),
    a_cache(0), b_cache(0), set_null(TRUE),
    get_value_a_func(0), get_value_b_func(0) {};

  int set_compare_func(Item_result_field *owner, Item_result type);
  inline int set_compare_func(Item_result_field *owner_arg)
  {
    return set_compare_func(owner_arg, item_cmp_type((*a)->result_type(),
                                                     (*b)->result_type()));
  }
  int set_cmp_func(Item_result_field *owner_arg,
			  Item **a1, Item **a2,
			  Item_result type);

  inline int set_cmp_func(Item_result_field *owner_arg,
			  Item **a1, Item **a2, bool set_null_arg)
  {
    set_null= set_null_arg;
    return set_cmp_func(owner_arg, a1, a2,
                        item_cmp_type((*a1)->result_type(),
                                      (*a2)->result_type()));
  }
  inline int compare() { return (this->*func)(); }

  int compare_string();		 // compare args[0] & args[1]
  int compare_binary_string();	 // compare args[0] & args[1]
  int compare_real();            // compare args[0] & args[1]
  int compare_decimal();         // compare args[0] & args[1]
  int compare_int_signed();      // compare args[0] & args[1]
  int compare_int_signed_unsigned();
  int compare_int_unsigned_signed();
  int compare_int_unsigned();
  int compare_time_packed();
  int compare_e_time_packed();
  int compare_row();             // compare args[0] & args[1]
  int compare_e_string();	 // compare args[0] & args[1]
  int compare_e_binary_string(); // compare args[0] & args[1]
  int compare_e_real();          // compare args[0] & args[1]
  int compare_e_decimal();       // compare args[0] & args[1]
  int compare_e_int();           // compare args[0] & args[1]
  int compare_e_int_diff_signedness();
  int compare_e_row();           // compare args[0] & args[1]
  int compare_real_fixed();
  int compare_e_real_fixed();
  int compare_datetime();        // compare args[0] & args[1] as DATETIMEs

  static enum enum_date_cmp_type can_compare_as_dates(Item *a, Item *b,
                                                      ulonglong *const_val_arg);

  Item** cache_converted_constant(THD *thd, Item **value, Item **cache,
                                  Item_result type);
  void set_datetime_cmp_func(Item_result_field *owner_arg, Item **a1, Item **b1);
  static arg_cmp_func comparator_matrix [5][2];
  inline bool is_owner_equal_func()
  {
    return (owner->type() == Item::FUNC_ITEM &&
           ((Item_func*)owner)->functype() == Item_func::EQUAL_FUNC);
  }
  void cleanup()
  {
    delete [] comparators;
    comparators= 0;
  }
  /*
    Set correct cmp_context if items would be compared as INTs.
  */
  inline void set_cmp_context_for_datetime()
  {
    DBUG_ASSERT(func == &Arg_comparator::compare_datetime);
    if ((*a)->is_temporal())
      (*a)->cmp_context= INT_RESULT;
    if ((*b)->is_temporal())
      (*b)->cmp_context= INT_RESULT;
  }
  friend class Item_func;
};

class Item_bool_func :public Item_int_func
{
public:
  Item_bool_func() :Item_int_func() {}
  Item_bool_func(Item *a) :Item_int_func(a) {}
  Item_bool_func(Item *a,Item *b) :Item_int_func(a,b) {}
  Item_bool_func(THD *thd, Item_bool_func *item) :Item_int_func(thd, item) {}
  bool is_bool_func() { return 1; }
  void fix_length_and_dec() { decimals=0; max_length=1; }
  uint decimal_precision() const { return 1; }
};


/**
  Abstract Item class, to represent <code>X IS [NOT] (TRUE | FALSE)</code>
  boolean predicates.
*/

class Item_func_truth : public Item_bool_func
{
public:
  virtual bool val_bool();
  virtual longlong val_int();
  virtual void fix_length_and_dec();
  virtual void print(String *str, enum_query_type query_type);

protected:
  Item_func_truth(Item *a, bool a_value, bool a_affirmative)
  : Item_bool_func(a), value(a_value), affirmative(a_affirmative)
  {}

  ~Item_func_truth()
  {}
private:
  /**
    True for <code>X IS [NOT] TRUE</code>,
    false for <code>X IS [NOT] FALSE</code> predicates.
  */
  const bool value;
  /**
    True for <code>X IS Y</code>, false for <code>X IS NOT Y</code> predicates.
  */
  const bool affirmative;
};


/**
  This Item represents a <code>X IS TRUE</code> boolean predicate.
*/

class Item_func_istrue : public Item_func_truth
{
public:
  Item_func_istrue(Item *a) : Item_func_truth(a, true, true) {}
  ~Item_func_istrue() {}
  virtual const char* func_name() const { return "istrue"; }
};


/**
  This Item represents a <code>X IS NOT TRUE</code> boolean predicate.
*/

class Item_func_isnottrue : public Item_func_truth
{
public:
  Item_func_isnottrue(Item *a) : Item_func_truth(a, true, false) {}
  ~Item_func_isnottrue() {}
  virtual const char* func_name() const { return "isnottrue"; }
};


/**
  This Item represents a <code>X IS FALSE</code> boolean predicate.
*/

class Item_func_isfalse : public Item_func_truth
{
public:
  Item_func_isfalse(Item *a) : Item_func_truth(a, false, true) {}
  ~Item_func_isfalse() {}
  virtual const char* func_name() const { return "isfalse"; }
};


/**
  This Item represents a <code>X IS NOT FALSE</code> boolean predicate.
*/

class Item_func_isnotfalse : public Item_func_truth
{
public:
  Item_func_isnotfalse(Item *a) : Item_func_truth(a, false, false) {}
  ~Item_func_isnotfalse() {}
  virtual const char* func_name() const { return "isnotfalse"; }
};


class Item_cache;
#define UNKNOWN ((my_bool)-1)


/*
  Item_in_optimizer(left_expr, Item_in_subselect(...))

  Item_in_optimizer is used to wrap an instance of Item_in_subselect. This
  class does the following:
   - Evaluate the left expression and store it in Item_cache_* object (to
     avoid re-evaluating it many times during subquery execution)
   - Shortcut the evaluation of "NULL IN (...)" to NULL in the cases where we
     don't care if the result is NULL or FALSE.

  NOTE
    It is not quite clear why the above listed functionality should be
    placed into a separate class called 'Item_in_optimizer'.
*/

class Item_in_optimizer: public Item_bool_func
{
private:
  Item_cache *cache;
  bool save_cache;
  /* 
    Stores the value of "NULL IN (SELECT ...)" for uncorrelated subqueries:
      UNKNOWN - "NULL in (SELECT ...)" has not yet been evaluated
      FALSE   - result is FALSE
      TRUE    - result is NULL
  */
  my_bool result_for_null_param;
public:
  Item_in_optimizer(Item *a, Item_in_subselect *b):
    Item_bool_func(a, reinterpret_cast<Item *>(b)), cache(0),
    save_cache(0), result_for_null_param(UNKNOWN)
  { with_subselect= TRUE; }
  bool fix_fields(THD *, Item **);
  bool fix_left(THD *thd, Item **ref);
  void fix_after_pullout(st_select_lex *parent_select,
                         st_select_lex *removed_select, Item **ref);
  bool is_null();
  longlong val_int();
  void cleanup();
  const char *func_name() const { return "<in_optimizer>"; }
  Item_cache **get_cache() { return &cache; }
  void keep_top_level_cache();
  Item *transform(Item_transformer transformer, uchar *arg);
};

class Comp_creator
{
public:
  Comp_creator() {}                           /* Remove gcc warning */
  virtual ~Comp_creator() {}                  /* Remove gcc warning */
  virtual Item_bool_func2* create(Item *a, Item *b) const = 0;
  virtual const char* symbol(bool invert) const = 0;
  virtual bool eqne_op() const = 0;
  virtual bool l_op() const = 0;
};

class Eq_creator :public Comp_creator
{
public:
  Eq_creator() {}                             /* Remove gcc warning */
  virtual ~Eq_creator() {}                    /* Remove gcc warning */
  virtual Item_bool_func2* create(Item *a, Item *b) const;
  virtual const char* symbol(bool invert) const { return invert? "<>" : "="; }
  virtual bool eqne_op() const { return 1; }
  virtual bool l_op() const { return 0; }
};

class Ne_creator :public Comp_creator
{
public:
  Ne_creator() {}                             /* Remove gcc warning */
  virtual ~Ne_creator() {}                    /* Remove gcc warning */
  virtual Item_bool_func2* create(Item *a, Item *b) const;
  virtual const char* symbol(bool invert) const { return invert? "=" : "<>"; }
  virtual bool eqne_op() const { return 1; }
  virtual bool l_op() const { return 0; }
};

class Gt_creator :public Comp_creator
{
public:
  Gt_creator() {}                             /* Remove gcc warning */
  virtual ~Gt_creator() {}                    /* Remove gcc warning */
  virtual Item_bool_func2* create(Item *a, Item *b) const;
  virtual const char* symbol(bool invert) const { return invert? "<=" : ">"; }
  virtual bool eqne_op() const { return 0; }
  virtual bool l_op() const { return 0; }
};

class Lt_creator :public Comp_creator
{
public:
  Lt_creator() {}                             /* Remove gcc warning */
  virtual ~Lt_creator() {}                    /* Remove gcc warning */
  virtual Item_bool_func2* create(Item *a, Item *b) const;
  virtual const char* symbol(bool invert) const { return invert? ">=" : "<"; }
  virtual bool eqne_op() const { return 0; }
  virtual bool l_op() const { return 1; }
};

class Ge_creator :public Comp_creator
{
public:
  Ge_creator() {}                             /* Remove gcc warning */
  virtual ~Ge_creator() {}                    /* Remove gcc warning */
  virtual Item_bool_func2* create(Item *a, Item *b) const;
  virtual const char* symbol(bool invert) const { return invert? "<" : ">="; }
  virtual bool eqne_op() const { return 0; }
  virtual bool l_op() const { return 0; }
};

class Le_creator :public Comp_creator
{
public:
  Le_creator() {}                             /* Remove gcc warning */
  virtual ~Le_creator() {}                    /* Remove gcc warning */
  virtual Item_bool_func2* create(Item *a, Item *b) const;
  virtual const char* symbol(bool invert) const { return invert? ">" : "<="; }
  virtual bool eqne_op() const { return 0; }
  virtual bool l_op() const { return 1; }
};

class Item_bool_func2 :public Item_int_func
{						/* Bool with 2 string args */
protected:
  Arg_comparator cmp;
  bool abort_on_null;

public:
  Item_bool_func2(Item *a,Item *b)
    :Item_int_func(a,b), cmp(tmp_arg, tmp_arg+1), abort_on_null(FALSE) {}
  void fix_length_and_dec();
  int set_cmp_func()
  {
    return cmp.set_cmp_func(this, tmp_arg, tmp_arg+1, TRUE);
  }
  optimize_type select_optimize() const { return OPTIMIZE_OP; }
  virtual enum Functype rev_functype() const { return UNKNOWN_FUNC; }
  bool have_rev_func() const { return rev_functype() != UNKNOWN_FUNC; }

  virtual inline void print(String *str, enum_query_type query_type)
  {
    Item_func::print_op(str, query_type);
  }

  bool is_null() { return test(args[0]->is_null() || args[1]->is_null()); }
  bool is_bool_func() { return 1; }
  const CHARSET_INFO *compare_collation()
  { return cmp.cmp_collation.collation; }
  uint decimal_precision() const { return 1; }
  void top_level_item() { abort_on_null= TRUE; }
  void cleanup()
  {
    Item_int_func::cleanup();
    cmp.cleanup();
  }

  friend class  Arg_comparator;
};

class Item_bool_rowready_func2 :public Item_bool_func2
{
public:
  Item_bool_rowready_func2(Item *a, Item *b) :Item_bool_func2(a, b)
  {
    allowed_arg_cols= 0;  // Fetch this value from first argument
  }
  Item *neg_transformer(THD *thd);
  virtual Item *negated_item();
  bool subst_argument_checker(uchar **arg) { return TRUE; }
};

/**
  XOR inherits from Item_bool_func2 because it is not optimized yet.
  Later, when XOR is optimized, it needs to inherit from
  Item_cond instead. See WL#5800. 
*/
class Item_func_xor :public Item_bool_func2
{
public:
  Item_func_xor(Item *i1, Item *i2) :Item_bool_func2(i1, i2) {}
  enum Functype functype() const { return XOR_FUNC; }
  const char *func_name() const { return "xor"; }
  longlong val_int();
  void top_level_item() {}
  Item *neg_transformer(THD *thd);
};

class Item_func_not :public Item_bool_func
{
public:
  Item_func_not(Item *a) :Item_bool_func(a) {}
  longlong val_int();
  enum Functype functype() const { return NOT_FUNC; }
  const char *func_name() const { return "not"; }
  Item *neg_transformer(THD *thd);
  virtual void print(String *str, enum_query_type query_type);
};

class Item_maxmin_subselect;
struct st_join_table;
/*
  trigcond<param>(arg) ::= param? arg : TRUE

  The class Item_func_trig_cond is used for guarded predicates 
  which are employed only for internal purposes.
  A guarded predicate is an object consisting of an a regular or
  a guarded predicate P and a pointer to a boolean guard variable g. 
  A guarded predicate P/g is evaluated to true if the value of the
  guard g is false, otherwise it is evaluated to the same value that
  the predicate P: val(P/g)= g ? val(P):true.
  Guarded predicates allow us to include predicates into a conjunction
  conditionally. Currently they are utilized for pushed down predicates
  in queries with outer join operations.

  In the future, probably, it makes sense to extend this class to
  the objects consisting of three elements: a predicate P, a pointer
  to a variable g and a firing value s with following evaluation
  rule: val(P/g,s)= g==s? val(P) : true. It will allow us to build only
  one item for the objects of the form P/g1/g2... 

  Objects of this class are built only for query execution after
  the execution plan has been already selected. That's why this
  class needs only val_int out of generic methods. 
 
  Current uses of Item_func_trig_cond objects:
   - To wrap selection conditions when executing outer joins
   - To wrap condition that is pushed down into subquery
*/

class Item_func_trig_cond: public Item_bool_func
{
public:
  enum enum_trig_type
  {
    /**
       In t1 LEFT JOIN t2, ON can be tested on t2's row only if that row is
       not NULL-complemented
    */
    IS_NOT_NULL_COMPL,
    /**
       In t1 LEFT JOIN t2, the WHERE pushed to t2 can be tested only after at
       least one t2's row has been found
    */
    FOUND_MATCH,
    /**
       In IN->EXISTS subquery transformation, new predicates are added:
       WHERE inner_field=outer_field OR inner_field IS NULL,
       as well as
       HAVING inner_field IS NOT NULL,
       are disabled if outer_field is a NULL value
    */
    OUTER_FIELD_IS_NOT_NULL
  };
private:
  /** Pointer to trigger variable */
  bool *trig_var;
  /** Optional table(s) which are the source of trig_var; for printing */
  const struct st_join_table *trig_tab;
  /** Type of trig_var; for printing */
  enum_trig_type trig_type;
public:
  /**
     @param a             the item for <condition>
     @param f             pointer to trigger variable
     @param tab           optional table which is source of 'f',
                          NULL if not applicable
     @param trig_type_arg type of 'f'
  */
  Item_func_trig_cond(Item *a, bool *f, struct st_join_table *tab,
                      enum_trig_type trig_type_arg)
    : Item_bool_func(a), trig_var(f), trig_tab(tab), trig_type(trig_type_arg)
  {}
  longlong val_int() { return *trig_var ? args[0]->val_int() : 1; }
  enum Functype functype() const { return TRIG_COND_FUNC; };
  const char *func_name() const { return "trigcond"; };
  bool const_item() const { return FALSE; }
  bool *get_trig_var() { return trig_var; }
  /* The following is needed for ICP: */
  table_map used_tables() const { return args[0]->used_tables(); }
  void print(String *str, enum_query_type query_type);
};


class Item_func_not_all :public Item_func_not
{
  /* allow to check presence of values in max/min optimization */
  Item_sum_hybrid *test_sum_item;
  Item_maxmin_subselect *test_sub_item;
  Item_subselect *subselect;

  bool abort_on_null;
public:
  bool show;

  Item_func_not_all(Item *a)
    :Item_func_not(a), test_sum_item(0), test_sub_item(0), subselect(0),
     abort_on_null(0), show(0)
    {}
  virtual void top_level_item() { abort_on_null= 1; }
  bool top_level() { return abort_on_null; }
  longlong val_int();
  enum Functype functype() const { return NOT_ALL_FUNC; }
  const char *func_name() const { return "<not>"; }
  virtual void print(String *str, enum_query_type query_type);
  void set_sum_test(Item_sum_hybrid *item) { test_sum_item= item; };
  void set_sub_test(Item_maxmin_subselect *item) { test_sub_item= item; };
  void set_subselect(Item_subselect *item) { subselect= item; }
  table_map not_null_tables() const
  {
    /*
      See handling of not_null_tables_cache in
      Item_in_optimizer::fix_fields().

      This item is the result of a transformation from an ALL clause
      such as
          left-expr < ALL(subquery)
      into
          <not>(left-expr >= (subquery)

      An inequality usually rejects NULLs from both operands, so the
      not_null_tables() of the inequality is the union of the
      null-rejecting tables of both operands. However, since this is a
      transformed ALL clause that should return true if the subquery
      is empty (even if left-expr is NULL), it is not null rejecting
      for left-expr. The not null tables mask for left-expr should be
      removed, leaving only the null-rejecting tables of the
      subquery. Item_subselect::not_null_tables() always returns 0 (no
      null-rejecting tables). Therefore, always return 0.
    */
    return 0;
  }
  bool empty_underlying_subquery();
  Item *neg_transformer(THD *thd);
};


class Item_func_nop_all :public Item_func_not_all
{
public:

  Item_func_nop_all(Item *a) :Item_func_not_all(a) {}
  longlong val_int();
  const char *func_name() const { return "<nop>"; }
  table_map not_null_tables() const { return not_null_tables_cache; }
  Item *neg_transformer(THD *thd);
};


class Item_func_eq :public Item_bool_rowready_func2
{
public:
  Item_func_eq(Item *a,Item *b) :
    Item_bool_rowready_func2(a,b), in_equality_no(UINT_MAX)
  {}
  longlong val_int();
  enum Functype functype() const { return EQ_FUNC; }
  enum Functype rev_functype() const { return EQ_FUNC; }
  cond_result eq_cmp_result() const { return COND_TRUE; }
  const char *func_name() const { return "="; }
  Item *negated_item();
  /* 
    - If this equality is created from the subquery's IN-equality:
      number of the item it was created from, e.g. for
       (a,b) IN (SELECT c,d ...)  a=c will have in_equality_no=0, 
       and b=d will have in_equality_no=1.
    - Otherwise, UINT_MAX
  */
  uint in_equality_no;
};

class Item_func_equal :public Item_bool_rowready_func2
{
public:
  Item_func_equal(Item *a,Item *b) :Item_bool_rowready_func2(a,b) {};
  longlong val_int();
  void fix_length_and_dec();
  table_map not_null_tables() const { return 0; }
  enum Functype functype() const { return EQUAL_FUNC; }
  enum Functype rev_functype() const { return EQUAL_FUNC; }
  cond_result eq_cmp_result() const { return COND_TRUE; }
  const char *func_name() const { return "<=>"; }
  Item *neg_transformer(THD *thd) { return 0; }
};


class Item_func_ge :public Item_bool_rowready_func2
{
public:
  Item_func_ge(Item *a,Item *b) :Item_bool_rowready_func2(a,b) {};
  longlong val_int();
  enum Functype functype() const { return GE_FUNC; }
  enum Functype rev_functype() const { return LE_FUNC; }
  cond_result eq_cmp_result() const { return COND_TRUE; }
  const char *func_name() const { return ">="; }
  Item *negated_item();
};


class Item_func_gt :public Item_bool_rowready_func2
{
public:
  Item_func_gt(Item *a,Item *b) :Item_bool_rowready_func2(a,b) {};
  longlong val_int();
  enum Functype functype() const { return GT_FUNC; }
  enum Functype rev_functype() const { return LT_FUNC; }
  cond_result eq_cmp_result() const { return COND_FALSE; }
  const char *func_name() const { return ">"; }
  Item *negated_item();
};


class Item_func_le :public Item_bool_rowready_func2
{
public:
  Item_func_le(Item *a,Item *b) :Item_bool_rowready_func2(a,b) {};
  longlong val_int();
  enum Functype functype() const { return LE_FUNC; }
  enum Functype rev_functype() const { return GE_FUNC; }
  cond_result eq_cmp_result() const { return COND_TRUE; }
  const char *func_name() const { return "<="; }
  Item *negated_item();
};


class Item_func_lt :public Item_bool_rowready_func2
{
public:
  Item_func_lt(Item *a,Item *b) :Item_bool_rowready_func2(a,b) {}
  longlong val_int();
  enum Functype functype() const { return LT_FUNC; }
  enum Functype rev_functype() const { return GT_FUNC; }
  cond_result eq_cmp_result() const { return COND_FALSE; }
  const char *func_name() const { return "<"; }
  Item *negated_item();
};


class Item_func_ne :public Item_bool_rowready_func2
{
public:
  Item_func_ne(Item *a,Item *b) :Item_bool_rowready_func2(a,b) {}
  longlong val_int();
  enum Functype functype() const { return NE_FUNC; }
  cond_result eq_cmp_result() const { return COND_FALSE; }
  optimize_type select_optimize() const { return OPTIMIZE_KEY; } 
  const char *func_name() const { return "<>"; }
  Item *negated_item();
};


/*
  The class Item_func_opt_neg is defined to factor out the functionality
  common for the classes Item_func_between and Item_func_in. The objects
  of these classes can express predicates or there negations.
  The alternative approach would be to create pairs Item_func_between,
  Item_func_notbetween and Item_func_in, Item_func_notin.

*/

class Item_func_opt_neg :public Item_int_func
{
public:
  bool negated;     /* <=> the item represents NOT <func> */
  bool pred_level;  /* <=> [NOT] <func> is used on a predicate level */
public:
  Item_func_opt_neg(Item *a, Item *b, Item *c)
    :Item_int_func(a, b, c), negated(0), pred_level(0) {}
  Item_func_opt_neg(List<Item> &list)
    :Item_int_func(list), negated(0), pred_level(0) {}
public:
  inline void negate() { negated= !negated; }
  inline void top_level_item() { pred_level= 1; }
  Item *neg_transformer(THD *thd)
  {
    negated= !negated;
    return this;
  }
  bool eq(const Item *item, bool binary_cmp) const;
  bool subst_argument_checker(uchar **arg) { return TRUE; }
};


class Item_func_between :public Item_func_opt_neg
{
  DTCollation cmp_collation;
public:
  Item_result cmp_type;
  String value0,value1,value2;
  /* TRUE <=> arguments will be compared as dates. */
  bool compare_as_dates_with_strings;
  bool compare_as_temporal_dates;
  bool compare_as_temporal_times;
  
  /* Comparators used for DATE/DATETIME comparison. */
  Arg_comparator ge_cmp, le_cmp;
  Item_func_between(Item *a, Item *b, Item *c)
    :Item_func_opt_neg(a, b, c), compare_as_dates_with_strings(FALSE),
    compare_as_temporal_dates(FALSE),
    compare_as_temporal_times(FALSE) {}
  longlong val_int();
  optimize_type select_optimize() const { return OPTIMIZE_KEY; }
  enum Functype functype() const   { return BETWEEN; }
  const char *func_name() const { return "between"; }
  bool fix_fields(THD *, Item **);
  void fix_length_and_dec();
  virtual void print(String *str, enum_query_type query_type);
  bool is_bool_func() { return 1; }
  const CHARSET_INFO *compare_collation() { return cmp_collation.collation; }
  uint decimal_precision() const { return 1; }
};


class Item_func_strcmp :public Item_bool_func2
{
public:
  Item_func_strcmp(Item *a,Item *b) :Item_bool_func2(a,b) {}
  longlong val_int();
  optimize_type select_optimize() const { return OPTIMIZE_NONE; }
  const char *func_name() const { return "strcmp"; }

  virtual inline void print(String *str, enum_query_type query_type)
  {
    Item_func::print(str, query_type);
  }
  void fix_length_and_dec()
  {
    Item_bool_func2::fix_length_and_dec();
    fix_char_length(2); // returns "1" or "0" or "-1"
  }
};


struct interval_range
{
  Item_result type;
  double dbl;
  my_decimal dec;
};

class Item_func_interval :public Item_int_func
{
  Item_row *row;
  my_bool use_decimal_comparison;
  interval_range *intervals;
public:
  Item_func_interval(Item_row *a)
    :Item_int_func(a),row(a),intervals(0)
  {
    allowed_arg_cols= 0;    // Fetch this value from first argument
  }
  longlong val_int();
  void fix_length_and_dec();
  const char *func_name() const { return "interval"; }
  uint decimal_precision() const { return 2; }
};


class Item_func_coalesce :public Item_func_numhybrid
{
protected:
  enum_field_types cached_field_type;
  Item_func_coalesce(Item *a, Item *b) :Item_func_numhybrid(a, b) {}
public:
  Item_func_coalesce(List<Item> &list) :Item_func_numhybrid(list) {}
  double real_op();
  longlong int_op();
  String *str_op(String *);
  bool date_op(MYSQL_TIME *ltime, uint fuzzydate);
  bool time_op(MYSQL_TIME *ltime);
  my_decimal *decimal_op(my_decimal *);
  void fix_length_and_dec();
  void find_num_type() {}
  enum Item_result result_type () const { return hybrid_type; }
  const char *func_name() const { return "coalesce"; }
  table_map not_null_tables() const { return 0; }
  enum_field_types field_type() const { return cached_field_type; }
};


class Item_func_ifnull :public Item_func_coalesce
{
protected:
  bool field_type_defined;
public:
  Item_func_ifnull(Item *a, Item *b) :Item_func_coalesce(a,b) {}
  double real_op();
  longlong int_op();
  String *str_op(String *str);
  bool date_op(MYSQL_TIME *ltime, uint fuzzydate);
  bool time_op(MYSQL_TIME *ltime);
  my_decimal *decimal_op(my_decimal *);
  void fix_length_and_dec();
  const char *func_name() const { return "ifnull"; }
  Field *tmp_table_field(TABLE *table);
  uint decimal_precision() const;
};


class Item_func_if :public Item_func
{
  enum Item_result cached_result_type;
  enum_field_types cached_field_type;
public:
  Item_func_if(Item *a,Item *b,Item *c)
    :Item_func(a,b,c), cached_result_type(INT_RESULT)
  {}
  double val_real();
  longlong val_int();
  String *val_str(String *str);
  my_decimal *val_decimal(my_decimal *);
  bool get_date(MYSQL_TIME *ltime, uint fuzzydate);
  bool get_time(MYSQL_TIME *ltime);
  enum Item_result result_type () const { return cached_result_type; }
  enum_field_types field_type() const { return cached_field_type; }
  bool fix_fields(THD *, Item **);
  void fix_length_and_dec();
  uint decimal_precision() const;
  const char *func_name() const { return "if"; }
private:
  void cache_type_info(Item *source);
};


class Item_func_nullif :public Item_bool_func2
{
  enum Item_result cached_result_type;
public:
  Item_func_nullif(Item *a,Item *b)
    :Item_bool_func2(a,b), cached_result_type(INT_RESULT)
  {}
  double val_real();
  longlong val_int();
  String *val_str(String *str);
  my_decimal *val_decimal(my_decimal *);
  enum Item_result result_type () const { return cached_result_type; }
  void fix_length_and_dec();
  uint decimal_precision() const { return args[0]->decimal_precision(); }
  const char *func_name() const { return "nullif"; }

  virtual inline void print(String *str, enum_query_type query_type)
  {
    Item_func::print(str, query_type);
  }

  table_map not_null_tables() const { return 0; }
  bool is_null();
};


/* Functions to handle the optimized IN */


/* A vector of values of some type  */

class in_vector :public Sql_alloc
{
public:
  char *base;
  uint size;
  qsort2_cmp compare;
  const CHARSET_INFO *collation;
  uint count;
  uint used_count;
  in_vector() {}
  in_vector(uint elements,uint element_length,qsort2_cmp cmp_func, 
  	    const CHARSET_INFO *cmp_coll)
    :base((char*) sql_calloc(elements*element_length)),
     size(element_length), compare(cmp_func), collation(cmp_coll),
     count(elements), used_count(elements) {}
  virtual ~in_vector() {}
  virtual void set(uint pos,Item *item)=0;
  virtual uchar *get_value(Item *item)=0;
  void sort()
  {
    my_qsort2(base,used_count,size,compare,collation);
  }
  int find(Item *item);
  
  /* 
    Create an instance of Item_{type} (e.g. Item_decimal) constant object
    which type allows it to hold an element of this vector without any
    conversions.
    The purpose of this function is to be able to get elements of this
    vector in form of Item_xxx constants without creating Item_xxx object
    for every array element you get (i.e. this implements "FlyWeight" pattern)
  */
  virtual Item* create_item() { return NULL; }
  
  /*
    Store the value at position #pos into provided item object
    SYNOPSIS
      value_to_item()
        pos   Index of value to store
        item  Constant item to store value into. The item must be of the same
              type that create_item() returns.
  */
  virtual void value_to_item(uint pos, Item *item) { }
  
  /* Compare values number pos1 and pos2 for equality */
  bool compare_elems(uint pos1, uint pos2)
  {
    return test(compare(collation, base + pos1*size, base + pos2*size));
  }
  virtual Item_result result_type()= 0;
};

class in_string :public in_vector
{
  char buff[STRING_BUFFER_USUAL_SIZE];
  String tmp;
public:
  in_string(uint elements,qsort2_cmp cmp_func, const CHARSET_INFO *cs);
  ~in_string();
  void set(uint pos,Item *item);
  uchar *get_value(Item *item);
  Item* create_item()
  { 
    return new Item_string(collation);
  }
  void value_to_item(uint pos, Item *item)
  {    
    String *str=((String*) base)+pos;
    Item_string *to= (Item_string*)item;
    to->str_value= *str;
  }
  Item_result result_type() { return STRING_RESULT; }
};

class in_longlong :public in_vector
{
protected:
  /*
    Here we declare a temporary variable (tmp) of the same type as the
    elements of this vector. tmp is used in finding if a given value is in 
    the list. 
  */
  struct packed_longlong 
  {
    longlong val;
    longlong unsigned_flag;  // Use longlong, not bool, to preserve alignment
  } tmp;
public:
  in_longlong(uint elements);
  void set(uint pos,Item *item);
  uchar *get_value(Item *item);
  
  Item* create_item()
  { 
    /* 
      We're created a signed INT, this may not be correct in 
      general case (see BUG#19342).
    */
    return new Item_int((longlong)0);
  }
  void value_to_item(uint pos, Item *item)
  {
    ((Item_int*) item)->value= ((packed_longlong*) base)[pos].val;
    ((Item_int*) item)->unsigned_flag= (my_bool)
      ((packed_longlong*) base)[pos].unsigned_flag;
  }
  Item_result result_type() { return INT_RESULT; }

  friend int cmp_longlong(void *cmp_arg, packed_longlong *a,packed_longlong *b);
};


class in_datetime_as_longlong :public in_longlong
{
public:
  in_datetime_as_longlong(uint elements)
    :in_longlong(elements) {};
  Item *create_item()
  {
    return new Item_temporal(MYSQL_TYPE_DATETIME, 0LL);
  }
  void set(uint pos, Item *item);
  uchar *get_value(Item *item);
};


class in_time_as_longlong :public in_longlong
{
public:
  in_time_as_longlong(uint elements)
    :in_longlong(elements) {};
  Item *create_item()
  {
    return new Item_temporal(MYSQL_TYPE_TIME, 0LL);
  }
  void set(uint pos, Item *item);
  uchar *get_value(Item *item);
};


/*
  Class to represent a vector of constant DATE/DATETIME values.
  Values are obtained with help of the get_datetime_value() function.
  If the left item is a constant one then its value is cached in the
  lval_cache variable.
*/
class in_datetime :public in_longlong
{
public:
  THD *thd;
  /* An item used to issue warnings. */
  Item *warn_item;
  /* Cache for the left item. */
  Item *lval_cache;

  in_datetime(Item *warn_item_arg, uint elements)
    :in_longlong(elements), thd(current_thd), warn_item(warn_item_arg),
     lval_cache(0) {};
  void set(uint pos,Item *item);
  uchar *get_value(Item *item);
  friend int cmp_longlong(void *cmp_arg, packed_longlong *a,packed_longlong *b);
  Item* create_item()
  { 
    return new Item_temporal(MYSQL_TYPE_DATETIME, (longlong) 0);
  }
};


class in_double :public in_vector
{
  double tmp;
public:
  in_double(uint elements);
  void set(uint pos,Item *item);
  uchar *get_value(Item *item);
  Item *create_item()
  { 
    return new Item_float(0.0, 0);
  }
  void value_to_item(uint pos, Item *item)
  {
    ((Item_float*)item)->value= ((double*) base)[pos];
  }
  Item_result result_type() { return REAL_RESULT; }
};


class in_decimal :public in_vector
{
  my_decimal val;
public:
  in_decimal(uint elements);
  void set(uint pos, Item *item);
  uchar *get_value(Item *item);
  Item *create_item()
  { 
    return new Item_decimal(0, FALSE);
  }
  void value_to_item(uint pos, Item *item)
  {
    my_decimal *dec= ((my_decimal *)base) + pos;
    Item_decimal *item_dec= (Item_decimal*)item;
    item_dec->set_decimal_value(dec);
  }
  Item_result result_type() { return DECIMAL_RESULT; }

};


/*
** Classes for easy comparing of non const items
*/

class cmp_item :public Sql_alloc
{
public:
  const CHARSET_INFO *cmp_charset;
  cmp_item() { cmp_charset= &my_charset_bin; }
  virtual ~cmp_item() {}
  virtual void store_value(Item *item)= 0;
  virtual int cmp(Item *item)= 0;
  // for optimized IN with row
  virtual int compare(cmp_item *item)= 0;
  static cmp_item* get_comparator(Item_result type, const CHARSET_INFO *cs);
  virtual cmp_item *make_same()= 0;
  virtual void store_value_by_template(cmp_item *tmpl, Item *item)
  {
    store_value(item);
  }
};

class cmp_item_string :public cmp_item 
{
protected:
  String *value_res;
public:
  cmp_item_string () {}
  cmp_item_string (const CHARSET_INFO *cs) { cmp_charset= cs; }
  void set_charset(const CHARSET_INFO *cs) { cmp_charset= cs; }
  friend class cmp_item_sort_string;
  friend class cmp_item_sort_string_in_static;
};

class cmp_item_sort_string :public cmp_item_string
{
protected:
  char value_buff[STRING_BUFFER_USUAL_SIZE];
  String value;
public:
  cmp_item_sort_string():
    cmp_item_string() {}
  cmp_item_sort_string(const CHARSET_INFO *cs):
    cmp_item_string(cs),
    value(value_buff, sizeof(value_buff), cs) {}
  void store_value(Item *item)
  {
    String *res= item->val_str(&value);
    if(res && (res != &value))
    {
      // 'res' may point in item's temporary internal data, so make a copy
      value.copy(*res);
    }
    value_res= &value;
  }
  int cmp(Item *arg)
  {
    char buff[STRING_BUFFER_USUAL_SIZE];
    String tmp(buff, sizeof(buff), cmp_charset), *res;
    res= arg->val_str(&tmp);
    return (value_res ? (res ? sortcmp(value_res, res, cmp_charset) : 1) :
            (res ? -1 : 0));
  }
  int compare(cmp_item *ci)
  {
    cmp_item_string *l_cmp= (cmp_item_string *) ci;
    return sortcmp(value_res, l_cmp->value_res, cmp_charset);
  } 
  cmp_item *make_same();
  void set_charset(const CHARSET_INFO *cs)
  {
    cmp_charset= cs;
    value.set_quick(value_buff, sizeof(value_buff), cs);
  }
};

class cmp_item_int :public cmp_item
{
  longlong value;
public:
  cmp_item_int() {}                           /* Remove gcc warning */
  void store_value(Item *item)
  {
    value= item->val_int();
  }
  int cmp(Item *arg)
  {
    return value != arg->val_int();
  }
  int compare(cmp_item *ci)
  {
    cmp_item_int *l_cmp= (cmp_item_int *)ci;
    return (value < l_cmp->value) ? -1 : ((value == l_cmp->value) ? 0 : 1);
  }
  cmp_item *make_same();
};

/*
  Compare items in the DATETIME context.
  Values are obtained with help of the get_datetime_value() function.
  If the left item is a constant one then its value is cached in the
  lval_cache variable.
*/
class cmp_item_datetime :public cmp_item
{
  longlong value;
public:
  THD *thd;
  /* Item used for issuing warnings. */
  Item *warn_item;
  /* Cache for the left item. */
  Item *lval_cache;

  cmp_item_datetime(Item *warn_item_arg)
    :thd(current_thd), warn_item(warn_item_arg), lval_cache(0) {}
  void store_value(Item *item);
  int cmp(Item *arg);
  int compare(cmp_item *ci);
  cmp_item *make_same();
};

class cmp_item_real :public cmp_item
{
  double value;
public:
  cmp_item_real() {}                          /* Remove gcc warning */
  void store_value(Item *item)
  {
    value= item->val_real();
  }
  int cmp(Item *arg)
  {
    return value != arg->val_real();
  }
  int compare(cmp_item *ci)
  {
    cmp_item_real *l_cmp= (cmp_item_real *) ci;
    return (value < l_cmp->value)? -1 : ((value == l_cmp->value) ? 0 : 1);
  }
  cmp_item *make_same();
};


class cmp_item_decimal :public cmp_item
{
  my_decimal value;
public:
  cmp_item_decimal() {}                       /* Remove gcc warning */
  void store_value(Item *item);
  int cmp(Item *arg);
  int compare(cmp_item *c);
  cmp_item *make_same();
};


/* 
   cmp_item for optimized IN with row (right part string, which never
   be changed)
*/

class cmp_item_sort_string_in_static :public cmp_item_string
{
 protected:
  String value;
public:
  cmp_item_sort_string_in_static(const CHARSET_INFO *cs):
    cmp_item_string(cs) {}
  void store_value(Item *item)
  {
    value_res= item->val_str(&value);
  }
  int cmp(Item *item)
  {
    // Should never be called
    DBUG_ASSERT(0);
    return 1;
  }
  int compare(cmp_item *ci)
  {
    cmp_item_string *l_cmp= (cmp_item_string *) ci;
    return sortcmp(value_res, l_cmp->value_res, cmp_charset);
  }
  cmp_item *make_same()
  {
    return new cmp_item_sort_string_in_static(cmp_charset);
  }
};


/*
  The class Item_func_case is the CASE ... WHEN ... THEN ... END function
  implementation.

  When there is no expression between CASE and the first WHEN 
  (the CASE expression) then this function simple checks all WHEN expressions
  one after another. When some WHEN expression evaluated to TRUE then the
  value of the corresponding THEN expression is returned.

  When the CASE expression is specified then it is compared to each WHEN
  expression individually. When an equal WHEN expression is found
  corresponding THEN expression is returned.
  In order to do correct comparisons several comparators are used. One for
  each result type. Different result types that are used in particular
  CASE ... END expression are collected in the fix_length_and_dec() member
  function and only comparators for there result types are used.
*/

class Item_func_case :public Item_func
{
  int first_expr_num, else_expr_num;
  enum Item_result cached_result_type, left_result_type;
  String tmp_value;
  uint ncases;
  Item_result cmp_type;
  DTCollation cmp_collation;
  enum_field_types cached_field_type;
  cmp_item *cmp_items[5]; /* For all result types */
  cmp_item *case_item;
public:
  Item_func_case(List<Item> &list, Item *first_expr_arg, Item *else_expr_arg)
    :Item_func(), first_expr_num(-1), else_expr_num(-1),
    cached_result_type(INT_RESULT), left_result_type(INT_RESULT), case_item(0)
  {
    ncases= list.elements;
    if (first_expr_arg)
    {
      first_expr_num= list.elements;
      list.push_back(first_expr_arg);
    }
    if (else_expr_arg)
    {
      else_expr_num= list.elements;
      list.push_back(else_expr_arg);
    }
    set_arguments(list);
    memset(&cmp_items, 0, sizeof(cmp_items));
  }
  double val_real();
  longlong val_int();
  String *val_str(String *);
  my_decimal *val_decimal(my_decimal *);
  bool get_date(MYSQL_TIME *ltime, uint fuzzydate);
  bool get_time(MYSQL_TIME *ltime);
  bool fix_fields(THD *thd, Item **ref);
  void fix_length_and_dec();
  uint decimal_precision() const;
  table_map not_null_tables() const { return 0; }
  enum Item_result result_type () const { return cached_result_type; }
  enum_field_types field_type() const { return cached_field_type; }
  const char *func_name() const { return "case"; }
  virtual void print(String *str, enum_query_type query_type);
  Item *find_item(String *str);
  const CHARSET_INFO *compare_collation() { return cmp_collation.collation; }
  void cleanup();
  void agg_num_lengths(Item *arg);
};

/*
  The Item_func_in class implements the in_expr IN(values_list) function.

  The current implementation distinguishes 2 cases:
  1) all items in the value_list are constants and have the same
    result type. This case is handled by in_vector class.
  2) items in the value_list have different result types or there is some
    non-constant items.
    In this case Item_func_in employs several cmp_item objects to performs
    comparisons of in_expr and an item from the values_list. One cmp_item
    object for each result type. Different result types are collected in the
    fix_length_and_dec() member function by means of collect_cmp_types()
    function.
*/
class Item_func_in :public Item_func_opt_neg
{
public:
  /* 
    an array of values when the right hand arguments of IN
    are all SQL constant and there are no nulls 
  */
  in_vector *array;
  bool have_null;
  /* 
    true when all arguments of the IN clause are of compatible types
    and can be used safely as comparisons for key conditions
  */
  bool arg_types_compatible;
  Item_result left_result_type;
  cmp_item *cmp_items[6]; /* One cmp_item for each result type */
  DTCollation cmp_collation;

  Item_func_in(List<Item> &list)
    :Item_func_opt_neg(list), array(0), have_null(0),
    arg_types_compatible(FALSE)
  {
    memset(&cmp_items, 0, sizeof(cmp_items));
    allowed_arg_cols= 0;  // Fetch this value from first argument
  }
  longlong val_int();
  bool fix_fields(THD *, Item **);
  void fix_length_and_dec();
  uint decimal_precision() const { return 1; }
  void cleanup()
  {
    uint i;
    DBUG_ENTER("Item_func_in::cleanup");
    Item_int_func::cleanup();
    delete array;
    array= 0;
    for (i= 0; i <= (uint)DECIMAL_RESULT + 1; i++)
    {
      delete cmp_items[i];
      cmp_items[i]= 0;
    }
    DBUG_VOID_RETURN;
  }
  optimize_type select_optimize() const
    { return OPTIMIZE_KEY; }
  virtual void print(String *str, enum_query_type query_type);
  enum Functype functype() const { return IN_FUNC; }
  const char *func_name() const { return " IN "; }
  bool nulls_in_row();
  bool is_bool_func() { return 1; }
  const CHARSET_INFO *compare_collation() { return cmp_collation.collation; }
};

class cmp_item_row :public cmp_item
{
  cmp_item **comparators;
  uint n;
public:
  cmp_item_row(): comparators(0), n(0) {}
  ~cmp_item_row();
  void store_value(Item *item);
  inline void alloc_comparators();
  int cmp(Item *arg);
  int compare(cmp_item *arg);
  cmp_item *make_same();
  void store_value_by_template(cmp_item *tmpl, Item *);
  friend void Item_func_in::fix_length_and_dec();
};


class in_row :public in_vector
{
  cmp_item_row tmp;
public:
  in_row(uint elements, Item *);
  ~in_row();
  void set(uint pos,Item *item);
  uchar *get_value(Item *item);
  friend void Item_func_in::fix_length_and_dec();
  Item_result result_type() { return ROW_RESULT; }
};

/* Functions used by where clause */

class Item_func_isnull :public Item_bool_func
{
protected:
  longlong cached_value;
public:
  Item_func_isnull(Item *a) :Item_bool_func(a) {}
  longlong val_int();
  enum Functype functype() const { return ISNULL_FUNC; }
  void fix_length_and_dec()
  {
    decimals=0; max_length=1; maybe_null=0;
    update_used_tables();
  }
  const char *func_name() const { return "isnull"; }
  /* Optimize case of not_null_column IS NULL */
  virtual void update_used_tables()
  {
    if (!args[0]->maybe_null)
    {
      used_tables_cache= 0;			/* is always false */
      const_item_cache= 1;
      cached_value= (longlong) 0;
    }
    else
    {
      args[0]->update_used_tables();
      with_subselect= args[0]->has_subquery();

      if ((const_item_cache= !(used_tables_cache= args[0]->used_tables()) &&
          !with_subselect))
      {
	/* Remember if the value is always NULL or never NULL */
	cached_value= (longlong) args[0]->is_null();
      }
    }
  }
  table_map not_null_tables() const { return 0; }
  optimize_type select_optimize() const { return OPTIMIZE_NULL; }
  Item *neg_transformer(THD *thd);
  const CHARSET_INFO *compare_collation()
  { return args[0]->collation.collation; }
};

/* Functions used by HAVING for rewriting IN subquery */

class Item_in_subselect;

/* 
  This is like IS NOT NULL but it also remembers if it ever has
  encountered a NULL; it remembers this in the "was_null" property of the
  "owner" item.
*/
class Item_is_not_null_test :public Item_func_isnull
{
  Item_in_subselect* owner;
public:
  Item_is_not_null_test(Item_in_subselect* ow, Item *a)
    :Item_func_isnull(a), owner(ow)
  {}
  enum Functype functype() const { return ISNOTNULLTEST_FUNC; }
  longlong val_int();
  const char *func_name() const { return "<is_not_null_test>"; }
  void update_used_tables();
  /**
    We add RAND_TABLE_BIT to prevent moving this item from HAVING to WHERE.
     
    @retval Always RAND_TABLE_BIT
  */
  table_map get_initial_pseudo_tables() const { return RAND_TABLE_BIT; }
};


class Item_func_isnotnull :public Item_bool_func
{
  bool abort_on_null;
public:
  Item_func_isnotnull(Item *a) :Item_bool_func(a), abort_on_null(0) {}
  longlong val_int();
  enum Functype functype() const { return ISNOTNULL_FUNC; }
  void fix_length_and_dec()
  {
    decimals=0; max_length=1; maybe_null=0;
  }
  const char *func_name() const { return "isnotnull"; }
  optimize_type select_optimize() const { return OPTIMIZE_NULL; }
  table_map not_null_tables() const
  { return abort_on_null ? not_null_tables_cache : 0; }
  Item *neg_transformer(THD *thd);
  virtual void print(String *str, enum_query_type query_type);
  const CHARSET_INFO *compare_collation()
  { return args[0]->collation.collation; }
  void top_level_item() { abort_on_null=1; }
};


class Item_func_like :public Item_bool_func2
{
  // Turbo Boyer-Moore data
  bool        canDoTurboBM;	// pattern is '%abcd%' case
  const char* pattern;
  int         pattern_len;

  // TurboBM buffers, *this is owner
  int* bmGs; //   good suffix shift table, size is pattern_len + 1
  int* bmBc; // bad character shift table, size is alphabet_size

  void turboBM_compute_suffixes(int* suff);
  void turboBM_compute_good_suffix_shifts(int* suff);
  void turboBM_compute_bad_character_shifts();
  bool turboBM_matches(const char* text, int text_len) const;
  enum { alphabet_size = 256 };

  Item *escape_item;
  
  bool escape_used_in_parsing;

public:
  int escape;

  Item_func_like(Item *a,Item *b, Item *escape_arg, bool escape_used)
    :Item_bool_func2(a,b), canDoTurboBM(FALSE), pattern(0), pattern_len(0), 
     bmGs(0), bmBc(0), escape_item(escape_arg),
     escape_used_in_parsing(escape_used) {}
  longlong val_int();
  enum Functype functype() const { return LIKE_FUNC; }
  optimize_type select_optimize() const;
  cond_result eq_cmp_result() const { return COND_TRUE; }
  const char *func_name() const { return "like"; }
  bool fix_fields(THD *thd, Item **ref);
  void cleanup();
<<<<<<< HEAD
#ifndef MCP_BUG13604447
  bool escape_was_used_in_parsing() const { return escape_used_in_parsing; }
#endif
=======
  /**
    @retval true non default escape char specified
                 using "expr LIKE pat ESCAPE 'escape_char'" syntax
  */
  bool escape_was_used_in_parsing() const { return escape_used_in_parsing; }
>>>>>>> 17fb7a37
};


class Item_func_regex :public Item_bool_func
{
  my_regex_t preg;
  bool regex_compiled;
  bool regex_is_const;
  String prev_regexp;
  DTCollation cmp_collation;
  const CHARSET_INFO *regex_lib_charset;
  int regex_lib_flags;
  String conv;
  int regcomp(bool send_error);
public:
  Item_func_regex(Item *a,Item *b) :Item_bool_func(a,b),
    regex_compiled(0),regex_is_const(0) {}
  void cleanup();
  longlong val_int();
  bool fix_fields(THD *thd, Item **ref);
  const char *func_name() const { return "regexp"; }

  virtual inline void print(String *str, enum_query_type query_type)
  {
    print_op(str, query_type);
  }

  const CHARSET_INFO *compare_collation() { return cmp_collation.collation; }
};


class Item_cond :public Item_bool_func
{
protected:
  List<Item> list;
  bool abort_on_null;

public:
  /* Item_cond() is only used to create top level items */
  Item_cond(): Item_bool_func(), abort_on_null(1)
  { const_item_cache=0; }
  Item_cond(Item *i1,Item *i2)
    :Item_bool_func(), abort_on_null(0)
  {
    list.push_back(i1);
    list.push_back(i2);
  }
  Item_cond(THD *thd, Item_cond *item);
  Item_cond(List<Item> &nlist)
    :Item_bool_func(), list(nlist), abort_on_null(0) {}
  bool add(Item *item)
  {
    DBUG_ASSERT(item);
    return list.push_back(item);
  }
  bool add_at_head(Item *item)
  {
    DBUG_ASSERT(item);
    return list.push_front(item);
  }
  void add_at_head(List<Item> *nlist)
  {
    DBUG_ASSERT(nlist->elements);
    list.prepand(nlist);
  }
  bool fix_fields(THD *, Item **ref);
  void fix_after_pullout(st_select_lex *parent_select,
                         st_select_lex *removed_select, Item **ref);

  enum Type type() const { return COND_ITEM; }
  List<Item>* argument_list() { return &list; }
  table_map used_tables() const { return used_tables_cache; }
  void update_used_tables();
  virtual void print(String *str, enum_query_type query_type);
  void split_sum_func(THD *thd, Ref_ptr_array ref_pointer_array,
                      List<Item> &fields);
  friend int setup_conds(THD *thd, TABLE_LIST *tables, TABLE_LIST *leaves,
                         Item **conds);
  void top_level_item() { abort_on_null=1; }
  void copy_andor_arguments(THD *thd, Item_cond *item);
  bool walk(Item_processor processor, bool walk_subquery, uchar *arg);
  Item *transform(Item_transformer transformer, uchar *arg);
  void traverse_cond(Cond_traverser, void *arg, traverse_order order);
  void neg_arguments(THD *thd);
  enum_field_types field_type() const { return MYSQL_TYPE_LONGLONG; }
  bool subst_argument_checker(uchar **arg) { return TRUE; }
  Item *compile(Item_analyzer analyzer, uchar **arg_p,
                Item_transformer transformer, uchar *arg_t);
};


/*
  The class Item_equal is used to represent conjunctions of equality
  predicates of the form field1 = field2, and field=const in where
  conditions and on expressions.

  All equality predicates of the form field1=field2 contained in a
  conjunction are substituted for a sequence of items of this class.
  An item of this class Item_equal(f1,f2,...fk) represents a
  multiple equality f1=f2=...=fk.

  If a conjunction contains predicates f1=f2 and f2=f3, a new item of
  this class is created Item_equal(f1,f2,f3) representing the multiple
  equality f1=f2=f3 that substitutes the above equality predicates in
  the conjunction.
  A conjunction of the predicates f2=f1 and f3=f1 and f3=f2 will be
  substituted for the item representing the same multiple equality
  f1=f2=f3.
  An item Item_equal(f1,f2) can appear instead of a conjunction of 
  f2=f1 and f1=f2, or instead of just the predicate f1=f2.

  An item of the class Item_equal inherits equalities from outer 
  conjunctive levels.

  Suppose we have a where condition of the following form:
  WHERE f1=f2 AND f3=f4 AND f3=f5 AND ... AND (...OR (f1=f3 AND ...)).
  In this case:
    f1=f2 will be substituted for Item_equal(f1,f2);
    f3=f4 and f3=f5  will be substituted for Item_equal(f3,f4,f5);
    f1=f3 will be substituted for Item_equal(f1,f2,f3,f4,f5);

  An object of the class Item_equal can contain an optional constant
  item c. Then it represents a multiple equality of the form 
  c=f1=...=fk.

  Objects of the class Item_equal are used for the following:

  1. An object Item_equal(t1.f1,...,tk.fk) allows us to consider any
  pair of tables ti and tj as joined by an equi-condition.
  Thus it provide us with additional access paths from table to table.

  2. An object Item_equal(t1.f1,...,tk.fk) is applied to deduce new
  SARGable predicates:
    f1=...=fk AND P(fi) => f1=...=fk AND P(fi) AND P(fj).
  It also can give us additional index scans and can allow us to
  improve selectivity estimates.

  3. An object Item_equal(t1.f1,...,tk.fk) is used to optimize the 
  selected execution plan for the query: if table ti is accessed 
  before the table tj then in any predicate P in the where condition
  the occurrence of tj.fj is substituted for ti.fi. This can allow
  an evaluation of the predicate at an earlier step.

  When feature 1 is supported they say that join transitive closure 
  is employed.
  When feature 2 is supported they say that search argument transitive
  closure is employed.
  Both features are usually supported by preprocessing original query and
  adding additional predicates.
  We do not just add predicates, we rather dynamically replace some
  predicates that can not be used to access tables in the investigated
  plan for those, obtained by substitution of some fields for equal fields,
  that can be used.     

  Prepared Statements/Stored Procedures note: instances of class
  Item_equal are created only at the time a PS/SP is executed and
  are deleted in the end of execution. All changes made to these
  objects need not be registered in the list of changes of the parse
  tree and do not harm PS/SP re-execution.

  Item equal objects are employed only at the optimize phase. Usually they are
  not supposed to be evaluated.  Yet in some cases we call the method val_int()
  for them. We have to take care of restricting the predicate such an
  object represents f1=f2= ...=fn to the projection of known fields fi1=...=fik.
*/
struct st_join_table;

class Item_equal: public Item_bool_func
{
  List<Item_field> fields; /* list of equal field items                    */
  Item *const_item;        /* optional constant item equal to fields items */
  cmp_item *eval_item;
  Arg_comparator cmp;
  bool cond_false;
  bool compare_as_dates;
public:
  inline Item_equal()
    : Item_bool_func(), const_item(0), eval_item(0), cond_false(0)
  { const_item_cache=0 ;}
  Item_equal(Item_field *f1, Item_field *f2);
  Item_equal(Item *c, Item_field *f);
  Item_equal(Item_equal *item_equal);
  virtual ~Item_equal()
  {
    delete eval_item;
  }

  inline Item* get_const() { return const_item; }
  void compare_const(Item *c);
  void add(Item *c, Item_field *f);
  void add(Item *c);
  void add(Item_field *f);
  uint members();
  bool contains(Field *field);
  /**
    Get the first field of multiple equality, use for semantic checking.

    @retval First field in the multiple equality.
  */
  Item_field* get_first() { return fields.head(); }
  Item_field* get_subst_item(const Item_field *field);
  void merge(Item_equal *item);
  void update_const();
  enum Functype functype() const { return MULT_EQUAL_FUNC; }
  longlong val_int(); 
  const char *func_name() const { return "multiple equal"; }
  optimize_type select_optimize() const { return OPTIMIZE_EQUAL; }
  void sort(Item_field_cmpfunc compare, void *arg);
  friend class Item_equal_iterator;
  void fix_length_and_dec();
  bool fix_fields(THD *thd, Item **ref);
  void update_used_tables();
  bool walk(Item_processor processor, bool walk_subquery, uchar *arg);
  Item *transform(Item_transformer transformer, uchar *arg);
  virtual void print(String *str, enum_query_type query_type);
  const CHARSET_INFO *compare_collation() 
  { return fields.head()->collation.collation; }
  friend bool setup_sj_materialization(struct st_join_table *tab);
}; 

class COND_EQUAL: public Sql_alloc
{
public:
  uint max_members;               /* max number of members the current level
                                     list and all lower level lists */ 
  COND_EQUAL *upper_levels;       /* multiple equalities of upper and levels */
  List<Item_equal> current_level; /* list of multiple equalities of 
                                     the current and level           */
  COND_EQUAL()
  { 
    upper_levels= 0;
  }
};


class Item_equal_iterator : public List_iterator_fast<Item_field>
{
public:
  inline Item_equal_iterator(Item_equal &item_equal) 
    :List_iterator_fast<Item_field> (item_equal.fields)
  {}
  inline Item_field* operator++(int)
  { 
    Item_field *item= (*(List_iterator_fast<Item_field> *) this)++;
    return  item;
  }
  inline void rewind(void) 
  { 
    List_iterator_fast<Item_field>::rewind();
  }
};

class Item_cond_and :public Item_cond
{
public:
  COND_EQUAL cond_equal;  /* contains list of Item_equal objects for 
                             the current and level and reference
                             to multiple equalities of upper and levels */  
  Item_cond_and() :Item_cond() {}
  Item_cond_and(Item *i1,Item *i2) :Item_cond(i1,i2) {}
  Item_cond_and(THD *thd, Item_cond_and *item) :Item_cond(thd, item) {}
  Item_cond_and(List<Item> &list_arg): Item_cond(list_arg) {}
  enum Functype functype() const { return COND_AND_FUNC; }
  longlong val_int();
  const char *func_name() const { return "and"; }
  Item* copy_andor_structure(THD *thd)
  {
    Item_cond_and *item;
    if ((item= new Item_cond_and(thd, this)))
       item->copy_andor_arguments(thd, this);
    return item;
  }
  Item *neg_transformer(THD *thd);
};

inline bool is_cond_and(Item *item)
{
  if (item->type() != Item::COND_ITEM)
    return FALSE;

  Item_cond *cond_item= (Item_cond*) item;
  return (cond_item->functype() == Item_func::COND_AND_FUNC);
}

class Item_cond_or :public Item_cond
{
public:
  Item_cond_or() :Item_cond() {}
  Item_cond_or(Item *i1,Item *i2) :Item_cond(i1,i2) {}
  Item_cond_or(THD *thd, Item_cond_or *item) :Item_cond(thd, item) {}
  Item_cond_or(List<Item> &list_arg): Item_cond(list_arg) {}
  enum Functype functype() const { return COND_OR_FUNC; }
  longlong val_int();
  const char *func_name() const { return "or"; }
  Item* copy_andor_structure(THD *thd)
  {
    Item_cond_or *item;
    if ((item= new Item_cond_or(thd, this)))
      item->copy_andor_arguments(thd, this);
    return item;
  }
  Item *neg_transformer(THD *thd);
};

inline bool is_cond_or(Item *item)
{
  if (item->type() != Item::COND_ITEM)
    return FALSE;

  Item_cond *cond_item= (Item_cond*) item;
  return (cond_item->functype() == Item_func::COND_OR_FUNC);
}

/* Some useful inline functions */

inline Item *and_conds(Item *a, Item *b)
{
  if (!b) return a;
  if (!a) return b;
  return new Item_cond_and(a, b);
}


Item *and_expressions(Item *a, Item *b, Item **org_item);

longlong get_datetime_value(THD *thd, Item ***item_arg, Item **cache_arg,
                            Item *warn_item, bool *is_null);


bool get_mysql_time_from_str(THD *thd, String *str, timestamp_type warn_type,
                             const char *warn_name, MYSQL_TIME *l_time);

/*
  These need definitions from this file but the variables are defined
  in mysqld.h. The variables really belong in this component, but for
  the time being we leave them in mysqld.cc to avoid merge problems.
*/
extern Eq_creator eq_creator;
extern Ne_creator ne_creator;
extern Gt_creator gt_creator;
extern Lt_creator lt_creator;
extern Ge_creator ge_creator;
extern Le_creator le_creator;

#endif /* ITEM_CMPFUNC_INCLUDED */<|MERGE_RESOLUTION|>--- conflicted
+++ resolved
@@ -1587,17 +1587,11 @@
   const char *func_name() const { return "like"; }
   bool fix_fields(THD *thd, Item **ref);
   void cleanup();
-<<<<<<< HEAD
-#ifndef MCP_BUG13604447
-  bool escape_was_used_in_parsing() const { return escape_used_in_parsing; }
-#endif
-=======
   /**
     @retval true non default escape char specified
                  using "expr LIKE pat ESCAPE 'escape_char'" syntax
   */
   bool escape_was_used_in_parsing() const { return escape_used_in_parsing; }
->>>>>>> 17fb7a37
 };
 
 
