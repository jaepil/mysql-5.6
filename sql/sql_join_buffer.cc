/* Copyright (c) 2010, 2013, Oracle and/or its affiliates. All rights reserved.

   This program is free software; you can redistribute it and/or modify
   it under the terms of the GNU General Public License as published by
   the Free Software Foundation; version 2 of the License.

   This program is distributed in the hope that it will be useful,
   but WITHOUT ANY WARRANTY; without even the implied warranty of
   MERCHANTABILITY or FITNESS FOR A PARTICULAR PURPOSE.  See the
   GNU General Public License for more details.

   You should have received a copy of the GNU General Public License
   along with this program; if not, write to the Free Software
   Foundation, Inc., 51 Franklin St, Fifth Floor, Boston, MA 02110-1301  USA */

/**
  @file

  @brief
  join cache optimizations

  @defgroup Query_Optimizer  Query Optimizer
  @{
*/

#include "sql_priv.h"
#include "sql_select.h"
#include "key.h"
#include "sql_optimizer.h"  // JOIN
#include "sql_join_buffer.h"
#include "sql_tmp_table.h"  // instantiate_tmp_table()

#include <algorithm>
using std::max;
using std::min;


/*****************************************************************************
 *  Join cache module
******************************************************************************/

/* 
  Fill in the descriptor of a flag field associated with a join cache    

  SYNOPSIS
    add_field_flag_to_join_cache()
      str           position in a record buffer to copy the field from/to
      length        length of the field 
      field  IN/OUT pointer to the field descriptor to fill in 

  DESCRIPTION
    The function fill in the descriptor of a cache flag field to which
    the parameter 'field' points to. The function uses the first two
    parameters to set the position in the record buffer from/to which 
    the field value is to be copied and the length of the copied fragment. 
    Before returning the result the function increments the value of
    *field by 1.
    The function ignores the fields 'blob_length' and 'ofset' of the
    descriptor.

  RETURN
    the length of the field  
*/

static
uint add_flag_field_to_join_cache(uchar *str, uint length, CACHE_FIELD **field)
{
  CACHE_FIELD *copy= *field;
  copy->str= str;
  copy->length= length;
  copy->type= 0;
  copy->field= 0;
  copy->referenced_field_no= 0;
  copy->next_copy_rowid= NULL;
  (*field)++;
  return length;    
}


/* 
  Fill in the descriptors of table data fields associated with a join cache    

  SYNOPSIS
    add_table_data_fields_to_join_cache()
      tab              descriptors of fields from this table are to be filled
      field_set        descriptors for only these fields are to be created
      field_cnt IN/OUT     counter of data fields  
      descr  IN/OUT        pointer to the first descriptor to be filled
      field_ptr_cnt IN/OUT counter of pointers to the data fields
      descr_ptr IN/OUT     pointer to the first pointer to blob descriptors 

  DESCRIPTION
    The function fills in the descriptors of cache data fields from the table
    'tab'. The descriptors are filled only for the fields marked in the 
    bitmap 'field_set'. 
    The function fills the descriptors starting from the position pointed
    by 'descr'. If an added field is of a BLOB type then a pointer to the 
    its descriptor is added to the array descr_ptr.   
    At the return 'descr' points to the position after the last added
    descriptor  while 'descr_ptr' points to the position right after the
    last added pointer.  

  RETURN
    the total length of the added fields  
*/

static
uint add_table_data_fields_to_join_cache(JOIN_TAB *tab, 
                                         MY_BITMAP *field_set,
                                         uint *field_cnt, 
                                         CACHE_FIELD **descr,
                                         uint *field_ptr_cnt,
                                         CACHE_FIELD ***descr_ptr)
{
  Field **fld_ptr;
  uint len= 0;
  CACHE_FIELD *copy= *descr;
  CACHE_FIELD **copy_ptr= *descr_ptr;
  uint used_fields= bitmap_bits_set(field_set);
  for (fld_ptr= tab->table->field; used_fields; fld_ptr++)
  {
    if (bitmap_is_set(field_set, (*fld_ptr)->field_index))
    {
      len+= (*fld_ptr)->fill_cache_field(copy);
      if (copy->type == CACHE_BLOB)
      {
        *copy_ptr= copy;
        copy_ptr++;
        (*field_ptr_cnt)++;
      }
      copy->field= *fld_ptr;
      copy->referenced_field_no= 0;
      copy->next_copy_rowid= NULL;
      copy++;
      (*field_cnt)++;
      used_fields--;
    }
  }
  *descr= copy;
  *descr_ptr= copy_ptr;
  return len;
}
    

/* 
  Determine various counters of fields associated with a record in the cache

  SYNOPSIS
    calc_record_fields()

  DESCRIPTION
    The function counts the number of total fields stored in a record
    of the cache and saves this number in the 'fields' member. It also
    determines the number of flag fields and the number of blobs.
    The function sets 'with_match_flag' on if 'join_tab' needs a match flag
    i.e. if it is the first inner table of an outer join, or of a semi-join
    with FirstMatch strategy.

  RETURN
    none 
*/

void JOIN_CACHE::calc_record_fields()
{
  /*
    If there is a previous cache, start with the corresponding table, otherwise:
    - if in a regular execution, start with the first non-const table.
    - if in a materialized subquery, start with the first table of the subquery.
  */
  JOIN_TAB *tab = prev_cache ?
                    prev_cache->join_tab :
                    sj_is_materialize_strategy(join_tab->get_sj_strategy()) ?
                      join_tab->first_sj_inner_tab :
                      join->join_tab+join->const_tables;
  tables= join_tab-tab;

  fields= 0;
  blobs= 0;
  flag_fields= 0;
  data_field_count= 0;
  data_field_ptr_count= 0;
  referenced_fields= 0;

  for ( ; tab < join_tab ; tab++)
  {	    
    calc_used_field_length(join->thd, tab);
    flag_fields+= MY_TEST(tab->used_null_fields || tab->used_uneven_bit_fields);
    flag_fields+= MY_TEST(tab->table->maybe_null);
    fields+= tab->used_fields;
    blobs+= tab->used_blobs;

    fields+= tab->check_rowid_field();
  }
  if ((with_match_flag= (join_tab->is_first_inner_for_outer_join() ||
                         (join_tab->first_sj_inner_tab == join_tab &&
                          join_tab->get_sj_strategy() == SJ_OPT_FIRST_MATCH))))
    flag_fields++;
  fields+= flag_fields;
}

/* 
  Allocate memory for descriptors and pointers to them associated with the cache  

  SYNOPSIS
    alloc_fields()

  DESCRIPTION
    The function allocates memory for the array of fields descriptors
    and the array of pointers to the field descriptors used to copy
    join record data from record buffers into the join buffer and
    backward. Some pointers refer to the field descriptor associated
    with previous caches. They are placed at the beginning of the
    array of pointers and its total number is specified by the parameter
    'external fields'.
    The pointer of the first array is assigned to field_descr and the 
    number of elements is precalculated by the function calc_record_fields. 
    The allocated arrays are adjacent.
  
  NOTES
    The memory is allocated in join->thd->memroot

  RETURN
    pointer to the first array  
*/

int JOIN_CACHE::alloc_fields(uint external_fields)
{
  uint ptr_cnt= external_fields+blobs+1;
  uint fields_size= sizeof(CACHE_FIELD)*fields;
  field_descr= (CACHE_FIELD*) sql_alloc(fields_size +
                                        sizeof(CACHE_FIELD*)*ptr_cnt);
  blob_ptr= (CACHE_FIELD **) ((uchar *) field_descr + fields_size);
  return (field_descr == NULL);
}  

/* 
  Create descriptors of the record flag fields stored in the join buffer 

  SYNOPSIS
    create_flag_fields()

  DESCRIPTION
    The function creates descriptors of the record flag fields stored
    in the join buffer. These are descriptors for:
    - an optional match flag field,
    - table null bitmap fields, 
    - table null row fields.
    The match flag field is created when 'join_tab' is the first inner
    table of an outer join our a semi-join. A null bitmap field is
    created for any table whose fields are to be stored in the join
    buffer if at least one of these fields is nullable or is a BIT field
    whose bits are partially stored with null bits. A null row flag
    is created for any table assigned to the cache if it is an inner
    table of an outer join.
    The descriptor for flag fields are placed one after another at the
    beginning of the array of field descriptors 'field_descr' that
    contains 'fields' elements. If there is a match flag field the 
    descriptor for it is always first in the sequence of flag fields.
    The descriptors for other flag fields can follow in an arbitrary
    order. 
    The flag field values follow in a record stored in the join buffer
    in the same order as field descriptors, with the match flag always
    following first.
    The function sets the value of 'flag_fields' to the total number
    of the descriptors created for the flag fields.
    The function sets the value of 'length' to the total length of the
    flag fields.
  
  RETURN
    none
*/

void JOIN_CACHE::create_flag_fields()
{
  CACHE_FIELD *copy;
  JOIN_TAB *tab;

  copy= field_descr;

  length=0;

  /* If there is a match flag the first field is always used for this flag */ 
  if (with_match_flag)
    length+= add_flag_field_to_join_cache((uchar*) &join_tab->found,
                                          sizeof(join_tab->found),
	                                  &copy);

  /* Create fields for all null bitmaps and null row flags that are needed */
  for (tab= join_tab-tables; tab < join_tab; tab++)
  {
    TABLE *table= tab->table;

    /* Create a field for the null bitmap from table if needed */
    if (tab->used_null_fields || tab->used_uneven_bit_fields)
      length+= add_flag_field_to_join_cache(table->null_flags,
                                            table->s->null_bytes,
                                            &copy);
 
    /* Create table for the null row flag if needed */
    if (table->maybe_null)
      length+= add_flag_field_to_join_cache((uchar*) &table->null_row,
                                            sizeof(table->null_row),
                                            &copy);
  }

  /* Theoretically the new value of flag_fields can be less than the old one */
  flag_fields= copy-field_descr;
}


/* 
  Create descriptors of all remaining data fields stored in the join buffer    

  SYNOPSIS
    create_remaining_fields()
      all_read_fields   indicates that descriptors for all read data fields
                        are to be created

  DESCRIPTION
    The function creates descriptors for all remaining data fields of a
    record from the join buffer. If the parameter 'all_read_fields' is
    true the function creates fields for all read record fields that
    comprise the partial join record joined with join_tab. Otherwise, 
    for each table tab, the set of the read fields for which the descriptors
    have to be added is determined as the difference between all read fields
    and and those for which the descriptors have been already created.
    The latter are supposed to be marked in the bitmap tab->table->tmp_set.
    The function increases the value of 'length' to the the total length of
    the added fields.
   
  NOTES
    If 'all_read_fields' is false the function modifies the value of
    tab->table->tmp_set for a each table whose fields are stored in the cache.
    The function calls the method Field::fill_cache_field to figure out
    the type of the cache field and the maximal length of its representation
    in the join buffer. If this is a blob field then additionally a pointer
    to this field is added as an element of the array blob_ptr. For a blob
    field only the size of the length of the blob data is taken into account.
    It is assumed that 'data_field_count' contains the number of descriptors
    for data fields that have been already created and 'data_field_ptr_count'
    contains the number of the pointers to such descriptors having been
    stored up to the moment.

  RETURN
    none 
*/

void JOIN_CACHE:: create_remaining_fields(bool all_read_fields)
{
  JOIN_TAB *tab;
  CACHE_FIELD *copy= field_descr+flag_fields+data_field_count;
  CACHE_FIELD **copy_ptr= blob_ptr+data_field_ptr_count;

  for (tab= join_tab-tables; tab < join_tab; tab++)
  {
    MY_BITMAP *rem_field_set;
    TABLE *table= tab->table;

    if (all_read_fields)
      rem_field_set= table->read_set;
    else
    {
      bitmap_invert(&table->tmp_set);
      bitmap_intersect(&table->tmp_set, table->read_set);
      rem_field_set= &table->tmp_set;
    }  

    length+= add_table_data_fields_to_join_cache(tab, rem_field_set,
                                                 &data_field_count, &copy,
                                                 &data_field_ptr_count,
                                                 &copy_ptr);
  
    /* SemiJoinDuplicateElimination: allocate space for rowid if needed */
    if (tab->keep_current_rowid)
    {
      copy->str= table->file->ref;
      copy->length= table->file->ref_length;
      copy->type= 0;
      copy->field= 0;
      copy->referenced_field_no= 0;
      copy->next_copy_rowid= NULL;
      // Chain rowid copy objects belonging to same join_tab
      if (tab->copy_current_rowid != NULL)
        copy->next_copy_rowid= tab->copy_current_rowid;
      tab->copy_current_rowid= copy;
      length+= copy->length;
      data_field_count++;
      copy++;
    }
  }
}


/* 
  Calculate and set all cache constants      

  SYNOPSIS
    set_constants()

  DESCRIPTION
    The function calculates and set all precomputed constants that are used
    when writing records into the join buffer and reading them from it.
    It calculates the size of offsets of a record within the join buffer
    and of a field within a record. It also calculates the number of bytes
    used to store record lengths.
    The function also calculates the maximal length of the representation
    of record in the cache excluding blob_data. This value is used when
    making a dicision whether more records should be added into the join
    buffer or not.
  
  RETURN
    none 
*/

void JOIN_CACHE::set_constants()
{ 
  /* 
    Any record from a BKA cache is prepended with the record length.
    We use the record length when reading the buffer and building key values
    for each record. The length allows us not to read the fields that are
    not needed for keys.
    If a record has match flag it also may be skipped when the match flag
    is on. It happens if the cache is used for a semi-join operation or
    for outer join when the 'not exist' optimization can be applied.
    If some of the fields are referenced from other caches then
    the record length allows us to easily reach the saved offsets for
    these fields since the offsets are stored at the very end of the record.
    However at this moment we don't know whether we have referenced fields for
    the cache or not. Later when a referenced field is registered for the cache
    we adjust the value of the flag 'with_length'.
  */        
  with_length= is_key_access() || with_match_flag;
  /* 
     At this moment we don't know yet the value of 'referenced_fields',
     but in any case it can't be greater than the value of 'fields'.
  */
  uint len= length + fields*sizeof(uint)+blobs*sizeof(uchar *) +
            (prev_cache ? prev_cache->get_size_of_rec_offset() : 0) +
            sizeof(ulong) + aux_buffer_min_size();
  buff_size= max<size_t>(join->thd->variables.join_buff_size, 2*len);
  size_of_rec_ofs= offset_size(buff_size);
  size_of_rec_len= blobs ? size_of_rec_ofs : offset_size(len); 
  size_of_fld_ofs= size_of_rec_len;
  /* 
    The size of the offsets for referenced fields will be added later.
    The values of 'pack_length' and 'pack_length_with_blob_ptrs' are adjusted
    every time when the first reference to the referenced field is registered.
  */
  pack_length= (with_length ? size_of_rec_len : 0) +
               (prev_cache ? prev_cache->get_size_of_rec_offset() : 0) + 
               length;
  pack_length_with_blob_ptrs= pack_length + blobs*sizeof(uchar *);

  check_only_first_match= calc_check_only_first_match(join_tab);
}


/**
  Allocate memory for a join buffer.

  The function allocates a lump of memory for the join buffer. The
  size of the allocated memory is 'buff_size' bytes.

  @returns false if success, otherwise true.
*/
bool JOIN_CACHE::alloc_buffer()
{
<<<<<<< HEAD
  buff= (uchar*) my_malloc(key_memory_JOIN_CACHE,
                           buff_size, MYF(0));
=======
  DBUG_EXECUTE_IF("jb_alloc_fail",
                   buff= NULL;
                   DBUG_SET("-d,jb_alloc_fail");
                   return true;
                  );

  buff= (uchar*) my_malloc(buff_size, MYF(0));
>>>>>>> 78b568f3
  return buff == NULL;
}


/* 
  Initialize a BNL cache       

  SYNOPSIS
    init()

  DESCRIPTION
    The function initializes the cache structure. It supposed to be called
    right after a constructor for the JOIN_CACHE_BNL.
    The function allocates memory for the join buffer and for descriptors of
    the record fields stored in the buffer.

  NOTES
    The code of this function should have been included into the constructor
    code itself. However the new operator for the class JOIN_CACHE_BNL would
    never fail while memory allocation for the join buffer is not absolutely
    unlikely to fail. That's why this memory allocation has to be placed in a
    separate function that is called in a couple with a cache constructor.
    It is quite natural to put almost all other constructor actions into
    this function.     
  
  RETURN
    0   initialization with buffer allocations has been succeeded
    1   otherwise
*/

int JOIN_CACHE_BNL::init()
{
  DBUG_ENTER("JOIN_CACHE::init");

  calc_record_fields();

  if (alloc_fields(0))
    DBUG_RETURN(1);

  create_flag_fields();
  
  create_remaining_fields(TRUE);

  set_constants();

  if (alloc_buffer())
    DBUG_RETURN(1); 
  
  reset_cache(true); 

  DBUG_RETURN(0);
}


/* 
  Initialize a BKA cache       

  SYNOPSIS
    init()

  DESCRIPTION
    The function initializes the cache structure. It supposed to be called
    right after a constructor for the JOIN_CACHE_BKA.
    The function allocates memory for the join buffer and for descriptors of
    the record fields stored in the buffer.

  NOTES
    The code of this function should have been included into the constructor
    code itself. However the new operator for the class JOIN_CACHE_BKA would
    never fail while memory allocation for the join buffer is not absolutely
    unlikely to fail. That's why this memory allocation has to be placed in a
    separate function that is called in a couple with a cache constructor.
    It is quite natural to put almost all other constructor actions into
    this function.     
  
  RETURN
    0   initialization with buffer allocations has been succeeded
    1   otherwise
*/

int JOIN_CACHE_BKA::init()
{
  JOIN_TAB *tab;
  JOIN_CACHE *cache;
  local_key_arg_fields= 0;
  external_key_arg_fields= 0;
  DBUG_ENTER("JOIN_CACHE_BKA::init");

  calc_record_fields();

  /* Mark all fields that can be used as arguments for this key access */
  TABLE_REF *ref= &join_tab->ref;
  cache= this;
  do
  {
    /* 
      Traverse the ref expressions and find the occurrences of fields in them for
      each table 'tab' whose fields are to be stored in the 'cache' join buffer.
      Mark these fields in the bitmap tab->table->tmp_set.
      For these fields count the number of them stored in this cache and the
      total number of them stored in the previous caches. Save the result
      of the counting 'in local_key_arg_fields' and 'external_key_arg_fields'
      respectively.
    */ 
    for (tab= cache->join_tab-cache->tables; tab < cache->join_tab ; tab++)
    { 
      uint key_args;
      bitmap_clear_all(&tab->table->tmp_set);
      for (uint i= 0; i < ref->key_parts; i++)
      {
        Item *ref_item= ref->items[i]; 
        if (!(tab->table->map & ref_item->used_tables()))
	  continue;
	 ref_item->walk(&Item::add_field_to_set_processor, 1,
                        (uchar *) tab->table);
      }
      if ((key_args= bitmap_bits_set(&tab->table->tmp_set)))
      {
        if (cache == this)
          local_key_arg_fields+= key_args;
        else
          external_key_arg_fields+= key_args;
      }
    }
    cache= cache->prev_cache;
  } 
  while (cache);

  if (alloc_fields(external_key_arg_fields))
    DBUG_RETURN(1);

  create_flag_fields();
  
  /* 
    Save pointers to the cache fields in previous caches
    that  are used to build keys for this key access.
  */
  cache= this;
  uint ext_key_arg_cnt= external_key_arg_fields;
  CACHE_FIELD *copy;
  CACHE_FIELD **copy_ptr= blob_ptr;
  while (ext_key_arg_cnt)
  {
    cache= cache->prev_cache;
    for (tab= cache->join_tab-cache->tables; tab < cache->join_tab ; tab++)
    { 
      CACHE_FIELD *copy_end;
      MY_BITMAP *key_read_set= &tab->table->tmp_set;
      /* key_read_set contains the bitmap of tab's fields referenced by ref */ 
      if (bitmap_is_clear_all(key_read_set))
        continue;
      copy_end= cache->field_descr+cache->fields;
      for (copy= cache->field_descr+cache->flag_fields; copy < copy_end; copy++)
      {
        /*
          (1) - when we store rowids for DuplicateWeedout, they have
                copy->field==NULL
        */
        if (copy->field &&  // (1)
            copy->field->table == tab->table &&
            bitmap_is_set(key_read_set, copy->field->field_index))
        {
          *copy_ptr++= copy; 
          ext_key_arg_cnt--;
          if (!copy->referenced_field_no)
          {
            /* 
              Register the referenced field 'copy': 
              - set the offset number in copy->referenced_field_no,
              - adjust the value of the flag 'with_length',
              - adjust the values of 'pack_length' and 
                of 'pack_length_with_blob_ptrs'.
	    */
            copy->referenced_field_no= ++cache->referenced_fields;
            cache->with_length= TRUE;
	    cache->pack_length+= cache->get_size_of_fld_offset();
            cache->pack_length_with_blob_ptrs+= cache->get_size_of_fld_offset();
          }        
        }
      }
    } 
  }
  /* After this 'blob_ptr' shall not be be changed */ 
  blob_ptr= copy_ptr;
  
  /* Now create local fields that are used to build ref for this key access */
  copy= field_descr+flag_fields;
  for (tab= join_tab-tables; tab < join_tab ; tab++)
  {
    length+= add_table_data_fields_to_join_cache(tab, &tab->table->tmp_set,
                                                 &data_field_count, &copy,
                                                 &data_field_ptr_count, 
                                                 &copy_ptr);
  }

  use_emb_key= check_emb_key_usage();

  create_remaining_fields(FALSE);

  set_constants();

  if (alloc_buffer())
    DBUG_RETURN(1); 

  reset_cache(true);

  DBUG_RETURN(0);
}  


/* 
  Check the possibility to read the access keys directly from the join buffer       

  SYNOPSIS
    check_emb_key_usage()

  DESCRIPTION
    The function checks some conditions at which the key values can be read
    directly from the join buffer. This is possible when the key values can be
    composed by concatenation of the record fields stored in the join buffer.
    Sometimes when the access key is multi-component the function has to re-order
    the fields written into the join buffer to make keys embedded. If key 
    values for the key access are detected as embedded then 'use_emb_key'
    is set to TRUE.

  EXAMPLE
    Let table t2 has an index defined on the columns a,b . Let's assume also
    that the columns t2.a, t2.b as well as the columns t1.a, t1.b are all
    of the integer type. Then if the query
      SELECT COUNT(*) FROM t1, t2 WHERE t1.a=t2.a and t1.b=t2.b  
    is executed with a join cache in such a way that t1 is the driving
    table then the key values to access table t2 can be read directly
    from the join buffer.
  
  NOTES
    In some cases key values could be read directly from the join buffer but
    we still do not consider them embedded. In the future we'll expand the
    the class of keys which we identify as embedded.

  RETURN
    TRUE  - key values will be considered as embedded,
    FALSE - otherwise.
*/

bool JOIN_CACHE_BKA::check_emb_key_usage()
{
  uint i;
  Item *item; 
  KEY_PART_INFO *key_part;
  CACHE_FIELD *copy;
  CACHE_FIELD *copy_end;
  uint len= 0;
  TABLE *table= join_tab->table;
  TABLE_REF *ref= &join_tab->ref;
  KEY *keyinfo= table->key_info+ref->key;

  /* 
    If some of the key arguments are not from the local cache the key
    is not considered as embedded.
    TODO:
    Expand it to the case when ref->key_parts=1 and local_key_arg_fields=0.
  */  
  if (external_key_arg_fields != 0)
    return FALSE;
  /* 
    If the number of the local key arguments is not equal to the number
    of key parts the key value cannot be read directly from the join buffer.   
  */
  if (local_key_arg_fields != ref->key_parts)
    return FALSE;

  /* 
    A key is not considered embedded if one of the following is true:
    - one of its key parts is not equal to a field
    - it is a partial key
    - definition of the argument field does not coincide with the
      definition of the corresponding key component
    - the argument field has different byte ordering from the target table
    - some of the key components are nullable
  */  
  for (i=0; i < ref->key_parts; i++)
  {
    item= ref->items[i]->real_item();
    if (item->type() != Item::FIELD_ITEM)
      return FALSE;
    key_part= keyinfo->key_part+i;
    if (key_part->key_part_flag & HA_PART_KEY_SEG)
      return FALSE;
    if (!key_part->field->eq_def(((Item_field *) item)->field))
      return FALSE;
    if (((Item_field *) item)->field->table->s->db_low_byte_first !=
        table->s->db_low_byte_first)
    {
      return FALSE;
    }
    if (key_part->field->maybe_null())
    {
      return FALSE;
      /*
        If this is changed so that embedded keys may contain nullable
        components, get_next_key() and put_record() will have to test
        ref->null_rejecting in the "embedded keys" case too.
      */
    }
  }
  
  copy= field_descr+flag_fields;
  copy_end= copy+local_key_arg_fields;
  for ( ; copy < copy_end; copy++)
  {
    /* 
      If some of the key arguments are of variable length the key
      is not considered as embedded.
    */
    if (copy->type != 0)
      return FALSE;
    /* 
      If some of the key arguments are bit fields whose bits are partially
      stored with null bits the key is not considered as embedded.
    */
    if (copy->field->type() == MYSQL_TYPE_BIT &&
	 ((Field_bit*) (copy->field))->bit_len)
      return FALSE;
    len+= copy->length;
  }

  emb_key_length= len;

  /* 
    Make sure that key fields follow the order of the corresponding
    key components these fields are equal to. For this the descriptors
    of the fields that comprise the key might be re-ordered.
  */
  for (i= 0; i < ref->key_parts; i++)
  {
    uint j;
    Item *item= ref->items[i]->real_item();
    Field *fld= ((Item_field *) item)->field;
    CACHE_FIELD *init_copy= field_descr+flag_fields+i; 
    for (j= i, copy= init_copy; i < local_key_arg_fields;  i++, copy++)
    {
      if (fld->eq(copy->field))
      {
        if (j != i)
        {
          CACHE_FIELD key_part_copy= *copy;
          *copy= *init_copy;
          *init_copy= key_part_copy;
        }
        break;
      }
    }
  }

  return TRUE;
}    


/* 
  Calculate the increment of the MRR buffer for a record write       

  SYNOPSIS
    aux_buffer_incr()

  DESCRIPTION
    This implementation of the virtual function aux_buffer_incr determines
    for how much the size of the MRR buffer should be increased when another
    record is added to the cache.   

  RETURN
    the increment of the size of the MRR buffer for the next record
*/

uint JOIN_CACHE_BKA::aux_buffer_incr()
{
  uint incr= 0;
  TABLE_REF *ref= &join_tab->ref;
  TABLE *tab= join_tab->table;
  uint rec_per_key= tab->key_info[ref->key].rec_per_key[ref->key_parts-1];
  set_if_bigger(rec_per_key, 1);
  if (records == 1)
    incr=  ref->key_length + tab->file->ref_length;
  /*
    When adding a new record to the join buffer this can match
    multiple keys in this table. We use rec_per_key as estimate for
    the number of records that will match and reserve space in the
    DS-MRR sort buffer for this many record references.
  */
  incr+= tab->file->stats.mrr_length_per_rec * rec_per_key;
  return incr; 
}


/**
  Calculate the minimume size for the MRR buffer.

  @return The minumum size that must be allocated for the MRR buffer
*/

uint JOIN_CACHE_BKA::aux_buffer_min_size() const
{
  /*
    For DS-MRR to work, the sort buffer must have space to store the
    reference (or primary key) for at least one record.
  */
  DBUG_ASSERT(join_tab->table->file->stats.mrr_length_per_rec > 0);
  return join_tab->table->file->stats.mrr_length_per_rec;
}


/*
  Check if the record combination matches the index condition

  SYNOPSIS
    JOIN_CACHE_BKA::skip_index_tuple()
      rseq             Value returned by bka_range_seq_init()
      range_info       MRR range association data
    
  DESCRIPTION
    This function is invoked from MRR implementation to check if an index
    tuple matches the index condition. It is used in the case where the index
    condition actually depends on both columns of the used index and columns
    from previous tables.
    
    Accessing columns of the previous tables requires special handling with
    BKA. The idea of BKA is to collect record combinations in a buffer and 
    then do a batch of ref access lookups, i.e. by the time we're doing a
    lookup its previous-records-combination is not in prev_table->record[0]
    but somewhere in the join buffer.
    
    We need to get it from there back into prev_table(s)->record[0] before we
    can evaluate the index condition, and that's why we need this function
    instead of regular IndexConditionPushdown.

  NOTE
    Possible optimization:
    Before we unpack the record from a previous table
    check if this table is used in the condition.
    If so then unpack the record otherwise skip the unpacking.
    This should be done by a special virtual method
    get_partial_record_by_pos().

  RETURN
    0    The record combination satisfies the index condition
    1    Otherwise
*/

bool JOIN_CACHE_BKA::skip_index_tuple(range_seq_t rseq, char *range_info)
{
  DBUG_ENTER("JOIN_CACHE_BKA::skip_index_tuple");
  JOIN_CACHE_BKA *cache= (JOIN_CACHE_BKA *) rseq;
  cache->get_record_by_pos((uchar*)range_info);
  DBUG_RETURN(!join_tab->cache_idx_cond->val_int());
}


/*
  Check if the record combination matches the index condition

  SYNOPSIS
    bka_skip_index_tuple()
      rseq             Value returned by bka_range_seq_init()
      range_info       MRR range association data
    
  DESCRIPTION
    This is wrapper for JOIN_CACHE_BKA::skip_index_tuple method,
    see comments there.

  NOTE
    This function is used as a RANGE_SEQ_IF::skip_index_tuple callback.
 
  RETURN
    0    The record combination satisfies the index condition
    1    Otherwise
*/

static 
bool bka_skip_index_tuple(range_seq_t rseq, char *range_info)
{
  DBUG_ENTER("bka_skip_index_tuple");
  JOIN_CACHE_BKA *cache= (JOIN_CACHE_BKA *) rseq;
  DBUG_RETURN(cache->skip_index_tuple(rseq, range_info));
}


/* 
  Write record fields and their required offsets into the join cache buffer

  SYNOPSIS
    write_record_data()
      link        a reference to the associated info in the previous cache
      is_full OUT true if it has been decided that no more records will be
                  added to the join buffer

  DESCRIPTION
    This function put into the cache buffer the following info that it reads
    from the join record buffers or computes somehow:
    (1) the length of all fields written for the record (optional)
    (2) an offset to the associated info in the previous cache (if there is any)
        determined by the link parameter
    (3) all flag fields of the tables whose data field are put into the cache:
        - match flag (optional),
        - null bitmaps for all tables,
        - null row flags for all tables
    (4) values of all data fields including
        - full images of those fixed legth data fields that cannot have 
          trailing spaces
        - significant part of fixed length fields that can have trailing spaces
          with the prepanded length 
        - data of non-blob variable length fields with the prepanded data length  
        - blob data from blob fields with the prepanded data length
    (5) record offset values for the data fields that are referred to from 
        other caches
 
    The record is written at the current position stored in the field 'pos'.
    At the end of the function 'pos' points at the position right after the 
    written record data.
    The function increments the number of records in the cache that is stored
    in the 'records' field by 1. The function also modifies the values of
    'curr_rec_pos' and 'last_rec_pos' to point to the written record.
    The 'end_pos' cursor is modified accordingly.
    The 'last_rec_blob_data_is_in_rec_buff' is set on if the blob data 
    remains in the record buffers and not copied to the join buffer. It may
    happen only to the blob data from the last record added into the cache.
   
    
  RETURN
    length of the written record data
*/

uint JOIN_CACHE::write_record_data(uchar * link, bool *is_full)
{
  uint len;
  bool last_record;
  CACHE_FIELD *copy;
  CACHE_FIELD *copy_end;
  uchar *cp= pos;
  uchar *init_pos= cp;
  uchar *rec_len_ptr= 0;
 
  records++;  /* Increment the counter of records in the cache */

  len= pack_length;

  /* Make an adjustment for the size of the auxiliary buffer if there is any */
  uint incr= aux_buffer_incr();
  ulong rem= rem_space();
  aux_buff_size+= len+incr < rem ? incr : rem;

  /*
    For each blob to be put into cache save its length and a pointer
    to the value in the corresponding element of the blob_ptr array.
    Blobs with null values are skipped.
    Increment 'len' by the total length of all these blobs. 
  */    
  if (blobs)
  {
    CACHE_FIELD **copy_ptr= blob_ptr;
    CACHE_FIELD **copy_ptr_end= copy_ptr+blobs;
    for ( ; copy_ptr < copy_ptr_end; copy_ptr++)
    {
      Field_blob *blob_field= (Field_blob *) (*copy_ptr)->field;
      if (!blob_field->is_null())
      {
        uint blob_len= blob_field->get_length();
        (*copy_ptr)->blob_length= blob_len;
        len+= blob_len;
        blob_field->get_ptr(&(*copy_ptr)->str);
      }
    }
  }

  /*
    Check whether we won't be able to add any new record into the cache after
    this one because the cache will be full. Set last_record to TRUE if it's so.
    The assume that the cache will be full after the record has been written
    into it if either the remaining space of the cache is not big enough for the 
    record's blob values or if there is a chance that not all non-blob fields
    of the next record can be placed there.
    This function is called only in the case when there is enough space left in
    the cache to store at least non-blob parts of the current record.
  */
  last_record= (len+pack_length_with_blob_ptrs) > rem_space();
  
  /* 
    Save the position for the length of the record in the cache if it's needed.
    The length of the record will be inserted here when all fields of the record
    are put into the cache.  
  */
  if (with_length)
  {
    rec_len_ptr= cp;   
    cp+= size_of_rec_len;
  }

  /*
    Put a reference to the fields of the record that are stored in the previous
    cache if there is any. This reference is passed by the 'link' parameter.     
  */
  if (prev_cache)
  {
    cp+= prev_cache->get_size_of_rec_offset();
    prev_cache->store_rec_ref(cp, link);
  } 

  curr_rec_pos= cp;
  
  /* If the there is a match flag set its value to 0 */
  copy= field_descr;
  if (with_match_flag)
    *copy[0].str= 0;

  /* First put into the cache the values of all flag fields */
  copy_end= field_descr+flag_fields;
  for ( ; copy < copy_end; copy++)
  {
    memcpy(cp, copy->str, copy->length);
    cp+= copy->length;
  } 
  
  /* Now put the values of the remaining fields as soon as they are not nulls */ 
  copy_end= field_descr+fields;
  for ( ; copy < copy_end; copy++)
  {
    Field *field= copy->field;
    if (field && field->maybe_null() && field->is_null())
    {
      /* Do not copy a field if its value is null */
      if (copy->referenced_field_no)
        copy->offset= 0;
      continue;              
    }
    /* Save the offset of the field to put it later at the end of the record */ 
    if (copy->referenced_field_no)
      copy->offset= cp-curr_rec_pos;

    if (copy->type == CACHE_BLOB)
    {
      Field_blob *blob_field= (Field_blob *) copy->field;
      if (last_record)
      {
        last_rec_blob_data_is_in_rec_buff= 1;
        /* Put down the length of the blob and the pointer to the data */  
	blob_field->get_image(cp, copy->length+sizeof(char*),
                              blob_field->charset());
	cp+= copy->length+sizeof(char*);
      }
      else
      {
        /* First put down the length of the blob and then copy the data */ 
	blob_field->get_image(cp, copy->length, 
			      blob_field->charset());
	memcpy(cp+copy->length, copy->str, copy->blob_length);               
	cp+= copy->length+copy->blob_length;
      }
    }
    else
    {
      switch (copy->type) {
      case CACHE_VARSTR1:
        /* Copy the significant part of the short varstring field */ 
        len= (uint) copy->str[0] + 1;
        memcpy(cp, copy->str, len);
        cp+= len;
        break;
      case CACHE_VARSTR2:
        /* Copy the significant part of the long varstring field */
        len= uint2korr(copy->str) + 2;
        memcpy(cp, copy->str, len);
        cp+= len;
        break;
      case CACHE_STRIPPED:
      {
        /* 
          Put down the field value stripping all trailing spaces off.
          After this insert the length of the written sequence of bytes.
        */ 
	uchar *str, *end;
	for (str= copy->str, end= str+copy->length;
	     end > str && end[-1] == ' ';
	     end--) ;
	len=(uint) (end-str);
        int2store(cp, len);
	memcpy(cp+2, str, len);
	cp+= len+2;
        break;
      }
      default:      
        /* Copy the entire image of the field from the record buffer */
	memcpy(cp, copy->str, copy->length);
	cp+= copy->length;
      }
    }
  }
  
  /* Add the offsets of the fields that are referenced from other caches */ 
  if (referenced_fields)
  {
    uint cnt= 0;
    for (copy= field_descr+flag_fields; copy < copy_end ; copy++)
    {
      if (copy->referenced_field_no)
      {
        store_fld_offset(cp+size_of_fld_ofs*(copy->referenced_field_no-1),
                         copy->offset);
        cnt++;
      }
    }
    cp+= size_of_fld_ofs*cnt;
  }

  if (rec_len_ptr)
    store_rec_length(rec_len_ptr, (ulong) (cp-rec_len_ptr-size_of_rec_len));
  last_rec_pos= curr_rec_pos; 
  end_pos= pos= cp;
  *is_full= last_record;
  return (uint) (cp-init_pos);
}


/**
  @brief Reset the join buffer for reading/writing: default implementation

  @param for_writing  if it's TRUE the function reset the buffer for writing

  @details
    This default implementation of the virtual function reset_cache() resets 
    the join buffer for reading or writing.
    If the buffer is reset for reading only the 'pos' value is reset
    to point to the very beginning of the join buffer. If the buffer is
    reset for writing additionally: 
    - the counter of the records in the buffer is set to 0,
    - the the value of 'last_rec_pos' gets pointing at the position just
      before the buffer, 
    - 'end_pos' is set to point to the beginning of the join buffer,
    - the size of the auxiliary buffer is reset to 0,
    - the flag 'last_rec_blob_data_is_in_rec_buff' is set to 0.
*/

void JOIN_CACHE::reset_cache(bool for_writing)
{
  pos= buff;
  curr_rec_link= 0;
  if (for_writing)
  {
    records= 0;
    last_rec_pos= buff;
    aux_buff_size= 0;
    end_pos= pos;
    last_rec_blob_data_is_in_rec_buff= 0;
  }
}

/* 
  Add a record into the join buffer: the default implementation

  SYNOPSIS
    put_record_in_cache()

  DESCRIPTION
    This default implementation of the virtual function put_record writes
    the next matching record into the join buffer.
    It also links the record having been written into the join buffer with
    the matched record in the previous cache if there is any.
    The implementation assumes that the function get_curr_link() 
    will return exactly the pointer to this matched record.

  RETURN
    TRUE    if it has been decided that it should be the last record
            in the join buffer,
    FALSE   otherwise
*/

bool JOIN_CACHE::put_record_in_cache()
{
  bool is_full;
  uchar *link= 0;
  if (prev_cache)
    link= prev_cache->get_curr_rec_link();
  write_record_data(link, &is_full);
  return (is_full);
}
  

/* 
  Read the next record from the join buffer: the default implementation

  SYNOPSIS
    get_record()

  DESCRIPTION
    This default implementation of the virtual function get_record
    reads fields of the next record from the join buffer of this cache.
    The function also reads all other fields associated with this record
    from the the join buffers of the previous caches. The fields are read
    into the corresponding record buffers.
    It is supposed that 'pos' points to the position in the buffer 
    right after the previous record when the function is called.
    When the function returns the 'pos' values is updated to point
    to the position after the read record.
    The value of 'curr_rec_pos' is also updated by the function to
    point to the beginning of the first field of the record in the
    join buffer.    

  RETURN
    TRUE  - there are no more records to read from the join buffer
    FALSE - otherwise
*/

bool JOIN_CACHE::get_record()
{ 
  bool res;
  uchar *prev_rec_ptr= 0;
  if (with_length)
    pos+= size_of_rec_len;
  if (prev_cache)
  {
    pos+= prev_cache->get_size_of_rec_offset();
    prev_rec_ptr= prev_cache->get_rec_ref(pos);
  }
  curr_rec_pos= pos;
  res= (read_some_record_fields() == -1);
  if (!res) 
  { // There are more records to read
    pos+= referenced_fields*size_of_fld_ofs;
    if (prev_cache)
    {
      /*
        read_some_record_fields() didn't read fields stored in previous
        buffers, read them now:
      */
      prev_cache->get_record_by_pos(prev_rec_ptr);
    }
  } 
  return res; 
}


/* 
  Read a positioned record from the join buffer: the default implementation

  SYNOPSIS
    get_record_by_pos()
      rec_ptr  position of the first field of the record in the join buffer

  DESCRIPTION
    This default implementation of the virtual function get_record_pos
    reads the fields of the record positioned at 'rec_ptr' from the join buffer.
    The function also reads all other fields associated with this record 
    from the the join buffers of the previous caches. The fields are read
    into the corresponding record buffers.

  RETURN
    none
*/

void JOIN_CACHE::get_record_by_pos(uchar *rec_ptr)
{
  uchar *save_pos= pos;
  pos= rec_ptr;
  read_some_record_fields();
  pos= save_pos;
  if (prev_cache)
  {
    uchar *prev_rec_ptr= prev_cache->get_rec_ref(rec_ptr);
    prev_cache->get_record_by_pos(prev_rec_ptr);
  }
}


/* 
  Test the match flag from the referenced record: the default implementation

  SYNOPSIS
    get_match_flag_by_pos()
      rec_ptr  position of the first field of the record in the join buffer

  DESCRIPTION
    This default implementation of the virtual function get_match_flag_by_pos
    test the match flag for the record pointed by the reference at the position
    rec_ptr. If the match flag in placed one of the previous buffers the function
    first reaches the linked record fields in this buffer.

  RETURN
    TRUE    if the match flag is set on
    FALSE   otherwise
*/

bool JOIN_CACHE::get_match_flag_by_pos(uchar *rec_ptr)
{
  if (with_match_flag)
    return MY_TEST(*rec_ptr);
  if (prev_cache)
  {
    uchar *prev_rec_ptr= prev_cache->get_rec_ref(rec_ptr);
    return prev_cache->get_match_flag_by_pos(prev_rec_ptr);
  } 
  DBUG_ASSERT(1);
  return FALSE;
}


/**
  Read some flag and data fields of a record from the join buffer.

  Reads all fields (flag and data fields) stored in this join buffer, for the
  current record (at 'pos'). If the buffer is incremental, fields of this
  record which are stored in previous join buffers are _not_ read so remain
  unknown: caller must then make sure to call this function on previous
  buffers too.

  The fields are read starting from the position 'pos' which is
  supposed to point to the beginning of the first record field.
  The function increments the value of 'pos' by the length of the
  read data.

  Flag fields are copied back to their source; data fields are copied to the
  record's buffer.

  @retval (-1)   if there are no more records in the join buffer
  @retval <>(-1) length of the data read from the join buffer
*/

int JOIN_CACHE::read_some_record_fields()
{
  uchar *init_pos= pos;
  
  if (pos > last_rec_pos || !records)
    return -1;

  // First match flag, read null bitmaps and null_row flag
  read_some_flag_fields();

  /* Now read the remaining table fields if needed */
  CACHE_FIELD *copy= field_descr+flag_fields;
  CACHE_FIELD *copy_end= field_descr+fields;
  bool blob_in_rec_buff= blob_data_is_in_rec_buff(init_pos);
  for ( ; copy < copy_end; copy++)
    read_record_field(copy, blob_in_rec_buff);

  return (uint) (pos-init_pos);
}


/**
  Read some flag fields of a record from the join buffer.

  Reads all flag fields stored in this join buffer, for the current record (at
  'pos'). If the buffer is incremental, flag fields of this record which are
  stored in previous join buffers are _not_ read so remain unknown: caller
  must then make sure to call this function on previous buffers too.

  The flag fields are read starting from the position 'pos'.
  The function increments the value of 'pos' by the length of the
  read data.

  Flag fields are copied back to their source.
*/
void JOIN_CACHE::read_some_flag_fields()
{
  CACHE_FIELD *copy= field_descr;
  CACHE_FIELD *copy_end= copy+flag_fields;
  for ( ; copy < copy_end; copy++)
  {
    memcpy(copy->str, pos, copy->length);
    pos+= copy->length;
  }
}


/* 
  Read a data record field from the join buffer

  SYNOPSIS
    read_record_field()
      copy             the descriptor of the data field to be read
      blob_in_rec_buff indicates whether this is the field from the record
                       whose blob data are in record buffers

  DESCRIPTION
    The function reads the data field specified by the parameter copy
    from the join buffer into the corresponding record buffer. 
    The field is read starting from the position 'pos'.
    The data of blob values is not copied from the join buffer.
    The function increments the value of 'pos' by the length of the
    read data. 

  RETURN
    length of the data read from the join buffer
*/

uint JOIN_CACHE::read_record_field(CACHE_FIELD *copy, bool blob_in_rec_buff)
{
  uint len;
  /* Do not copy the field if its value is null */ 
  if (copy->field && copy->field->maybe_null() && copy->field->is_null())
    return 0;           
  if (copy->type == CACHE_BLOB)
  {
    Field_blob *blob_field= (Field_blob *) copy->field;
    /* 
      Copy the length and the pointer to data but not the blob data 
      itself to the record buffer
    */ 
    if (blob_in_rec_buff)
    {
      blob_field->set_image(pos, copy->length+sizeof(char*),
			    blob_field->charset());
      len= copy->length+sizeof(char*);
    }
    else
    {
      blob_field->set_ptr(pos, pos+copy->length);
      len= copy->length+blob_field->get_length();
    }
  }
  else
  {
    switch (copy->type) {
    case CACHE_VARSTR1:
      /* Copy the significant part of the short varstring field */
      len= (uint) pos[0] + 1;
      memcpy(copy->str, pos, len);
      break;
    case CACHE_VARSTR2:
      /* Copy the significant part of the long varstring field */
      len= uint2korr(pos) + 2;
      memcpy(copy->str, pos, len);
      break;
    case CACHE_STRIPPED:
      /* Pad the value by spaces that has been stripped off */
      len= uint2korr(pos);
      memcpy(copy->str, pos+2, len);
      memset(copy->str+len, ' ', copy->length-len);
      len+= 2;
      break;
    default:
      /* Copy the entire image of the field from the record buffer */
      len= copy->length;
      memcpy(copy->str, pos, len);
    }
  }
  pos+= len;
  return len;
}


/* 
  Read a referenced field from the join buffer

  SYNOPSIS
    read_referenced_field()
      copy         pointer to the descriptor of the referenced field
      rec_ptr      pointer to the record that may contain this field
      len  IN/OUT  total length of the record fields 

  DESCRIPTION
    The function checks whether copy points to a data field descriptor
    for this cache object. If it does not then the function returns
    FALSE. Otherwise the function reads the field of the record in
    the join buffer pointed by 'rec_ptr' into the corresponding record
    buffer and returns TRUE.
    If the value of *len is 0 then the function sets it to the total
    length of the record fields including possible trailing offset
    values. Otherwise *len is supposed to provide this value that
    has been obtained earlier.  

  RETURN
    TRUE   'copy' points to a data descriptor of this join cache
    FALSE  otherwise
*/

bool JOIN_CACHE::read_referenced_field(CACHE_FIELD *copy,
                                       uchar *rec_ptr, 
                                       uint *len)
{
  uchar *ptr;
  uint offset;
  if (copy < field_descr || copy >= field_descr+fields)
    return FALSE;
  if (!*len)
  {
    /* Get the total length of the record fields */ 
    uchar *len_ptr= rec_ptr;
    if (prev_cache)
      len_ptr-= prev_cache->get_size_of_rec_offset();
    *len= get_rec_length(len_ptr-size_of_rec_len);
  }
  
  ptr= rec_ptr-(prev_cache ? prev_cache->get_size_of_rec_offset() : 0);  
  offset= get_fld_offset(ptr+ *len - 
                         size_of_fld_ofs*
                         (referenced_fields+1-copy->referenced_field_no));  
  bool is_null= FALSE;
  if (offset == 0 && flag_fields)
    is_null= TRUE;
  if (is_null)
    copy->field->set_null();
  else
  {
    uchar *save_pos= pos;
    copy->field->set_notnull(); 
    pos= rec_ptr+offset;
    read_record_field(copy, blob_data_is_in_rec_buff(rec_ptr));
    pos= save_pos;
  }
  return TRUE;
}
   

/* 
  Skip record from join buffer if its match flag is on: default implementation

  SYNOPSIS
    skip_record_if_match()

  DESCRIPTION
    This default implementation of the virtual function skip_record_if_match
    skips the next record from the join buffer if its  match flag is set on.
    If the record is skipped the value of 'pos' is set to points to the position
    right after the record.

  RETURN
    TRUE  - the match flag is on and the record has been skipped
    FALSE - the match flag is off 
*/

bool JOIN_CACHE::skip_record_if_match()
{
  DBUG_ASSERT(with_match_flag && with_length);
  uint offset= size_of_rec_len;
  if (prev_cache)
    offset+= prev_cache->get_size_of_rec_offset();
  /* Check whether the match flag is on */
  if (MY_TEST(*(pos+offset)))
  {
    pos+= size_of_rec_len + get_rec_length(pos);
    return TRUE;
  }
  return FALSE;
}      


/* 
  Restore the fields of the last record from the join buffer
 
  SYNOPSIS
    restore_last_record()

  DESCRIPTION
    This function restore the values of the fields of the last record put
    into join buffer in record buffers. The values most probably have been
    overwritten by the field values from other records when they were read
    from the join buffer into the record buffer in order to check pushdown
    predicates.

  RETURN
    none
*/

void JOIN_CACHE::restore_last_record()
{
  if (records)
    get_record_by_pos(last_rec_pos);
}


/*
  Join records from the join buffer with records from the next join table    

  SYNOPSIS
    join_records()
      skip_last    do not find matches for the last record from the buffer

  DESCRIPTION
    The functions extends all records from the join buffer by the matched
    records from join_tab. In the case of outer join operation it also
    adds null complementing extensions for the records from the join buffer
    that have no match. 
    No extensions are generated for the last record from the buffer if
    skip_last is true.  

  NOTES
    The function must make sure that if linked join buffers are used then
    a join buffer cannot be refilled again until all extensions in the
    buffers chained to this one are generated.
    Currently an outer join operation with several inner tables always uses
    at least two linked buffers with the match join flags placed in the
    first buffer. Any record composed of rows of the inner tables that
    matches a record in this buffer must refer to the position of the
    corresponding match flag.

  IMPLEMENTATION
    When generating extensions for outer tables of an outer join operation
    first we generate all extensions for those records from the join buffer
    that have matches, after which null complementing extension for all
    unmatched records from the join buffer are generated.  
      
  RETURN
    return one of enum_nested_loop_state, except NESTED_LOOP_NO_MORE_ROWS.
*/ 

enum_nested_loop_state JOIN_CACHE::join_records(bool skip_last)
{
  enum_nested_loop_state rc= NESTED_LOOP_OK;
  DBUG_ENTER("JOIN_CACHE::join_records");

  table_map saved_status_bits[3]= {0, 0, 0};
  for (int cnt= 1; cnt <= static_cast<int>(tables); cnt++)
  {
    /*
      We may have hit EOF on previous tables; this has set
      STATUS_NOT_FOUND in their status. However, now we are going to load
      table->record[0] from the join buffer so have to declare that there is a
      record. @See convert_constant_item().
      We first need to save bits of table->status; STATUS_DELETED and
      STATUS_UPDATED cannot be on as multi-table DELETE/UPDATE never use join
      buffering. So we only have three bits to save.
    */
    TABLE * const table= join_tab[- cnt].table;
    const uint8 status= table->status;
    const table_map map= table->map;
    DBUG_ASSERT((status & (STATUS_DELETED | STATUS_UPDATED)) == 0);
    if (status & STATUS_GARBAGE)
      saved_status_bits[0]|= map;
    if (status & STATUS_NOT_FOUND)
      saved_status_bits[1]|= map;
    if (status & STATUS_NULL_ROW)
      saved_status_bits[2]|= map;
    table->status= 0;                           // Record exists.
  }

  const bool outer_join_first_inner=
    join_tab->is_first_inner_for_outer_join();
  if (outer_join_first_inner && !join_tab->first_unmatched)
    join_tab->not_null_compl= TRUE;   

  if (!join_tab->first_unmatched)
  {
    /* Find all records from join_tab that match records from join buffer */
    rc= join_matching_records(skip_last);   
    if (rc != NESTED_LOOP_OK)
      goto finish;
    if (outer_join_first_inner)
    {
      if (next_cache)
      {
        /* 
          Ensure that all matches for outer records from join buffer are to be
          found. Now we ensure that all full records are found for records from
          join buffer. Generally this is an overkill.
          TODO: Ensure that only matches of the inner table records have to be
          found for the records from join buffer.
	*/ 
        rc= next_cache->join_records(skip_last);
        if (rc != NESTED_LOOP_OK)
          goto finish;
      }
      join_tab->not_null_compl= FALSE;
      /* Prepare for generation of null complementing extensions */
      for (JOIN_TAB *tab= join_tab->first_inner;
           tab <= join_tab->last_inner; tab++)
        tab->first_unmatched= join_tab->first_inner;
    }
  }
  if (join_tab->first_unmatched)
  {
    if (is_key_access())
      restore_last_record();

    /* 
      Generate all null complementing extensions for the records from
      join buffer that don't have any matching rows from the inner tables.
    */
    reset_cache(false);
    rc= join_null_complements(skip_last);   
    if (rc != NESTED_LOOP_OK)
      goto finish;
  }
  if(next_cache)
  {
    /* 
      When using linked caches we must ensure the records in the next caches
      that refer to the records in the join buffer are fully extended.
      Otherwise we could have references to the records that have been
      already erased from the join buffer and replaced for new records. 
    */ 
    rc= next_cache->join_records(skip_last);
    if (rc != NESTED_LOOP_OK)
      goto finish;
  }

  if (skip_last)
  {
    DBUG_ASSERT(!is_key_access());
    /*
       Restore the last record from the join buffer to generate
       all extensions for it.
    */
    get_record();		               
  }

finish:
  if (outer_join_first_inner)
  {
    /*
      All null complemented rows have been already generated for all
      outer records from join buffer. Restore the state of the
      first_unmatched values to 0 to avoid another null complementing.
    */
    for (JOIN_TAB *tab= join_tab->first_inner;
         tab <= join_tab->last_inner; tab++)
      tab->first_unmatched= NULL;
  }
  for (int cnt= 1; cnt <= static_cast<int>(tables); cnt++)
  {
    /*
      We must restore the status of outer tables as it was before entering
      this function.
    */
    TABLE * const table= join_tab[- cnt].table;
    const table_map map= table->map;
    uint8 status= 0;
    if (saved_status_bits[0] & map)
      status|= STATUS_GARBAGE;
    if (saved_status_bits[1] & map)
      status|= STATUS_NOT_FOUND;
    if (saved_status_bits[2] & map)
      status|= STATUS_NULL_ROW;
    table->status= status;
  }
  restore_last_record();
  reset_cache(true);
  DBUG_RETURN(rc);
}


/*
  Using BNL find matches from the next table for records from the join buffer   

  SYNOPSIS
    join_matching_records()
      skip_last    do not look for matches for the last partial join record 

  DESCRIPTION
    The function retrieves all rows of the join_tab table and check whether
    they match partial join records from the join buffer. If a match is found
    the function will call the sub_select function trying to look for matches
    for the remaining join operations.
    This function currently is called only from the function join_records.    
    If the value of skip_last is true the function writes the partial join
    record from the record buffer into the join buffer to save its value for
    the future processing in the caller function.

  NOTES
    The function produces all matching extensions for the records in the 
    join buffer following the path of the Blocked Nested Loops algorithm. 
    When an outer join operation is performed all unmatched records from
    the join buffer must be extended by null values. The function 
    'join_null_complements' serves this purpose.  
      
  RETURN
    return one of enum_nested_loop_state.
*/ 

enum_nested_loop_state JOIN_CACHE_BNL::join_matching_records(bool skip_last)
{
  uint cnt;
  int error;
  READ_RECORD *info;
  enum_nested_loop_state rc= NESTED_LOOP_OK;
  SQL_SELECT *select= join_tab->cache_select;

  join_tab->table->null_row= 0;

  /* Return at once if there are no records in the join buffer */
  if (!records)     
    return NESTED_LOOP_OK;   
 
  /* 
    When joining we read records from the join buffer back into record buffers.
    If matches for the last partial join record are found through a call to
    the sub_select function then this partial join record must be saved in the
    join buffer in order to be restored just before the sub_select call.
  */             
  if (skip_last)     
    put_record_in_cache();     
 
  if (join_tab->use_quick == QS_DYNAMIC_RANGE && join_tab->select->quick)
    /* A dynamic range access was used last. Clean up after it */
    join_tab->select->set_quick(NULL);

  /* Start retrieving all records of the joined table */
  if ((error= (*join_tab->read_first_record)(join_tab))) 
    return error < 0 ? NESTED_LOOP_OK : NESTED_LOOP_ERROR;

  info= &join_tab->read_record;
  do
  {
    if (join_tab->keep_current_rowid)
      join_tab->table->file->position(join_tab->table->record[0]);

    if (join->thd->killed)
    {
      /* The user has aborted the execution of the query */
      join->thd->send_kill_message();
      return NESTED_LOOP_KILLED;
    }
    
    /* 
      Do not look for matches if the last read record of the joined table
      does not meet the conditions that have been pushed to this table
    */
    if (rc == NESTED_LOOP_OK)
    {
      bool skip_record;
      bool consider_record= (!select || 
                             (!select->skip_record(join->thd, &skip_record) &&
                              !skip_record));
      if (select && join->thd->is_error())
        return NESTED_LOOP_ERROR;
      if (consider_record)
      {
        /* Prepare to read records from the join buffer */
        reset_cache(false);

        /* Read each record from the join buffer and look for matches */
        for (cnt= records - MY_TEST(skip_last) ; cnt; cnt--)
        { 
          /* 
            If only the first match is needed and it has been already found for
            the next record read from the join buffer then the record is skipped.
          */
          if (!check_only_first_match || !skip_record_if_match())
          {
            get_record();
            rc= generate_full_extensions(get_curr_rec());
            if (rc != NESTED_LOOP_OK)
              return rc;
          }
        }
      }
    }
  } while (!(error= info->read_record(info)));

  if (error > 0)				// Fatal error
    rc= NESTED_LOOP_ERROR; 
  return rc;
}

     
/*
  Set match flag for a record in join buffer if it has not been set yet    

  SYNOPSIS
    set_match_flag_if_none()
      first_inner     the join table to which this flag is attached to
      rec_ptr         pointer to the record in the join buffer 

  DESCRIPTION
    If the records of the table are accumulated in a join buffer the function
    sets the match flag for the record in the buffer that is referred to by
    the record from this cache positioned at 'rec_ptr'. 
    The function also sets the match flag 'found' of the table first inner
    if it has not been set before. 

  NOTES
    The function assumes that the match flag for any record in any cache
    is placed in the first byte occupied by the record fields. 

  RETURN
    TRUE   the match flag is set by this call for the first time
    FALSE  the match flag has been set before this call
*/ 

bool JOIN_CACHE::set_match_flag_if_none(JOIN_TAB *first_inner,
                                        uchar *rec_ptr)
{
  if (!first_inner->op)
  {
    /* 
      Records of the first inner table to which the flag is attached to
      are not accumulated in a join buffer.
    */
    if (first_inner->found)
      return FALSE;
    else
    {
      first_inner->found= 1;
      return TRUE;
    }
  }
  JOIN_CACHE *cache= this;
  while (cache->join_tab != first_inner)
  {
    cache= cache->prev_cache;
    DBUG_ASSERT(cache);
    rec_ptr= cache->get_rec_ref(rec_ptr);
  } 
  if (rec_ptr[0] == 0)
  {
    rec_ptr[0]= 1;
    first_inner->found= 1;
    return TRUE;  
  }
  return FALSE;
}


/*
  Generate all full extensions for a partial join record in the buffer    

  SYNOPSIS
    generate_full_extensions()
      rec_ptr     pointer to the record from join buffer to generate extensions 

  DESCRIPTION
    The function first checks whether the current record of 'join_tab' matches
    the partial join record from join buffer located at 'rec_ptr'. If it is the
    case the function calls the join_tab->next_select method to generate
    all full extension for this partial join match.
      
  RETURN
    return one of enum_nested_loop_state.
*/ 

enum_nested_loop_state JOIN_CACHE::generate_full_extensions(uchar *rec_ptr)
{
  enum_nested_loop_state rc= NESTED_LOOP_OK;
  
  /*
    Check whether the extended partial join record meets
    the pushdown conditions. 
  */
  if (check_match(rec_ptr))
  {    
    int res= 0;
    if (!join_tab->check_weed_out_table || 
        !(res= do_sj_dups_weedout(join->thd, join_tab->check_weed_out_table)))
    {
      set_curr_rec_link(rec_ptr);
      rc= (join_tab->next_select)(join, join_tab+1, 0);
      if (rc != NESTED_LOOP_OK)
      {
        reset_cache(true);
        return rc;
      }
    }
    if (res == -1)
    {
      rc= NESTED_LOOP_ERROR;
      return rc;
    }
  }
  return rc;
}


/*
  Check matching to a partial join record from the join buffer    

  SYNOPSIS
    check_match()
      rec_ptr     pointer to the record from join buffer to check matching to 

  DESCRIPTION
    The function checks whether the current record of 'join_tab' matches
    the partial join record from join buffer located at 'rec_ptr'. If this is
    the case and 'join_tab' is the last inner table of a semi-join or an outer
    join the function turns on the match flag for the 'rec_ptr' record unless
    it has been already set.

  NOTES
    Setting the match flag on can trigger re-evaluation of pushdown conditions
    for the record when join_tab is the last inner table of an outer join.
      
  RETURN
    TRUE   there is a match
    FALSE  there is no match
*/ 

bool JOIN_CACHE::check_match(uchar *rec_ptr)
{
  bool skip_record;
  /* Check whether pushdown conditions are satisfied */
  if (join_tab->select &&
      (join_tab->select->skip_record(join->thd, &skip_record) || skip_record))
    return FALSE;

  if (!((join_tab->first_inner &&
         join_tab->first_inner->last_inner == join_tab) ||
        (join_tab->last_sj_inner_tab == join_tab &&
         join_tab->get_sj_strategy() == SJ_OPT_FIRST_MATCH)))
    return TRUE; // not the last inner table

  /* 
     This is the last inner table of an outer join,
     and maybe of other embedding outer joins, or
     this is the last inner table of a semi-join.
  */
  JOIN_TAB *first_inner= join_tab->first_inner ?
    join_tab->first_inner :
    ((join_tab->get_sj_strategy() == SJ_OPT_FIRST_MATCH) ?
     join_tab->first_sj_inner_tab : NULL);

  do
  {
    set_match_flag_if_none(first_inner, rec_ptr);
    if (calc_check_only_first_match(first_inner) &&
        !join_tab->first_inner)
      return TRUE;
    /* 
      This is the first match for the outer table row.
      The function set_match_flag_if_none has turned the flag
      first_inner->found on. The pushdown predicates for
      inner tables must be re-evaluated with this flag on.
      Note that, if first_inner is the first inner table 
      of a semi-join, but is not an inner table of an outer join
      such that 'not exists' optimization can  be applied to it, 
      the re-evaluation of the pushdown predicates is not needed.
    */      
    for (JOIN_TAB *tab= first_inner; tab <= join_tab; tab++)
    {
      if (tab->select &&
          (tab->select->skip_record(join->thd, &skip_record) || skip_record))
        return FALSE;
    }
  }
  while ((first_inner= first_inner->first_upper) &&
         first_inner->last_inner == join_tab);
  
  return TRUE;
} 


/*
  Add null complements for unmatched outer records from join buffer    

  SYNOPSIS
    join_null_complements()
      skip_last    do not add null complements for the last record 

  DESCRIPTION
    This function is called only for inner tables of outer joins.
    The function retrieves all rows from the join buffer and adds null
    complements for those of them that do not have matches for outer
    table records.
    If the 'join_tab' is the last inner table of the embedding outer 
    join and the null complemented record satisfies the outer join
    condition then the the corresponding match flag is turned on
    unless it has been set earlier. This setting may trigger
    re-evaluation of pushdown conditions for the record. 

  NOTES
    The same implementation of the virtual method join_null_complements
    is used for JOIN_CACHE_BNL and JOIN_CACHE_BKA.
      
  RETURN
    return one of enum_nested_loop_state.
*/ 

enum_nested_loop_state JOIN_CACHE::join_null_complements(bool skip_last)
{
  uint cnt; 
  enum_nested_loop_state rc= NESTED_LOOP_OK;
  bool is_first_inner= join_tab == join_tab->first_unmatched;
  DBUG_ENTER("JOIN_CACHE::join_null_complements");

  /* Return at once if there are no records in the join buffer */
  if (!records)
    DBUG_RETURN(NESTED_LOOP_OK);
  
  cnt= records - (is_key_access() ? 0 : MY_TEST(skip_last));

  /* This function may be called only for inner tables of outer joins */ 
  DBUG_ASSERT(join_tab->first_inner);

  // Make sure that the rowid buffer is bound, duplicates weedout needs it
  if (join_tab->copy_current_rowid &&
      !join_tab->copy_current_rowid->buffer_is_bound())
    join_tab->copy_current_rowid->bind_buffer(join_tab->table->file->ref);

  for ( ; cnt; cnt--)
  {
    if (join->thd->killed)
    {
      /* The user has aborted the execution of the query */
      join->thd->send_kill_message();
      rc= NESTED_LOOP_KILLED;
      goto finish;
    }
    /* Just skip the whole record if a match for it has been already found */
    if (!is_first_inner || !skip_record_if_match())
    {
      get_record();
      /* The outer row is complemented by nulls for each inner table */
      restore_record(join_tab->table, s->default_values);
      mark_as_null_row(join_tab->table);  
      rc= generate_full_extensions(get_curr_rec());
      if (rc != NESTED_LOOP_OK)
        goto finish;
    }
  }

finish:
  DBUG_RETURN(rc);
}


/*
  Initialize retrieval of range sequence for BKA algorithm
    
  SYNOPSIS
    bka_range_seq_init()
     init_params   pointer to the BKA join cache object
     n_ranges      the number of ranges obtained 
     flags         combination of HA_MRR_SINGLE_POINT, HA_MRR_FIXED_KEY

  DESCRIPTION
    The function interprets init_param as a pointer to a JOIN_CACHE_BKA
    object. The function prepares for an iteration over the join keys
    built for all records from the cache join buffer.

  NOTE
    This function are used only as a callback function.    

  RETURN
    init_param value that is to be used as a parameter of bka_range_seq_next()
*/    

static 
range_seq_t bka_range_seq_init(void *init_param, uint n_ranges, uint flags)
{
  DBUG_ENTER("bka_range_seq_init");
  JOIN_CACHE_BKA *cache= (JOIN_CACHE_BKA *) init_param;
  cache->reset_cache(false);
  DBUG_RETURN((range_seq_t) init_param);
}


/*
  Get the key over the next record from the join buffer used by BKA  
    
  SYNOPSIS
    bka_range_seq_next()
      seq    the value returned by  bka_range_seq_init
      range  OUT reference to the next range
  
  DESCRIPTION
    The function interprets seq as a pointer to a JOIN_CACHE_BKA
    object. The function returns a pointer to the range descriptor
    for the key built over the next record from the join buffer.

  NOTE
    This function are used only as a callback function.
   
  RETURN
    0   ok, the range structure filled with info about the next key
    1   no more ranges
*/    

static 
uint bka_range_seq_next(range_seq_t rseq, KEY_MULTI_RANGE *range)
{
  DBUG_ENTER("bka_range_seq_next");
  JOIN_CACHE_BKA *cache= (JOIN_CACHE_BKA *) rseq;
  TABLE_REF *ref= &cache->join_tab->ref;
  key_range *start_key= &range->start_key;
  if ((start_key->length= cache->get_next_key((uchar **) &start_key->key)))
  {
    start_key->keypart_map= (1 << ref->key_parts) - 1;
    start_key->flag= HA_READ_KEY_EXACT;
    range->end_key= *start_key;
    range->end_key.flag= HA_READ_AFTER_KEY;
    range->ptr= (char *) cache->get_curr_rec();
    range->range_flag= EQ_RANGE;
    DBUG_RETURN(0);
  } 
  DBUG_RETURN(1);
}


/*
  Check whether range_info orders to skip the next record from BKA buffer

  SYNOPSIS
    bka_range_seq_skip_record()
      seq              value returned by bka_range_seq_init()
      range_info       information about the next range
      rowid [NOT USED] rowid of the record to be checked 

    
  DESCRIPTION
    The function interprets seq as a pointer to a JOIN_CACHE_BKA object.
    The function interprets seq as a pointer to the JOIN_CACHE_BKA_UNIQUE
    object. The function returns TRUE if the record with this range_info
    is to be filtered out from the stream of records returned by
    multi_range_read_next(). 

  NOTE
    This function are used only as a callback function.

  RETURN
    1    record with this range_info is to be filtered out from the stream
         of records returned by multi_range_read_next()
    0    the record is to be left in the stream
*/ 

static 
bool bka_range_seq_skip_record(range_seq_t rseq, char *range_info, uchar *rowid)
{
  DBUG_ENTER("bka_range_seq_skip_record");
  JOIN_CACHE_BKA *cache= (JOIN_CACHE_BKA *) rseq;
  bool res= cache->get_match_flag_by_pos((uchar *) range_info);
  DBUG_RETURN(res);
}

/*
  Using BKA find matches from the next table for records from the join buffer   

  SYNOPSIS
    join_matching_records()
      skip_last    do not look for matches for the last partial join record 

  DESCRIPTION
    This function can be used only when the table join_tab can be accessed
    by keys built over the fields of previous join tables.
    The function retrieves all partial join records from the join buffer and
    for each of them builds the key value to access join_tab, performs index
    look-up with this key and selects matching records yielded by this look-up
    If a match is found the function will call the sub_select function trying
    to look for matches for the remaining join operations.
    This function currently is called only from the function join_records.    
    It's assumed that this function is always called with the skip_last 
    parameter equal to false.

  NOTES
    The function produces all matching extensions for the records in the 
    join buffer following the path of the Batched Key Access algorithm. 
    When an outer join operation is performed all unmatched records from
    the join buffer must be extended by null values. The function 
    join_null_complements serves this purpose.
    The Batched Key Access algorithm assumes that key accesses are batched.
    In other words it assumes that, first, either keys themselves or the
    corresponding rowids (primary keys) are accumulated in a buffer, then
    data rows from  join_tab are fetched for all of them. When a row is
    fetched it is always returned with a reference to the key by which it
    has been accessed.
    When key values are batched we can save on the number of the server 
    requests for index lookups. For the remote engines, like NDB cluster, it
    essentially reduces the number of round trips between the server and
    the engine when performing a join operation. 
    When the rowids for the keys are batched we can optimize the order
    in what we fetch the data for this rowids. The performance benefits of
    this optimization can be significant for such engines as MyISAM, InnoDB.
    What is exactly batched are hidden behind implementations of
    MRR handler interface that is supposed to be appropriately chosen
    for each engine. If for a engine no specific implementation of the MRR
    interface is supllied then the default implementation is used. This
    implementation actually follows the path of Nested Loops Join algorithm.
    In this case BKA join surely will demonstrate a worse performance than
    NL join. 
            
  RETURN
    return one of enum_nested_loop_state
*/

enum_nested_loop_state JOIN_CACHE_BKA::join_matching_records(bool skip_last)
{
  /* The value of skip_last must be always FALSE when this function is called */
  DBUG_ASSERT(!skip_last);

  /* Return at once if there are no records in the join buffer */
  if (!records)
    return NESTED_LOOP_OK;

  /* Set functions to iterate over keys in the join buffer */
  RANGE_SEQ_IF seq_funcs= { bka_range_seq_init, 
                            bka_range_seq_next,
                            check_only_first_match ?
                              bka_range_seq_skip_record : 0,
                            join_tab->cache_idx_cond ?
                              bka_skip_index_tuple : 0 };

  if (init_join_matching_records(&seq_funcs, records))
    return NESTED_LOOP_ERROR;

  int error;
  handler *file= join_tab->table->file;
  enum_nested_loop_state rc= NESTED_LOOP_OK;
  uchar *rec_ptr= NULL;

  while (!(error= file->multi_range_read_next((char **) &rec_ptr)))
  {
    if (join->thd->killed)
    {
      /* The user has aborted the execution of the query */
      join->thd->send_kill_message();
      return NESTED_LOOP_KILLED;
    }
    if (join_tab->keep_current_rowid)
      join_tab->table->file->position(join_tab->table->record[0]);
    /* 
      If only the first match is needed and it has been already found 
      for the associated partial join record then the returned candidate
      is discarded.
    */
    if (rc == NESTED_LOOP_OK &&
        (!check_only_first_match || !get_match_flag_by_pos(rec_ptr)))
    {
      get_record_by_pos(rec_ptr);
      rc= generate_full_extensions(rec_ptr);
      if (rc != NESTED_LOOP_OK)
        return rc;
    }
  }

  if (error > 0 && error != HA_ERR_END_OF_FILE)	   
    return NESTED_LOOP_ERROR; 
  return rc;
}



/* 
  Prepare to search for records that match records from the join buffer

  SYNOPSIS
    init_join_matching_records()
      seq_funcs    structure of range sequence interface
      ranges       number of keys/ranges in the sequence

  DESCRIPTION
    This function calls the multi_range_read_init function to set up
    the BKA process of generating the keys from the records in the join
    buffer and looking for matching records from the table to be joined.
    The function passes as a parameter a structure of functions that
    implement the range sequence interface. This interface is used to
    enumerate all generated keys and optionally to filter the matching
    records returned by the multi_range_read_next calls from the
    intended invocation of the join_matching_records method. The
    multi_range_read_init function also receives the parameters for
    MRR buffer to be used and flags specifying the mode in which
    this buffer will be functioning.
    The number of keys in the sequence expected by multi_range_read_init
    is passed through the parameter ranges.  
    
  RETURN
    False if ok, True otherwise.
*/

bool
JOIN_CACHE_BKA::init_join_matching_records(RANGE_SEQ_IF *seq_funcs, uint ranges)
{
  handler *file= join_tab->table->file;

  join_tab->table->null_row= 0;

  /* Dynamic range access is never used with BKA */
  DBUG_ASSERT(join_tab->use_quick != QS_DYNAMIC_RANGE);

  init_mrr_buff();

  /* 
    Prepare to iterate over keys from the join buffer and to get
    matching candidates obtained with MMR handler functions.
  */ 
  if (!file->inited)
  {
    const int error= file->ha_index_init(join_tab->ref.key, 1);
    if (error)
    {
      file->print_error(error, MYF(0));
      return error;
    }
  }
  return
    file->multi_range_read_init(seq_funcs, (void*) this, ranges,
                                mrr_mode, &mrr_buff);
}


/**
  Reads all flag fields of a positioned record from the join buffer.
  Including all flag fields (of this record) stored in the previous join
  buffers.

  @param rec_ptr  position of the first field of the record in the join buffer
 */
void JOIN_CACHE::read_all_flag_fields_by_pos(uchar *rec_ptr)
{
  uchar * const save_pos= pos;
  pos= rec_ptr;
  read_some_flag_fields();                      // moves 'pos'...
  pos= save_pos;                                // ... so we restore it.
  if (prev_cache)
  {
    // position of this record in previous join buffer:
    rec_ptr= prev_cache->get_rec_ref(rec_ptr);
    // recurse into previous buffer to read missing flag fields
    prev_cache->read_all_flag_fields_by_pos(rec_ptr);
  }
}


/* 
  Get the key built over the next record from BKA join buffer

  SYNOPSIS
    get_next_key()
      key    pointer to the buffer where the key value is to be placed

  DESCRIPTION
    The function reads key fields from the current record in the join buffer.
    and builds the key value out of these fields that will be used to access
    the 'join_tab' table. Some of key fields may belong to previous caches.
    They are accessed via record references to the record parts stored in the
    previous join buffers. The other key fields always are placed right after
    the flag fields of the record.
    If the key is embedded, which means that its value can be read directly
    from the join buffer, then *key is set to the beginning of the key in
    this buffer. Otherwise the key is built in the join_tab->ref->key_buff.
    The function returns the length of the key if it succeeds ro read it.
    If is assumed that the functions starts reading at the position of
    the record length which is provided for each records in a BKA cache.
    After the key is built the 'pos' value points to the first position after
    the current record. 
    The function returns 0 if the initial position is after the beginning
    of the record fields for last record from the join buffer. 

  RETURN
    length of the key value - if the starting value of 'pos' points to
    the position before the fields for the last record,
    0 - otherwise.     
*/

uint JOIN_CACHE_BKA::get_next_key(uchar ** key)
{
  uint len;
  uint32 rec_len;
  uchar *init_pos;
  JOIN_CACHE *cache;

  if (records == 0)
    return 0;

  /* Any record in a BKA cache is prepended with its length, which we need */
  DBUG_ASSERT(with_length);

  /*
    Read keys until find non-ignorable one or EOF.
    Unlike in JOIN_CACHE::read_some_record_fields()), pos>=last_rec_pos means
    EOF, because we are not at fields' start, and previous record's fields
    might be empty.
  */
  for(len= 0 ; (len == 0) && pos < last_rec_pos ; pos= init_pos + rec_len)
  {
    /* Read the length of the record */
    rec_len= get_rec_length(pos);
    pos+= size_of_rec_len;
    init_pos= pos;

    /* Read a reference to the previous cache if any */
    uchar *prev_rec_ptr= NULL;
    if (prev_cache)
    {
      pos+= prev_cache->get_size_of_rec_offset();
      // position of this record in previous buffer:
      prev_rec_ptr= prev_cache->get_rec_ref(pos);
    }

    curr_rec_pos= pos;

    // Read all flag fields of the record, in two steps:
    read_some_flag_fields();      // 1) flag fields stored in this buffer
    if (prev_cache)               // 2) flag fields stored in previous buffers
      prev_cache->read_all_flag_fields_by_pos(prev_rec_ptr);

    if (use_emb_key)
    {
      /* An embedded key is taken directly from the join buffer */
      *key= pos;
      len= emb_key_length;
      DBUG_ASSERT(len != 0);
    }
    else
    {
      /*
        Read key arguments from previous caches if there are any such
        fields
      */
      if (external_key_arg_fields)
      {
        uchar *rec_ptr= curr_rec_pos;
        uint key_arg_count= external_key_arg_fields;
        CACHE_FIELD **copy_ptr= blob_ptr-key_arg_count;
        for (cache= prev_cache; key_arg_count; cache= cache->prev_cache)
        {
          uint len2= 0;
          DBUG_ASSERT(cache);
          rec_ptr= cache->get_rec_ref(rec_ptr);
          while (!cache->referenced_fields)
          {
            cache= cache->prev_cache;
            DBUG_ASSERT(cache);
            rec_ptr= cache->get_rec_ref(rec_ptr);
          }
          while (key_arg_count && 
                 cache->read_referenced_field(*copy_ptr, rec_ptr, &len2))
          {
            copy_ptr++;
            --key_arg_count;
          }
        }
      }

      /*
         Read the other key arguments from the current record. The fields for
         these arguments are always first in the sequence of the record's
         fields.
      */
      CACHE_FIELD *copy= field_descr+flag_fields;
      CACHE_FIELD *copy_end= copy+local_key_arg_fields;
      bool blob_in_rec_buff= blob_data_is_in_rec_buff(curr_rec_pos);
      for ( ; copy < copy_end; copy++)
        read_record_field(copy, blob_in_rec_buff);

      TABLE_REF *ref= &join_tab->ref;
      if (ref->impossible_null_ref())
      {
        DBUG_PRINT("info", ("JOIN_CACHE_BKA::get_next_key null_rejected"));
        /* this key cannot give a match, don't collect it, go read next key */
        len= 0;
      }
      else
      {
        /* Build the key over the fields read into the record buffers */
        cp_buffer_from_ref(join->thd, join_tab->table, ref);
        *key= ref->key_buff;
        len= ref->key_length;
        DBUG_ASSERT(len != 0);
      }
    }
  }
  return len;
} 


/* 
  Initialize a BKA_UNIQUE cache       

  SYNOPSIS
    init()

  DESCRIPTION
    The function initializes the cache structure. It supposed to be called
    right after a constructor for the JOIN_CACHE_BKA_UNIQUE.
    The function allocates memory for the join buffer and for descriptors of
    the record fields stored in the buffer.
    The function also estimates the number of hash table entries in the hash
    table to be used and initializes this hash table.

  NOTES
    The code of this function should have been included into the constructor
    code itself. However the new operator for the class JOIN_CACHE_BKA_UNIQUE
    would never fail while memory allocation for the join buffer is not 
    absolutely unlikely to fail. That's why this memory allocation has to be
    placed in a separate function that is called in a couple with a cache 
    constructor.
    It is quite natural to put almost all other constructor actions into
    this function.     
  
  RETURN
    0   initialization with buffer allocations has been succeeded
    1   otherwise
*/

int JOIN_CACHE_BKA_UNIQUE::init()
{
  int rc= 0;
  TABLE_REF *ref= &join_tab->ref;
  
  DBUG_ENTER("JOIN_CACHE_BKA_UNIQUE::init");

  hash_table= 0;
  key_entries= 0;

  if ((rc= JOIN_CACHE_BKA::init()))
    DBUG_RETURN (rc);

  key_length= ref->key_length;

  /* Take into account a reference to the next record in the key chain */
  pack_length+= get_size_of_rec_offset(); 
 
  /* Calculate the minimal possible value of size_of_key_ofs greater than 1 */
  uint max_size_of_key_ofs= max(2U, get_size_of_rec_offset());  
  for (size_of_key_ofs= 2;
       size_of_key_ofs <= max_size_of_key_ofs;
       size_of_key_ofs+= 2)
  {    
    key_entry_length= get_size_of_rec_offset() + // key chain header
                      size_of_key_ofs +          // reference to the next key 
                      (use_emb_key ?  get_size_of_rec_offset() : key_length);

    uint n= buff_size / (pack_length+key_entry_length+size_of_key_ofs);

    /*
      TODO: Make a better estimate for this upper bound of
            the number of records in in the join buffer.
    */
    uint max_n= buff_size / (pack_length-length+
                             key_entry_length+size_of_key_ofs);

    hash_entries= (uint) (n / 0.7);
    
    if (offset_size(max_n*key_entry_length) <=
        size_of_key_ofs)
      break;
  }
   
  /* Initialize the hash table */ 
  hash_table= buff + (buff_size-hash_entries*size_of_key_ofs);
  cleanup_hash_table();
  curr_key_entry= hash_table;

  pack_length+= key_entry_length;
  pack_length_with_blob_ptrs+= get_size_of_rec_offset() + key_entry_length;

  rec_fields_offset= get_size_of_rec_offset()+get_size_of_rec_length()+
                     (prev_cache ? prev_cache->get_size_of_rec_offset() : 0);

  data_fields_offset= 0;
  if (use_emb_key)
  {
    CACHE_FIELD *copy= field_descr;
    CACHE_FIELD *copy_end= copy+flag_fields;
    for ( ; copy < copy_end; copy++)
      data_fields_offset+= copy->length;
  } 

  DBUG_RETURN(rc);
}


/* 
  Reset the JOIN_CACHE_BKA_UNIQUE  buffer for reading/writing

  SYNOPSIS
    reset_cache()
      for_writing  if it's TRUE the function reset the buffer for writing

  DESCRIPTION
    This implementation of the virtual function reset_cache() resets the join
    buffer of the JOIN_CACHE_BKA_UNIQUE class for reading or writing.
    Additionally to what the default implementation does this function
    cleans up the hash table allocated within the buffer.  
    
  RETURN
    none
*/
 
void JOIN_CACHE_BKA_UNIQUE::reset_cache(bool for_writing)
{
  this->JOIN_CACHE::reset_cache(for_writing);
  if (for_writing && hash_table)
    cleanup_hash_table();
  curr_key_entry= hash_table;
}

/* 
  Add a record into the JOIN_CACHE_BKA_UNIQUE buffer

  SYNOPSIS
    put_record()

  DESCRIPTION
    This implementation of the virtual function put_record writes the next
    matching record into the join buffer of the JOIN_CACHE_BKA_UNIQUE class.
    Additionally to what the default implementation does this function
    performs the following. 
    It extracts from the record the key value used in lookups for matching
    records and searches for this key in the hash tables from the join cache.
    If it finds the key in the hash table it joins the record to the chain
    of records with this key. If the key is not found in the hash table the
    key is placed into it and a chain containing only the newly added record 
    is attached to the key entry. The key value is either placed in the hash 
    element added for the key or, if the use_emb_key flag is set, remains in
    the record from the partial join.
    
  RETURN
    TRUE    if it has been decided that it should be the last record
            in the join buffer,
    FALSE   otherwise
*/

bool
JOIN_CACHE_BKA_UNIQUE::put_record_in_cache()
{
  uchar *key;
  uint key_len= key_length;
  uchar *key_ref_ptr;
  TABLE_REF *ref= &join_tab->ref;
  uchar *next_ref_ptr= pos;
  pos+= get_size_of_rec_offset();

  // Write record to join buffer
  bool is_full= JOIN_CACHE::put_record_in_cache();

  if (use_emb_key)
  {
     key= get_curr_emb_key();
    // Embedded is not used if one of the key columns is nullable
  }
  else
  {
    /* Build the key over the fields read into the record buffers */ 
    cp_buffer_from_ref(join->thd, join_tab->table, ref);
    key= ref->key_buff;
    if (ref->impossible_null_ref())
    {
      /*
        The row just put into the buffer has a NULL-value for one of
        the ref-columns and the ref access is NULL-rejecting, this key cannot
        give a match. So we don't insert it into the hash table.
        We still stored the record into the buffer (put_record() call above),
        or we would later miss NULL-complementing of this record.
      */
      DBUG_PRINT("info", ("JOIN_CACHE_BKA_UNIQUE::put_record null_rejected"));
      return is_full;
    }
  }

  /* Look for the key in the hash table */
  if (key_search(key, key_len, &key_ref_ptr))
  {
    uchar *last_next_ref_ptr;
    /* 
      The key is found in the hash table. 
      Add the record to the circular list of the records attached to this key.
      Below 'rec' is the record to be added into the record chain for the found
      key, 'key_ref' points to a flatten representation of the st_key_entry 
      structure that contains the key and the head of the record chain.
    */
    last_next_ref_ptr= get_next_rec_ref(key_ref_ptr+get_size_of_key_offset());
    /* rec->next_rec= key_entry->last_rec->next_rec */
    memcpy(next_ref_ptr, last_next_ref_ptr, get_size_of_rec_offset());
    /* key_entry->last_rec->next_rec= rec */ 
    store_next_rec_ref(last_next_ref_ptr, next_ref_ptr);
    /* key_entry->last_rec= rec */
    store_next_rec_ref(key_ref_ptr+get_size_of_key_offset(), next_ref_ptr);
  }
  else
  {
    /* 
      The key is not found in the hash table.
      Put the key into the join buffer linking it with the keys for the
      corresponding hash entry. Create a circular list with one element
      referencing the record and attach the list to the key in the buffer.
    */
    uchar *cp= last_key_entry;
    cp-= get_size_of_rec_offset()+get_size_of_key_offset();
    store_next_key_ref(key_ref_ptr, cp);
    store_null_key_ref(cp);
    store_next_rec_ref(next_ref_ptr, next_ref_ptr);
    store_next_rec_ref(cp+get_size_of_key_offset(), next_ref_ptr);
    if (use_emb_key)
    {
      cp-= get_size_of_rec_offset();
      store_emb_key_ref(cp, key);
    }
    else
    {
      cp-= key_len;
      memcpy(cp, key, key_len);
    }
    last_key_entry= cp;
    /* Increment the counter of key_entries in the hash table */ 
    key_entries++;
  }
  return is_full;
}


/*
  Read the next record from the JOIN_CACHE_BKA_UNIQUE buffer

  SYNOPSIS
    get_record()

  DESCRIPTION
    Additionally to what the default implementation of the virtual 
    function get_record does this implementation skips the link element
    used to connect the records with the same key into a chain. 

  RETURN
    TRUE  - there are no more records to read from the join buffer
    FALSE - otherwise
*/

bool JOIN_CACHE_BKA_UNIQUE::get_record()
{ 
  pos+= get_size_of_rec_offset();
  return this->JOIN_CACHE::get_record();
}


/* 
  Skip record from the JOIN_CACHE_BKA_UNIQUE join buffer if its match flag is on

  SYNOPSIS
    skip_record_if_match()

  DESCRIPTION
    This implementation of the virtual function skip_record_if_match does
    the same as the default implementation does, but it takes into account
    the link element used to connect the records with the same key into a chain. 

  RETURN
    TRUE  - the match flag is on and the record has been skipped
    FALSE - the match flag is off 
*/

bool JOIN_CACHE_BKA_UNIQUE::skip_record_if_match()
{
  uchar *save_pos= pos;
  pos+= get_size_of_rec_offset();
  if (!this->JOIN_CACHE::skip_record_if_match())
  {
    pos= save_pos;
    return FALSE;
  }
  return TRUE;
}


/* 
  Search for a key in the hash table of the join buffer

  SYNOPSIS
    key_search()
      key             pointer to the key value
      key_len         key value length
      key_ref_ptr OUT position of the reference to the next key from 
                      the hash element for the found key , or
                      a position where the reference to the the hash 
                      element for the key is to be added in the
                      case when the key has not been found
      
  DESCRIPTION
    The function looks for a key in the hash table of the join buffer.
    If the key is found the functionreturns the position of the reference
    to the next key from  to the hash element for the given key. 
    Otherwise the function returns the position where the reference to the
    newly created hash element for the given key is to be added.  

  RETURN
    TRUE  - the key is found in the hash table
    FALSE - otherwise
*/

bool JOIN_CACHE_BKA_UNIQUE::key_search(uchar *key, uint key_len,
                                       uchar **key_ref_ptr) 
{
  bool is_found= FALSE;
  uint idx= get_hash_idx(key, key_length);
  uchar *ref_ptr= hash_table+size_of_key_ofs*idx;
  while (!is_null_key_ref(ref_ptr))
  {
    uchar *next_key;
    ref_ptr= get_next_key_ref(ref_ptr);
    next_key= use_emb_key ? get_emb_key(ref_ptr-get_size_of_rec_offset()) :
                            ref_ptr-key_length;

    if (memcmp(next_key, key, key_len) == 0)
    {
      is_found= TRUE;
      break;
    }
  }
  *key_ref_ptr= ref_ptr;
  return is_found;
} 


/* 
  Calclulate hash value for a key in the hash table of the join buffer

  SYNOPSIS
    get_hash_idx()
      key             pointer to the key value
      key_len         key value length
      
  DESCRIPTION
    The function calculates an index of the hash entry in the hash table
    of the join buffer for the given key  

  RETURN
    the calculated index of the hash entry for the given key.  
*/

uint JOIN_CACHE_BKA_UNIQUE::get_hash_idx(uchar* key, uint key_len)
{
  ulong nr= 1;
  ulong nr2= 4;
  uchar *position= key;
  uchar *end= key+key_len;
  for (; position < end ; position++)
  {
    nr^= (ulong) ((((uint) nr & 63)+nr2)*((uint) *position))+ (nr << 8);
    nr2+= 3;
  }
  return nr % hash_entries;
}


/* 
  Clean up the hash table of the join buffer

  SYNOPSIS
    cleanup_hash_table()
      key             pointer to the key value
      key_len         key value length
      
  DESCRIPTION
    The function cleans up the hash table in the join buffer removing all
    hash elements from the table. 

  RETURN
    none  
*/

void JOIN_CACHE_BKA_UNIQUE:: cleanup_hash_table()
{
  last_key_entry= hash_table;
  memset(hash_table, 0, (buff+buff_size)-hash_table);
  key_entries= 0;
}


/*
  Initialize retrieval of range sequence for BKA_UNIQUE algorithm
    
  SYNOPSIS
    bka_range_seq_init()
      init_params   pointer to the BKA_INIQUE join cache object
      n_ranges      the number of ranges obtained 
      flags         combination of HA_MRR_SINGLE_POINT, HA_MRR_FIXED_KEY

  DESCRIPTION
    The function interprets init_param as a pointer to a JOIN_CACHE_BKA_UNIQUE
    object. The function prepares for an iteration over the unique join keys
    built over the records from the cache join buffer.

  NOTE
    This function are used only as a callback function.    

  RETURN
    init_param    value that is to be used as a parameter of 
                  bka_unique_range_seq_next()
*/    

static 
range_seq_t bka_unique_range_seq_init(void *init_param, uint n_ranges,
                                      uint flags)
{
  DBUG_ENTER("bka_unique_range_seq_init");
  JOIN_CACHE_BKA_UNIQUE *cache= (JOIN_CACHE_BKA_UNIQUE *) init_param;
  cache->reset_cache(false);
  DBUG_RETURN((range_seq_t) init_param);
}


/*
  Get the key over the next record from the join buffer used by BKA_UNIQUE  
    
  SYNOPSIS
    bka_unique_range_seq_next()
      seq        value returned by  bka_unique_range_seq_init()
      range  OUT reference to the next range
  
  DESCRIPTION
    The function interprets seq as a pointer to the JOIN_CACHE_BKA_UNIQUE 
    object. The function returns a pointer to the range descriptor
    for the next unique key built over records from the join buffer.

  NOTE
    This function are used only as a callback function.
   
  RETURN
    0    ok, the range structure filled with info about the next key
    1    no more ranges
*/    

static 
uint bka_unique_range_seq_next(range_seq_t rseq, KEY_MULTI_RANGE *range)
{
  DBUG_ENTER("bka_unique_range_seq_next");
  JOIN_CACHE_BKA_UNIQUE *cache= (JOIN_CACHE_BKA_UNIQUE *) rseq;
  TABLE_REF *ref= &cache->join_tab->ref;
  key_range *start_key= &range->start_key;
  if ((start_key->length= cache->get_next_key((uchar **) &start_key->key)))
  {
    start_key->keypart_map= (1 << ref->key_parts) - 1;
    start_key->flag= HA_READ_KEY_EXACT;
    range->end_key= *start_key;
    range->end_key.flag= HA_READ_AFTER_KEY;
    range->ptr= (char *) cache->get_curr_key_chain();
    range->range_flag= EQ_RANGE;
    DBUG_RETURN(0);
  } 
  DBUG_RETURN(1);
}


/*
  Check whether range_info orders to skip the next record from BKA_UNIQUE buffer

  SYNOPSIS
    bka_unique_range_seq_skip_record()
      seq              value returned by bka_unique_range_seq_init()
      range_info       information about the next range
      rowid [NOT USED] rowid of the record to be checked (not used)
    
  DESCRIPTION
    The function interprets seq as a pointer to the JOIN_CACHE_BKA_UNIQUE
    object. The function returns TRUE if the record with this range_info
    is to be filtered out from the stream of records returned by
    multi_range_read_next(). 

  NOTE
    This function are used only as a callback function.

  RETURN
    1    record with this range_info is to be filtered out from the stream
         of records returned by multi_range_read_next()
    0    the record is to be left in the stream
*/ 

static 
bool bka_unique_range_seq_skip_record(range_seq_t rseq, char *range_info,
                                      uchar *rowid)
{
  DBUG_ENTER("bka_unique_range_seq_skip_record");
  JOIN_CACHE_BKA_UNIQUE *cache= (JOIN_CACHE_BKA_UNIQUE *) rseq;
  bool res= cache->check_all_match_flags_for_key((uchar *) range_info);
  DBUG_RETURN(res);
}

 
/**
  Check if the record combination matches the index condition

  @param  rseq             Value returned by bka_range_seq_init()
  @param  range_info       MRR range association data

  @sa JOIN_CACHE_BKA::skip_index_tuple().
  This function is the variant for use with
  JOIN_CACHE_BKA_UNIQUE. The difference from JOIN_CACHE_BKA case is that
  there may be multiple previous table record combinations that share the
  same key, i.e. they map to the same MRR range. And for all of those
  records, we have just done one single key lookup in the current table,
  found an index tuple. If in this function we discard this index tuple, all
  those records will be eliminated from the result. Thus, in this function
  we can discard the index tuple only if _all_ those cached records and the
  index tuple don't match the pushed index condition. It's a "group-wide
  decision".
  Thus we must here loop through all previous table records combinations
  that match the given MRR range key range_info, searching for a single one
  matching the index condition.
  If we find none, we can safely discard the index tuple here, which avoids
  retrieving the record from the current table.
  If we instead find one, we cannot discard the index tuple here; later in
  execution, in join_matching_records(), we can finally take one
  "case-by-case decision" per cached record, by checking again the index
  condition (@sa JOIN_CACHE_BKA_UNIQUE::check_match).

  @note
  Possible optimization:
  Before we unpack the record from a previous table
  check if this table is used in the condition.
  If so then unpack the record otherwise skip the unpacking.
  This should be done by a special virtual method
  get_partial_record_by_pos().

  @retval false  The record combination satisfies the index condition
  @retval true   Otherwise


*/

bool JOIN_CACHE_BKA_UNIQUE::skip_index_tuple(range_seq_t rseq, char *range_info)
{
  DBUG_ENTER("JOIN_CACHE_BKA_UNIQUE::skip_index_tuple");
  JOIN_CACHE_BKA_UNIQUE *cache= (JOIN_CACHE_BKA_UNIQUE *) rseq;
  uchar *last_rec_ref_ptr=  cache->get_next_rec_ref((uchar*) range_info);
  uchar *next_rec_ref_ptr= last_rec_ref_ptr;
  do
  {
    next_rec_ref_ptr= cache->get_next_rec_ref(next_rec_ref_ptr);
    uchar *rec_ptr= next_rec_ref_ptr + cache->rec_fields_offset;
    cache->get_record_by_pos(rec_ptr);
    if (join_tab->cache_idx_cond->val_int())
      DBUG_RETURN(FALSE);
  } while(next_rec_ref_ptr != last_rec_ref_ptr);
  DBUG_RETURN(TRUE);
}


/*
  Check if the record combination matches the index condition

  SYNOPSIS
    bka_unique_skip_index_tuple()
      rseq             Value returned by bka_range_seq_init()
      range_info       MRR range association data
    
  DESCRIPTION
    This is wrapper for JOIN_CACHE_BKA_UNIQUE::skip_index_tuple method,
    see comments there.

  NOTE
    This function is used as a RANGE_SEQ_IF::skip_index_tuple callback.
 
  RETURN
    0    The record combination satisfies the index condition
    1    Otherwise
*/

static 
bool bka_unique_skip_index_tuple(range_seq_t rseq, char *range_info)
{
  DBUG_ENTER("bka_unique_skip_index_tuple");
  JOIN_CACHE_BKA_UNIQUE *cache= (JOIN_CACHE_BKA_UNIQUE *) rseq;
  DBUG_RETURN(cache->skip_index_tuple(rseq, range_info));
}


/*
  Using BKA_UNIQUE find matches from the next table for records from join buffer   

  SYNOPSIS
    join_matching_records()
      skip_last    do not look for matches for the last partial join record 

  DESCRIPTION
    This function can be used only when the table join_tab can be accessed
    by keys built over the fields of previous join tables.
    The function retrieves all keys from the hash table of the join buffer
    built for partial join records from the buffer. For each of these keys
    the function performs an index lookup and tries to match records yielded
    by this lookup with records from the join buffer attached to the key.
    If a match is found the function will call the sub_select function trying
    to look for matches for the remaining join operations.
    This function does not assume that matching records are necessarily
    returned with references to the keys by which they were found. If the call
    of the function multi_range_read_init returns flags with
    HA_MRR_NO_ASSOCIATION then a search for the key built from the returned
    record is carried on. The search is performed by probing in in the hash
    table of the join buffer.
    This function currently is called only from the function join_records.    
    It's assumed that this function is always called with the skip_last 
    parameter equal to false.
            
  RETURN
    return one of enum_nested_loop_state 
*/

enum_nested_loop_state 
JOIN_CACHE_BKA_UNIQUE::join_matching_records(bool skip_last)
{
  /* The value of skip_last must be always FALSE when this function is called */
  DBUG_ASSERT(!skip_last);

  /* Return at once if there are no records in the join buffer */
  if (!records)
    return NESTED_LOOP_OK;

  const bool no_association= mrr_mode & HA_MRR_NO_ASSOCIATION;
  /* Set functions to iterate over keys in the join buffer */
  RANGE_SEQ_IF seq_funcs= { bka_unique_range_seq_init,
                            bka_unique_range_seq_next,
                            check_only_first_match && !no_association ?
                              bka_unique_range_seq_skip_record : 0,
                            join_tab->cache_idx_cond ?
                              bka_unique_skip_index_tuple : 0  };

  if (init_join_matching_records(&seq_funcs, key_entries))
    return NESTED_LOOP_ERROR;

  int error;
  uchar *key_chain_ptr;
  handler *file= join_tab->table->file;
  enum_nested_loop_state rc= NESTED_LOOP_OK;

  while (!(error= file->multi_range_read_next((char **) &key_chain_ptr)))
  {
    if (no_association)
    {
      uchar *key_ref_ptr;
      TABLE *table= join_tab->table;
      TABLE_REF *ref= &join_tab->ref;
      KEY *keyinfo= table->key_info+ref->key;
      /* 
        Build the key value out of  the record returned by the call of
        multi_range_read_next in the record buffer
      */ 
      key_copy(ref->key_buff, table->record[0], keyinfo, ref->key_length);
      /* Look for this key in the join buffer */
      if (!key_search(ref->key_buff, ref->key_length, &key_ref_ptr))
	continue;
      key_chain_ptr= key_ref_ptr+get_size_of_key_offset();
    } 

    if (join_tab->keep_current_rowid)
      join_tab->table->file->position(join_tab->table->record[0]);

    uchar *last_rec_ref_ptr= get_next_rec_ref(key_chain_ptr);
    uchar *next_rec_ref_ptr= last_rec_ref_ptr;
    do
    {
      next_rec_ref_ptr= get_next_rec_ref(next_rec_ref_ptr);
      uchar *rec_ptr= next_rec_ref_ptr+rec_fields_offset;

      if (join->thd->killed)
      {
        /* The user has aborted the execution of the query */
        join->thd->send_kill_message();
        return NESTED_LOOP_KILLED;
      }
      /* 
        If only the first match is needed and it has been already found
        for the associated partial join record then the returned candidate
        is discarded.
      */
      if (rc == NESTED_LOOP_OK &&
          (!check_only_first_match || !get_match_flag_by_pos(rec_ptr)))
      {
        get_record_by_pos(rec_ptr);
        rc= generate_full_extensions(rec_ptr);
        if (rc != NESTED_LOOP_OK)
          return rc;
      }
    }
    while (next_rec_ref_ptr != last_rec_ref_ptr); 
  }

  if (error > 0 && error != HA_ERR_END_OF_FILE)	   
    return NESTED_LOOP_ERROR; 
  return rc;
}


/*
  Check whether all records in a key chain have their match flags set on   

  SYNOPSIS
    check_all_match_flags_for_key()
      key_chain_ptr     

  DESCRIPTION
    This function retrieves records in the given circular chain and checks
    whether their match flags are set on. The parameter key_chain_ptr shall
    point to the position in the join buffer storing the reference to the
    last element of this chain. 
            
  RETURN
    TRUE   if each retrieved record has its match flag set on
    FALSE  otherwise 
*/

bool JOIN_CACHE_BKA_UNIQUE::check_all_match_flags_for_key(uchar *key_chain_ptr)
{
  uchar *last_rec_ref_ptr= get_next_rec_ref(key_chain_ptr);
  uchar *next_rec_ref_ptr= last_rec_ref_ptr;
  do
  {
    next_rec_ref_ptr= get_next_rec_ref(next_rec_ref_ptr);
    uchar *rec_ptr= next_rec_ref_ptr+rec_fields_offset;
    if (!get_match_flag_by_pos(rec_ptr))
      return FALSE;
  }
  while (next_rec_ref_ptr != last_rec_ref_ptr);
  return TRUE;
}
  

/* 
  Get the next key built for the records from BKA_UNIQUE join buffer

  SYNOPSIS
    get_next_key()
      key    pointer to the buffer where the key value is to be placed

  DESCRIPTION
    The function reads the next key value stored in the hash table of the
    join buffer. Depending on the value of the use_emb_key flag of the
    join cache the value is read either from the table itself or from
    the record field where it occurs. 

  RETURN
    length of the key value - if the starting value of 'cur_key_entry' refers
    to the position after that referred by the the value of 'last_key_entry'    
    0 - otherwise.     
*/

uint JOIN_CACHE_BKA_UNIQUE::get_next_key(uchar ** key)
{
  if (curr_key_entry == last_key_entry)
    return 0;

  curr_key_entry-= key_entry_length;

  *key = use_emb_key ? get_emb_key(curr_key_entry) : curr_key_entry;

  DBUG_ASSERT(*key >= buff && *key < hash_table);

  return key_length;
}

/**
  Check matching to a partial join record from the join buffer, an
  implementation specialized for JOIN_CACHE_BKA_UNIQUE.
  Only JOIN_CACHE_BKA_UNIQUE needs that, because it's the only cache using
  distinct keys.
  JOIN_CACHE_BKA, on the other hand, does one key lookup per cached
  record, so can take a per-record individualized decision for the pushed
  index condition as soon as it has the index tuple.
  @sa JOIN_CACHE_BKA_UNIQUE::skip_index_tuple
  @sa JOIN_CACHE::check_match
 */
bool JOIN_CACHE_BKA_UNIQUE::check_match(uchar *rec_ptr)
{
  /* recheck pushed down index condition */
  if (join_tab->cache_idx_cond != NULL &&
      !join_tab->cache_idx_cond->val_int())
      return FALSE;
  /* continue with generic tests */
  return JOIN_CACHE_BKA::check_match(rec_ptr);
}


/****************************************************************************
 * Join cache module end
 ****************************************************************************/<|MERGE_RESOLUTION|>--- conflicted
+++ resolved
@@ -465,18 +465,13 @@
 */
 bool JOIN_CACHE::alloc_buffer()
 {
-<<<<<<< HEAD
   buff= (uchar*) my_malloc(key_memory_JOIN_CACHE,
                            buff_size, MYF(0));
-=======
   DBUG_EXECUTE_IF("jb_alloc_fail",
                    buff= NULL;
                    DBUG_SET("-d,jb_alloc_fail");
                    return true;
                   );
-
-  buff= (uchar*) my_malloc(buff_size, MYF(0));
->>>>>>> 78b568f3
   return buff == NULL;
 }
 
