--- conflicted
+++ resolved
@@ -5331,19 +5331,7 @@
     DBUG_RETURN(3);
   }
 
-<<<<<<< HEAD
-#ifdef HAVE_PSI_TABLE_INTERFACE
-  /*
-    Table discovery is not instrumented.
-    Once discovered, the table will be opened normally,
-    and instrumented normally.
-  */
-#endif
-
   if (open_table_from_share(thd, &share, "" ,0, 0, 0, &table, FALSE, NULL))
-=======
-  if (open_table_from_share(thd, &share, "" ,0, 0, 0, &table, FALSE))
->>>>>>> 951a8338
   {
     free_table_share(&share);
     DBUG_RETURN(3);
