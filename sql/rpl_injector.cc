<<<<<<< HEAD
/* Copyright (c) 2006, 2016, Oracle and/or its affiliates. All rights reserved.
=======
/* Copyright (c) 2006, 2017, Oracle and/or its affiliates. All rights reserved.
>>>>>>> 061d4827

   This program is free software; you can redistribute it and/or modify
   it under the terms of the GNU General Public License as published by
   the Free Software Foundation; version 2 of the License.

   This program is distributed in the hope that it will be useful,
   but WITHOUT ANY WARRANTY; without even the implied warranty of
   MERCHANTABILITY or FITNESS FOR A PARTICULAR PURPOSE.  See the
   GNU General Public License for more details.

   You should have received a copy of the GNU General Public License
   along with this program; if not, write to the Free Software
   Foundation, Inc., 51 Franklin St, Fifth Floor, Boston, MA  02110-1301  USA */

#include "rpl_injector.h"

#include "binlog.h"                             // mysql_bin_log
#include "log_event.h"                          // Incident_log_event
#include "mdl.h"
#include "my_compiler.h"
#include "mysql/service_mysql_alloc.h"
#include "psi_memory_key.h"
#include "sql_base.h"                           // close_thread_tables
#include "sql_class.h"                          // THD
#include "transaction.h"                        // trans_begin


/*
  injector::transaction - member definitions
*/

/* inline since it's called below */
inline
injector::transaction::transaction(MYSQL_BIN_LOG *log, THD *thd)
  : m_state(START_STATE), m_thd(thd)
{
  /* 
     Default initialization of m_start_pos (which initializes it to garbage).
     We need to fill it in using the code below.
  */
  LOG_INFO log_info;
  log->get_current_log(&log_info);
  /* !!! binlog_pos does not follow RAII !!! */
  m_start_pos.m_file_name= my_strdup(key_memory_binlog_pos,
                                     log_info.log_file_name, MYF(0));
  m_start_pos.m_file_pos= log_info.pos;

  if (unlikely(m_start_pos.m_file_name == NULL))
  {
    m_thd= NULL;
    return;
  }

  /*
     Next pos is unknown until after commit of the Binlog transaction
  */
  m_next_pos.m_file_name= 0;
  m_next_pos.m_file_pos= 0;

  /*
    Ensure we don't pick up this thd's last written Binlog pos in
    empty-transaction-commit cases.
    This is not ideal, as it zaps this information for any other
    usage (e.g. WL4047)
    Potential improvement : save the 'old' next pos prior to
    commit, and restore on error.
  */
  m_thd->clear_next_event_pos();

  trans_begin(m_thd);
}

injector::transaction::~transaction()
{
  if (!good())
    return;

  /* Needed since my_free expects a 'char*' (instead of 'void*'). */
  char* const start_pos_memory= const_cast<char*>(m_start_pos.m_file_name);

  if (start_pos_memory)
  {
    my_free(start_pos_memory);
  }

  char* const next_pos_memory= const_cast<char*>(m_next_pos.m_file_name);
  if (next_pos_memory)
  {
    my_free(next_pos_memory);
  }
}

/**
   @retval 0 transaction committed
   @retval 1 transaction rolled back
 */
int injector::transaction::commit()
{
   DBUG_ENTER("injector::transaction::commit()");
   int error= m_thd->binlog_flush_pending_rows_event(true);
   /*
     Cluster replication does not preserve statement or
     transaction boundaries of the master.  Instead, a new
     transaction on replication slave is started when a new GCI
     (global checkpoint identifier) is issued, and is committed
     when the last event of the check point has been received and
     processed. This ensures consistency of each cluster in
     cluster replication, and there is no requirement for stronger
     consistency: MySQL replication is asynchronous with other
     engines as well.

     A practical consequence of that is that row level replication
     stream passed through the injector thread never contains
     COMMIT events.
     Here we should preserve the server invariant that there is no
     outstanding statement transaction when the normal transaction
     is committed by committing the statement transaction
     explicitly.
   */
   trans_commit_stmt(m_thd);
   if (!trans_commit(m_thd))
   {
     close_thread_tables(m_thd);
     m_thd->mdl_context.release_transactional_locks();
   }

   /* Copy next position out into our next pos member */
   if ((error == 0) &&
       (m_thd->binlog_next_event_pos.file_name != NULL) &&
       ((m_next_pos.m_file_name=
         my_strdup(key_memory_binlog_pos,
                   m_thd->binlog_next_event_pos.file_name, MYF(0))) != NULL))
   {
     m_next_pos.m_file_pos= m_thd->binlog_next_event_pos.pos;
   }
   else
   {
     /* Error, problem copying etc. */
     m_next_pos.m_file_name= NULL;
     m_next_pos.m_file_pos= 0;
   }

   DBUG_RETURN(error);
}


int injector::transaction::rollback()
{
   DBUG_ENTER("injector::transaction::rollback()");
   trans_rollback_stmt(m_thd);
   if (!trans_rollback(m_thd))
   {
     close_thread_tables(m_thd);
     if (!m_thd->locked_tables_mode)
       m_thd->mdl_context.release_transactional_locks();
   }
   DBUG_RETURN(0);
}


int injector::transaction::use_table(server_id_type sid, table tbl)
{
  DBUG_ENTER("injector::transaction::use_table");

  int error;

  if ((error= check_state(TABLE_STATE)))
    DBUG_RETURN(error);

  server_id_type save_id= m_thd->server_id;
  m_thd->set_server_id(sid);
  error= m_thd->binlog_write_table_map(tbl.get_table(),
                                       tbl.is_transactional(), FALSE);
  m_thd->set_server_id(save_id);
  DBUG_RETURN(error);
}


int injector::transaction::write_row (server_id_type sid, table tbl, 
				      MY_BITMAP const* cols,
				      record_type record,
                                      const uchar* extra_row_info)
{
   DBUG_ENTER("injector::transaction::write_row(...)");

   int error= check_state(ROW_STATE);
   if (error)
     DBUG_RETURN(error);

   server_id_type save_id= m_thd->server_id;
   m_thd->set_server_id(sid);
   table::save_sets saveset(tbl, cols, cols);

   error= m_thd->binlog_write_row(tbl.get_table(), tbl.is_transactional(), 
                                  record, extra_row_info);
   m_thd->set_server_id(save_id);
   DBUG_RETURN(error);
}

int injector::transaction::write_row (server_id_type sid, table tbl,
				      MY_BITMAP const* cols,
				      record_type record)
{
  return write_row(sid, tbl, cols, record, NULL);
}


int injector::transaction::delete_row(server_id_type sid, table tbl,
				      MY_BITMAP const* cols,
				      record_type record,
                                      const uchar* extra_row_info)
{
   DBUG_ENTER("injector::transaction::delete_row(...)");

   int error= check_state(ROW_STATE);
   if (error)
     DBUG_RETURN(error);

   server_id_type save_id= m_thd->server_id;
   m_thd->set_server_id(sid);
   table::save_sets saveset(tbl, cols, cols);
   error= m_thd->binlog_delete_row(tbl.get_table(), tbl.is_transactional(), 
                                   record, extra_row_info);
   m_thd->set_server_id(save_id);
   DBUG_RETURN(error);
}

int injector::transaction::delete_row(server_id_type sid, table tbl,
				      MY_BITMAP const* cols,
				      record_type record)
{
  return delete_row(sid, tbl, cols, record, NULL);
}

<<<<<<< HEAD

int injector::transaction::update_row(server_id_type sid, table tbl, 
				      MY_BITMAP const* cols,
				      record_type before, record_type after,
=======
int injector::transaction::update_row(server_id_type sid, table tbl,
                                      MY_BITMAP const* before_cols,
                                      MY_BITMAP const* after_cols,
                                      size_t colcnt,
                                      record_type before, record_type after,
>>>>>>> 061d4827
                                      const uchar* extra_row_info)
{
   DBUG_ENTER("injector::transaction::update_row(...)");

   int error= check_state(ROW_STATE);
   if (error)
     DBUG_RETURN(error);

   server_id_type save_id= m_thd->server_id;
   m_thd->set_server_id(sid);
   // The read- and write sets with autorestore (in the destructor)
   table::save_sets saveset(tbl, before_cols, after_cols);

   error= m_thd->binlog_update_row(tbl.get_table(), tbl.is_transactional(), 
                                   before, after, extra_row_info);
   m_thd->set_server_id(save_id);
   DBUG_RETURN(error);
}

int injector::transaction::update_row(server_id_type sid, table tbl,
<<<<<<< HEAD
				      MY_BITMAP const* cols,
				      record_type before, record_type after)
{
  return update_row(sid, tbl, cols, before, after, NULL);
=======
                                      MY_BITMAP const* cols, size_t colcnt,
                                      record_type before, record_type after)
{
  return update_row(sid, tbl, cols, cols, colcnt, before, after, NULL);
>>>>>>> 061d4827
}

injector::transaction::binlog_pos injector::transaction::start_pos() const
{
   return m_start_pos;			
}

injector::transaction::binlog_pos injector::transaction::next_pos() const
{
   return m_next_pos;
}

/*
  injector - member definitions
*/

/* This constructor is called below */
inline injector::injector()
{
}

static injector *s_injector= 0;
injector *injector::instance()
{
  if (s_injector == 0)
    s_injector= new injector;
  /* "There can be only one [instance]" */
  return s_injector;
}

void injector::free_instance()
{
  injector *inj = s_injector;

  if (inj != 0)
  {
    s_injector= 0;
    delete inj;
  }
}

void injector::new_trans(THD *thd, injector::transaction *ptr)
{
   DBUG_ENTER("injector::new_trans(THD *, transaction *)");
   /*
     Currently, there is no alternative to using 'mysql_bin_log' since that
     is hardcoded into the way the handler is using the binary log. 
   */
   transaction trans(&mysql_bin_log, thd);
   ptr->swap(trans);

   DBUG_VOID_RETURN;
}

int injector::record_incident(THD *thd,
                              binary_log::Incident_event::enum_incident incident,
                              LEX_STRING const message)
{
  Incident_log_event ev(thd, incident, message);
  return mysql_bin_log.write_incident(&ev, true/*need_lock_log=true*/,
                                      message.str);
}<|MERGE_RESOLUTION|>--- conflicted
+++ resolved
@@ -1,8 +1,4 @@
-<<<<<<< HEAD
-/* Copyright (c) 2006, 2016, Oracle and/or its affiliates. All rights reserved.
-=======
 /* Copyright (c) 2006, 2017, Oracle and/or its affiliates. All rights reserved.
->>>>>>> 061d4827
 
    This program is free software; you can redistribute it and/or modify
    it under the terms of the GNU General Public License as published by
@@ -237,18 +233,11 @@
   return delete_row(sid, tbl, cols, record, NULL);
 }
 
-<<<<<<< HEAD
-
-int injector::transaction::update_row(server_id_type sid, table tbl, 
-				      MY_BITMAP const* cols,
-				      record_type before, record_type after,
-=======
 int injector::transaction::update_row(server_id_type sid, table tbl,
                                       MY_BITMAP const* before_cols,
                                       MY_BITMAP const* after_cols,
                                       size_t colcnt,
                                       record_type before, record_type after,
->>>>>>> 061d4827
                                       const uchar* extra_row_info)
 {
    DBUG_ENTER("injector::transaction::update_row(...)");
@@ -262,24 +251,17 @@
    // The read- and write sets with autorestore (in the destructor)
    table::save_sets saveset(tbl, before_cols, after_cols);
 
-   error= m_thd->binlog_update_row(tbl.get_table(), tbl.is_transactional(), 
+   error= m_thd->binlog_update_row(tbl.get_table(), tbl.is_transactional(),
                                    before, after, extra_row_info);
    m_thd->set_server_id(save_id);
    DBUG_RETURN(error);
 }
 
 int injector::transaction::update_row(server_id_type sid, table tbl,
-<<<<<<< HEAD
-				      MY_BITMAP const* cols,
-				      record_type before, record_type after)
-{
-  return update_row(sid, tbl, cols, before, after, NULL);
-=======
                                       MY_BITMAP const* cols, size_t colcnt,
                                       record_type before, record_type after)
 {
   return update_row(sid, tbl, cols, cols, colcnt, before, after, NULL);
->>>>>>> 061d4827
 }
 
 injector::transaction::binlog_pos injector::transaction::start_pos() const
