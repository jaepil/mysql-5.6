/* Copyright (c) 2000, 2013, Oracle and/or its affiliates. All rights reserved.

   This program is free software; you can redistribute it and/or modify
   it under the terms of the GNU General Public License as published by
   the Free Software Foundation; version 2 of the License.

   This program is distributed in the hope that it will be useful,
   but WITHOUT ANY WARRANTY; without even the implied warranty of
   MERCHANTABILITY or FITNESS FOR A PARTICULAR PURPOSE.  See the
   GNU General Public License for more details.

   You should have received a copy of the GNU General Public License
   along with this program; if not, write to the Free Software Foundation,
   51 Franklin Street, Suite 500, Boston, MA 02110-1335 USA */

/* This implements 'user defined functions' */

/*
   Known bugs:
  
   Memory for functions is never freed!
   Shared libraries are not closed before mysqld exits;
     - This is because we can't be sure if some threads are using
       a function.
  
   The bugs only affect applications that create and free a lot of
   dynamic functions, so this shouldn't be a real problem.
*/

#include "sql_priv.h"
#include "unireg.h"
#include "sql_base.h"                           // close_mysql_tables
#include "sql_parse.h"                        // check_identifier_name
#include "sql_table.h"                        // write_bin_log
#include "records.h"          // init_read_record, end_read_record
#include <my_pthread.h>
#include "lock.h"                               // MYSQL_LOCK_IGNORE_TIMEOUT
#include "log.h"

#ifdef HAVE_DLOPEN
extern "C"
{
#include <stdarg.h>
#include <hash.h>
}

static bool initialized = 0;
static MEM_ROOT mem;
static HASH udf_hash;
static mysql_rwlock_t THR_LOCK_udf;


static udf_func *add_udf(LEX_STRING *name, Item_result ret,
                         char *dl, Item_udftype typ);
static void del_udf(udf_func *udf);
static void *find_udf_dl(const char *dl);

static char *init_syms(udf_func *tmp, char *nm)
{
  char *end;

  if (!((tmp->func= (Udf_func_any) dlsym(tmp->dlhandle, tmp->name.str))))
    return tmp->name.str;

  end=my_stpcpy(nm,tmp->name.str);

  if (tmp->type == UDFTYPE_AGGREGATE)
  {
    (void)my_stpcpy(end, "_clear");
    if (!((tmp->func_clear= (Udf_func_clear) dlsym(tmp->dlhandle, nm))))
      return nm;
    (void)my_stpcpy(end, "_add");
    if (!((tmp->func_add= (Udf_func_add) dlsym(tmp->dlhandle, nm))))
      return nm;
  }

  (void) my_stpcpy(end,"_deinit");
  tmp->func_deinit= (Udf_func_deinit) dlsym(tmp->dlhandle, nm);

  (void) my_stpcpy(end,"_init");
  tmp->func_init= (Udf_func_init) dlsym(tmp->dlhandle, nm);

  /*
    to prefent loading "udf" from, e.g. libc.so
    let's ensure that at least one auxiliary symbol is defined
  */
  if (!tmp->func_init && !tmp->func_deinit && tmp->type != UDFTYPE_AGGREGATE)
  {
    if (!opt_allow_suspicious_udfs)
      return nm;
    sql_print_warning(ER(ER_CANT_FIND_DL_ENTRY), nm);
  }
  return 0;
}


extern "C" uchar* get_hash_key(const uchar *buff, size_t *length,
			      my_bool not_used __attribute__((unused)))
{
  udf_func *udf=(udf_func*) buff;
  *length=(uint) udf->name.length;
  return (uchar*) udf->name.str;
}

static PSI_memory_key key_memory_udf_mem;

#ifdef HAVE_PSI_INTERFACE
static PSI_rwlock_key key_rwlock_THR_LOCK_udf;

static PSI_rwlock_info all_udf_rwlocks[]=
{
  { &key_rwlock_THR_LOCK_udf, "THR_LOCK_udf", PSI_FLAG_GLOBAL}
};

static PSI_memory_info all_udf_memory[]=
{
  { &key_memory_udf_mem, "udf_mem", PSI_FLAG_GLOBAL}
};

static void init_udf_psi_keys(void)
{
  const char* category= "sql";
  int count;

  count= array_elements(all_udf_rwlocks);
  mysql_rwlock_register(category, all_udf_rwlocks, count);

  count= array_elements(all_udf_memory);
  mysql_memory_register(category, all_udf_memory, count);
}
#endif

/*
  Read all predeclared functions from mysql.func and accept all that
  can be used.
*/

void udf_init()
{
  udf_func *tmp;
  TABLE_LIST tables;
  READ_RECORD read_record_info;
  TABLE *table;
  int error;
  DBUG_ENTER("ufd_init");
  char db[]= "mysql"; /* A subject to casednstr, can't be constant */

  if (initialized)
    DBUG_VOID_RETURN;

#ifdef HAVE_PSI_INTERFACE
  init_udf_psi_keys();
#endif

  mysql_rwlock_init(key_rwlock_THR_LOCK_udf, &THR_LOCK_udf);

  init_sql_alloc(key_memory_udf_mem, &mem, UDF_ALLOC_BLOCK_SIZE, 0);
  THD *new_thd = new THD;
  if (!new_thd ||
      my_hash_init(&udf_hash,system_charset_info,32,0,0,get_hash_key, NULL, 0))
  {
    sql_print_error("Can't allocate memory for udf structures");
    my_hash_free(&udf_hash);
    free_root(&mem,MYF(0));
    delete new_thd;
    DBUG_VOID_RETURN;
  }
  initialized = 1;
  new_thd->thread_stack= (char*) &new_thd;
  new_thd->store_globals();
  new_thd->set_db(db, sizeof(db)-1);

  tables.init_one_table(db, sizeof(db)-1, "func", 4, "func", TL_READ);

  if (open_and_lock_tables(new_thd, &tables, FALSE, MYSQL_LOCK_IGNORE_TIMEOUT))
  {
    DBUG_PRINT("error",("Can't open udf table"));
    sql_print_error("Can't open the mysql.func table. Please "
                    "run mysql_upgrade to create it.");
    goto end;
  }

  table= tables.table;
  if (init_read_record(&read_record_info, new_thd, table, NULL, 1, 1, FALSE))
    goto end;
  table->use_all_columns();
  while (!(error= read_record_info.read_record(&read_record_info)))
  {
    DBUG_PRINT("info",("init udf record"));
    LEX_STRING name;
    name.str=get_field(&mem, table->field[0]);
    name.length = (uint) strlen(name.str);
    char *dl_name= get_field(&mem, table->field[2]);
    bool new_dl=0;
    Item_udftype udftype=UDFTYPE_FUNCTION;
    if (table->s->fields >= 4)			// New func table
      udftype=(Item_udftype) table->field[3]->val_int();

    /*
      Ensure that the .dll doesn't have a path
      This is done to ensure that only approved dll from the system
      directories are used (to make this even remotely secure).

      On windows we must check both FN_LIBCHAR and '/'.
    */
    if (check_valid_path(dl_name, strlen(dl_name)) ||
        check_string_char_length(&name, "", NAME_CHAR_LEN,
                                 system_charset_info, 1))
    {
      sql_print_error("Invalid row in mysql.func table for function '%.64s'",
                      name.str);
      continue;
    }

    if (!(tmp= add_udf(&name,(Item_result) table->field[1]->val_int(),
                       dl_name, udftype)))
    {
      sql_print_error("Can't alloc memory for udf function: '%.64s'", name.str);
      continue;
    }

    void *dl = find_udf_dl(tmp->dl);
    if (dl == NULL)
    {
      char dlpath[FN_REFLEN];
      strxnmov(dlpath, sizeof(dlpath) - 1, opt_plugin_dir, "/", tmp->dl,
               NullS);
      (void) unpack_filename(dlpath, dlpath);
      if (!(dl= dlopen(dlpath, RTLD_NOW)))
      {
	const char *errmsg;
	int error_number= dlopen_errno;
	DLERROR_GENERATE(errmsg, error_number);

	/* Print warning to log */
        sql_print_error(ER(ER_CANT_OPEN_LIBRARY), tmp->dl, error_number, errmsg);
	/* Keep the udf in the hash so that we can remove it later */
	continue;
      }
      new_dl=1;
    }
    tmp->dlhandle = dl;
    {
      char buf[NAME_LEN+16], *missing;
      if ((missing= init_syms(tmp, buf)))
      {
        sql_print_error(ER(ER_CANT_FIND_DL_ENTRY), missing);
        del_udf(tmp);
        if (new_dl)
          dlclose(dl);
      }
    }
  }
  if (error > 0)
    sql_print_error("Got unknown error: %d", my_errno);
  end_read_record(&read_record_info);
  table->m_needs_reopen= TRUE;                  // Force close to free memory

end:
  close_mysql_tables(new_thd);
  delete new_thd;
<<<<<<< HEAD
  /* Remember that we don't have a THD */
  my_pthread_set_THR_THD(0);
=======
>>>>>>> a9800d0d
  DBUG_VOID_RETURN;
}


void udf_free()
{
  /* close all shared libraries */
  DBUG_ENTER("udf_free");
  for (uint idx=0 ; idx < udf_hash.records ; idx++)
  {
    udf_func *udf=(udf_func*) my_hash_element(&udf_hash,idx);
    if (udf->dlhandle)				// Not closed before
    {
      /* Mark all versions using the same handler as closed */
      for (uint j=idx+1 ;  j < udf_hash.records ; j++)
      {
	udf_func *tmp=(udf_func*) my_hash_element(&udf_hash,j);
	if (udf->dlhandle == tmp->dlhandle)
	  tmp->dlhandle=0;			// Already closed
      }
      dlclose(udf->dlhandle);
    }
  }
  my_hash_free(&udf_hash);
  free_root(&mem,MYF(0));
  if (initialized)
  {
    initialized= 0;
    mysql_rwlock_destroy(&THR_LOCK_udf);
  }
  DBUG_VOID_RETURN;
}


static void del_udf(udf_func *udf)
{
  DBUG_ENTER("del_udf");
  if (!--udf->usage_count)
  {
    my_hash_delete(&udf_hash,(uchar*) udf);
    using_udf_functions=udf_hash.records != 0;
  }
  else
  {
    /*
      The functions is in use ; Rename the functions instead of removing it.
      The functions will be automaticly removed when the least threads
      doesn't use it anymore
    */
    char *name= udf->name.str;
    uint name_length=udf->name.length;
    udf->name.str=(char*) "*";
    udf->name.length=1;
    my_hash_update(&udf_hash,(uchar*) udf,(uchar*) name,name_length);
  }
  DBUG_VOID_RETURN;
}


void free_udf(udf_func *udf)
{
  DBUG_ENTER("free_udf");
  
  if (!initialized)
    DBUG_VOID_RETURN;

  mysql_rwlock_wrlock(&THR_LOCK_udf);
  if (!--udf->usage_count)
  {
    /*
      We come here when someone has deleted the udf function
      while another thread still was using the udf
    */
    my_hash_delete(&udf_hash,(uchar*) udf);
    using_udf_functions=udf_hash.records != 0;
    if (!find_udf_dl(udf->dl))
      dlclose(udf->dlhandle);
  }
  mysql_rwlock_unlock(&THR_LOCK_udf);
  DBUG_VOID_RETURN;
}


/* This is only called if using_udf_functions != 0 */

udf_func *find_udf(const char *name,uint length,bool mark_used)
{
  udf_func *udf=0;
  DBUG_ENTER("find_udf");

  if (!initialized)
    DBUG_RETURN(NULL);

  /* TODO: This should be changed to reader locks someday! */
  if (mark_used)
    mysql_rwlock_wrlock(&THR_LOCK_udf);  /* Called during fix_fields */
  else
    mysql_rwlock_rdlock(&THR_LOCK_udf);  /* Called during parsing */

  if ((udf=(udf_func*) my_hash_search(&udf_hash,(uchar*) name,
                                      length ? length : (uint) strlen(name))))
  {
    if (!udf->dlhandle)
      udf=0;					// Could not be opened
    else if (mark_used)
      udf->usage_count++;
  }
  mysql_rwlock_unlock(&THR_LOCK_udf);
  DBUG_RETURN(udf);
}


static void *find_udf_dl(const char *dl)
{
  DBUG_ENTER("find_udf_dl");

  /*
    Because only the function name is hashed, we have to search trough
    all rows to find the dl.
  */
  for (uint idx=0 ; idx < udf_hash.records ; idx++)
  {
    udf_func *udf=(udf_func*) my_hash_element(&udf_hash,idx);
    if (!strcmp(dl, udf->dl) && udf->dlhandle != NULL)
      DBUG_RETURN(udf->dlhandle);
  }
  DBUG_RETURN(0);
}


/* Assume that name && dl is already allocated */

static udf_func *add_udf(LEX_STRING *name, Item_result ret, char *dl,
			 Item_udftype type)
{
  if (!name || !dl || !(uint) type || (uint) type > (uint) UDFTYPE_AGGREGATE)
    return 0;
  udf_func *tmp= (udf_func*) alloc_root(&mem, sizeof(udf_func));
  if (!tmp)
    return 0;
  memset(tmp, 0, sizeof(*tmp));
  tmp->name = *name; //dup !!
  tmp->dl = dl;
  tmp->returns = ret;
  tmp->type = type;
  tmp->usage_count=1;
  if (my_hash_insert(&udf_hash,(uchar*)  tmp))
    return 0;
  using_udf_functions=1;
  return tmp;
}


/**
  Create a user defined function. 

  @note Like implementations of other DDL/DML in MySQL, this function
  relies on the caller to close the thread tables. This is done in the
  end of dispatch_command().
*/

int mysql_create_function(THD *thd,udf_func *udf)
{
  int error;
  void *dl=0;
  bool new_dl=0;
  TABLE *table;
  TABLE_LIST tables;
  udf_func *u_d;
  bool save_binlog_row_based;
  DBUG_ENTER("mysql_create_function");

  if (!initialized)
  {
    if (opt_noacl)
      my_error(ER_CANT_INITIALIZE_UDF, MYF(0),
               udf->name.str,
               "UDFs are unavailable with the --skip-grant-tables option");
    else
      my_message(ER_OUT_OF_RESOURCES, ER(ER_OUT_OF_RESOURCES), MYF(0));
    DBUG_RETURN(1);
  }

  /*
    Ensure that the .dll doesn't have a path
    This is done to ensure that only approved dll from the system
    directories are used (to make this even remotely secure).
  */
  if (check_valid_path(udf->dl, strlen(udf->dl)))
  {
    my_message(ER_UDF_NO_PATHS, ER(ER_UDF_NO_PATHS), MYF(0));
    DBUG_RETURN(1);
  }
  if (check_string_char_length(&udf->name, "", NAME_CHAR_LEN,
                               system_charset_info, 1))
  {
    my_error(ER_TOO_LONG_IDENT, MYF(0), udf->name.str);
    DBUG_RETURN(1);
  }

  tables.init_one_table("mysql", 5, "func", 4, "func", TL_WRITE);
  if (!(table= open_ltable(thd, &tables, TL_WRITE, MYSQL_LOCK_IGNORE_TIMEOUT)))
    DBUG_RETURN(1);

  /* 
    Turn off row binlogging of this statement and use statement-based 
    so that all supporting tables are updated for CREATE FUNCTION command.
  */
  if ((save_binlog_row_based= thd->is_current_stmt_binlog_format_row()))
    thd->clear_current_stmt_binlog_format_row();

  mysql_rwlock_wrlock(&THR_LOCK_udf);
  if ((my_hash_search(&udf_hash,(uchar*) udf->name.str, udf->name.length)))
  {
    my_error(ER_UDF_EXISTS, MYF(0), udf->name.str);
    goto err;
  }
  if (!(dl = find_udf_dl(udf->dl)))
  {
    char dlpath[FN_REFLEN];
    strxnmov(dlpath, sizeof(dlpath) - 1, opt_plugin_dir, "/", udf->dl, NullS);
    (void) unpack_filename(dlpath, dlpath);

    if (!(dl = dlopen(dlpath, RTLD_NOW)))
    {
      const char *errmsg;
      int error_number= dlopen_errno;
      DLERROR_GENERATE(errmsg, error_number);

      DBUG_PRINT("error",("dlopen of %s failed, error: %d (%s)",
                          udf->dl, error_number, errmsg));
      my_error(ER_CANT_OPEN_LIBRARY, MYF(0),
               udf->dl, error_number, errmsg);
      goto err;
    }
    new_dl=1;
  }
  udf->dlhandle=dl;
  {
    char buf[NAME_LEN+16], *missing;
    if ((missing= init_syms(udf, buf)))
    {
      my_error(ER_CANT_FIND_DL_ENTRY, MYF(0), missing);
      goto err;
    }
  }
  udf->name.str=strdup_root(&mem,udf->name.str);
  udf->dl=strdup_root(&mem,udf->dl);
  if (!(u_d=add_udf(&udf->name,udf->returns,udf->dl,udf->type)))
    goto err;
  u_d->dlhandle = dl;
  u_d->func=udf->func;
  u_d->func_init=udf->func_init;
  u_d->func_deinit=udf->func_deinit;
  u_d->func_clear=udf->func_clear;
  u_d->func_add=udf->func_add;

  /* create entry in mysql.func table */

  table->use_all_columns();
  restore_record(table, s->default_values);	// Default values for fields
  table->field[0]->store(u_d->name.str, u_d->name.length, system_charset_info);
  table->field[1]->store((longlong) u_d->returns, TRUE);
  table->field[2]->store(u_d->dl, strlen(u_d->dl), system_charset_info);
  if (table->s->fields >= 4)			// If not old func format
    table->field[3]->store((longlong) u_d->type, TRUE);
  error = table->file->ha_write_row(table->record[0]);

  if (error)
  {
    char errbuf[MYSYS_STRERROR_SIZE];
    my_error(ER_ERROR_ON_WRITE, MYF(0), "mysql.func", error,
             my_strerror(errbuf, sizeof(errbuf), error));
    del_udf(u_d);
    goto err;
  }
  mysql_rwlock_unlock(&THR_LOCK_udf);

  /* Binlog the create function. */
  if (write_bin_log(thd, true, thd->query().str, thd->query().length))
  {
    /* Restore the state of binlog format */
    DBUG_ASSERT(!thd->is_current_stmt_binlog_format_row());
    if (save_binlog_row_based)
      thd->set_current_stmt_binlog_format_row();
    DBUG_RETURN(1);
  }
  /* Restore the state of binlog format */
  DBUG_ASSERT(!thd->is_current_stmt_binlog_format_row());
  if (save_binlog_row_based)
    thd->set_current_stmt_binlog_format_row();
  DBUG_RETURN(0);

 err:
  if (new_dl)
    dlclose(dl);
  mysql_rwlock_unlock(&THR_LOCK_udf);
  /* Restore the state of binlog format */
  DBUG_ASSERT(!thd->is_current_stmt_binlog_format_row());
  if (save_binlog_row_based)
    thd->set_current_stmt_binlog_format_row();
  DBUG_RETURN(1);
}


int mysql_drop_function(THD *thd,const LEX_STRING *udf_name)
{
  TABLE *table;
  TABLE_LIST tables;
  udf_func *udf;
  char *exact_name_str;
  uint exact_name_len;
  bool save_binlog_row_based;
  int error= 1;
  DBUG_ENTER("mysql_drop_function");

  if (!initialized)
  {
    if (opt_noacl)
      my_error(ER_FUNCTION_NOT_DEFINED, MYF(0), udf_name->str);
    else
      my_message(ER_OUT_OF_RESOURCES, ER(ER_OUT_OF_RESOURCES), MYF(0));
    DBUG_RETURN(1);
  }

  tables.init_one_table("mysql", 5, "func", 4, "func", TL_WRITE);
  if (!(table= open_ltable(thd, &tables, TL_WRITE, MYSQL_LOCK_IGNORE_TIMEOUT)))
    DBUG_RETURN(1);

  /* 
    Turn off row binlogging of this statement and use statement-based
    so that all supporting tables are updated for DROP FUNCTION command.
  */
  if ((save_binlog_row_based= thd->is_current_stmt_binlog_format_row()))
    thd->clear_current_stmt_binlog_format_row();

  mysql_rwlock_wrlock(&THR_LOCK_udf);
  if (!(udf=(udf_func*) my_hash_search(&udf_hash,(uchar*) udf_name->str,
                                       (uint) udf_name->length)))
  {
    my_error(ER_FUNCTION_NOT_DEFINED, MYF(0), udf_name->str);
    mysql_rwlock_unlock(&THR_LOCK_udf);
    goto exit;
  }
  exact_name_str= udf->name.str;
  exact_name_len= udf->name.length;
  del_udf(udf);
  /*
    Close the handle if this was function that was found during boot or
    CREATE FUNCTION and it's not in use by any other udf function
  */
  if (udf->dlhandle && !find_udf_dl(udf->dl))
    dlclose(udf->dlhandle);
  mysql_rwlock_unlock(&THR_LOCK_udf);

  table->use_all_columns();
  table->field[0]->store(exact_name_str, exact_name_len, &my_charset_bin);
  if (!table->file->ha_index_read_idx_map(table->record[0], 0,
                                          (uchar*) table->field[0]->ptr,
                                          HA_WHOLE_KEY,
                                          HA_READ_KEY_EXACT))
  {
    int delete_err;
    if ((delete_err = table->file->ha_delete_row(table->record[0])))
      table->file->print_error(delete_err, MYF(0));
  }

  /*
    Binlog the drop function. Keep the table open and locked
    while binlogging, to avoid binlog inconsistency.
  */
  if (!write_bin_log(thd, true, thd->query().str, thd->query().length))
    error= 0;
exit:
  /* Restore the state of binlog format */
  DBUG_ASSERT(!thd->is_current_stmt_binlog_format_row());
  if (save_binlog_row_based)
    thd->set_current_stmt_binlog_format_row();
  DBUG_RETURN(error);
}

#endif /* HAVE_DLOPEN */<|MERGE_RESOLUTION|>--- conflicted
+++ resolved
@@ -259,11 +259,6 @@
 end:
   close_mysql_tables(new_thd);
   delete new_thd;
-<<<<<<< HEAD
-  /* Remember that we don't have a THD */
-  my_pthread_set_THR_THD(0);
-=======
->>>>>>> a9800d0d
   DBUG_VOID_RETURN;
 }
 
