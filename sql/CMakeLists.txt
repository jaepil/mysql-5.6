# Copyright (c) 2006, 2014, Oracle and/or its affiliates. All rights reserved.
# 
# This program is free software; you can redistribute it and/or modify
# it under the terms of the GNU General Public License as published by
# the Free Software Foundation; version 2 of the License.
# 
# This program is distributed in the hope that it will be useful,
# but WITHOUT ANY WARRANTY; without even the implied warranty of
# MERCHANTABILITY or FITNESS FOR A PARTICULAR PURPOSE.  See the
# GNU General Public License for more details.
# 
# You should have received a copy of the GNU General Public License
# along with this program; if not, write to the Free Software
# Foundation, Inc., 51 Franklin St, Fifth Floor, Boston, MA  02110-1301 USA


INCLUDE_DIRECTORIES(
  ${CMAKE_SOURCE_DIR}/include 
  ${CMAKE_SOURCE_DIR}/sql/conn_handler
  ${CMAKE_SOURCE_DIR}/libbinlogevents/include
  ${CMAKE_SOURCE_DIR}/sql 
  ${CMAKE_SOURCE_DIR}/sql/auth
  ${CMAKE_SOURCE_DIR}/regex 
  ${ZLIB_INCLUDE_DIR}
  ${SSL_INCLUDE_DIRS}
  ${CMAKE_BINARY_DIR}/sql
)

SET(CONF_SOURCES
  ${CMAKE_CURRENT_BINARY_DIR}/sql_builtin.cc 
)
SET(GEN_SOURCES
  ${CMAKE_CURRENT_BINARY_DIR}/sql_yacc.h 
  ${CMAKE_CURRENT_BINARY_DIR}/sql_yacc.cc
  ${CMAKE_CURRENT_BINARY_DIR}/lex_hash.h 
)
SET(GEN_DIGEST_SOURCES
  ${CMAKE_CURRENT_BINARY_DIR}/lex_token.h 
)

SET_SOURCE_FILES_PROPERTIES(${GEN_SOURCES}
                            ${GEN_DIGEST_SOURCES}
                            ${CONF_SOURCES}
                            PROPERTIES GENERATED 1)

# Gen_lex_token
# Make sure sql_yacc.h is generated before compiling gen_lex_token
ADD_EXECUTABLE(gen_lex_token gen_lex_token.cc)
ADD_DEPENDENCIES(gen_lex_token GenServerSource)

ADD_CUSTOM_COMMAND(
  OUTPUT ${CMAKE_CURRENT_BINARY_DIR}/lex_token.h
  COMMAND gen_lex_token > lex_token.h
  DEPENDS gen_lex_token
)

ADD_DEFINITIONS(-DMYSQL_SERVER -DHAVE_REPLICATION)
IF(SSL_DEFINES)
 ADD_DEFINITIONS(${SSL_DEFINES})
ENDIF()

SET(SQL_SHARED_SOURCES
  abstract_query_plan.cc
  auth/sql_authentication.cc
  auth/sql_auth_cache.cc
  auth/sql_authorization.cc
  auth/sql_user_table.cc
  auth/sql_user.cc
  auth/password.c
  auth/sql_security_ctx.cc
  bootstrap.cc
  conn_handler/connection_handler_manager.cc 
  datadict.cc
  debug_sync.cc
  derror.cc
  discover.cc
  field.cc
  field_conv.cc 
  filesort.cc
  filesort_utils.cc
  aggregate_check.cc
  gcalc_slicescan.cc
  gcalc_tools.cc
  gstream.cc
  handler.cc
  hostname.cc
  init.cc
  item.cc
  item_buff.cc
  item_cmpfunc.cc 
  item_create.cc
  item_func.cc
  item_geofunc.cc
  item_row.cc 
  item_strfunc.cc
  item_subselect.cc
  item_sum.cc
  item_timefunc.cc 
  item_xmlfunc.cc 
  item_inetfunc.cc
  key.cc
  keycaches.cc
  lock.cc
  log.cc
  mdl.cc
  my_decimal.cc
  net_serv.cc
  opt_costconstantcache.cc
  opt_costconstants.cc
  opt_costmodel.cc
  opt_explain.cc
  opt_explain_traditional.cc
  opt_explain_json.cc
  opt_range.cc
  opt_statistics.cc
  opt_sum.cc 
  opt_trace.cc
  opt_trace2server.cc
  parse_file.cc
  parse_tree_helpers.cc
  parse_tree_items.cc
  parse_tree_node_base.cc
  parse_tree_nodes.cc
  partition_info.cc
  procedure.cc 
  protocol.cc
  records.cc
  rpl_handler.cc
  session_tracker.cc
  set_var.cc 
  sp.cc
  sp_cache.cc
  sp_head.cc
  sp_instr.cc
  sp_pcontext.cc 
  sp_rcontext.cc
  spatial.cc
  string_service.cc
  sql_admin.cc
  sql_alloc_error_handler.cc
  sql_alter.cc
  sql_analyse.cc
  sql_audit.cc
  sql_base.cc 
  sql_bootstrap.cc
  sql_cache.cc
  sql_class.cc
  sql_connect.cc
  sql_crypt.cc
  sql_cursor.cc
  sql_data_change.cc
  sql_db.cc
  sql_delete.cc
  sql_derived.cc
  sql_digest.cc
  sql_do.cc 
  sql_error.cc
  sql_executor.cc
  sql_get_diagnostics.cc
  sql_handler.cc
  sql_help.cc
  sql_insert.cc
  sql_join_buffer.cc
  sql_lex.cc 
  sql_list.cc
  sql_load.cc
  sql_locale.cc
  sql_manager.cc
  sql_optimizer.cc
  sql_parse.cc
  sql_partition.cc
  sql_partition_admin.cc
  sql_planner.cc
  sql_plugin.cc
  sql_prepare.cc
  sql_profile.cc
  sql_reload.cc
  sql_rename.cc
  sql_resolver.cc
  sql_rewrite.cc
  sql_select.cc
  sql_servers.cc
  sql_show.cc
  sql_signal.cc
  sql_state.c
  sql_table.cc
  sql_tablespace.cc
  sql_test.cc
  sql_time.cc
  sql_tmp_table.cc
  sql_trigger.cc
  sql_truncate.cc
  sql_udf.cc
  sql_union.cc
  sql_update.cc
  sql_view.cc
  strfunc.cc
  sys_vars.cc
  sys_vars_resource_mgr.cc
  table.cc
  table_cache.cc
  table_trigger_dispatcher.cc
  thr_malloc.cc 
  transaction.cc
  transaction_info.cc
  trigger.cc
  trigger_creation_ctx.cc
  trigger_loader.cc
  trigger_chain.cc
  tztime.cc
  uniques.cc
  unireg.cc
  xa.cc
)

SET(SQL_EXPORTED_SOURCES ${SQL_SHARED_SOURCES} PARENT_SCOPE)

SET(SQL_SOURCE
  ${GEN_SOURCES}
  ${GEN_DIGEST_SOURCES}
  ${CONF_SOURCES}
  ${SQL_SHARED_SOURCES}
  ../libmysql/errmsg.c
  ../sql-common/client.c
  ../sql-common/client_plugin.c
  ../sql-common/my_time.c
  ../sql-common/my_user.c 
  ../sql-common/pack.c
  ../sql-common/client_authentication.cc
  ../sql-common/sql_string.cc 
  conn_handler/channel_info.cc
  conn_handler/connection_handler_per_thread.cc
  conn_handler/connection_handler_one_thread.cc
  conn_handler/socket_connection.cc
  des_key_file.cc
  event_data_objects.cc
  event_db_repository.cc 
  event_parse_data.cc
  event_queue.cc
  event_scheduler.cc
  events.cc
  mf_iocache.cc
  mysqld.cc
  mysqld_thd_manager.cc
  signal_handler.cc
  sql_client.cc
  )

IF(WIN32)
  LIST(APPEND SQL_SOURCE
              named_pipe.cc
              conn_handler/named_pipe_connection.cc
              conn_handler/shared_memory_connection.cc
      )
ENDIF()

INCLUDE(${MYSQL_CMAKE_SCRIPT_DIR}/compile_flags.cmake)
ADD_COMPILE_FLAGS(
  item_geofunc.cc
  auth/sql_authorization.cc
  auth/sql_authentication.cc
  auth/sql_user_table.cc
  auth/sql_user.cc
  auth/sql_auth_cache.cc
  COMPILE_FLAGS -I${BOOST_PATCHES_DIR} -I${BOOST_INCLUDE_DIR}
)

# Boost Geometry source has unused local typedefs.
MY_CHECK_CXX_COMPILER_FLAG("-Wno-unused-local-typedefs" HAVE_NO_UNUSED_TYPEDEFS)
IF(HAVE_NO_UNUSED_TYPEDEFS)
  ADD_COMPILE_FLAGS(
    item_geofunc.cc
    COMPILE_FLAGS "-Wno-unused-local-typedefs"
  )
ENDIF()

MY_CHECK_CXX_COMPILER_FLAG("-fno-builtin-memcmp" HAVE_NO_BUILTIN_MEMCMP)
# See comments in filesort_compare-t.cc about __builtin_memcmp
IF(HAVE_NO_BUILTIN_MEMCMP)
  ADD_COMPILE_FLAGS(
    filesort_utils.cc
    COMPILE_FLAGS "-fno-builtin-memcmp"
  )
ENDIF()

IF (WIN32 AND OPENSSL_APPLINK_C)
  ADD_COMPILE_FLAGS(
    ../sql-common/client_authentication.cc
    COMPILE_FLAGS "-DHAVE_OPENSSL_APPLINK_C"
  )
ENDIF()

IF(HAVE_MY_TIMER)
  SET(SQL_SOURCE ${SQL_SOURCE} sql_timer.cc)
ENDIF()

MYSQL_ADD_PLUGIN(partition ha_partition.cc STORAGE_ENGINE DEFAULT STATIC_ONLY
RECOMPILE_FOR_EMBEDDED)

ADD_LIBRARY(sql STATIC ${SQL_SOURCE})
ADD_DEPENDENCIES(sql GenServerSource)
ADD_DEPENDENCIES(sql GenDigestServerSource)
DTRACE_INSTRUMENT(sql)
TARGET_LINK_LIBRARIES(sql ${MYSQLD_STATIC_PLUGIN_LIBS} 
  mysys mysys_ssl dbug strings vio regex binlogevents_static
  ${LIBWRAP} ${LIBCRYPT} ${LIBDL}
  ${SSL_LIBRARIES})

#
# On Windows platform we compile in the clinet-side Windows Native Authentication
# plugin which is used by the client connection code included in the server.
#
IF(WIN32)
  ADD_DEFINITIONS(-DAUTHENTICATION_WIN)
  TARGET_LINK_LIBRARIES(sql auth_win_client)
ENDIF()

SET (BINLOG_SOURCE rpl_gtid_misc.cc
                   rpl_gtid_sid_map.cc rpl_gtid_set.cc rpl_gtid_specification.cc
                   rpl_gtid_state.cc rpl_gtid_owned.cc rpl_gtid_cache.cc
                   rpl_gtid_execution.cc
                   rpl_gtid_mutex_cond_array.cc rpl_gtid_persist.cc
                   log_event.cc log_event_old.cc binlog.cc sql_binlog.cc
                   rpl_filter.cc rpl_record.cc rpl_record_old.cc
                   rpl_utility.cc rpl_injector.cc rpl_table_access.cc)
ADD_LIBRARY(binlog ${BINLOG_SOURCE})
<<<<<<< HEAD
TARGET_LINK_LIBRARIES(binlog binlogevents_static)

SET (RPL_SOURCE rpl_handler.cc rpl_tblmap.cc)
=======
SET (RPL_SOURCE rpl_handler.cc rpl_tblmap.cc rpl_context.cc)
>>>>>>> 6a661756
ADD_DEPENDENCIES(binlog GenError)
ADD_LIBRARY(rpl ${RPL_SOURCE})
SET (MASTER_SOURCE rpl_master.cc rpl_binlog_sender.cc)
ADD_DEPENDENCIES(rpl GenError)
ADD_LIBRARY(master ${MASTER_SOURCE})
ADD_DEPENDENCIES(master GenError)
SET (SLAVE_SOURCE rpl_slave.cc rpl_reporting.cc rpl_mi.cc rpl_rli.cc
		  rpl_info_handler.cc rpl_info_file.cc
                  rpl_info_table.cc rpl_info_values.cc rpl_info.cc
                  rpl_info_factory.cc rpl_info_table_access.cc dynamic_ids.cc
                  rpl_rli_pdb.cc rpl_info_dummy.cc rpl_mts_submode.cc
                  rpl_slave_commit_order_manager.cc rpl_msr.cc)
ADD_LIBRARY(slave ${SLAVE_SOURCE})
ADD_DEPENDENCIES(slave GenError)

######################### GUnit Lib #################################

SET(SQL_GUNIT_LIB_SOURCE 
  filesort_utils.cc 
  mdl.cc 
  opt_costmodel.cc
  sql_list.cc 
  ../sql-common/sql_string.cc
  thr_malloc.cc
  )

IF(WIN32)
  LIST(APPEND SQL_GUNIT_LIB_SOURCE named_pipe.cc)
ENDIF()

ADD_LIBRARY(sqlgunitlib ${SQL_GUNIT_LIB_SOURCE})
ADD_DEPENDENCIES(sqlgunitlib GenError)

######################### GUnit Lib #################################


IF(WIN32)
  SET(MYSQLD_SOURCE main.cc nt_servc.cc nt_servc.h message.rc)
ELSE()
  SET(MYSQLD_SOURCE main.cc ${DTRACE_PROBES_ALL})
ENDIF()

MYSQL_ADD_EXECUTABLE(mysqld ${MYSQLD_SOURCE} DESTINATION ${INSTALL_SBINDIR} COMPONENT Server)

OPTION(DEBUG_EXTNAME "Build server as mysqld-debug (debug builds only)" OFF)
MARK_AS_ADVANCED(DEBUG_EXTNAME)

IF(DEBUG_EXTNAME)
  SET_TARGET_PROPERTIES(mysqld PROPERTIES DEBUG_OUTPUT_NAME "mysqld-debug")
ENDIF()

IF(APPLE) 
  # Add CoreServices framework since some dloadable plugins may need it 
  FIND_LIBRARY(CORESERVICES NAMES CoreServices) 
  IF(CORESERVICES) 
    TARGET_LINK_LIBRARIES(mysqld ${CORESERVICES}) 
  ENDIF() 
ENDIF() 

IF(NOT WITHOUT_DYNAMIC_PLUGINS)
  SET_TARGET_PROPERTIES(mysqld PROPERTIES ENABLE_EXPORTS TRUE)
  GET_TARGET_PROPERTY(mysqld_link_flags mysqld LINK_FLAGS)
  IF(NOT mysqld_link_flags)
    SET(mysqld_link_flags)
  ENDIF()
  IF (MINGW)
    SET_TARGET_PROPERTIES(mysqld PROPERTIES LINK_FLAGS "${mysqld_link_flags} -Wl,--export-all-symbols")
  ENDIF()
  IF(MSVC)
    # Set module definition file. Also use non-incremental linker, 
    # incremental appears to crash from time to time,if used with /DEF option
    SET_TARGET_PROPERTIES(mysqld PROPERTIES LINK_FLAGS "${mysqld_link_flags} /DEF:mysqld.def /INCREMENTAL:NO")

    FOREACH (CORELIB sql mysys mysys_ssl dbug strings binlogevents_static)
      GET_TARGET_PROPERTY(LOC ${CORELIB} LOCATION)
      FILE(TO_NATIVE_PATH ${LOC} LOC)
      SET (LIB_LOCATIONS ${LIB_LOCATIONS} ${LOC}) 
    ENDFOREACH (CORELIB ${MYSQLD_CORE_LIBS})
    SET(_PLATFORM x86)
    IF(CMAKE_SIZEOF_VOID_P EQUAL 8)
      SET(_PLATFORM  x64)
    ENDIF()
    ADD_CUSTOM_COMMAND(TARGET mysqld PRE_LINK
      COMMAND echo ${_PLATFORM} && cscript ARGS //nologo ${PROJECT_SOURCE_DIR}/win/create_def_file.js
                  ${_PLATFORM}  ${LIB_LOCATIONS} > mysqld.def 
      WORKING_DIRECTORY ${CMAKE_CURRENT_BINARY_DIR})
    ADD_DEPENDENCIES(sql GenError)
  ENDIF()
ENDIF()

SET_TARGET_PROPERTIES(mysqld PROPERTIES ENABLE_EXPORTS TRUE) 
TARGET_LINK_LIBRARIES(mysqld sql binlog rpl master slave sql mysys mysys_ssl binlogevents_static)

# Provide plugins with minimal set of libraries
SET(INTERFACE_LIBS ${LIBRT})
IF(INTERFACE_LIBS)
 SET_TARGET_PROPERTIES(mysqld PROPERTIES LINK_INTERFACE_LIBRARIES 
  "${INTERFACE_LIBS}")
ENDIF()

# On Solaris, some extra effort is required in order to get dtrace probes
# from static libraries
DTRACE_INSTRUMENT_STATIC_LIBS(mysqld 
 "sql;mysys;mysys_ssl;${MYSQLD_STATIC_PLUGIN_LIBS}")
 

SET(WITH_MYSQLD_LDFLAGS "" CACHE STRING "Additional linker flags for mysqld")
MARK_AS_ADVANCED(WITH_MYSQLD_LDFLAGS)
IF(WITH_MYSQLD_LDFLAGS)
  GET_TARGET_PROPERTY(mysqld LINK_FLAGS MYSQLD_LINK_FLAGS)
  IF(NOT MYSQLD_LINK_FLAGS)
    SET(MYSQLD_LINK_FLAGS) 
  ENDIF() 
  SET_TARGET_PROPERTIES(mysqld PROPERTIES LINK_FLAGS 
     "${MYSQLD_LINK_FLAGS} ${WITH_MYSQLD_LDFLAGS}")
ENDIF()

IF(DEBUG_EXTNAME)
  INSTALL_DEBUG_TARGET(mysqld 
    DESTINATION ${INSTALL_SBINDIR} 
    PDB_DESTINATION ${INSTALL_SBINDIR}
    SUFFIX "-debug")
ELSE()
  INSTALL_DEBUG_TARGET(mysqld 
    DESTINATION ${INSTALL_SBINDIR} 
    PDB_DESTINATION ${INSTALL_SBINDIR}/debug
    RENAME mysqld-debug)
ENDIF()

# Handle out-of-source build from source package with possibly broken 
# bison. Copy bison output to from source to build directory, if not already 
# there
INCLUDE(${CMAKE_SOURCE_DIR}/cmake/bison.cmake)
COPY_BISON_OUTPUT(
  ${CMAKE_CURRENT_SOURCE_DIR}/sql_yacc.cc
  ${CMAKE_CURRENT_SOURCE_DIR}/sql_yacc.h
  ${CMAKE_CURRENT_BINARY_DIR}/sql_yacc.cc
  ${CMAKE_CURRENT_BINARY_DIR}/sql_yacc.h
)

RUN_BISON(
  ${CMAKE_CURRENT_SOURCE_DIR}/sql_yacc.yy 
  ${CMAKE_CURRENT_BINARY_DIR}/sql_yacc.cc
  ${CMAKE_CURRENT_BINARY_DIR}/sql_yacc.h
)

# Gen_lex_hash
ADD_EXECUTABLE(gen_lex_hash gen_lex_hash.cc)

ADD_CUSTOM_COMMAND(
  OUTPUT ${CMAKE_CURRENT_BINARY_DIR}/lex_hash.h
  COMMAND gen_lex_hash > lex_hash.h
  DEPENDS gen_lex_hash
)

MYSQL_ADD_EXECUTABLE(mysql_tzinfo_to_sql tztime.cc)
SET_TARGET_PROPERTIES(mysql_tzinfo_to_sql PROPERTIES COMPILE_FLAGS "-DTZINFO2SQL")
TARGET_LINK_LIBRARIES(mysql_tzinfo_to_sql mysys mysys_ssl)

ADD_CUSTOM_TARGET( 
        GenServerSource
        DEPENDS ${GEN_SOURCES}
)

ADD_CUSTOM_TARGET( 
        GenDigestServerSource
        DEPENDS ${GEN_DIGEST_SOURCES}
)


IF(WIN32 OR HAVE_DLOPEN AND NOT DISABLE_SHARED)
  ADD_LIBRARY(udf_example MODULE udf_example.cc)
  SET_TARGET_PROPERTIES(udf_example PROPERTIES PREFIX "")
  # udf_example depends on strings 
  IF(WIN32)
    IF(MSVC)
     SET_TARGET_PROPERTIES(udf_example
       PROPERTIES LINK_FLAGS "/DEF:${CMAKE_CURRENT_SOURCE_DIR}/udf_example.def")
    ENDIF()
    TARGET_LINK_LIBRARIES(udf_example strings)
  ELSE()
    # udf_example is using safemutex exported by mysqld
    TARGET_LINK_LIBRARIES(udf_example mysqld)
    SET_TARGET_PROPERTIES(udf_example
      PROPERTIES LINK_FLAGS "${CMAKE_SHARED_LIBRARY_C_FLAGS}")
  ENDIF()
ENDIF()

FOREACH(tool glibtoolize libtoolize aclocal autoconf autoheader automake gtar 
 tar git)
 STRING(TOUPPER ${tool}  TOOL)
 FIND_PROGRAM(${TOOL}_EXECUTABLE ${tool} DOC "path to the executable")
 MARK_AS_ADVANCED(${TOOL}_EXECUTABLE)
ENDFOREACH()

CONFIGURE_FILE(
  ${CMAKE_SOURCE_DIR}/cmake/make_dist.cmake.in
  ${CMAKE_BINARY_DIR}/make_dist.cmake @ONLY)

ADD_CUSTOM_TARGET(dist 
  COMMAND ${CMAKE_COMMAND} -P ${CMAKE_BINARY_DIR}/make_dist.cmake
  DEPENDS ${CMAKE_BINARY_DIR}/sql/sql_yacc.cc ${CMAKE_BINARY_DIR}/sql/sql_yacc.h
  WORKING_DIRECTORY ${CMAKE_BINARY_DIR}
)

ADD_CUSTOM_TARGET(distclean
  COMMAND ${CMAKE_COMMAND} -E echo  WARNING: distclean target is not functional
  COMMAND ${CMAKE_COMMAND} -E echo  Use 'git clean -fdx' instead
  VERBATIM
  )

IF(INSTALL_LAYOUT STREQUAL "STANDALONE")

# Install initial database on windows
IF(NOT CMAKE_CROSSCOMPILING)
  IF(DEBUG_EXTNAME)
    GET_TARGET_PROPERTY(MYSQLD_EXECUTABLE mysqld LOCATION_DEBUG)
  ELSE()
    GET_TARGET_PROPERTY(MYSQLD_EXECUTABLE mysqld LOCATION)
  ENDIF()
ENDIF()
IF(WIN32 AND MYSQLD_EXECUTABLE)
  CONFIGURE_FILE(
    ${CMAKE_SOURCE_DIR}/cmake/create_initial_db.cmake.in
    ${CMAKE_CURRENT_BINARY_DIR}/create_initial_db.cmake
    @ONLY
  )
  
  IF(MSVC_IDE OR CMAKE_GENERATOR MATCHES "Xcode")
    SET (CONFIG_PARAM -DCONFIG=${CMAKE_CFG_INTDIR})
  ENDIF()
  MAKE_DIRECTORY(${CMAKE_CURRENT_BINARY_DIR}/data)
  # Copy db.opt into data/test/
  SET(DBOPT_FILE ${CMAKE_CURRENT_SOURCE_DIR}/db.opt ) 
  INSTALL(FILES ${DBOPT_FILE} DESTINATION data/test COMPONENT DataFiles)

  ADD_CUSTOM_COMMAND(
     OUTPUT initdb.dep
     COMMAND ${CMAKE_COMMAND}
     ${CONFIG_PARAM} -P ${CMAKE_CURRENT_BINARY_DIR}/create_initial_db.cmake
     WORKING_DIRECTORY ${CMAKE_CURRENT_BINARY_DIR}/data
     DEPENDS mysqld
  )
  ADD_CUSTOM_TARGET(initial_database  
    ALL
    DEPENDS  initdb.dep
  )
  INSTALL(DIRECTORY ${CMAKE_CURRENT_BINARY_DIR}/data
    DESTINATION . 
    COMPONENT DataFiles
    PATTERN "initdb.dep" EXCLUDE
    PATTERN "bootstrap.sql" EXCLUDE)
ELSE()
  # Not windows or cross compiling, just install an empty directory
  INSTALL(FILES ${DUMMY_FILE} DESTINATION data/mysql COMPONENT DataFiles)
ENDIF()
ENDIF()

ADD_CUSTOM_TARGET(show-dist-name
  COMMAND ${CMAKE_COMMAND} -E echo "${CPACK_PACKAGE_FILE_NAME}"
)
<|MERGE_RESOLUTION|>--- conflicted
+++ resolved
@@ -324,13 +324,9 @@
                    rpl_filter.cc rpl_record.cc rpl_record_old.cc
                    rpl_utility.cc rpl_injector.cc rpl_table_access.cc)
 ADD_LIBRARY(binlog ${BINLOG_SOURCE})
-<<<<<<< HEAD
 TARGET_LINK_LIBRARIES(binlog binlogevents_static)
 
-SET (RPL_SOURCE rpl_handler.cc rpl_tblmap.cc)
-=======
 SET (RPL_SOURCE rpl_handler.cc rpl_tblmap.cc rpl_context.cc)
->>>>>>> 6a661756
 ADD_DEPENDENCIES(binlog GenError)
 ADD_LIBRARY(rpl ${RPL_SOURCE})
 SET (MASTER_SOURCE rpl_master.cc rpl_binlog_sender.cc)
