--- conflicted
+++ resolved
@@ -320,13 +320,8 @@
     for (i= 0; i < m_tot_parts; i++)
       delete m_file[i];
   }
-<<<<<<< HEAD
   my_free(m_ordered_rec_buffer);
-=======
-  my_free((char*) m_ordered_rec_buffer, MYF(MY_ALLOW_ZERO_PTR));
-  my_free((char*) m_part_ids_sorted_by_num_of_records,
-          MYF(MY_ALLOW_ZERO_PTR));
->>>>>>> f8eb6262
+  my_free(m_part_ids_sorted_by_num_of_records);
 
   clear_handler_file();
   DBUG_VOID_RETURN;
@@ -6819,29 +6814,11 @@
   *add= part_add_index;
   DBUG_RETURN(ret);
 err:
-<<<<<<< HEAD
   /* Rollback all prepared partitions. i - 1 .. 0 */
   while (i)
   {
     i--;
     (void) m_file[i]->final_add_index(part_add_index->add_array[i], false);
-=======
-  if (file > m_file)
-  {
-    uint *key_numbers= (uint*) ha_thd()->alloc(sizeof(uint) * num_of_keys);
-    KEY *old_key_info= table_arg->key_info;
-    uint i;
-    /* Use the newly added key_info as table->key_info to remove them. */
-    for (i= 0; i < num_of_keys; i++)
-      key_numbers[i]= i;
-    table_arg->key_info= key_info;
-    while (--file >= m_file)
-    {
-      (void) (*file)->prepare_drop_index(table_arg, key_numbers, num_of_keys);
-      (void) (*file)->final_drop_index(table_arg);
-    }
-    table_arg->key_info= old_key_info;
->>>>>>> f8eb6262
   }
   delete part_add_index;
   DBUG_RETURN(ret);
