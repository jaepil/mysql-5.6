/* Copyright (c) 2000, 2019, Oracle and/or its affiliates. All rights reserved.

   This program is free software; you can redistribute it and/or modify
   it under the terms of the GNU General Public License, version 2.0,
   as published by the Free Software Foundation.

   This program is also distributed with certain software (including
   but not limited to OpenSSL) that is licensed under separate terms,
   as designated in a particular file or component or in included license
   documentation.  The authors of MySQL hereby grant you an additional
   permission to link the program and your derivative works with the
   separately licensed software that they have included with MySQL.

   This program is distributed in the hope that it will be useful,
   but WITHOUT ANY WARRANTY; without even the implied warranty of
   MERCHANTABILITY or FITNESS FOR A PARTICULAR PURPOSE.  See the
   GNU General Public License, version 2.0, for more details.

   You should have received a copy of the GNU General Public License
   along with this program; if not, write to the Free Software
   Foundation, Inc., 51 Franklin St, Fifth Floor, Boston, MA 02110-1301  USA */

/**
  @addtogroup Replication
  @{

  @file sql/rpl_slave.cc

  @brief Code to run the io thread and the sql thread on the
  replication slave.
*/

#include "sql/rpl_slave.h"

#include "my_config.h"

#include <errno.h>
#include <fcntl.h>
#include <math.h>
#include <signal.h>
#include <stdio.h>
#include <stdlib.h>
#include <string.h>

#include "include/mutex_lock.h"
#include "mysql/components/services/log_builtins.h"
#include "mysql/components/services/psi_memory_bits.h"
#include "mysql/components/services/psi_stage_bits.h"
#include "mysql/plugin.h"
#include "mysql/psi/mysql_cond.h"
#include "mysql/psi/mysql_mutex.h"
#include "mysql/psi/psi_base.h"
#include "mysql/status_var.h"
#include "sql/rpl_channel_service_interface.h"
#ifdef HAVE_SYS_TIME_H
#include <sys/time.h>
#endif
#include <time.h>
#ifdef HAVE_UNISTD_H
#include <unistd.h>
#endif
#include <algorithm>
#include <atomic>
#include <map>
#include <string>
#include <utility>
#include <vector>

#include "binlog_event.h"
#include "control_events.h"
#include "debug_vars.h"
#include "errmsg.h"  // CR_*
#include "lex_string.h"
#include "m_ctype.h"
#include "m_string.h"
#include "my_bitmap.h"  // MY_BITMAP
#include "my_byteorder.h"
#include "my_command.h"
#include "my_compiler.h"
#include "my_dbug.h"
#include "my_dir.h"
#include "my_io.h"
#include "my_loglevel.h"
#include "my_macros.h"
#include "my_sys.h"
#include "my_systime.h"
#include "my_thread_local.h"  // thread_local_key_t
#include "mysql.h"            // MYSQL
#include "mysql/psi/mysql_file.h"
#include "mysql/psi/mysql_memory.h"
#include "mysql/psi/mysql_thread.h"
#include "mysql/service_mysql_alloc.h"
#include "mysql/thread_type.h"
#include "mysql_com.h"
#include "mysqld_error.h"
#include "pfs_thread_provider.h"
#include "prealloced_array.h"
#include "sql/auth/auth_acls.h"
#include "sql/auth/sql_security_ctx.h"
#include "sql/binlog.h"
#include "sql/binlog_reader.h"
#include "sql/current_thd.h"
#include "sql/debug_sync.h"   // DEBUG_SYNC
#include "sql/derror.h"       // ER_THD
#include "sql/dynamic_ids.h"  // Server_ids
#include "sql/handler.h"
#include "sql/item.h"
#include "sql/log.h"
#include "sql/log_event.h"  // Rotate_log_event
#include "sql/mdl.h"
#include "sql/mysqld.h"              // ER
#include "sql/mysqld_thd_manager.h"  // Global_THD_manager
#include "sql/protocol.h"
#include "sql/protocol_classic.h"
#include "sql/psi_memory_key.h"
#include "sql/query_options.h"
#include "sql/rpl_applier_reader.h"
#include "sql/rpl_filter.h"
#include "sql/rpl_group_replication.h"
#include "sql/rpl_gtid.h"
#include "sql/rpl_handler.h"  // RUN_HOOK
#include "sql/rpl_info.h"
#include "sql/rpl_info_factory.h"  // Rpl_info_factory
#include "sql/rpl_info_handler.h"
#include "sql/rpl_mi.h"
#include "sql/rpl_msr.h"  // Multisource_info
#include "sql/rpl_mts_submode.h"
#include "sql/rpl_reporting.h"
#include "sql/rpl_rli.h"                         // Relay_log_info
#include "sql/rpl_rli_pdb.h"                     // Slave_worker
#include "sql/rpl_slave_commit_order_manager.h"  // Commit_order_manager
#include "sql/rpl_slave_until_options.h"
#include "sql/rpl_trx_boundary_parser.h"
#include "sql/rpl_utility.h"
#include "sql/sql_backup_lock.h"  // is_instance_backup_locked
#include "sql/sql_class.h"        // THD
#include "sql/sql_const.h"
#include "sql/sql_error.h"
#include "sql/sql_lex.h"
#include "sql/sql_list.h"
#include "sql/sql_parse.h"   // execute_init_command
#include "sql/sql_plugin.h"  // opt_plugin_dir_ptr
#include "sql/system_variables.h"
#include "sql/table.h"
#include "sql/transaction.h"  // trans_begin
#include "sql/transaction_info.h"
#include "sql_common.h"  // end_server
#include "sql_string.h"
#include "typelib.h"

struct mysql_cond_t;
struct mysql_mutex_t;

using binary_log::Log_event_header;
using binary_log::checksum_crc32;
using std::max;
using std::min;

#define FLAGSTR(V, F) ((V) & (F) ? #F " " : "")

/*
  a parameter of sql_slave_killed() to defer the killed status
*/
#define SLAVE_WAIT_GROUP_DONE 60
bool use_slave_mask = 0;
MY_BITMAP slave_error_mask;
char slave_skip_error_names[SHOW_VAR_FUNC_BUFF_SIZE];

char *slave_load_tmpdir = 0;
bool replicate_same_server_id;
ulonglong relay_log_space_limit = 0;

const char *relay_log_index = 0;
const char *relay_log_basename = 0;

/*
  MTS load-ballancing parameter.
  Max length of one MTS Worker queue. The value also determines the size
  of Relay_log_info::gaq (see @c slave_start_workers()).
  It can be set to any value in [1, ULONG_MAX - 1] range.
*/
const ulong mts_slave_worker_queue_len_max = 16384;

/*
  Statistics go to the error log every # of seconds when
  --log_error_verbosity > 2
*/
const long mts_online_stat_period = 60 * 2;

/*
  MTS load-ballancing parameter.
  Time unit in microsecs to sleep by MTS Coordinator to avoid extra thread
  signalling in the case of Worker queues are close to be filled up.
*/
const ulong mts_coordinator_basic_nap = 5;

/*
  MTS load-ballancing parameter.
  Percent of Worker queue size at which Worker is considered to become
  hungry.

  C enqueues --+                   . underrun level
               V                   "
   +----------+-+------------------+--------------+
   | empty    |.|::::::::::::::::::|xxxxxxxxxxxxxx| ---> Worker dequeues
   +----------+-+------------------+--------------+

   Like in the above diagram enqueuing to the x-d area would indicate
   actual underrruning by Worker.
*/
const ulong mts_worker_underrun_level = 10;

/*
  When slave thread exits, we need to remember the temporary tables so we
  can re-use them on slave start.

  TODO: move the vars below under Master_info
*/

int disconnect_slave_event_count = 0, abort_slave_event_count = 0;

static thread_local Master_info *RPL_MASTER_INFO = nullptr;

enum enum_slave_reconnect_actions {
  SLAVE_RECON_ACT_REG = 0,
  SLAVE_RECON_ACT_DUMP = 1,
  SLAVE_RECON_ACT_EVENT = 2,
  SLAVE_RECON_ACT_MAX
};

enum enum_slave_reconnect_messages {
  SLAVE_RECON_MSG_WAIT = 0,
  SLAVE_RECON_MSG_KILLED_WAITING = 1,
  SLAVE_RECON_MSG_AFTER = 2,
  SLAVE_RECON_MSG_FAILED = 3,
  SLAVE_RECON_MSG_COMMAND = 4,
  SLAVE_RECON_MSG_KILLED_AFTER = 5,
  SLAVE_RECON_MSG_MAX
};

static const char *reconnect_messages[SLAVE_RECON_ACT_MAX][SLAVE_RECON_MSG_MAX] =
    {{"Waiting to reconnect after a failed registration on master",
      "Slave I/O thread killed while waiting to reconnect after a failed \
registration on master",
      "Reconnecting after a failed registration on master",
      "failed registering on master, reconnecting to try again, \
log '%s' at position %s",
      "COM_REGISTER_SLAVE",
      "Slave I/O thread killed during or after reconnect"},
     {"Waiting to reconnect after a failed binlog dump request",
      "Slave I/O thread killed while retrying master dump",
      "Reconnecting after a failed binlog dump request",
      "failed dump request, reconnecting to try again, log '%s' at position %s",
      "COM_BINLOG_DUMP", "Slave I/O thread killed during or after reconnect"},
     {"Waiting to reconnect after a failed master event read",
      "Slave I/O thread killed while waiting to reconnect after a failed read",
      "Reconnecting after a failed master event read",
      "Slave I/O thread: Failed reading log event, reconnecting to retry, \
log '%s' at position %s",
      "",
      "Slave I/O thread killed during or after a reconnect done to recover from \
failed read"}};

enum enum_slave_apply_event_and_update_pos_retval {
  SLAVE_APPLY_EVENT_AND_UPDATE_POS_OK = 0,
  SLAVE_APPLY_EVENT_AND_UPDATE_POS_APPLY_ERROR = 1,
  SLAVE_APPLY_EVENT_AND_UPDATE_POS_UPDATE_POS_ERROR = 2,
  SLAVE_APPLY_EVENT_AND_UPDATE_POS_APPEND_JOB_ERROR = 3,
  SLAVE_APPLY_EVENT_AND_UPDATE_POS_MAX
};

static int process_io_rotate(Master_info *mi, Rotate_log_event *rev);
static bool wait_for_relay_log_space(Relay_log_info *rli);
static inline bool io_slave_killed(THD *thd, Master_info *mi);
static inline bool is_autocommit_off_and_infotables(THD *thd);
static int init_slave_thread(THD *thd, SLAVE_THD_TYPE thd_type);
static void print_slave_skip_errors(void);
static int safe_connect(THD *thd, MYSQL *mysql, Master_info *mi);
static int safe_reconnect(THD *thd, MYSQL *mysql, Master_info *mi,
                          bool suppress_warnings);
static int connect_to_master(THD *thd, MYSQL *mysql, Master_info *mi,
                             bool reconnect, bool suppress_warnings);
static int get_master_version_and_clock(MYSQL *mysql, Master_info *mi);
static int get_master_uuid(MYSQL *mysql, Master_info *mi);
int io_thread_init_commands(MYSQL *mysql, Master_info *mi);
static int terminate_slave_thread(THD *thd, mysql_mutex_t *term_lock,
                                  mysql_cond_t *term_cond,
                                  std::atomic<uint> *slave_running,
                                  ulong *stop_wait_timeout, bool need_lock_term,
                                  bool force = false);
static bool check_io_slave_killed(THD *thd, Master_info *mi, const char *info);
static int mts_event_coord_cmp(LOG_POS_COORD *id1, LOG_POS_COORD *id2);

static int check_slave_sql_config_conflict(const Relay_log_info *rli);

/*
  Applier thread InnoDB priority.
  When two transactions conflict inside InnoDB, the one with
  greater priority wins.

  @param thd       Thread handler for slave
  @param priority  Thread priority
*/
static void set_thd_tx_priority(THD *thd, int priority) {
  DBUG_ENTER("set_thd_tx_priority");
  DBUG_ASSERT(thd->system_thread == SYSTEM_THREAD_SLAVE_SQL ||
              thd->system_thread == SYSTEM_THREAD_SLAVE_WORKER);

  thd->thd_tx_priority = priority;
  DBUG_EXECUTE_IF("dbug_set_high_prio_sql_thread",
                  { thd->thd_tx_priority = 1; });

  DBUG_VOID_RETURN;
}

/*
  Function to set the slave's max_allowed_packet based on the value
  of slave_max_allowed_packet.

    @in_param    thd    Thread handler for slave
    @in_param    mysql  MySQL connection handle
*/

static void set_slave_max_allowed_packet(THD *thd, MYSQL *mysql) {
  DBUG_ENTER("set_slave_max_allowed_packet");
  // thd and mysql must be valid
  DBUG_ASSERT(thd && mysql);

  thd->variables.max_allowed_packet = slave_max_allowed_packet;
  /*
    Adding MAX_LOG_EVENT_HEADER_LEN to the max_packet_size on the I/O
    thread and the mysql->option max_allowed_packet, since a
    replication event can become this much  larger than
    the corresponding packet (query) sent from client to master.
  */
  thd->get_protocol_classic()->set_max_packet_size(slave_max_allowed_packet +
                                                   MAX_LOG_EVENT_HEADER);
  /*
    Skipping the setting of mysql->net.max_packet size to slave
    max_allowed_packet since this is done during mysql_real_connect.
  */
  mysql->options.max_allowed_packet =
      slave_max_allowed_packet + MAX_LOG_EVENT_HEADER;
  DBUG_VOID_RETURN;
}

/*
  Find out which replications threads are running

  SYNOPSIS
    init_thread_mask()
    mask                Return value here
    mi                  master_info for slave
    inverse             If set, returns which threads are not running

  IMPLEMENTATION
    Get a bit mask for which threads are running so that we can later restart
    these threads.

  RETURN
    mask        If inverse == 0, running threads
                If inverse == 1, stopped threads
*/

void init_thread_mask(int *mask, Master_info *mi, bool inverse) {
  bool set_io = mi->slave_running, set_sql = mi->rli->slave_running;
  int tmp_mask = 0;
  DBUG_ENTER("init_thread_mask");

  if (set_io) tmp_mask |= SLAVE_IO;
  if (set_sql) tmp_mask |= SLAVE_SQL;
  if (inverse) tmp_mask ^= (SLAVE_IO | SLAVE_SQL);
  *mask = tmp_mask;
  DBUG_VOID_RETURN;
}

/*
  lock_slave_threads()
*/

void lock_slave_threads(Master_info *mi) {
  DBUG_ENTER("lock_slave_threads");

  // protection against mixed locking order (see header)
  mi->channel_assert_some_wrlock();

  // TODO: see if we can do this without dual mutex
  mysql_mutex_lock(&mi->run_lock);
  mysql_mutex_lock(&mi->rli->run_lock);
  DBUG_VOID_RETURN;
}

/*
  unlock_slave_threads()
*/

void unlock_slave_threads(Master_info *mi) {
  DBUG_ENTER("unlock_slave_threads");

  // TODO: see if we can do this without dual mutex
  mysql_mutex_unlock(&mi->rli->run_lock);
  mysql_mutex_unlock(&mi->run_lock);
  DBUG_VOID_RETURN;
}

#ifdef HAVE_PSI_INTERFACE

static PSI_memory_key key_memory_rli_mts_coor;

static PSI_thread_key key_thread_slave_io, key_thread_slave_sql,
    key_thread_slave_worker;

static PSI_thread_info all_slave_threads[] = {
    {&key_thread_slave_io, "slave_io", PSI_FLAG_SINGLETON, 0, PSI_DOCUMENT_ME},
    {&key_thread_slave_sql, "slave_sql", PSI_FLAG_SINGLETON, 0,
     PSI_DOCUMENT_ME},
    {&key_thread_slave_worker, "slave_worker", PSI_FLAG_SINGLETON, 0,
     PSI_DOCUMENT_ME}};

static PSI_memory_info all_slave_memory[] = {{&key_memory_rli_mts_coor,
                                              "Relay_log_info::mts_coor", 0, 0,
                                              PSI_DOCUMENT_ME}};

static void init_slave_psi_keys(void) {
  const char *category = "sql";
  int count;

  count = static_cast<int>(array_elements(all_slave_threads));
  mysql_thread_register(category, all_slave_threads, count);

  count = static_cast<int>(array_elements(all_slave_memory));
  mysql_memory_register(category, all_slave_memory, count);
}
#endif /* HAVE_PSI_INTERFACE */

/* Initialize slave structures */

int init_slave() {
  DBUG_ENTER("init_slave");
  int error = 0;
  int thread_mask = SLAVE_SQL | SLAVE_IO;
  Master_info *mi = NULL;

#ifdef HAVE_PSI_INTERFACE
  init_slave_psi_keys();
#endif

  /*
    This is called when mysqld starts. Before client connections are
    accepted. However bootstrap may conflict with us if it does START SLAVE.
    So it's safer to take the lock.
  */
  channel_map.wrlock();

  RPL_MASTER_INFO = nullptr;

  /*
    Create slave info objects by reading repositories of individual
    channels and add them into channel_map
  */
  if ((error = Rpl_info_factory::create_slave_info_objects(
           opt_mi_repository_id, opt_rli_repository_id, thread_mask,
           &channel_map)))
    LogErr(ERROR_LEVEL,
           ER_RPL_SLAVE_FAILED_TO_CREATE_OR_RECOVER_INFO_REPOSITORIES);

#ifndef DBUG_OFF
  /* @todo: Print it for all the channels */
  {
    Master_info *default_mi;
    default_mi = channel_map.get_default_channel_mi();
    if (default_mi && default_mi->rli) {
      DBUG_PRINT("info",
                 ("init group master %s %lu  group relay %s %lu event %s %lu\n",
                  default_mi->rli->get_group_master_log_name(),
                  (ulong)default_mi->rli->get_group_master_log_pos(),
                  default_mi->rli->get_group_relay_log_name(),
                  (ulong)default_mi->rli->get_group_relay_log_pos(),
                  default_mi->rli->get_event_relay_log_name(),
                  (ulong)default_mi->rli->get_event_relay_log_pos()));
    }
  }
#endif

  if (get_gtid_mode(GTID_MODE_LOCK_CHANNEL_MAP) == GTID_MODE_OFF) {
    for (mi_map::iterator it = channel_map.begin(); it != channel_map.end();
         it++) {
      Master_info *mi = it->second;
      if (mi != NULL && mi->is_auto_position()) {
        LogErr(WARNING_LEVEL,
               ER_RPL_SLAVE_AUTO_POSITION_IS_1_AND_GTID_MODE_IS_OFF,
               mi->get_channel(), mi->get_channel());
      }
    }
  }

  if (check_slave_sql_config_conflict(NULL)) {
    error = 1;
    goto err;
  }

  /*
    Loop through the channel_map and start slave threads for each channel.
  */
  if (!opt_skip_slave_start) {
    for (mi_map::iterator it = channel_map.begin(); it != channel_map.end();
         it++) {
      mi = it->second;

      /* If server id is not set, start_slave_thread() will say it */
      if (Master_info::is_configured(mi) && mi->rli->inited) {
        /* same as in start_slave() cache the global var values into rli's
         * members */
        mi->rli->opt_slave_parallel_workers = opt_mts_slave_parallel_workers;
        mi->rli->checkpoint_group = opt_mts_checkpoint_group;
        if (mts_parallel_option == MTS_PARALLEL_TYPE_DB_NAME)
          mi->rli->channel_mts_submode = MTS_PARALLEL_TYPE_DB_NAME;
        else
          mi->rli->channel_mts_submode = MTS_PARALLEL_TYPE_LOGICAL_CLOCK;
        if (start_slave_threads(true /*need_lock_slave=true*/,
                                false /*wait_for_start=false*/, mi,
                                thread_mask)) {
          LogErr(ERROR_LEVEL, ER_FAILED_TO_START_SLAVE_THREAD,
                 mi->get_channel());
        }
      } else {
        LogErr(INFORMATION_LEVEL, ER_FAILED_TO_START_SLAVE_THREAD,
               mi->get_channel());
      }
    }
  }

err:

  channel_map.unlock();
  if (error) LogErr(INFORMATION_LEVEL, ER_SLAVE_NOT_STARTED_ON_SOME_CHANNELS);

  DBUG_RETURN(error);
}

/**
   Function to start a slave for all channels.
   Used in Multisource replication.
   @param[in]        thd           THD object of the client.

   @retval false success
   @retval true error

    @todo  It is good to continue to start other channels
           when a slave start failed for other channels.

    @todo  The problem with the below code is if the slave is already
           stared, we would multple warnings called
           "Slave was already running" for each channel.
           A nice warning message  would be to add
           "Slave for channel '%s" was already running"
           but error messages are in different languages and cannot be tampered
           with so, we have to handle it case by case basis, whether
           only default channel exists or not and properly continue with
           starting other channels if one channel fails clearly giving
           an error message by displaying failed channels.
*/
bool start_slave(THD *thd) {
  DBUG_ENTER("start_slave(THD)");
  Master_info *mi;
  bool channel_configured, error = false;

  if (channel_map.get_num_instances() == 1) {
    mi = channel_map.get_default_channel_mi();
    DBUG_ASSERT(mi);
    if (start_slave(thd, &thd->lex->slave_connection, &thd->lex->mi,
                    thd->lex->slave_thd_opt, mi, true))
      DBUG_RETURN(true);
  } else {
    /*
      Users cannot start more than one channel's applier thread
      if sql_slave_skip_counter > 0. It throws an error to the session.
    */
    mysql_mutex_lock(&LOCK_sql_slave_skip_counter);
    /* sql_slave_skip_counter > 0 && !(START SLAVE IO_THREAD) */
    if (sql_slave_skip_counter > 0 && !(thd->lex->slave_thd_opt & SLAVE_IO)) {
      my_error(ER_SLAVE_CHANNEL_SQL_SKIP_COUNTER, MYF(0));
      mysql_mutex_unlock(&LOCK_sql_slave_skip_counter);
      DBUG_RETURN(true);
    }
    mysql_mutex_unlock(&LOCK_sql_slave_skip_counter);

    for (mi_map::iterator it = channel_map.begin(); it != channel_map.end();
         it++) {
      mi = it->second;

      channel_configured =
          mi &&                      // Master_info exists
          (mi->inited || mi->reset)  // It is inited or was reset
          && mi->host[0];            // host is set

      if (channel_configured) {
        if (start_slave(thd, &thd->lex->slave_connection, &thd->lex->mi,
                        thd->lex->slave_thd_opt, mi, true)) {
          LogErr(ERROR_LEVEL, ER_RPL_SLAVE_CANT_START_SLAVE_FOR_CHANNEL,
                 mi->get_channel());
          error = true;
        }
      }
    }
  }
  if (!error) {
    /* no error */
    my_ok(thd);
  }
  DBUG_RETURN(error);
}

/**
   Function to stop a slave for all channels.
   Used in Multisource replication.
   @param[in]        thd           THD object of the client.

   @return
    @retval           0            success
    @retval           1           error

    @todo  It is good to continue to stop other channels
           when a slave start failed for other channels.
*/
int stop_slave(THD *thd) {
  DBUG_ENTER("stop_slave(THD)");
  bool push_temp_table_warning = true;
  Master_info *mi = 0;
  int error = 0;

  if (channel_map.get_num_instances() == 1) {
    mi = channel_map.get_default_channel_mi();

    DBUG_ASSERT(!strcmp(mi->get_channel(), channel_map.get_default_channel()));

    error = stop_slave(thd, mi, 1, false /*for_one_channel*/,
                       &push_temp_table_warning);
  } else {
    for (mi_map::iterator it = channel_map.begin(); it != channel_map.end();
         it++) {
      mi = it->second;

      if (Master_info::is_configured(mi)) {
        if (stop_slave(thd, mi, 1, false /*for_one_channel*/,
                       &push_temp_table_warning)) {
          LogErr(ERROR_LEVEL, ER_RPL_SLAVE_CANT_STOP_SLAVE_FOR_CHANNEL,
                 mi->get_channel());
          error = 1;
        }
      }
    }
  }

  if (!error) {
    /* no error */
    my_ok(thd);
  }

  DBUG_RETURN(error);
}

/**
  Entry point to the START SLAVE command. The function
  decides to start replication threads on several channels
  or a single given channel.

  @param[in]   thd        the client thread carrying the command.

  @return
    @retval      false      ok
    @retval      true       not ok.
*/
bool start_slave_cmd(THD *thd) {
  DBUG_ENTER("start_slave_cmd");

  Master_info *mi;
  LEX *lex = thd->lex;
  bool res = true; /* default, an error */

  channel_map.wrlock();

  if (!is_slave_configured()) {
    my_error(ER_SLAVE_CONFIGURATION, MYF(0));
    goto err;
  }

  if (!lex->mi.for_channel) {
    /*
      If slave_until options are provided when multiple channels exist
      without explicitly providing FOR CHANNEL clause, error out.
    */
    if (lex->mi.slave_until && channel_map.get_num_instances() > 1) {
      my_error(ER_SLAVE_MULTIPLE_CHANNELS_CMD, MYF(0));
      goto err;
    }

    res = start_slave(thd);
  } else {
    mi = channel_map.get_mi(lex->mi.channel);

    /*
      If the channel being used is a group replication channel we need to
      disable this command here as, in some cases, group replication does not
      support them.

      For channel group_replication_applier we disable START SLAVE [IO_THREAD]
      command.

      For channel group_replication_recovery we disable START SLAVE command
      and its two thread variants.
    */
    if (mi &&
        channel_map.is_group_replication_channel_name(mi->get_channel()) &&
        ((!thd->lex->slave_thd_opt || (thd->lex->slave_thd_opt & SLAVE_IO)) ||
         (!(channel_map.is_group_replication_channel_name(mi->get_channel(),
                                                          true)) &&
          (thd->lex->slave_thd_opt & SLAVE_SQL)))) {
      const char *command = "START SLAVE FOR CHANNEL";
      if (thd->lex->slave_thd_opt & SLAVE_IO)
        command = "START SLAVE IO_THREAD FOR CHANNEL";
      else if (thd->lex->slave_thd_opt & SLAVE_SQL)
        command = "START SLAVE SQL_THREAD FOR CHANNEL";

      my_error(ER_SLAVE_CHANNEL_OPERATION_NOT_ALLOWED, MYF(0), command,
               mi->get_channel(), command);

      goto err;
    }

    if (mi)
      res = start_slave(thd, &thd->lex->slave_connection, &thd->lex->mi,
                        thd->lex->slave_thd_opt, mi, true);
    else if (strcmp(channel_map.get_default_channel(), lex->mi.channel))
      my_error(ER_SLAVE_CHANNEL_DOES_NOT_EXIST, MYF(0), lex->mi.channel);

    if (!res) my_ok(thd);
  }
err:
  channel_map.unlock();
  DBUG_RETURN(res);
}

/**
  Entry point for the STOP SLAVE command. This function stops replication
  threads for all channels or a single channel based on the  command
  options supplied.

  @param[in]     thd         the client thread.

  @return
   @retval       false            ok
   @retval       true             not ok.
*/
bool stop_slave_cmd(THD *thd) {
  DBUG_ENTER("stop_slave_cmd");

  Master_info *mi;
  bool push_temp_table_warning = true;
  LEX *lex = thd->lex;
  bool res = true; /*default, an error */

  channel_map.rdlock();

  if (!is_slave_configured()) {
    my_error(ER_SLAVE_CONFIGURATION, MYF(0));
    channel_map.unlock();
    DBUG_RETURN(res = true);
  }

  if (!lex->mi.for_channel)
    res = stop_slave(thd);
  else {
    mi = channel_map.get_mi(lex->mi.channel);

    /*
      If the channel being used is a group replication channel we need to
      disable this command here as, in some cases, group replication does not
      support them.

      For channel group_replication_applier we disable STOP SLAVE [IO_THREAD]
      command.

      For channel group_replication_recovery we disable STOP SLAVE command
      and its two thread variants.
    */
    if (mi &&
        channel_map.is_group_replication_channel_name(mi->get_channel()) &&
        ((!thd->lex->slave_thd_opt || (thd->lex->slave_thd_opt & SLAVE_IO)) ||
         (!(channel_map.is_group_replication_channel_name(mi->get_channel(),
                                                          true)) &&
          (thd->lex->slave_thd_opt & SLAVE_SQL)))) {
      const char *command = "STOP SLAVE FOR CHANNEL";
      if (thd->lex->slave_thd_opt & SLAVE_IO)
        command = "STOP SLAVE IO_THREAD FOR CHANNEL";
      else if (thd->lex->slave_thd_opt & SLAVE_SQL)
        command = "STOP SLAVE SQL_THREAD FOR CHANNEL";

      my_error(ER_SLAVE_CHANNEL_OPERATION_NOT_ALLOWED, MYF(0), command,
               mi->get_channel(), command);

      channel_map.unlock();
      DBUG_RETURN(true);
    }

    if (mi)
      res = stop_slave(thd, mi, 1 /*net report */, true /*for_one_channel*/,
                       &push_temp_table_warning);
    else if (strcmp(channel_map.get_default_channel(), lex->mi.channel))
      my_error(ER_SLAVE_CHANNEL_DOES_NOT_EXIST, MYF(0), lex->mi.channel);
  }

  channel_map.unlock();

  DBUG_RETURN(res);
}

/**
   Parse the given relay log and identify the rotate event from the master.
   Ignore the Format description event, Previous_gtid log event and ignorable
   events within the relay log. When a rotate event is found check if it is a
   rotate that is originated from the master or not based on the server_id. If
   the rotate is from slave or if it is a fake rotate event ignore the event.
   If any other events are encountered apart from the above events generate an
   error. From the rotate event extract the master's binary log name and
   position.

   @param filename
          Relay log name which needs to be parsed.

   @param[out] master_log_file
          Set the master_log_file to the log file name that is extracted from
          rotate event. The master_log_file should contain string of len
          FN_REFLEN.

   @param[out] master_log_pos
          Set the master_log_pos to the log position extracted from rotate
          event.

   @retval FOUND_ROTATE: When rotate event is found in the relay log
   @retval NOT_FOUND_ROTATE: When rotate event is not found in the relay log
   @retval ERROR: On error
 */
enum enum_read_rotate_from_relay_log_status {
  FOUND_ROTATE,
  NOT_FOUND_ROTATE,
  ERROR
};

static enum_read_rotate_from_relay_log_status read_rotate_from_relay_log(
    char *filename, char *master_log_file, my_off_t *master_log_pos) {
  DBUG_ENTER("read_rotate_from_relay_log");

  Relaylog_file_reader relaylog_file_reader(opt_slave_sql_verify_checksum);
  if (relaylog_file_reader.open(filename)) {
    LogErr(ERROR_LEVEL, ER_RPL_RECOVERY_ERROR,
           relaylog_file_reader.get_error_str());
    DBUG_RETURN(ERROR);
  }

  Log_event *ev = NULL;
  bool done = false;
  enum_read_rotate_from_relay_log_status ret = NOT_FOUND_ROTATE;
  while (!done && (ev = relaylog_file_reader.read_event_object()) != NULL) {
    DBUG_PRINT("info", ("Read event of type %s", ev->get_type_str()));
    switch (ev->get_type_code()) {
      case binary_log::FORMAT_DESCRIPTION_EVENT:
        break;
      case binary_log::ROTATE_EVENT:
        /*
          Check for rotate event from the master. Ignore the ROTATE event if it
          is a fake rotate event with server_id=0.
         */
        if (ev->server_id && ev->server_id != ::server_id) {
          Rotate_log_event *rotate_ev = (Rotate_log_event *)ev;
          DBUG_ASSERT(FN_REFLEN >= rotate_ev->ident_len + 1);
          memcpy(master_log_file, rotate_ev->new_log_ident,
                 rotate_ev->ident_len + 1);
          *master_log_pos = rotate_ev->pos;
          ret = FOUND_ROTATE;
          done = true;
        }
        break;
      case binary_log::PREVIOUS_GTIDS_LOG_EVENT:
        break;
      case binary_log::IGNORABLE_LOG_EVENT:
        break;
      default:
        LogErr(ERROR_LEVEL, ER_RPL_RECOVERY_NO_ROTATE_EVENT_FROM_MASTER);
        ret = ERROR;
        done = true;
        break;
    }
    delete ev;
  }
  if (relaylog_file_reader.has_fatal_error()) {
    LogErr(ERROR_LEVEL, ER_RPL_RECOVERY_ERROR_READ_RELAY_LOG, -1);
    DBUG_RETURN(ERROR);
  }
  DBUG_RETURN(ret);
}

/**
   Reads relay logs one by one starting from the first relay log. Looks for
   the first rotate event from the master. If rotate is not found in the relay
   log search continues to next relay log. If rotate event from master is
   found then the extracted master_log_file and master_log_pos are used to set
   rli->group_master_log_name and rli->group_master_log_pos. If an error has
   occurred the error code is retuned back.

   @param rli
          Relay_log_info object to read relay log files and to set
          group_master_log_name and group_master_log_pos.

   @retval 0 On success
   @retval 1 On failure
 */
static int find_first_relay_log_with_rotate_from_master(Relay_log_info *rli) {
  DBUG_ENTER("find_first_relay_log_with_rotate_from_master");
  int error = 0;
  LOG_INFO linfo;
  bool got_rotate_from_master = false;
  int pos;
  char master_log_file[FN_REFLEN];
  my_off_t master_log_pos = 0;

  if (channel_map.is_group_replication_channel_name(rli->get_channel())) {
    LogErr(INFORMATION_LEVEL,
           ER_RPL_RECOVERY_SKIPPED_GROUP_REPLICATION_CHANNEL);
    goto err;
  }

  for (pos = rli->relay_log.find_log_pos(&linfo, NULL, true); !pos;
       pos = rli->relay_log.find_next_log(&linfo, true)) {
    switch (read_rotate_from_relay_log(linfo.log_file_name, master_log_file,
                                       &master_log_pos)) {
      case ERROR:
        error = 1;
        break;
      case FOUND_ROTATE:
        got_rotate_from_master = true;
        break;
      case NOT_FOUND_ROTATE:
        break;
    }
    if (error || got_rotate_from_master) break;
  }
  if (pos == LOG_INFO_IO) {
    error = 1;
    LogErr(ERROR_LEVEL, ER_RPL_RECOVERY_IO_ERROR_READING_RELAY_LOG_INDEX);
    goto err;
  }
  if (pos == LOG_INFO_EOF) {
    error = 1;
    LogErr(ERROR_LEVEL, ER_RPL_RECOVERY_NO_ROTATE_EVENT_FROM_MASTER);
    goto err;
  }
  if (!error && got_rotate_from_master) {
    rli->set_group_master_log_name(master_log_file);
    rli->set_group_master_log_pos(master_log_pos);
  }
err:
  DBUG_RETURN(error);
}

/*
  Updates the master info based on the information stored in the
  relay info and ignores relay logs previously retrieved by the IO
  thread, which thus starts fetching again based on to the
  master_log_pos and master_log_name. Eventually, the old
  relay logs will be purged by the normal purge mechanism.

  When GTID's are enabled the "Retrieved GTID" set should be cleared
  so that partial read events are discarded and they are
  fetched once again

  @param mi    pointer to Master_info instance
*/
static void recover_relay_log(Master_info *mi) {
  Relay_log_info *rli = mi->rli;
  // Set Receiver Thread's positions as per the recovered Applier Thread.
  mi->set_master_log_pos(
      max<ulonglong>(BIN_LOG_HEADER_SIZE, rli->get_group_master_log_pos()));
  mi->set_master_log_name(rli->get_group_master_log_name());

  LogErr(WARNING_LEVEL, ER_RPL_RECOVERY_FILE_MASTER_POS_INFO,
         (ulong)mi->get_master_log_pos(), mi->get_master_log_name(),
         mi->get_for_channel_str(), rli->get_group_relay_log_pos(),
         rli->get_group_relay_log_name());

  // Start with a fresh relay log.
  rli->set_group_relay_log_name(rli->relay_log.get_log_fname());
  rli->set_group_relay_log_pos(BIN_LOG_HEADER_SIZE);
  /*
    Clear the retrieved GTID set so that events that are written partially
    will be fetched again.
  */
  if (mi->get_gtid_mode_from_copy(GTID_MODE_LOCK_NONE) == GTID_MODE_ON &&
      !channel_map.is_group_replication_channel_name(rli->get_channel())) {
    rli->get_sid_lock()->wrlock();
    (const_cast<Gtid_set *>(rli->get_gtid_set()))->clear_set_and_sid_map();
    rli->get_sid_lock()->unlock();
  }
}

/*
  Updates the master info based on the information stored in the
  relay info and ignores relay logs previously retrieved by the IO
  thread, which thus starts fetching again based on to the
  master_log_pos and master_log_name. Eventually, the old
  relay logs will be purged by the normal purge mechanism.

  There can be a special case where rli->group_master_log_name and
  rli->group_master_log_pos are not intialized, as the sql thread was never
  started at all. In those cases all the existing relay logs are parsed
  starting from the first one and the initial rotate event that was received
  from the master is identified. From the rotate event master_log_name and
  master_log_pos are extracted and they are set to rli->group_master_log_name
  and rli->group_master_log_pos.

  In the feature, we should improve this routine in order to avoid throwing
  away logs that are safely stored in the disk. Note also that this recovery
  routine relies on the correctness of the relay-log.info and only tolerates
  coordinate problems in master.info.

  In this function, there is no need for a mutex as the caller
  (i.e. init_slave) already has one acquired.

  Specifically, the following structures are updated:

  1 - mi->master_log_pos  <-- rli->group_master_log_pos
  2 - mi->master_log_name <-- rli->group_master_log_name
  3 - It moves the relay log to the new relay log file, by
      rli->group_relay_log_pos  <-- BIN_LOG_HEADER_SIZE;
      rli->event_relay_log_pos  <-- BIN_LOG_HEADER_SIZE;
      rli->group_relay_log_name <-- rli->relay_log.get_log_fname();
      rli->event_relay_log_name <-- rli->relay_log.get_log_fname();

   If there is an error, it returns (1), otherwise returns (0).
 */
int init_recovery(Master_info *mi) {
  DBUG_ENTER("init_recovery");

  int error = 0;
  Relay_log_info *rli = mi->rli;
  char *group_master_log_name = NULL;
  if (rli->recovery_parallel_workers) {
    /*
      This is not idempotent and a crash after this function and before
      the recovery is actually done may lead the system to an inconsistent
      state.

      This may happen because the gap is not persitent stored anywhere
      and eventually old relay log files will be removed and further
      calculations on the gaps will be impossible.

      We need to improve this. /Alfranio.
    */
    error = mts_recovery_groups(rli);
    if (rli->mts_recovery_group_cnt) {
      if (mi->get_gtid_mode_from_copy(GTID_MODE_LOCK_NONE) == GTID_MODE_ON) {
        rli->recovery_parallel_workers = 0;
        rli->clear_mts_recovery_groups();
      } else
        DBUG_RETURN(error);
    }
  }

  group_master_log_name = const_cast<char *>(rli->get_group_master_log_name());
  if (!error) {
    if (!group_master_log_name[0]) {
      if (rli->replicate_same_server_id) {
        error = 1;
        LogErr(ERROR_LEVEL,
               ER_RPL_RECOVERY_REPLICATE_SAME_SERVER_ID_REQUIRES_POSITION);
        DBUG_RETURN(error);
      }
      error = find_first_relay_log_with_rotate_from_master(rli);
      if (error) DBUG_RETURN(error);
    }
    recover_relay_log(mi);
  }
  DBUG_RETURN(error);
}

/*
  Relay log recovery in the case of MTS, is handled by the following function.
  Gaps in MTS execution are filled using implicit execution of
  START SLAVE UNTIL SQL_AFTER_MTS_GAPS call. Once slave reaches a consistent
  gapless state receiver thread's positions are initialized to applier thread's
  positions and the old relay logs are discarded. This completes the recovery
  process.

  @param mi    pointer to Master_info instance.

  @retval 0 success
  @retval 1 error
*/
static inline int fill_mts_gaps_and_recover(Master_info *mi) {
  DBUG_ENTER("fill_mts_gaps_and_recover");
  Relay_log_info *rli = mi->rli;
  int recovery_error = 0;
  rli->is_relay_log_recovery = false;
  Until_mts_gap *until_mg = new Until_mts_gap(rli);
  rli->set_until_option(until_mg);
  rli->until_condition = Relay_log_info::UNTIL_SQL_AFTER_MTS_GAPS;
  until_mg->init();
  rli->channel_mts_submode = (mts_parallel_option == MTS_PARALLEL_TYPE_DB_NAME)
                                 ? MTS_PARALLEL_TYPE_DB_NAME
                                 : MTS_PARALLEL_TYPE_LOGICAL_CLOCK;
  LogErr(INFORMATION_LEVEL, ER_RPL_MTS_RECOVERY_STARTING_COORDINATOR);
  recovery_error = start_slave_thread(
#ifdef HAVE_PSI_THREAD_INTERFACE
      key_thread_slave_sql,
#endif
      handle_slave_sql, &rli->run_lock, &rli->run_lock, &rli->start_cond,
      &rli->slave_running, &rli->slave_run_id, mi);

  if (recovery_error) {
    LogErr(WARNING_LEVEL, ER_RPL_MTS_RECOVERY_FAILED_TO_START_COORDINATOR);
    goto err;
  }
  mysql_mutex_lock(&rli->run_lock);
  mysql_cond_wait(&rli->stop_cond, &rli->run_lock);
  mysql_mutex_unlock(&rli->run_lock);
  if (rli->until_condition != Relay_log_info::UNTIL_DONE) {
    LogErr(WARNING_LEVEL, ER_RPL_MTS_AUTOMATIC_RECOVERY_FAILED);
    goto err;
  }
  rli->clear_until_option();
  /*
    We need a mutex while we are changing master info parameters to
    keep other threads from reading bogus info
  */
  mysql_mutex_lock(&mi->data_lock);
  mysql_mutex_lock(&rli->data_lock);
  recover_relay_log(mi);

  if (mi->flush_info(true) || rli->flush_info(true)) {
    recovery_error = 1;
    mysql_mutex_unlock(&mi->data_lock);
    mysql_mutex_unlock(&rli->data_lock);
    goto err;
  }
  rli->inited = 1;
  rli->error_on_rli_init_info = false;
  mysql_mutex_unlock(&mi->data_lock);
  mysql_mutex_unlock(&rli->data_lock);
  LogErr(INFORMATION_LEVEL, ER_RPL_MTS_RECOVERY_SUCCESSFUL);
  DBUG_RETURN(recovery_error);
err:
  /*
    If recovery failed means we failed to initialize rli object in the case
    of MTS. We should not allow the START SLAVE command to work as we do in
    the case of STS. i.e if init_recovery call fails then we set inited=0.
  */
  rli->end_info();
  rli->inited = 0;
  rli->error_on_rli_init_info = true;
  rli->clear_until_option();
  DBUG_RETURN(recovery_error);
}

int load_mi_and_rli_from_repositories(Master_info *mi, bool ignore_if_no_info,
                                      int thread_mask,
                                      bool skip_received_gtid_set_recovery) {
  DBUG_ENTER("init_info");
  DBUG_ASSERT(mi != NULL && mi->rli != NULL);
  int init_error = 0;
  enum_return_check check_return = ERROR_CHECKING_REPOSITORY;
  THD *thd = current_thd;

  /*
    We need a mutex while we are changing master info parameters to
    keep other threads from reading bogus info
  */
  mysql_mutex_lock(&mi->data_lock);
  mysql_mutex_lock(&mi->rli->data_lock);

  /*
    When info tables are used and autocommit= 0 we force a new
    transaction start to avoid table access deadlocks when START SLAVE
    is executed after RESET SLAVE.
  */
  if (is_autocommit_off_and_infotables(thd)) {
    if (trans_begin(thd)) {
      init_error = 1;
      goto end;
    }
  }

  /*
    This takes care of the startup dependency between the master_info
    and relay_info. It initializes the master info if the SLAVE_IO
    thread is being started and the relay log info if either the
    SLAVE_SQL thread is being started or was not initialized as it is
    required by the SLAVE_IO thread.
  */
  check_return = mi->check_info();
  if (check_return == ERROR_CHECKING_REPOSITORY) {
    init_error = 1;
    goto end;
  }

  if (!(ignore_if_no_info && check_return == REPOSITORY_DOES_NOT_EXIST)) {
    if ((thread_mask & SLAVE_IO) != 0 && mi->mi_init_info()) init_error = 1;
  }

  check_return = mi->rli->check_info();
  if (check_return == ERROR_CHECKING_REPOSITORY) {
    init_error = 1;
    goto end;
  }
  if (!(ignore_if_no_info && check_return == REPOSITORY_DOES_NOT_EXIST)) {
    if (((thread_mask & SLAVE_SQL) != 0 || !(mi->rli->inited)) &&
        mi->rli->rli_init_info(skip_received_gtid_set_recovery))
      init_error = 1;
    else {
      /*
        During rli_init_info() above, the relay log is opened (if rli was not
        initialized yet). The function below expects the relay log to be opened
        to get its coordinates and store as the last flushed relay log
        coordinates from I/O thread point of view.
      */
      mi->update_flushed_relay_log_info();
    }
  }

  DBUG_EXECUTE_IF("enable_mts_worker_failure_init",
                  { DBUG_SET("+d,mts_worker_thread_init_fails"); });
end:
  /*
    When info tables are used and autocommit= 0 we force transaction
    commit to avoid table access deadlocks when START SLAVE is executed
    after RESET SLAVE.
  */
  if (is_autocommit_off_and_infotables(thd))
    if (trans_commit(thd)) init_error = 1;

  mysql_mutex_unlock(&mi->rli->data_lock);
  mysql_mutex_unlock(&mi->data_lock);

  /*
    Handling MTS Relay-log recovery after successful initialization of mi and
    rli objects.

    MTS Relay-log recovery is handled by SSUG command. In order to start the
    slave applier thread rli needs to be inited and mi->rli->data_lock should
    be in released state. Hence we do the MTS recovery at this point of time
    where both conditions are satisfied.
  */
  if (!init_error && mi->rli->is_relay_log_recovery &&
      mi->rli->mts_recovery_group_cnt)
    init_error = fill_mts_gaps_and_recover(mi);
  DBUG_RETURN(init_error);
}

void end_info(Master_info *mi) {
  DBUG_ENTER("end_info");
  DBUG_ASSERT(mi != NULL && mi->rli != NULL);

  /*
    The previous implementation was not acquiring locks.  We do the same here.
    However, this is quite strange.
  */
  mi->end_info();
  mi->rli->end_info();

  DBUG_VOID_RETURN;
}

int remove_info(Master_info *mi) {
  int error = 1;
  DBUG_ENTER("remove_info");
  DBUG_ASSERT(mi != NULL && mi->rli != NULL);

  /*
    The previous implementation was not acquiring locks.
    We do the same here. However, this is quite strange.
  */
  /*
    Reset errors (the idea is that we forget about the
    old master).
  */
  mi->clear_error();
  mi->rli->clear_error();
  if (mi->rli->workers_array_initialized) {
    for (size_t i = 0; i < mi->rli->get_worker_count(); i++) {
      mi->rli->get_worker(i)->clear_error();
    }
  }
  mi->rli->clear_sql_delay();

  mi->end_info();
  mi->rli->end_info();

  if (mi->remove_info() || Rpl_info_factory::reset_workers(mi->rli) ||
      mi->rli->remove_info())
    goto err;

  error = 0;

err:
  DBUG_RETURN(error);
}

int flush_master_info(Master_info *mi, bool force, bool need_lock,
                      bool do_flush_relay_log) {
  DBUG_ENTER("flush_master_info");
  DBUG_ASSERT(mi != NULL && mi->rli != NULL);
  DBUG_EXECUTE_IF("fail_to_flush_master_info", { DBUG_RETURN(1); });
  /*
    With the appropriate recovery process, we will not need to flush
    the content of the current log.

    For now, we flush the relay log BEFORE the master.info file, because
    if we crash, we will get a duplicate event in the relay log at restart.
    If we change the order, there might be missing events.

    If we don't do this and the slave server dies when the relay log has
    some parts (its last kilobytes) in memory only, with, say, from master's
    position 100 to 150 in memory only (not on disk), and with position 150
    in master.info, there will be missing information. When the slave restarts,
    the I/O thread will fetch binlogs from 150, so in the relay log we will
    have "[0, 100] U [150, infinity[" and nobody will notice it, so the SQL
    thread will jump from 100 to 150, and replication will silently break.
  */
  mysql_mutex_t *log_lock = mi->rli->relay_log.get_log_lock();
  mysql_mutex_t *data_lock = &mi->data_lock;

  if (need_lock) {
    mysql_mutex_lock(log_lock);
    mysql_mutex_lock(data_lock);
  } else {
    mysql_mutex_assert_owner(log_lock);
    mysql_mutex_assert_owner(&mi->data_lock);
  }

  int err = 0;
  /*
    We can skip flushing the relay log when this function is called from
    queue_event(), as after_write_to_relay_log() will already flush it.
  */
  if (do_flush_relay_log) err |= mi->rli->flush_current_log();

  err |= mi->flush_info(force);

  if (need_lock) {
    mysql_mutex_unlock(data_lock);
    mysql_mutex_unlock(log_lock);
  }

  DBUG_RETURN(err);
}

/**
  Convert slave skip errors bitmap into a printable string.
*/

static void print_slave_skip_errors(void) {
  /*
    To be safe, we want 10 characters of room in the buffer for a number
    plus terminators. Also, we need some space for constant strings.
    10 characters must be sufficient for a number plus {',' | '...'}
    plus a NUL terminator. That is a max 6 digit number.
  */
  const size_t MIN_ROOM = 10;
  DBUG_ENTER("print_slave_skip_errors");
  DBUG_ASSERT(sizeof(slave_skip_error_names) > MIN_ROOM);
  DBUG_ASSERT(MAX_SLAVE_ERROR <= 999999);  // 6 digits

  if (!use_slave_mask || bitmap_is_clear_all(&slave_error_mask)) {
    /* purecov: begin tested */
    memcpy(slave_skip_error_names, STRING_WITH_LEN("OFF"));
    /* purecov: end */
  } else if (bitmap_is_set_all(&slave_error_mask)) {
    /* purecov: begin tested */
    memcpy(slave_skip_error_names, STRING_WITH_LEN("ALL"));
    /* purecov: end */
  } else {
    char *buff = slave_skip_error_names;
    char *bend = buff + sizeof(slave_skip_error_names);
    int errnum;

    for (errnum = 0; errnum < MAX_SLAVE_ERROR; errnum++) {
      if (bitmap_is_set(&slave_error_mask, errnum)) {
        if (buff + MIN_ROOM >= bend) break; /* purecov: tested */
        buff = int10_to_str(errnum, buff, 10);
        *buff++ = ',';
      }
    }
    if (buff != slave_skip_error_names) buff--;  // Remove last ','
    /*
      The range for client side error is [2000-2999]
      so if the errnum doesn't lie in that and if less
      than MAX_SLAVE_ERROR[10000] we enter the if loop.
    */
    if (errnum < MAX_SLAVE_ERROR &&
        (errnum < CR_MIN_ERROR || errnum > CR_MAX_ERROR)) {
      /* Couldn't show all errors */
      buff = my_stpcpy(buff, "..."); /* purecov: tested */
    }
    *buff = 0;
  }
  DBUG_PRINT("init", ("error_names: '%s'", slave_skip_error_names));
  DBUG_VOID_RETURN;
}

/**
 Change arg to the string with the nice, human-readable skip error values.
   @param slave_skip_errors_ptr
          The pointer to be changed
*/
void set_slave_skip_errors(char **slave_skip_errors_ptr) {
  DBUG_ENTER("set_slave_skip_errors");
  print_slave_skip_errors();
  *slave_skip_errors_ptr = slave_skip_error_names;
  DBUG_VOID_RETURN;
}

/**
  Init function to set up array for errors that should be skipped for slave
*/
static void init_slave_skip_errors() {
  DBUG_ENTER("init_slave_skip_errors");
  DBUG_ASSERT(!use_slave_mask);  // not already initialized

  if (bitmap_init(&slave_error_mask, 0, MAX_SLAVE_ERROR, 0)) {
    fprintf(stderr, "Badly out of memory, please check your system status\n");
    exit(MYSQLD_ABORT_EXIT);
  }
  use_slave_mask = 1;
  DBUG_VOID_RETURN;
}

static void add_slave_skip_errors(const uint *errors, uint n_errors) {
  DBUG_ENTER("add_slave_skip_errors");
  DBUG_ASSERT(errors);
  DBUG_ASSERT(use_slave_mask);

  for (uint i = 0; i < n_errors; i++) {
    const uint err_code = errors[i];
    /*
      The range for client side error is [2000-2999]
      so if the err_code doesn't lie in that and if less
      than MAX_SLAVE_ERROR[14000] we enter the if loop.
    */
    if (err_code < MAX_SLAVE_ERROR &&
        (err_code < CR_MIN_ERROR || err_code > CR_MAX_ERROR))
      bitmap_set_bit(&slave_error_mask, err_code);
  }
  DBUG_VOID_RETURN;
}

/*
  Add errors that should be skipped for slave

  SYNOPSIS
    add_slave_skip_errors()
    arg         List of errors numbers to be added to skip, separated with ','

  NOTES
    Called from get_options() in mysqld.cc on start-up
*/

void add_slave_skip_errors(const char *arg) {
  const char *p = NULL;
  /*
    ALL is only valid when nothing else is provided.
  */
  const uchar SKIP_ALL[] = "all";
  size_t SIZE_SKIP_ALL = strlen((const char *)SKIP_ALL) + 1;
  /*
    IGNORE_DDL_ERRORS can be combined with other parameters
    but must be the first one provided.
  */
  const uchar SKIP_DDL_ERRORS[] = "ddl_exist_errors";
  size_t SIZE_SKIP_DDL_ERRORS = strlen((const char *)SKIP_DDL_ERRORS);
  DBUG_ENTER("add_slave_skip_errors");

  // initialize mask if not done yet
  if (!use_slave_mask) init_slave_skip_errors();

  for (; my_isspace(system_charset_info, *arg); ++arg) /* empty */
    ;
  if (!my_strnncoll(system_charset_info, (uchar *)arg, SIZE_SKIP_ALL, SKIP_ALL,
                    SIZE_SKIP_ALL)) {
    bitmap_set_all(&slave_error_mask);
    DBUG_VOID_RETURN;
  }
  if (!my_strnncoll(system_charset_info, (uchar *)arg, SIZE_SKIP_DDL_ERRORS,
                    SKIP_DDL_ERRORS, SIZE_SKIP_DDL_ERRORS)) {
    // DDL errors to be skipped for relaxed 'exist' handling
    const uint ddl_errors[] = {
        // error codes with create/add <schema object>
        ER_DB_CREATE_EXISTS, ER_TABLE_EXISTS_ERROR, ER_DUP_KEYNAME,
        ER_MULTIPLE_PRI_KEY,
        // error codes with change/rename <schema object>
        ER_BAD_FIELD_ERROR, ER_NO_SUCH_TABLE, ER_DUP_FIELDNAME,
        // error codes with drop <schema object>
        ER_DB_DROP_EXISTS, ER_BAD_TABLE_ERROR, ER_CANT_DROP_FIELD_OR_KEY};

    add_slave_skip_errors(ddl_errors,
                          sizeof(ddl_errors) / sizeof(ddl_errors[0]));
    /*
      After processing the SKIP_DDL_ERRORS, the pointer is
      increased to the position after the comma.
    */
    if (strlen(arg) > SIZE_SKIP_DDL_ERRORS + 1) arg += SIZE_SKIP_DDL_ERRORS + 1;
  }
  for (p = arg; *p;) {
    long err_code;
    if (!(p = str2int(p, 10, 0, LONG_MAX, &err_code))) break;
    if (err_code < MAX_SLAVE_ERROR)
      bitmap_set_bit(&slave_error_mask, (uint)err_code);
    while (!my_isdigit(system_charset_info, *p) && *p) p++;
  }
  DBUG_VOID_RETURN;
}

static void set_thd_in_use_temporary_tables(Relay_log_info *rli) {
  TABLE *table;

  for (table = rli->save_temporary_tables; table; table = table->next) {
    table->in_use = rli->info_thd;
    if (table->file != NULL) {
      /*
        Since we are stealing opened temporary tables from one thread to
        another, we need to let the performance schema know that, for aggregates
        per thread to work properly.
      */
      table->file->unbind_psi();
      table->file->rebind_psi();
    }
  }
}

int terminate_slave_threads(Master_info *mi, int thread_mask,
                            ulong stop_wait_timeout, bool need_lock_term) {
  DBUG_ENTER("terminate_slave_threads");

  if (!mi->inited) DBUG_RETURN(0); /* successfully do nothing */
  int error, force_all = (thread_mask & SLAVE_FORCE_ALL);
  mysql_mutex_t *sql_lock = &mi->rli->run_lock, *io_lock = &mi->run_lock;
  mysql_mutex_t *log_lock = mi->rli->relay_log.get_log_lock();
  /*
    Set it to a variable, so the value is shared by both stop methods.
    This guarantees that the user defined value for the timeout value is for
    the time the 2 threads take to shutdown, and not the time of each thread
    stop operation.
  */
  ulong total_stop_wait_timeout = stop_wait_timeout;

  if (thread_mask & (SLAVE_SQL | SLAVE_FORCE_ALL)) {
    DBUG_PRINT("info", ("Terminating SQL thread"));
    mi->rli->abort_slave = 1;
    if ((error = terminate_slave_thread(
             mi->rli->info_thd, sql_lock, &mi->rli->stop_cond,
             &mi->rli->slave_running, &total_stop_wait_timeout,
             need_lock_term)) &&
        !force_all) {
      if (error == 1) {
        DBUG_RETURN(ER_STOP_SLAVE_SQL_THREAD_TIMEOUT);
      }
      DBUG_RETURN(error);
    }

    DBUG_PRINT("info", ("Flushing relay-log info file."));
    if (current_thd)
      THD_STAGE_INFO(current_thd, stage_flushing_relay_log_info_file);

    /*
      Flushes the relay log info regardles of the sync_relay_log_info option.
    */
    if (mi->rli->flush_info(true)) {
      DBUG_RETURN(ER_ERROR_DURING_FLUSH_LOGS);
    }
  }
  if (thread_mask & (SLAVE_IO | SLAVE_FORCE_ALL)) {
    DBUG_PRINT("info", ("Terminating IO thread"));
    mi->abort_slave = 1;
    DBUG_EXECUTE_IF("pause_after_queue_event", {
      const char act[] = "now SIGNAL reached_stopping_io_thread";
      DBUG_ASSERT(!debug_sync_set_action(current_thd, STRING_WITH_LEN(act)));
    };);
    /*
      If the I/O thread is running and waiting for disk space,
      the signal above will not make it to stop.
    */
    bool io_waiting_disk_space =
        mi->slave_running && mi->info_thd->is_waiting_for_disk_space();

    /*
      If we are shutting down the server and the I/O thread is waiting for
      disk space, tell the terminate_slave_thread to forcefully kill the I/O
      thread by sending a KILL_CONNECTION signal that will be listened by
      my_write function.
    */
    bool force_io_stop =
        io_waiting_disk_space && (thread_mask & SLAVE_FORCE_ALL);

    // If not shutting down, let the user to decide to abort I/O thread or wait
    if (io_waiting_disk_space && !force_io_stop) {
      LogErr(WARNING_LEVEL, ER_STOP_SLAVE_IO_THREAD_DISK_SPACE,
             mi->get_channel());
      DBUG_EXECUTE_IF("simulate_io_thd_wait_for_disk_space", {
        const char act[] = "now SIGNAL reached_stopping_io_thread";
        DBUG_ASSERT(!debug_sync_set_action(current_thd, STRING_WITH_LEN(act)));
      };);
    }

    if ((error = terminate_slave_thread(
             mi->info_thd, io_lock, &mi->stop_cond, &mi->slave_running,
             &total_stop_wait_timeout, need_lock_term, force_io_stop)) &&
        !force_all) {
      if (error == 1) {
        DBUG_RETURN(ER_STOP_SLAVE_IO_THREAD_TIMEOUT);
      }
      DBUG_RETURN(error);
    }

#ifndef DBUG_OFF
    if (force_io_stop) {
      if (DBUG_EVALUATE_IF("simulate_io_thd_wait_for_disk_space", 1, 0)) {
        DBUG_SET("-d,simulate_io_thd_wait_for_disk_space");
      }
    }
#endif

    mysql_mutex_lock(log_lock);

    DBUG_PRINT("info", ("Flushing relay log and master info repository."));
    if (current_thd)
      THD_STAGE_INFO(current_thd,
                     stage_flushing_relay_log_and_master_info_repository);

    /*
      Flushes the master info regardles of the sync_master_info option.
    */
    mysql_mutex_lock(&mi->data_lock);
    if (mi->flush_info(true)) {
      mysql_mutex_unlock(&mi->data_lock);
      mysql_mutex_unlock(log_lock);
      DBUG_RETURN(ER_ERROR_DURING_FLUSH_LOGS);
    }
    mysql_mutex_unlock(&mi->data_lock);

    /*
      Flushes the relay log regardles of the sync_relay_log option.
    */
    if (mi->rli->relay_log.is_open() &&
        mi->rli->relay_log.flush_and_sync(true)) {
      mysql_mutex_unlock(log_lock);
      DBUG_RETURN(ER_ERROR_DURING_FLUSH_LOGS);
    }

    mysql_mutex_unlock(log_lock);
  }
  DBUG_RETURN(0);
}

/**
   Wait for a slave thread to terminate.

   This function is called after requesting the thread to terminate
   (by setting @c abort_slave member of @c Relay_log_info or @c
   Master_info structure to 1). Termination of the thread is
   controlled with the the predicate <code>*slave_running</code>.

   Function will acquire @c term_lock before waiting on the condition
   unless @c need_lock_term is false in which case the mutex should be
   owned by the caller of this function and will remain acquired after
   return from the function.

   @param thd
          Current session.
   @param term_lock
          Associated lock to use when waiting for @c term_cond

   @param term_cond
          Condition that is signalled when the thread has terminated

   @param slave_running
          Pointer to predicate to check for slave thread termination

   @param stop_wait_timeout
          A pointer to a variable that denotes the time the thread has
          to stop before we time out and throw an error.

   @param need_lock_term
          If @c false the lock will not be acquired before waiting on
          the condition. In this case, it is assumed that the calling
          function acquires the lock before calling this function.

   @param force
          Force the slave thread to stop by sending a KILL_CONNECTION
          signal to it. This is used to forcefully stop the I/O thread
          when it is waiting for disk space and the server is shutting
          down.

   @retval 0 All OK, 1 on "STOP SLAVE" command timeout,
   ER_SLAVE_CHANNEL_NOT_RUNNING otherwise.

   @note  If the executing thread has to acquire term_lock
          (need_lock_term is true, the negative running status does not
          represent any issue therefore no error is reported.

 */
static int terminate_slave_thread(THD *thd, mysql_mutex_t *term_lock,
                                  mysql_cond_t *term_cond,
                                  std::atomic<uint> *slave_running,
                                  ulong *stop_wait_timeout, bool need_lock_term,
                                  bool force) {
  DBUG_ENTER("terminate_slave_thread");
  if (need_lock_term) {
    mysql_mutex_lock(term_lock);
  } else {
    mysql_mutex_assert_owner(term_lock);
  }
  if (!*slave_running) {
    if (need_lock_term) {
      /*
        if run_lock (term_lock) is acquired locally then either
        slave_running status is fine
      */
      mysql_mutex_unlock(term_lock);
      DBUG_RETURN(0);
    } else {
      DBUG_RETURN(ER_SLAVE_CHANNEL_NOT_RUNNING);
    }
  }
  DBUG_ASSERT(thd != 0);
  THD_CHECK_SENTRY(thd);

  /*
    Is is critical to test if the slave is running. Otherwise, we might
    be referening freed memory trying to kick it
  */

  while (*slave_running)  // Should always be true
  {
    DBUG_PRINT("loop", ("killing slave thread"));

    mysql_mutex_lock(&thd->LOCK_thd_data);
    /*
      Error codes from pthread_kill are:
      EINVAL: invalid signal number (can't happen)
      ESRCH: thread already killed (can happen, should be ignored)
    */
#ifndef _WIN32
    int err MY_ATTRIBUTE((unused)) = pthread_kill(thd->real_id, SIGUSR1);
    DBUG_ASSERT(err != EINVAL);
#endif
    if (force)
      thd->awake(THD::KILL_CONNECTION);
    else
      thd->awake(THD::NOT_KILLED);
    mysql_mutex_unlock(&thd->LOCK_thd_data);

    /*
      There is a small chance that slave thread might miss the first
      alarm. To protect againts it, resend the signal until it reacts
    */
    struct timespec abstime;
    set_timespec(&abstime, 2);
#ifndef DBUG_OFF
    int error =
#endif
        mysql_cond_timedwait(term_cond, term_lock, &abstime);
    if ((*stop_wait_timeout) >= 2)
      (*stop_wait_timeout) = (*stop_wait_timeout) - 2;
    else if (*slave_running) {
      if (need_lock_term) mysql_mutex_unlock(term_lock);
      DBUG_RETURN(1);
    }
    DBUG_ASSERT(error == ETIMEDOUT || error == 0);
  }

  DBUG_ASSERT(*slave_running == 0);

  if (need_lock_term) mysql_mutex_unlock(term_lock);
  DBUG_RETURN(0);
}

bool start_slave_thread(
#ifdef HAVE_PSI_THREAD_INTERFACE
    PSI_thread_key thread_key,
#endif
    my_start_routine h_func, mysql_mutex_t *start_lock,
    mysql_mutex_t *cond_lock, mysql_cond_t *start_cond,
    std::atomic<uint> *slave_running, std::atomic<ulong> *slave_run_id,
    Master_info *mi) {
  bool is_error = false;
  my_thread_handle th;
  ulong start_id;
  DBUG_ENTER("start_slave_thread");

  if (start_lock) mysql_mutex_lock(start_lock);
  if (!server_id) {
    if (start_cond) mysql_cond_broadcast(start_cond);
    LogErr(ERROR_LEVEL, ER_RPL_SERVER_ID_MISSING, mi->get_for_channel_str());
    my_error(ER_BAD_SLAVE, MYF(0));
    goto err;
  }

  if (*slave_running) {
    if (start_cond) mysql_cond_broadcast(start_cond);
    my_error(ER_SLAVE_CHANNEL_MUST_STOP, MYF(0), mi->get_channel());
    goto err;
  }
  start_id = *slave_run_id;
  DBUG_PRINT("info", ("Creating new slave thread"));
  if (mysql_thread_create(thread_key, &th, &connection_attrib, h_func,
                          (void *)mi)) {
    LogErr(ERROR_LEVEL, ER_RPL_CANT_CREATE_SLAVE_THREAD,
           mi->get_for_channel_str());
    my_error(ER_SLAVE_THREAD, MYF(0));
    goto err;
  }
  if (start_cond && cond_lock)  // caller has cond_lock
  {
    THD *thd = current_thd;
    while (start_id == *slave_run_id && thd != NULL) {
      DBUG_PRINT("sleep", ("Waiting for slave thread to start"));
      PSI_stage_info saved_stage = {0, "", 0, ""};
      thd->ENTER_COND(start_cond, cond_lock,
                      &stage_waiting_for_slave_thread_to_start, &saved_stage);
      /*
        It is not sufficient to test this at loop bottom. We must test
        it after registering the mutex in enter_cond(). If the kill
        happens after testing of thd->killed and before the mutex is
        registered, we could otherwise go waiting though thd->killed is
        set.
      */
      if (!thd->killed) mysql_cond_wait(start_cond, cond_lock);
      mysql_mutex_unlock(cond_lock);
      thd->EXIT_COND(&saved_stage);
      mysql_mutex_lock(cond_lock);  // re-acquire it
      if (thd->killed) {
        my_error(thd->killed, MYF(0));
        goto err;
      }
    }
  }

  goto end;
err:
  is_error = true;
end:

  if (start_lock) mysql_mutex_unlock(start_lock);
  DBUG_RETURN(is_error);
}

/*
  start_slave_threads()

  NOTES
    SLAVE_FORCE_ALL is not implemented here on purpose since it does not make
    sense to do that for starting a slave--we always care if it actually
    started the threads that were not previously running
*/

bool start_slave_threads(bool need_lock_slave, bool wait_for_start,
                         Master_info *mi, int thread_mask) {
  mysql_mutex_t *lock_io = 0, *lock_sql = 0, *lock_cond_io = 0,
                *lock_cond_sql = 0;
  mysql_cond_t *cond_io = 0, *cond_sql = 0;
  bool is_error = 0;
  DBUG_ENTER("start_slave_threads");
  DBUG_EXECUTE_IF("uninitialized_master-info_structure", mi->inited = false;);

  if (!mi->inited || !mi->rli->inited) {
    int error = (!mi->inited ? ER_SLAVE_MI_INIT_REPOSITORY
                             : ER_SLAVE_RLI_INIT_REPOSITORY);
    Rpl_info *info = (!mi->inited ? mi : static_cast<Rpl_info *>(mi->rli));
    const char *prefix =
        current_thd ? ER_THD(current_thd, error) : ER_DEFAULT(error);
    info->report(ERROR_LEVEL,
                 (!mi->inited ? ER_SERVER_SLAVE_MI_INIT_REPOSITORY
                              : ER_SERVER_SLAVE_RLI_INIT_REPOSITORY),
                 prefix, NULL);
    my_error(error, MYF(0));
    DBUG_RETURN(true);
  }

  if (mi->is_auto_position() && (thread_mask & SLAVE_IO) &&
      mi->get_gtid_mode_from_copy(GTID_MODE_LOCK_NONE) == GTID_MODE_OFF) {
    my_error(ER_CANT_USE_AUTO_POSITION_WITH_GTID_MODE_OFF, MYF(0),
             mi->get_for_channel_str());
    DBUG_RETURN(true);
  }

  if (need_lock_slave) {
    lock_io = &mi->run_lock;
    lock_sql = &mi->rli->run_lock;
  }
  if (wait_for_start) {
    cond_io = &mi->start_cond;
    cond_sql = &mi->rli->start_cond;
    lock_cond_io = &mi->run_lock;
    lock_cond_sql = &mi->rli->run_lock;
  }

  if (thread_mask & SLAVE_IO)
    is_error = start_slave_thread(
#ifdef HAVE_PSI_THREAD_INTERFACE
        key_thread_slave_io,
#endif
        handle_slave_io, lock_io, lock_cond_io, cond_io, &mi->slave_running,
        &mi->slave_run_id, mi);
  if (!is_error && (thread_mask & SLAVE_SQL)) {
    /*
      MTS-recovery gaps gathering is placed onto common execution path
      for either START-SLAVE and --skip-start-slave= 0
    */
    if (mi->rli->recovery_parallel_workers != 0) {
      if (mts_recovery_groups(mi->rli)) {
        is_error = true;
        my_error(ER_MTS_RECOVERY_FAILURE, MYF(0));
      }
    }
    if (!is_error)
      is_error = start_slave_thread(
#ifdef HAVE_PSI_THREAD_INTERFACE
          key_thread_slave_sql,
#endif
          handle_slave_sql, lock_sql, lock_cond_sql, cond_sql,
          &mi->rli->slave_running, &mi->rli->slave_run_id, mi);
    if (is_error)
      terminate_slave_threads(mi, thread_mask & SLAVE_IO,
                              rpl_stop_slave_timeout, need_lock_slave);
  }
  DBUG_RETURN(is_error);
}

/*
  Release slave threads at time of executing shutdown.

  SYNOPSIS
    end_slave()
*/

void end_slave() {
  DBUG_ENTER("end_slave");

  Master_info *mi = 0;

  /*
    This is called when the server terminates, in close_connections().
    It terminates slave threads. However, some CHANGE MASTER etc may still be
    running presently. If a START SLAVE was in progress, the mutex lock below
    will make us wait until slave threads have started, and START SLAVE
    returns, then we terminate them here.
  */
  channel_map.wrlock();

  /* traverse through the map and terminate the threads */
  for (mi_map::iterator it = channel_map.begin(); it != channel_map.end();
       it++) {
    mi = it->second;

    if (mi)
      terminate_slave_threads(mi, SLAVE_FORCE_ALL, rpl_stop_slave_timeout);
  }
  channel_map.unlock();
  DBUG_VOID_RETURN;
}

/**
   Free all resources used by slave threads at time of executing shutdown.
   The routine must be called after all possible users of channel_map
   have left.

*/
void delete_slave_info_objects() {
  DBUG_ENTER("delete_slave_info_objects");

  Master_info *mi = 0;

  channel_map.wrlock();

  for (mi_map::iterator it = channel_map.begin(); it != channel_map.end();
       it++) {
    mi = it->second;

    if (mi) {
      mi->channel_wrlock();
      end_info(mi);
      if (mi->rli) delete mi->rli;
      delete mi;
      it->second = 0;
    }
  }

  // Clean other types of channel
  for (mi_map::iterator it = channel_map.begin(GROUP_REPLICATION_CHANNEL);
       it != channel_map.end(GROUP_REPLICATION_CHANNEL); it++) {
    mi = it->second;

    if (mi) {
      mi->channel_wrlock();
      end_info(mi);
      if (mi->rli) delete mi->rli;
      delete mi;
      it->second = 0;
    }
  }

  channel_map.unlock();

  DBUG_VOID_RETURN;
}

/**
   Check if multi-statement transaction mode and master and slave info
   repositories are set to table.

   @param thd    THD object

   @retval true  Success
   @retval false Failure
*/
static bool is_autocommit_off_and_infotables(THD *thd) {
  DBUG_ENTER("is_autocommit_off_and_infotables");
  DBUG_RETURN((thd && thd->in_multi_stmt_transaction_mode() &&
               (opt_mi_repository_id == INFO_REPOSITORY_TABLE ||
                opt_rli_repository_id == INFO_REPOSITORY_TABLE))
                  ? true
                  : false);
}

static bool io_slave_killed(THD *thd, Master_info *mi) {
  DBUG_ENTER("io_slave_killed");

  DBUG_ASSERT(mi->info_thd == thd);
  DBUG_ASSERT(mi->slave_running);  // tracking buffer overrun
  DBUG_RETURN(mi->abort_slave || connection_events_loop_aborted() ||
              thd->killed);
}

/**
   The function analyzes a possible killed status and makes
   a decision whether to accept it or not.
   Normally upon accepting the sql thread goes to shutdown.
   In the event of deferring decision @c rli->last_event_start_time waiting
   timer is set to force the killed status be accepted upon its expiration.

   Notice Multi-Threaded-Slave behaves similarly in that when it's being
   stopped and the current group of assigned events has not yet scheduled
   completely, Coordinator defers to accept to leave its read-distribute
   state. The above timeout ensures waiting won't last endlessly, and in
   such case an error is reported.

   @param thd   pointer to a THD instance
   @param rli   pointer to Relay_log_info instance

   @return true the killed status is recognized, false a possible killed
           status is deferred.
*/
bool sql_slave_killed(THD *thd, Relay_log_info *rli) {
  bool is_parallel_warn = false;

  DBUG_ENTER("sql_slave_killed");

  DBUG_ASSERT(rli->info_thd == thd);
  DBUG_ASSERT(rli->slave_running == 1);
  if (rli->sql_thread_kill_accepted) DBUG_RETURN(true);
  DBUG_EXECUTE_IF("stop_when_mts_in_group", rli->abort_slave = 1;
                  DBUG_SET("-d,stop_when_mts_in_group");
                  DBUG_SET("-d,simulate_stop_when_mts_in_group");
                  DBUG_RETURN(false););
  if (connection_events_loop_aborted() || thd->killed || rli->abort_slave) {
    rli->sql_thread_kill_accepted = true;
    is_parallel_warn =
        (rli->is_parallel_exec() && (rli->is_mts_in_group() || thd->killed));
    /*
      Slave can execute stop being in one of two MTS or Single-Threaded mode.
      The modes define different criteria to accept the stop.
      In particular that relates to the concept of groupping.
      Killed Coordinator thread expects the worst so it warns on
      possible consistency issue.
    */
    if (is_parallel_warn || (!rli->is_parallel_exec() &&
                             thd->get_transaction()->cannot_safely_rollback(
                                 Transaction_ctx::SESSION) &&
                             rli->is_in_group())) {
      char msg_stopped[] =
          "... Slave SQL Thread stopped with incomplete event group "
          "having non-transactional changes. "
          "If the group consists solely of row-based events, you can try "
          "to restart the slave with --slave-exec-mode=IDEMPOTENT, which "
          "ignores duplicate key, key not found, and similar errors (see "
          "documentation for details).";
      char msg_stopped_mts[] =
          "... The slave coordinator and worker threads are stopped, possibly "
          "leaving data in inconsistent state. A restart should "
          "restore consistency automatically, although using non-transactional "
          "storage for data or info tables or DDL queries could lead to "
          "problems. "
          "In such cases you have to examine your data (see documentation for "
          "details).";

      if (rli->abort_slave) {
        DBUG_PRINT("info",
                   ("Request to stop slave SQL Thread received while "
                    "applying an MTS group or a group that "
                    "has non-transactional "
                    "changes; waiting for completion of the group ... "));

        /*
          Slave sql thread shutdown in face of unfinished group modified
          Non-trans table is handled via a timer. The slave may eventually
          give out to complete the current group and in that case there
          might be issues at consequent slave restart, see the error message.
          WL#2975 offers a robust solution requiring to store the last exectuted
          event's coordinates along with the group's coordianates
          instead of waiting with @c last_event_start_time the timer.
        */

        if (rli->last_event_start_time == 0)
          rli->last_event_start_time = my_time(0);
        rli->sql_thread_kill_accepted =
            difftime(my_time(0), rli->last_event_start_time) <=
                    SLAVE_WAIT_GROUP_DONE
                ? false
                : true;

        DBUG_EXECUTE_IF("stop_slave_middle_group",
                        DBUG_EXECUTE_IF("incomplete_group_in_relay_log",
                                        rli->sql_thread_kill_accepted =
                                            true;););  // time is over

        if (!rli->sql_thread_kill_accepted && !rli->reported_unsafe_warning) {
          rli->report(
              WARNING_LEVEL, 0,
              !is_parallel_warn
                  ? "Request to stop slave SQL Thread received while "
                    "applying a group that has non-transactional "
                    "changes; waiting for completion of the group ... "
                  : "Coordinator thread of multi-threaded slave is being "
                    "stopped in the middle of assigning a group of events; "
                    "deferring to exit until the group completion ... ");
          rli->reported_unsafe_warning = true;
        }
      }
      if (rli->sql_thread_kill_accepted) {
        rli->last_event_start_time = 0;
        if (rli->mts_group_status == Relay_log_info::MTS_IN_GROUP) {
          rli->mts_group_status = Relay_log_info::MTS_KILLED_GROUP;
        }
        if (is_parallel_warn)
          rli->report(!rli->is_error()
                          ? ERROR_LEVEL
                          : WARNING_LEVEL,  // an error was reported by Worker
                      ER_MTS_INCONSISTENT_DATA,
                      ER_THD(thd, ER_MTS_INCONSISTENT_DATA), msg_stopped_mts);
        else
          rli->report(ERROR_LEVEL, ER_SLAVE_FATAL_ERROR,
                      ER_THD(thd, ER_SLAVE_FATAL_ERROR), msg_stopped);
      }
    }
  }
  DBUG_RETURN(rli->sql_thread_kill_accepted);
}

bool net_request_file(NET *net, const char *fname) {
  DBUG_ENTER("net_request_file");
  DBUG_RETURN(net_write_command(net, 251, (uchar *)fname, strlen(fname),
                                (uchar *)"", 0));
}

/*
  From other comments and tests in code, it looks like
  sometimes Query_log_event and Load_log_event can have db == 0
  (see rewrite_db() above for example)
  (cases where this happens are unclear; it may be when the master is 3.23).
*/

const char *print_slave_db_safe(const char *db) {
  DBUG_ENTER("*print_slave_db_safe");

  DBUG_RETURN((db ? db : ""));
}

/*
  Check if the error is caused by network.
  @param[in]   errorno   Number of the error.
  RETURNS:
  true         network error
  false        not network error
*/

static bool is_network_error(uint errorno) {
  return errorno == CR_CONNECTION_ERROR || errorno == CR_CONN_HOST_ERROR ||
         errorno == CR_SERVER_GONE_ERROR || errorno == CR_SERVER_LOST ||
         errorno == ER_CON_COUNT_ERROR || errorno == ER_SERVER_SHUTDOWN ||
         errorno == ER_NET_READ_INTERRUPTED ||
         errorno == ER_NET_WRITE_INTERRUPTED;
}

/**
  Execute an initialization query for the IO thread.

  If there is an error, then this function calls mysql_free_result;
  otherwise the MYSQL object holds the result after this call.  If
  there is an error other than allowed_error, then this function
  prints a message and returns -1.

  @param mysql MYSQL object.
  @param query Query string.
  @param allowed_error Allowed error code, or 0 if no errors are allowed.
  @param[out] master_res If this is not NULL and there is no error, then
  mysql_store_result() will be called and the result stored in this pointer.
  @param[out] master_row If this is not NULL and there is no error, then
  mysql_fetch_row() will be called and the result stored in this pointer.

  @retval COMMAND_STATUS_OK No error.
  @retval COMMAND_STATUS_ALLOWED_ERROR There was an error and the
  error code was 'allowed_error'.
  @retval COMMAND_STATUS_ERROR There was an error and the error code
  was not 'allowed_error'.
*/
enum enum_command_status {
  COMMAND_STATUS_OK,
  COMMAND_STATUS_ERROR,
  COMMAND_STATUS_ALLOWED_ERROR
};
static enum_command_status io_thread_init_command(
    Master_info *mi, const char *query, int allowed_error,
    MYSQL_RES **master_res = NULL, MYSQL_ROW *master_row = NULL) {
  DBUG_ENTER("io_thread_init_command");
  DBUG_PRINT("info", ("IO thread initialization command: '%s'", query));
  MYSQL *mysql = mi->mysql;
  int ret = mysql_real_query(mysql, query, static_cast<ulong>(strlen(query)));
  if (io_slave_killed(mi->info_thd, mi)) {
    LogErr(INFORMATION_LEVEL, ER_RPL_SLAVE_IO_THREAD_WAS_KILLED,
           mi->get_for_channel_str(), query);
    mysql_free_result(mysql_store_result(mysql));
    DBUG_RETURN(COMMAND_STATUS_ERROR);
  }
  if (ret != 0) {
    int err = mysql_errno(mysql);
    mysql_free_result(mysql_store_result(mysql));
    if (!err || err != allowed_error) {
      mi->report(is_network_error(err) ? WARNING_LEVEL : ERROR_LEVEL, err,
                 "The slave IO thread stops because the initialization query "
                 "'%s' failed with error '%s'.",
                 query, mysql_error(mysql));
      DBUG_RETURN(COMMAND_STATUS_ERROR);
    }
    DBUG_RETURN(COMMAND_STATUS_ALLOWED_ERROR);
  }
  if (master_res != NULL) {
    if ((*master_res = mysql_store_result(mysql)) == NULL) {
      mi->report(WARNING_LEVEL, mysql_errno(mysql),
                 "The slave IO thread stops because the initialization query "
                 "'%s' did not return any result.",
                 query);
      DBUG_RETURN(COMMAND_STATUS_ERROR);
    }
    if (master_row != NULL) {
      if ((*master_row = mysql_fetch_row(*master_res)) == NULL) {
        mysql_free_result(*master_res);
        mi->report(WARNING_LEVEL, mysql_errno(mysql),
                   "The slave IO thread stops because the initialization query "
                   "'%s' did not return any row.",
                   query);
        DBUG_RETURN(COMMAND_STATUS_ERROR);
      }
    }
  } else
    DBUG_ASSERT(master_row == NULL);
  DBUG_RETURN(COMMAND_STATUS_OK);
}

/**
  Set user variables after connecting to the master.

  @param  mysql MYSQL to request uuid from master.
  @param  mi    Master_info to set master_uuid

  @return 0: Success, 1: Fatal error, 2: Transient network error.
 */
int io_thread_init_commands(MYSQL *mysql, Master_info *mi) {
  char query[256];
  int ret = 0;
  DBUG_EXECUTE_IF("fake_5_5_version_slave", return ret;);

  sprintf(query, "SET @slave_uuid= '%s'", server_uuid);
  if (mysql_real_query(mysql, query, static_cast<ulong>(strlen(query))) &&
      !check_io_slave_killed(mi->info_thd, mi, NULL))
    goto err;

  mysql_free_result(mysql_store_result(mysql));
  return ret;

err:
  if (mysql_errno(mysql) && is_network_error(mysql_errno(mysql))) {
    mi->report(WARNING_LEVEL, mysql_errno(mysql),
               "The initialization command '%s' failed with the following"
               " error: '%s'.",
               query, mysql_error(mysql));
    ret = 2;
  } else {
    char errmsg[512];
    const char *errmsg_fmt =
        "The slave I/O thread stops because a fatal error is encountered "
        "when it tries to send query to master(query: %s).";

    sprintf(errmsg, errmsg_fmt, query);
    mi->report(ERROR_LEVEL, ER_SLAVE_FATAL_ERROR,
               ER_THD(current_thd, ER_SLAVE_FATAL_ERROR), errmsg);
    ret = 1;
  }
  mysql_free_result(mysql_store_result(mysql));
  return ret;
}

/**
  Get master's uuid on connecting.

  @param  mysql MYSQL to request uuid from master.
  @param  mi    Master_info to set master_uuid

  @return 0: Success, 1: Fatal error, 2: Transient network error.
*/
static int get_master_uuid(MYSQL *mysql, Master_info *mi) {
  const char *errmsg;
  MYSQL_RES *master_res = NULL;
  MYSQL_ROW master_row = NULL;
  int ret = 0;
  char query_buf[] = "SELECT @@GLOBAL.SERVER_UUID";

  DBUG_EXECUTE_IF("dbug.return_null_MASTER_UUID", {
    mi->master_uuid[0] = 0;
    return 0;
  };);

  DBUG_EXECUTE_IF("dbug.before_get_MASTER_UUID", {
    const char act[] = "now wait_for signal.get_master_uuid";
    DBUG_ASSERT(opt_debug_sync_timeout > 0);
    DBUG_ASSERT(!debug_sync_set_action(current_thd, STRING_WITH_LEN(act)));
  };);

  DBUG_EXECUTE_IF("dbug.simulate_busy_io", {
    const char act[] = "now signal Reached wait_for signal.got_stop_slave";
    DBUG_ASSERT(opt_debug_sync_timeout > 0);
    DBUG_ASSERT(!debug_sync_set_action(current_thd, STRING_WITH_LEN(act)));
  };);
#ifndef DBUG_OFF
  DBUG_EXECUTE_IF("dbug.simulate_no_such_var_server_uuid", {
    query_buf[strlen(query_buf) - 1] = '_';  // currupt the last char
  });
#endif
  if (!mysql_real_query(mysql, STRING_WITH_LEN(query_buf)) &&
      (master_res = mysql_store_result(mysql)) &&
      (master_row = mysql_fetch_row(master_res))) {
    if (!strcmp(::server_uuid, master_row[0]) &&
        !mi->rli->replicate_same_server_id) {
      errmsg =
          "The slave I/O thread stops because master and slave have equal "
          "MySQL server UUIDs; these UUIDs must be different for "
          "replication to work.";
      mi->report(ERROR_LEVEL, ER_SLAVE_FATAL_ERROR,
                 ER_THD(current_thd, ER_SLAVE_FATAL_ERROR), errmsg);
      // Fatal error
      ret = 1;
    } else {
      if (mi->master_uuid[0] != 0 && strcmp(mi->master_uuid, master_row[0]))
        LogErr(WARNING_LEVEL, ER_RPL_SLAVE_MASTER_UUID_HAS_CHANGED,
               mi->master_uuid);
      strncpy(mi->master_uuid, master_row[0], UUID_LENGTH);
      mi->master_uuid[UUID_LENGTH] = 0;
    }
  } else if (mysql_errno(mysql) != ER_UNKNOWN_SYSTEM_VARIABLE) {
    if (is_network_error(mysql_errno(mysql))) {
      mi->report(WARNING_LEVEL, mysql_errno(mysql),
                 "Get master SERVER_UUID failed with error: %s",
                 mysql_error(mysql));
      ret = 2;
    } else {
      /* Fatal error */
      errmsg =
          "The slave I/O thread stops because a fatal error is encountered "
          "when it tries to get the value of SERVER_UUID variable from master.";
      mi->report(ERROR_LEVEL, ER_SLAVE_FATAL_ERROR,
                 ER_THD(current_thd, ER_SLAVE_FATAL_ERROR), errmsg);
      ret = 1;
    }
  } else {
    mi->master_uuid[0] = 0;
    mi->report(
        WARNING_LEVEL, ER_UNKNOWN_SYSTEM_VARIABLE,
        "Unknown system variable 'SERVER_UUID' on master. "
        "A probable cause is that the variable is not supported on the "
        "master (version: %s), even though it is on the slave (version: %s)",
        mysql->server_version, server_version);
  }

  if (master_res) mysql_free_result(master_res);
  return ret;
}

/**
  Determine, case-sensitively, if short_string is equal to
  long_string, or a true prefix of long_string, or not a prefix.

  @retval 0 short_string is not a prefix of long_string.
  @retval 1 short_string is a true prefix of long_string (not equal).
  @retval 2 short_string is equal to long_string.
*/
static int is_str_prefix_case(const char *short_string,
                              const char *long_string) {
  int i;
  for (i = 0; short_string[i]; i++)
    if (my_toupper(system_charset_info, short_string[i]) !=
        my_toupper(system_charset_info, long_string[i]))
      return 0;
  return long_string[i] ? 1 : 2;
}

/*
  Note that we rely on the master's version (3.23, 4.0.14 etc) instead of
  relying on the binlog's version. This is not perfect: imagine an upgrade
  of the master without waiting that all slaves are in sync with the master;
  then a slave could be fooled about the binlog's format. This is what happens
  when people upgrade a 3.23 master to 4.0 without doing RESET MASTER: 4.0
  slaves are fooled. So we do this only to distinguish between 3.23 and more
  recent masters (it's too late to change things for 3.23).

  RETURNS
  0       ok
  1       error
  2       transient network problem, the caller should try to reconnect
*/

static int get_master_version_and_clock(MYSQL *mysql, Master_info *mi) {
  char err_buff[MAX_SLAVE_ERRMSG];
  const char *errmsg = 0;
  int err_code = 0;
  int version_number = 0;
  version_number = atoi(mysql->server_version);

  MYSQL_RES *master_res = 0;
  MYSQL_ROW master_row;
  DBUG_ENTER("get_master_version_and_clock");

  DBUG_EXECUTE_IF("unrecognized_master_version", { version_number = 1; };);

  if (!my_isdigit(&my_charset_bin, *mysql->server_version) ||
      version_number < 5) {
    errmsg = "Master reported unrecognized MySQL version";
    err_code = ER_SLAVE_FATAL_ERROR;
    sprintf(err_buff, ER_THD(current_thd, err_code), errmsg);
    goto err;
  }

  mysql_mutex_lock(mi->rli->relay_log.get_log_lock());
  mysql_mutex_lock(&mi->data_lock);
  mi->set_mi_description_event(new Format_description_log_event());
  /* as we are here, we tried to allocate the event */
  if (mi->get_mi_description_event() == NULL) {
    mysql_mutex_unlock(&mi->data_lock);
    mysql_mutex_unlock(mi->rli->relay_log.get_log_lock());
    errmsg = "default Format_description_log_event";
    err_code = ER_SLAVE_CREATE_EVENT_FAILURE;
    sprintf(err_buff, ER_THD(current_thd, err_code), errmsg);
    goto err;
  }

  /*
    FD_q's (A) is set initially from RL's (A): FD_q.(A) := RL.(A).
    It's necessary to adjust FD_q.(A) at this point because in the following
    course FD_q is going to be dumped to RL.
    Generally FD_q is derived from a received FD_m (roughly FD_q := FD_m)
    in queue_event and the master's (A) is installed.
    At one step with the assignment the Relay-Log's checksum alg is set to
    a new value: RL.(A) := FD_q.(A). If the slave service is stopped
    the last time assigned RL.(A) will be passed over to the restarting
    service (to the current execution point).
    RL.A is a "codec" to verify checksum in queue_event() almost all the time
    the first fake Rotate event.
    Starting from this point IO thread will executes the following checksum
    warmup sequence  of actions:

    FD_q.A := RL.A,
    A_m^0 := master.@@global.binlog_checksum,
    {queue_event(R_f): verifies(R_f, A_m^0)},
    {queue_event(FD_m): verifies(FD_m, FD_m.A), dump(FD_q), rotate(RL),
                        FD_q := FD_m, RL.A := FD_q.A)}

    See legends definition on MYSQL_BIN_LOG::relay_log_checksum_alg
    docs lines (binlog.h).
    In above A_m^0 - the value of master's
    @@binlog_checksum determined in the upcoming handshake (stored in
    mi->checksum_alg_before_fd).


    After the warm-up sequence IO gets to "normal" checksum verification mode
    to use RL.A in

    {queue_event(E_m): verifies(E_m, RL.A)}

    until it has received a new FD_m.
  */
  mi->get_mi_description_event()->common_footer->checksum_alg =
      mi->rli->relay_log.relay_log_checksum_alg;

  DBUG_ASSERT(mi->get_mi_description_event()->common_footer->checksum_alg !=
              binary_log::BINLOG_CHECKSUM_ALG_UNDEF);
  DBUG_ASSERT(mi->rli->relay_log.relay_log_checksum_alg !=
              binary_log::BINLOG_CHECKSUM_ALG_UNDEF);

  mysql_mutex_unlock(&mi->data_lock);
  mysql_mutex_unlock(mi->rli->relay_log.get_log_lock());

  /*
    Compare the master and slave's clock. Do not die if master's clock is
    unavailable (very old master not supporting UNIX_TIMESTAMP()?).
  */

  DBUG_EXECUTE_IF("dbug.before_get_UNIX_TIMESTAMP", {
    const char act[] =
        "now "
        "wait_for signal.get_unix_timestamp";
    DBUG_ASSERT(opt_debug_sync_timeout > 0);
    DBUG_ASSERT(!debug_sync_set_action(current_thd, STRING_WITH_LEN(act)));
  };);

  master_res = NULL;
  if (!mysql_real_query(mysql, STRING_WITH_LEN("SELECT UNIX_TIMESTAMP()")) &&
      (master_res = mysql_store_result(mysql)) &&
      (master_row = mysql_fetch_row(master_res))) {
    mysql_mutex_lock(&mi->data_lock);
    mi->clock_diff_with_master =
        (long)(time((time_t *)0) - strtoul(master_row[0], 0, 10));
    DBUG_EXECUTE_IF("dbug.mts.force_clock_diff_eq_0",
                    mi->clock_diff_with_master = 0;);
    mysql_mutex_unlock(&mi->data_lock);
  } else if (check_io_slave_killed(mi->info_thd, mi, NULL))
    goto slave_killed_err;
  else if (is_network_error(mysql_errno(mysql))) {
    mi->report(WARNING_LEVEL, mysql_errno(mysql),
               "Get master clock failed with error: %s", mysql_error(mysql));
    goto network_err;
  } else {
    mysql_mutex_lock(&mi->data_lock);
    mi->clock_diff_with_master = 0; /* The "most sensible" value */
    mysql_mutex_unlock(&mi->data_lock);
    LogErr(WARNING_LEVEL, ER_RPL_SLAVE_SECONDS_BEHIND_MASTER_DUBIOUS,
           mysql_error(mysql), mysql_errno(mysql));
  }
  if (master_res) {
    mysql_free_result(master_res);
    master_res = NULL;
  }

  /*
    Check that the master's server id and ours are different. Because if they
    are equal (which can result from a simple copy of master's datadir to slave,
    thus copying some my.cnf), replication will work but all events will be
    skipped.
    Do not die if SELECT @@SERVER_ID fails on master (very old master?).
    Note: we could have put a @@SERVER_ID in the previous SELECT
    UNIX_TIMESTAMP() instead, but this would not have worked on 3.23 masters.
  */
  DBUG_EXECUTE_IF("dbug.before_get_SERVER_ID", {
    const char act[] =
        "now "
        "wait_for signal.get_server_id";
    DBUG_ASSERT(opt_debug_sync_timeout > 0);
    DBUG_ASSERT(!debug_sync_set_action(current_thd, STRING_WITH_LEN(act)));
  };);
  master_res = NULL;
  master_row = NULL;
  DBUG_EXECUTE_IF("get_master_server_id.ER_NET_READ_INTERRUPTED", {
    DBUG_SET("+d,inject_ER_NET_READ_INTERRUPTED");
    DBUG_SET(
        "-d,get_master_server_id."
        "ER_NET_READ_INTERRUPTED");
  });
  if (!mysql_real_query(mysql, STRING_WITH_LEN("SELECT @@GLOBAL.SERVER_ID")) &&
      (master_res = mysql_store_result(mysql)) &&
      (master_row = mysql_fetch_row(master_res))) {
    if ((::server_id == (mi->master_id = strtoul(master_row[0], 0, 10))) &&
        !mi->rli->replicate_same_server_id) {
      errmsg =
          "The slave I/O thread stops because master and slave have equal \
MySQL server ids; these ids must be different for replication to work (or \
the --replicate-same-server-id option must be used on slave but this does \
not always make sense; please check the manual before using it).";
      err_code = ER_SLAVE_FATAL_ERROR;
      sprintf(err_buff, ER_THD(current_thd, err_code), errmsg);
      goto err;
    }
  } else if (mysql_errno(mysql) != ER_UNKNOWN_SYSTEM_VARIABLE) {
    if (check_io_slave_killed(mi->info_thd, mi, NULL))
      goto slave_killed_err;
    else if (is_network_error(mysql_errno(mysql))) {
      mi->report(WARNING_LEVEL, mysql_errno(mysql),
                 "Get master SERVER_ID failed with error: %s",
                 mysql_error(mysql));
      goto network_err;
    }
    /* Fatal error */
    errmsg =
        "The slave I/O thread stops because a fatal error is encountered \
when it try to get the value of SERVER_ID variable from master.";
    err_code = mysql_errno(mysql);
    sprintf(err_buff, "%s Error: %s", errmsg, mysql_error(mysql));
    goto err;
  } else {
    mi->report(WARNING_LEVEL, ER_SERVER_UNKNOWN_SYSTEM_VARIABLE,
               "Unknown system variable 'SERVER_ID' on master, \
maybe it is a *VERY OLD MASTER*.");
  }
  if (master_res) {
    mysql_free_result(master_res);
    master_res = NULL;
  }
  if (mi->master_id == 0 && mi->ignore_server_ids->dynamic_ids.size() > 0) {
    errmsg =
        "Slave configured with server id filtering could not detect the master "
        "server id.";
    err_code = ER_SLAVE_FATAL_ERROR;
    sprintf(err_buff, ER_THD(current_thd, err_code), errmsg);
    goto err;
  }

  if (mi->heartbeat_period != 0.0) {
    char llbuf[22];
    const char query_format[] = "SET @master_heartbeat_period= %s";
    char query[sizeof(query_format) - 2 + sizeof(llbuf)];
    /*
       the period is an ulonglong of nano-secs.
    */
    llstr((ulonglong)(mi->heartbeat_period * 1000000000UL), llbuf);
    sprintf(query, query_format, llbuf);

    if (mysql_real_query(mysql, query, static_cast<ulong>(strlen(query)))) {
      if (check_io_slave_killed(mi->info_thd, mi, NULL)) goto slave_killed_err;

      if (is_network_error(mysql_errno(mysql))) {
        mi->report(
            WARNING_LEVEL, mysql_errno(mysql),
            "SET @master_heartbeat_period to master failed with error: %s",
            mysql_error(mysql));
        mysql_free_result(mysql_store_result(mysql));
        goto network_err;
      } else {
        /* Fatal error */
        errmsg =
            "The slave I/O thread stops because a fatal error is encountered "
            " when it tries to SET @master_heartbeat_period on master.";
        err_code = ER_SLAVE_FATAL_ERROR;
        sprintf(err_buff, "%s Error: %s", errmsg, mysql_error(mysql));
        mysql_free_result(mysql_store_result(mysql));
        goto err;
      }
    }
    mysql_free_result(mysql_store_result(mysql));
  }

  /*
    Querying if master is capable to checksum and notifying it about own
    CRC-awareness. The master's side instant value of @@global.binlog_checksum
    is stored in the dump thread's uservar area as well as cached locally
    to become known in consensus by master and slave.
  */
  if (DBUG_EVALUATE_IF("simulate_slave_unaware_checksum", 0, 1)) {
    int rc;
    const char query[] =
        "SET @master_binlog_checksum= @@global.binlog_checksum";
    master_res = NULL;
    // initially undefined
    mi->checksum_alg_before_fd = binary_log::BINLOG_CHECKSUM_ALG_UNDEF;
    /*
      @c checksum_alg_before_fd is queried from master in this block.
      If master is old checksum-unaware the value stays undefined.
      Once the first FD will be received its alg descriptor will replace
      the being queried one.
    */
    rc = mysql_real_query(mysql, query, static_cast<ulong>(strlen(query)));
    if (rc != 0) {
      mi->checksum_alg_before_fd = binary_log::BINLOG_CHECKSUM_ALG_OFF;
      if (check_io_slave_killed(mi->info_thd, mi, NULL)) goto slave_killed_err;

      if (mysql_errno(mysql) == ER_UNKNOWN_SYSTEM_VARIABLE) {
        // this is tolerable as OM -> NS is supported
        mi->report(WARNING_LEVEL, mysql_errno(mysql),
                   "Notifying master by %s failed with "
                   "error: %s",
                   query, mysql_error(mysql));
      } else {
        if (is_network_error(mysql_errno(mysql))) {
          mi->report(WARNING_LEVEL, mysql_errno(mysql),
                     "Notifying master by %s failed with "
                     "error: %s",
                     query, mysql_error(mysql));
          mysql_free_result(mysql_store_result(mysql));
          goto network_err;
        } else {
          errmsg =
              "The slave I/O thread stops because a fatal error is encountered "
              "when it tried to SET @master_binlog_checksum on master.";
          err_code = ER_SLAVE_FATAL_ERROR;
          sprintf(err_buff, "%s Error: %s", errmsg, mysql_error(mysql));
          mysql_free_result(mysql_store_result(mysql));
          goto err;
        }
      }
    } else {
      mysql_free_result(mysql_store_result(mysql));
      if (!mysql_real_query(
              mysql, STRING_WITH_LEN("SELECT @master_binlog_checksum")) &&
          (master_res = mysql_store_result(mysql)) &&
          (master_row = mysql_fetch_row(master_res)) &&
          (master_row[0] != NULL)) {
        mi->checksum_alg_before_fd = static_cast<enum_binlog_checksum_alg>(
            find_type(master_row[0], &binlog_checksum_typelib, 1) - 1);

        DBUG_EXECUTE_IF("undefined_algorithm_on_slave",
                        mi->checksum_alg_before_fd =
                            binary_log::BINLOG_CHECKSUM_ALG_UNDEF;);
        if (mi->checksum_alg_before_fd ==
            binary_log::BINLOG_CHECKSUM_ALG_UNDEF) {
          errmsg =
              "The slave I/O thread was stopped because a fatal error is "
              "encountered "
              "The checksum algorithm used by master is unknown to slave.";
          err_code = ER_SLAVE_FATAL_ERROR;
          sprintf(err_buff, "%s Error: %s", errmsg, mysql_error(mysql));
          mysql_free_result(mysql_store_result(mysql));
          goto err;
        }

        // valid outcome is either of
        DBUG_ASSERT(mi->checksum_alg_before_fd ==
                        binary_log::BINLOG_CHECKSUM_ALG_OFF ||
                    mi->checksum_alg_before_fd ==
                        binary_log::BINLOG_CHECKSUM_ALG_CRC32);
      } else if (check_io_slave_killed(mi->info_thd, mi, NULL))
        goto slave_killed_err;
      else if (is_network_error(mysql_errno(mysql))) {
        mi->report(WARNING_LEVEL, mysql_errno(mysql),
                   "Get master BINLOG_CHECKSUM failed with error: %s",
                   mysql_error(mysql));
        goto network_err;
      } else {
        errmsg =
            "The slave I/O thread stops because a fatal error is encountered "
            "when it tried to SELECT @master_binlog_checksum.";
        err_code = ER_SLAVE_FATAL_ERROR;
        sprintf(err_buff, "%s Error: %s", errmsg, mysql_error(mysql));
        mysql_free_result(mysql_store_result(mysql));
        goto err;
      }
    }
    if (master_res) {
      mysql_free_result(master_res);
      master_res = NULL;
    }
  } else
    mi->checksum_alg_before_fd = binary_log::BINLOG_CHECKSUM_ALG_OFF;

  if (DBUG_EVALUATE_IF("simulate_slave_unaware_gtid", 0, 1)) {
    enum_gtid_mode master_gtid_mode = GTID_MODE_OFF;
    enum_gtid_mode slave_gtid_mode =
        mi->get_gtid_mode_from_copy(GTID_MODE_LOCK_NONE);
    switch (io_thread_init_command(mi, "SELECT @@GLOBAL.GTID_MODE",
                                   ER_UNKNOWN_SYSTEM_VARIABLE, &master_res,
                                   &master_row)) {
      case COMMAND_STATUS_ERROR:
        DBUG_RETURN(2);
      case COMMAND_STATUS_ALLOWED_ERROR:
        // master is old and does not have @@GLOBAL.GTID_MODE
        master_gtid_mode = GTID_MODE_OFF;
        break;
      case COMMAND_STATUS_OK: {
        bool error = false;
        const char *master_gtid_mode_string = master_row[0];
        DBUG_EXECUTE_IF("simulate_master_has_gtid_mode_on_something",
                        { master_gtid_mode_string = "on_something"; });
        DBUG_EXECUTE_IF("simulate_master_has_gtid_mode_off_something",
                        { master_gtid_mode_string = "off_something"; });
        DBUG_EXECUTE_IF("simulate_master_has_unknown_gtid_mode",
                        { master_gtid_mode_string = "Krakel Spektakel"; });
        master_gtid_mode = get_gtid_mode(master_gtid_mode_string, &error);
        if (error) {
          // For potential future compatibility, allow unknown
          // GTID_MODEs that begin with ON/OFF (treating them as ON/OFF
          // respectively).
          enum_gtid_mode mode = GTID_MODE_OFF;
          for (int i = 0; i < 2; i++) {
            switch (is_str_prefix_case(get_gtid_mode_string(mode),
                                       master_gtid_mode_string)) {
              case 0:  // is not a prefix; continue loop
                break;
              case 1:  // is a true prefix, i.e. not equal
                mi->report(WARNING_LEVEL, ER_UNKNOWN_ERROR,
                           "The master uses an unknown GTID_MODE '%s'. "
                           "Treating it as '%s'.",
                           master_gtid_mode_string, get_gtid_mode_string(mode));
                // fall through
              case 2:  // is equal
                error = false;
                master_gtid_mode = mode;
                break;
            }
            mode = GTID_MODE_ON;
          }
        }
        if (error) {
          mi->report(ERROR_LEVEL, ER_SLAVE_FATAL_ERROR,
                     "The slave IO thread stops because the master has "
                     "an unknown @@GLOBAL.GTID_MODE '%s'.",
                     master_gtid_mode_string);
          mysql_free_result(master_res);
          DBUG_RETURN(1);
        }
        mysql_free_result(master_res);
        break;
      }
    }
    if ((slave_gtid_mode == GTID_MODE_OFF &&
         master_gtid_mode >= GTID_MODE_ON_PERMISSIVE) ||
        (slave_gtid_mode == GTID_MODE_ON &&
         master_gtid_mode <= GTID_MODE_OFF_PERMISSIVE)) {
      mi->report(ERROR_LEVEL, ER_SLAVE_FATAL_ERROR,
                 "The replication receiver thread cannot start because "
                 "the master has GTID_MODE = %.192s and this server has "
                 "GTID_MODE = %.192s.",
                 get_gtid_mode_string(master_gtid_mode),
                 get_gtid_mode_string(slave_gtid_mode));
      DBUG_RETURN(1);
    }
    if (mi->is_auto_position() && master_gtid_mode != GTID_MODE_ON) {
      mi->report(ERROR_LEVEL, ER_SLAVE_FATAL_ERROR,
                 "The replication receiver thread cannot start in "
                 "AUTO_POSITION mode: the master has GTID_MODE = %.192s "
                 "instead of ON.",
                 get_gtid_mode_string(master_gtid_mode));
      DBUG_RETURN(1);
    }
  }

err:
  if (errmsg) {
    if (master_res) mysql_free_result(master_res);
    DBUG_ASSERT(err_code != 0);
    mi->report(ERROR_LEVEL, err_code, "%s", err_buff);
    DBUG_RETURN(1);
  }

  DBUG_RETURN(0);

network_err:
  if (master_res) mysql_free_result(master_res);
  DBUG_RETURN(2);

slave_killed_err:
  if (master_res) mysql_free_result(master_res);
  DBUG_RETURN(2);
}

static bool wait_for_relay_log_space(Relay_log_info *rli) {
  bool slave_killed = 0;
  Master_info *mi = rli->mi;
  PSI_stage_info old_stage;
  THD *thd = mi->info_thd;
  DBUG_ENTER("wait_for_relay_log_space");

  mysql_mutex_lock(&rli->log_space_lock);
  thd->ENTER_COND(&rli->log_space_cond, &rli->log_space_lock,
                  &stage_waiting_for_relay_log_space, &old_stage);
  while (rli->log_space_limit < rli->log_space_total &&
         !(slave_killed = io_slave_killed(thd, mi)) &&
         !rli->ignore_log_space_limit)
    mysql_cond_wait(&rli->log_space_cond, &rli->log_space_lock);

  /*
    Makes the IO thread read only one event at a time
    until the SQL thread is able to purge the relay
    logs, freeing some space.

    Therefore, once the SQL thread processes this next
    event, it goes to sleep (no more events in the queue),
    sets ignore_log_space_limit=true and wakes the IO thread.
    However, this event may have been enough already for
    the SQL thread to purge some log files, freeing
    rli->log_space_total .

    This guarantees that the SQL and IO thread move
    forward only one event at a time (to avoid deadlocks),
    when the relay space limit is reached. It also
    guarantees that when the SQL thread is prepared to
    rotate (to be able to purge some logs), the IO thread
    will know about it and will rotate.

    NOTE: The ignore_log_space_limit is only set when the SQL
          thread sleeps waiting for events.

   */
  if (rli->ignore_log_space_limit) {
#ifndef DBUG_OFF
    {
      char llbuf1[22], llbuf2[22];
      DBUG_PRINT("info", ("log_space_limit=%s "
                          "log_space_total=%s "
                          "ignore_log_space_limit=%d "
                          "sql_force_rotate_relay=%d",
                          llstr(rli->log_space_limit, llbuf1),
                          llstr(rli->log_space_total, llbuf2),
                          (int)rli->ignore_log_space_limit,
                          (int)rli->sql_force_rotate_relay));
    }
#endif
    if (rli->sql_force_rotate_relay) {
      rotate_relay_log(mi, true, true, false);
      rli->sql_force_rotate_relay = false;
    }

    rli->ignore_log_space_limit = false;
  }

  mysql_mutex_unlock(&rli->log_space_lock);
  thd->EXIT_COND(&old_stage);
  DBUG_RETURN(slave_killed);
}

/*
  Builds a Rotate and writes it to relay log.

  The caller must hold mi->data_lock.

  @param thd pointer to I/O Thread's Thd.
  @param mi  point to I/O Thread metadata class.
  @param force_flush_mi_info when true, do not respect sync period and flush
                             information.
                             when false, flush will only happen if it is time to
                             flush.

  @return 0 if everything went fine, 1 otherwise.
*/
<<<<<<< HEAD
static int write_rotate_to_master_pos_into_relay_log(THD *thd,
                                                     Master_info *mi) {
  Relay_log_info *rli = mi->rli;
  int error = 0;
  DBUG_ENTER("write_rotate_to_master_pos_into_relay_log");
=======
static int write_ignored_events_info_to_relay_log(THD *thd, Master_info *mi,
                                                  bool force_flush_mi_info)
{
  Relay_log_info *rli= mi->rli;
  mysql_mutex_t *log_lock= rli->relay_log.get_log_lock();
  int error= 0;
  DBUG_ENTER("write_ignored_events_info_to_relay_log");
>>>>>>> f76cd6de

  DBUG_ASSERT(thd == mi->info_thd);
  mysql_mutex_assert_owner(rli->relay_log.get_log_lock());

  DBUG_PRINT("info", ("writing a Rotate event to the relay log"));
  Rotate_log_event *ev = new Rotate_log_event(mi->get_master_log_name(), 0,
                                              mi->get_master_log_pos(),
                                              Rotate_log_event::DUP_NAME);

  DBUG_EXECUTE_IF("fail_generating_rotate_event_on_write_rotate_to_master_pos",
                  {
                    if (likely((bool)ev)) {
                      delete ev;
                      ev = NULL;
                    }
                  });

  if (likely((bool)ev)) {
    if (mi->get_mi_description_event() != NULL)
      ev->common_footer->checksum_alg =
          mi->get_mi_description_event()->common_footer->checksum_alg;

<<<<<<< HEAD
    ev->server_id = 0;  // don't be ignored by slave SQL thread
    if (unlikely(rli->relay_log.write_event(ev, mi) != 0))
      mi->report(ERROR_LEVEL, ER_SLAVE_RELAY_LOG_WRITE_FAILURE,
                 ER_THD(thd, ER_SLAVE_RELAY_LOG_WRITE_FAILURE),
                 "failed to write a Rotate event"
                 " to the relay log, SHOW SLAVE STATUS may be"
                 " inaccurate");
    mysql_mutex_lock(&mi->data_lock);
    if (flush_master_info(mi, true, false, false)) {
      error = 1;
      LogErr(ERROR_LEVEL, ER_RPL_SLAVE_CANT_FLUSH_MASTER_INFO_FILE);
=======
    rli->ign_master_log_name_end[0]= 0;
    /* can unlock before writing as slave SQL thd will soon see our Rotate */
    mysql_mutex_unlock(log_lock);
    if (likely((bool)ev))
    {
      ev->server_id= 0; // don't be ignored by slave SQL thread
      if (unlikely(rli->relay_log.append_event(ev, mi) != 0))
        mi->report(ERROR_LEVEL, ER_SLAVE_RELAY_LOG_WRITE_FAILURE,
                   ER(ER_SLAVE_RELAY_LOG_WRITE_FAILURE),
                   "failed to write a Rotate event"
                   " to the relay log, SHOW SLAVE STATUS may be"
                   " inaccurate");
      rli->relay_log.harvest_bytes_written(rli, true/*need_log_space_lock=true*/);
      if (flush_master_info(mi, force_flush_mi_info))
      {
        error= 1;
        sql_print_error("Failed to flush master info file.");
      }
      delete ev;
    }
    else
    {
      error= 1;
      mi->report(ERROR_LEVEL, ER_SLAVE_CREATE_EVENT_FAILURE,
                 ER(ER_SLAVE_CREATE_EVENT_FAILURE),
                 "Rotate_event (out of memory?),"
                 " SHOW SLAVE STATUS may be inaccurate");
>>>>>>> f76cd6de
    }
    mysql_mutex_unlock(&mi->data_lock);
    delete ev;
  } else {
    error = 1;
    mi->report(ERROR_LEVEL, ER_SLAVE_CREATE_EVENT_FAILURE,
               ER_THD(thd, ER_SLAVE_CREATE_EVENT_FAILURE),
               "Rotate_event (out of memory?),"
               " SHOW SLAVE STATUS may be inaccurate");
  }

  DBUG_RETURN(error);
}

/*
  Builds a Rotate from the ignored events' info and writes it to relay log.

  @param thd pointer to I/O Thread's Thd.
  @param mi  point to I/O Thread metadata class.

  @return 0 if everything went fine, 1 otherwise.
*/
static int write_ignored_events_info_to_relay_log(THD *thd, Master_info *mi) {
  Relay_log_info *rli = mi->rli;
  mysql_mutex_t *end_pos_lock = rli->relay_log.get_binlog_end_pos_lock();
  int error = 0;
  DBUG_ENTER("write_ignored_events_info_to_relay_log");

  DBUG_ASSERT(thd == mi->info_thd);
  mysql_mutex_lock(rli->relay_log.get_log_lock());
  mysql_mutex_lock(end_pos_lock);

  if (rli->ign_master_log_name_end[0]) {
    DBUG_PRINT("info", ("writing a Rotate event to track down ignored events"));
    /*
      If the ignored events' info still hold, they should have same info as
      the mi->get_master_log_[name|pos].
    */
    DBUG_ASSERT(
        strcmp(rli->ign_master_log_name_end, mi->get_master_log_name()) == 0);
    DBUG_ASSERT(rli->ign_master_log_pos_end == mi->get_master_log_pos());

    /* Avoid the applier to get the ignored event' info by rli->ign* */
    rli->ign_master_log_name_end[0] = 0;
    /* can unlock before writing as the relay log will soon have our Rotate */
    mysql_mutex_unlock(end_pos_lock);

    /* Generate the rotate based on mi position */
    error = write_rotate_to_master_pos_into_relay_log(thd, mi);
  } else
    mysql_mutex_unlock(end_pos_lock);

  mysql_mutex_unlock(rli->relay_log.get_log_lock());
  DBUG_RETURN(error);
}

static int register_slave_on_master(MYSQL *mysql, Master_info *mi,
                                    bool *suppress_warnings) {
  uchar buf[1024], *pos = buf;
  size_t report_host_len = 0, report_user_len = 0, report_password_len = 0;
  DBUG_ENTER("register_slave_on_master");

  *suppress_warnings = false;
  if (report_host) report_host_len = strlen(report_host);
  if (report_host_len > HOSTNAME_LENGTH) {
    LogErr(WARNING_LEVEL, ER_RPL_SLAVE_REPORT_HOST_TOO_LONG, report_host_len,
           HOSTNAME_LENGTH, mi->get_for_channel_str());
    DBUG_RETURN(0);
  }

  if (report_user) report_user_len = strlen(report_user);
  if (report_user_len > USERNAME_LENGTH) {
    LogErr(WARNING_LEVEL, ER_RPL_SLAVE_REPORT_USER_TOO_LONG, report_user_len,
           USERNAME_LENGTH, mi->get_for_channel_str());
    DBUG_RETURN(0);
  }

  if (report_password) report_password_len = strlen(report_password);
  if (report_password_len > MAX_PASSWORD_LENGTH) {
    LogErr(WARNING_LEVEL, ER_RPL_SLAVE_REPORT_PASSWORD_TOO_LONG,
           report_password_len, MAX_PASSWORD_LENGTH, mi->get_for_channel_str());
    DBUG_RETURN(0);
  }

  int4store(pos, server_id);
  pos += 4;
  pos = net_store_data(pos, (uchar *)report_host, report_host_len);
  pos = net_store_data(pos, (uchar *)report_user, report_user_len);
  pos = net_store_data(pos, (uchar *)report_password, report_password_len);
  int2store(pos, (uint16)report_port);
  pos += 2;
  /*
    Fake rpl_recovery_rank, which was removed in BUG#13963,
    so that this server can register itself on old servers,
    see BUG#49259.
   */
  int4store(pos, /* rpl_recovery_rank */ 0);
  pos += 4;
  /* The master will fill in master_id */
  int4store(pos, 0);
  pos += 4;

  if (simple_command(mysql, COM_REGISTER_SLAVE, buf, (size_t)(pos - buf), 0)) {
    if (mysql_errno(mysql) == ER_NET_READ_INTERRUPTED) {
      *suppress_warnings = true;  // Suppress reconnect warning
    } else if (!check_io_slave_killed(mi->info_thd, mi, NULL)) {
      char buf[256];
      snprintf(buf, sizeof(buf), "%s (Errno: %d)", mysql_error(mysql),
               mysql_errno(mysql));
      mi->report(ERROR_LEVEL, ER_SLAVE_MASTER_COM_FAILURE,
                 ER_THD(current_thd, ER_SLAVE_MASTER_COM_FAILURE),
                 "COM_REGISTER_SLAVE", buf);
    }
    DBUG_RETURN(1);
  }

  DBUG_EXECUTE_IF("simulate_register_slave_killed", {
    mi->abort_slave = 1;
    DBUG_RETURN(1);
  };);
  DBUG_RETURN(0);
}

/**
    Function that fills the metadata required for SHOW SLAVE STATUS.
    This function shall be used in two cases:
     1) SHOW SLAVE STATUS FOR ALL CHANNELS
     2) SHOW SLAVE STATUS for a channel

     @param[in,out]  field_list        field_list to fill the metadata
     @param[in]      io_gtid_set_size  the size to be allocated to store
                                       the retrieved gtid set
     @param[in]      sql_gtid_set_size the size to be allocated to store
                                       the executed gtid set

     @todo  return a bool after adding catching the exceptions to the
            push_back() methods for field_list.
*/

static void show_slave_status_metadata(List<Item> &field_list,
                                       int io_gtid_set_size,
                                       int sql_gtid_set_size) {
  field_list.push_back(new Item_empty_string("Slave_IO_State", 14));
  field_list.push_back(
      new Item_empty_string("Master_Host", HOSTNAME_LENGTH + 1));
  field_list.push_back(
      new Item_empty_string("Master_User", USERNAME_LENGTH + 1));
  field_list.push_back(new Item_return_int("Master_Port", 7, MYSQL_TYPE_LONG));
  field_list.push_back(
      new Item_return_int("Connect_Retry", 10, MYSQL_TYPE_LONG));
  field_list.push_back(new Item_empty_string("Master_Log_File", FN_REFLEN));
  field_list.push_back(
      new Item_return_int("Read_Master_Log_Pos", 10, MYSQL_TYPE_LONGLONG));
  field_list.push_back(new Item_empty_string("Relay_Log_File", FN_REFLEN));
  field_list.push_back(
      new Item_return_int("Relay_Log_Pos", 10, MYSQL_TYPE_LONGLONG));
  field_list.push_back(
      new Item_empty_string("Relay_Master_Log_File", FN_REFLEN));
  field_list.push_back(new Item_empty_string("Slave_IO_Running", 3));
  field_list.push_back(new Item_empty_string("Slave_SQL_Running", 3));
  field_list.push_back(new Item_empty_string("Replicate_Do_DB", 20));
  field_list.push_back(new Item_empty_string("Replicate_Ignore_DB", 20));
  field_list.push_back(new Item_empty_string("Replicate_Do_Table", 20));
  field_list.push_back(new Item_empty_string("Replicate_Ignore_Table", 23));
  field_list.push_back(new Item_empty_string("Replicate_Wild_Do_Table", 24));
  field_list.push_back(
      new Item_empty_string("Replicate_Wild_Ignore_Table", 28));
  field_list.push_back(new Item_return_int("Last_Errno", 4, MYSQL_TYPE_LONG));
  field_list.push_back(new Item_empty_string("Last_Error", 20));
  field_list.push_back(
      new Item_return_int("Skip_Counter", 10, MYSQL_TYPE_LONG));
  field_list.push_back(
      new Item_return_int("Exec_Master_Log_Pos", 10, MYSQL_TYPE_LONGLONG));
  field_list.push_back(
      new Item_return_int("Relay_Log_Space", 10, MYSQL_TYPE_LONGLONG));
  field_list.push_back(new Item_empty_string("Until_Condition", 6));
  field_list.push_back(new Item_empty_string("Until_Log_File", FN_REFLEN));
  field_list.push_back(
      new Item_return_int("Until_Log_Pos", 10, MYSQL_TYPE_LONGLONG));
  field_list.push_back(new Item_empty_string("Master_SSL_Allowed", 7));
  field_list.push_back(new Item_empty_string("Master_SSL_CA_File", FN_REFLEN));
  field_list.push_back(new Item_empty_string("Master_SSL_CA_Path", FN_REFLEN));
  field_list.push_back(new Item_empty_string("Master_SSL_Cert", FN_REFLEN));
  field_list.push_back(new Item_empty_string("Master_SSL_Cipher", FN_REFLEN));
  field_list.push_back(new Item_empty_string("Master_SSL_Key", FN_REFLEN));
  field_list.push_back(
      new Item_return_int("Seconds_Behind_Master", 10, MYSQL_TYPE_LONGLONG));
  field_list.push_back(
      new Item_empty_string("Master_SSL_Verify_Server_Cert", 3));
  field_list.push_back(
      new Item_return_int("Last_IO_Errno", 4, MYSQL_TYPE_LONG));
  field_list.push_back(new Item_empty_string("Last_IO_Error", 20));
  field_list.push_back(
      new Item_return_int("Last_SQL_Errno", 4, MYSQL_TYPE_LONG));
  field_list.push_back(new Item_empty_string("Last_SQL_Error", 20));
  field_list.push_back(
      new Item_empty_string("Replicate_Ignore_Server_Ids", FN_REFLEN));
  field_list.push_back(
      new Item_return_int("Master_Server_Id", sizeof(ulong), MYSQL_TYPE_LONG));
  field_list.push_back(new Item_empty_string("Master_UUID", UUID_LENGTH));
  field_list.push_back(
      new Item_empty_string("Master_Info_File", 2 * FN_REFLEN));
  field_list.push_back(new Item_return_int("SQL_Delay", 10, MYSQL_TYPE_LONG));
  field_list.push_back(
      new Item_return_int("SQL_Remaining_Delay", 8, MYSQL_TYPE_LONG));
  field_list.push_back(new Item_empty_string("Slave_SQL_Running_State", 20));
  field_list.push_back(
      new Item_return_int("Master_Retry_Count", 10, MYSQL_TYPE_LONGLONG));
  field_list.push_back(
      new Item_empty_string("Master_Bind", HOSTNAME_LENGTH + 1));
  field_list.push_back(new Item_empty_string("Last_IO_Error_Timestamp", 20));
  field_list.push_back(new Item_empty_string("Last_SQL_Error_Timestamp", 20));
  field_list.push_back(new Item_empty_string("Master_SSL_Crl", FN_REFLEN));
  field_list.push_back(new Item_empty_string("Master_SSL_Crlpath", FN_REFLEN));
  field_list.push_back(
      new Item_empty_string("Retrieved_Gtid_Set", io_gtid_set_size));
  field_list.push_back(
      new Item_empty_string("Executed_Gtid_Set", sql_gtid_set_size));
  field_list.push_back(
      new Item_return_int("Auto_Position", sizeof(ulong), MYSQL_TYPE_LONG));
  field_list.push_back(new Item_empty_string("Replicate_Rewrite_DB", 24));
  field_list.push_back(
      new Item_empty_string("Channel_Name", CHANNEL_NAME_LENGTH));
  field_list.push_back(new Item_empty_string("Master_TLS_Version", FN_REFLEN));
  field_list.push_back(
      new Item_empty_string("Master_public_key_path", FN_REFLEN));
  field_list.push_back(new Item_return_int("Get_master_public_key",
                                           sizeof(ulong), MYSQL_TYPE_LONG));
}

/**
    Send the data to the client of a Master_info during show_slave_status()
    This function has to be called after calling show_slave_status_metadata().
    Just before sending the data, thd->get_protocol() is prepared to (re)send;

    @param[in]     thd         client thread
    @param[in]     mi          the master info. In the case of multisource
                               replication, this master info corresponds to a
                                channel.

    @param[in]     io_gtid_set_buffer    buffer related to Retrieved GTID set
                                          for each channel.
    @param[in]     sql_gtid_set_buffer   buffer related to Executed GTID set
                                           for each channel.
    @return
     @retval        0     success
     @retval        1     Error
*/

static bool show_slave_status_send_data(THD *thd, Master_info *mi,
                                        char *io_gtid_set_buffer,
                                        char *sql_gtid_set_buffer) {
  DBUG_ENTER("show_slave_status_send_data");

  Protocol *protocol = thd->get_protocol();
  char *slave_sql_running_state = NULL;
  Rpl_filter *rpl_filter = mi->rli->rpl_filter;

  DBUG_PRINT("info", ("host is set: '%s'", mi->host));

  protocol->start_row();

  /*
    slave_running can be accessed without run_lock but not other
    non-volatile members like mi->info_thd or rli->info_thd, for
    them either info_thd_lock or run_lock hold is required.
  */
  mysql_mutex_lock(&mi->info_thd_lock);
  protocol->store(mi->info_thd ? mi->info_thd->get_proc_info() : "",
                  &my_charset_bin);
  mysql_mutex_unlock(&mi->info_thd_lock);

  mysql_mutex_lock(&mi->rli->info_thd_lock);
  slave_sql_running_state = const_cast<char *>(
      mi->rli->info_thd ? mi->rli->info_thd->get_proc_info() : "");
  mysql_mutex_unlock(&mi->rli->info_thd_lock);

  mysql_mutex_lock(&mi->data_lock);
  mysql_mutex_lock(&mi->rli->data_lock);
  mysql_mutex_lock(&mi->err_lock);
  mysql_mutex_lock(&mi->rli->err_lock);

  DEBUG_SYNC(thd, "wait_after_lock_active_mi_and_rli_data_lock_is_acquired");
  protocol->store(mi->host, &my_charset_bin);
  protocol->store(mi->get_user(), &my_charset_bin);
  protocol->store((uint32)mi->port);
  protocol->store((uint32)mi->connect_retry);
  protocol->store(mi->get_master_log_name(), &my_charset_bin);
  protocol->store((ulonglong)mi->get_master_log_pos());
  protocol->store(mi->rli->get_group_relay_log_name() +
                      dirname_length(mi->rli->get_group_relay_log_name()),
                  &my_charset_bin);
  protocol->store((ulonglong)mi->rli->get_group_relay_log_pos());
  protocol->store(mi->rli->get_group_master_log_name(), &my_charset_bin);
  protocol->store(
      mi->slave_running == MYSQL_SLAVE_RUN_CONNECT
          ? "Yes"
          : (mi->slave_running == MYSQL_SLAVE_RUN_NOT_CONNECT ? "Connecting"
                                                              : "No"),
      &my_charset_bin);
  protocol->store(mi->rli->slave_running ? "Yes" : "No", &my_charset_bin);

  /*
    Acquire the read lock, because the filter may be modified by
    CHANGE REPLICATION FILTER when slave is not running.
  */
  rpl_filter->rdlock();
  store(protocol, rpl_filter->get_do_db());
  store(protocol, rpl_filter->get_ignore_db());

  char buf[256];
  String tmp(buf, sizeof(buf), &my_charset_bin);
  rpl_filter->get_do_table(&tmp);
  protocol->store(&tmp);
  rpl_filter->get_ignore_table(&tmp);
  protocol->store(&tmp);
  rpl_filter->get_wild_do_table(&tmp);
  protocol->store(&tmp);
  rpl_filter->get_wild_ignore_table(&tmp);
  protocol->store(&tmp);

  protocol->store(mi->rli->last_error().number);
  protocol->store(mi->rli->last_error().message, &my_charset_bin);
  protocol->store((uint32)mi->rli->slave_skip_counter);
  protocol->store((ulonglong)mi->rli->get_group_master_log_pos());
  protocol->store((ulonglong)mi->rli->log_space_total);

  const char *until_type = "";

  switch (mi->rli->until_condition) {
    case Relay_log_info::UNTIL_NONE:
      until_type = "None";
      break;
    case Relay_log_info::UNTIL_MASTER_POS:
      until_type = "Master";
      break;
    case Relay_log_info::UNTIL_RELAY_POS:
      until_type = "Relay";
      break;
    case Relay_log_info::UNTIL_SQL_BEFORE_GTIDS:
      until_type = "SQL_BEFORE_GTIDS";
      break;
    case Relay_log_info::UNTIL_SQL_AFTER_GTIDS:
      until_type = "SQL_AFTER_GTIDS";
      break;
    case Relay_log_info::UNTIL_SQL_VIEW_ID:
      until_type = "SQL_VIEW_ID";
      break;
    case Relay_log_info::UNTIL_SQL_AFTER_MTS_GAPS:
      until_type = "SQL_AFTER_MTS_GAPS";
      break;
    case Relay_log_info::UNTIL_DONE:
      until_type = "DONE";
      break;
    default:
      DBUG_ASSERT(0);
  }
  protocol->store(until_type, &my_charset_bin);
  protocol->store(mi->rli->get_until_log_name(), &my_charset_bin);
  protocol->store((ulonglong)mi->rli->get_until_log_pos());

#ifdef HAVE_OPENSSL
  protocol->store(mi->ssl ? "Yes" : "No", &my_charset_bin);
#else
  protocol->store(mi->ssl ? "Ignored" : "No", &my_charset_bin);
#endif
  protocol->store(mi->ssl_ca, &my_charset_bin);
  protocol->store(mi->ssl_capath, &my_charset_bin);
  protocol->store(mi->ssl_cert, &my_charset_bin);
  protocol->store(mi->ssl_cipher, &my_charset_bin);
  protocol->store(mi->ssl_key, &my_charset_bin);

  /*
     The pseudo code to compute Seconds_Behind_Master:
     if (SQL thread is running)
     {
       if (SQL thread processed all the available relay log)
       {
         if (IO thread is running)
            print 0;
         else
            print NULL;
       }
        else
          compute Seconds_Behind_Master;
      }
      else
       print NULL;
  */

  if (mi->rli->slave_running) {
    /*
       Check if SQL thread is at the end of relay log
       Checking should be done using two conditions
       condition1: compare the log positions and
       condition2: compare the file names (to handle rotation case)
    */
    if ((mi->get_master_log_pos() == mi->rli->get_group_master_log_pos()) &&
        (!strcmp(mi->get_master_log_name(),
                 mi->rli->get_group_master_log_name()))) {
      if (mi->slave_running == MYSQL_SLAVE_RUN_CONNECT)
        protocol->store(0LL);
      else
        protocol->store_null();
    } else {
      long time_diff = ((long)(time(0) - mi->rli->last_master_timestamp) -
                        mi->clock_diff_with_master);
      /*
        Apparently on some systems time_diff can be <0. Here are possible
        reasons related to MySQL:
        - the master is itself a slave of another master whose time is ahead.
        - somebody used an explicit SET TIMESTAMP on the master.
        Possible reason related to granularity-to-second of time functions
        (nothing to do with MySQL), which can explain a value of -1:
        assume the master's and slave's time are perfectly synchronized, and
        that at slave's connection time, when the master's timestamp is read,
        it is at the very end of second 1, and (a very short time later) when
        the slave's timestamp is read it is at the very beginning of second
        2. Then the recorded value for master is 1 and the recorded value for
        slave is 2. At SHOW SLAVE STATUS time, assume that the difference
        between timestamp of slave and rli->last_master_timestamp is 0
        (i.e. they are in the same second), then we get 0-(2-1)=-1 as a result.
        This confuses users, so we don't go below 0: hence the max().

        last_master_timestamp == 0 (an "impossible" timestamp 1970) is a
        special marker to say "consider we have caught up".
      */
      protocol->store(
          (longlong)(mi->rli->last_master_timestamp ? max(0L, time_diff) : 0));
    }
  } else {
    protocol->store_null();
  }
  protocol->store(mi->ssl_verify_server_cert ? "Yes" : "No", &my_charset_bin);

  // Last_IO_Errno
  protocol->store(mi->last_error().number);
  // Last_IO_Error
  protocol->store(mi->last_error().message, &my_charset_bin);
  // Last_SQL_Errno
  protocol->store(mi->rli->last_error().number);
  // Last_SQL_Error
  protocol->store(mi->rli->last_error().message, &my_charset_bin);
  // Replicate_Ignore_Server_Ids
  {
    char buff[FN_REFLEN];
    ulong i, cur_len;
    for (i = 0, buff[0] = 0, cur_len = 0;
         i < mi->ignore_server_ids->dynamic_ids.size(); i++) {
      ulong s_id, slen;
      char sbuff[FN_REFLEN];
      s_id = mi->ignore_server_ids->dynamic_ids[i];
      slen = sprintf(sbuff, (i == 0 ? "%lu" : ", %lu"), s_id);
      if (cur_len + slen + 4 > FN_REFLEN) {
        /*
          break the loop whenever remained space could not fit
          ellipses on the next cycle
        */
        sprintf(buff + cur_len, "...");
        break;
      }
      cur_len += sprintf(buff + cur_len, "%s", sbuff);
    }
    protocol->store(buff, &my_charset_bin);
  }
  // Master_Server_id
  protocol->store((uint32)mi->master_id);
  protocol->store(mi->master_uuid, &my_charset_bin);
  // Master_Info_File
  protocol->store(mi->get_description_info(), &my_charset_bin);
  // SQL_Delay
  protocol->store((uint32)mi->rli->get_sql_delay());
  // SQL_Remaining_Delay
  if (slave_sql_running_state == stage_sql_thd_waiting_until_delay.m_name) {
    time_t t = my_time(0), sql_delay_end = mi->rli->get_sql_delay_end();
    protocol->store((uint32)(t < sql_delay_end ? sql_delay_end - t : 0));
  } else
    protocol->store_null();
  // Slave_SQL_Running_State
  protocol->store(slave_sql_running_state, &my_charset_bin);
  // Master_Retry_Count
  protocol->store((ulonglong)mi->retry_count);
  // Master_Bind
  protocol->store(mi->bind_addr, &my_charset_bin);
  // Last_IO_Error_Timestamp
  protocol->store(mi->last_error().timestamp, &my_charset_bin);
  // Last_SQL_Error_Timestamp
  protocol->store(mi->rli->last_error().timestamp, &my_charset_bin);
  // Master_Ssl_Crl
  protocol->store(mi->ssl_crl, &my_charset_bin);
  // Master_Ssl_Crlpath
  protocol->store(mi->ssl_crlpath, &my_charset_bin);
  // Retrieved_Gtid_Set
  protocol->store(io_gtid_set_buffer, &my_charset_bin);
  // Executed_Gtid_Set
  protocol->store(sql_gtid_set_buffer, &my_charset_bin);
  // Auto_Position
  protocol->store(mi->is_auto_position() ? 1 : 0);
  // Replicate_Rewrite_DB
  rpl_filter->get_rewrite_db(&tmp);
  protocol->store(&tmp);
  // channel_name
  protocol->store(mi->get_channel(), &my_charset_bin);
  // Master_TLS_Version
  protocol->store(mi->tls_version, &my_charset_bin);
  // Master_public_key_path
  protocol->store(mi->public_key_path, &my_charset_bin);
  // Get_master_public_key
  protocol->store(mi->get_public_key ? 1 : 0);

  rpl_filter->unlock();
  mysql_mutex_unlock(&mi->rli->err_lock);
  mysql_mutex_unlock(&mi->err_lock);
  mysql_mutex_unlock(&mi->rli->data_lock);
  mysql_mutex_unlock(&mi->data_lock);

  DBUG_RETURN(false);
}

/**
   Method to the show the replication status in all channels.

   @param[in]       thd        the client thread

   @return
     @retval        0           success
     @retval        1           Error

*/
bool show_slave_status(THD *thd) {
  List<Item> field_list;
  Protocol *protocol = thd->get_protocol();
  int sql_gtid_set_size = 0, io_gtid_set_size = 0;
  Master_info *mi = NULL;
  char *sql_gtid_set_buffer = NULL;
  char **io_gtid_set_buffer_array;
  /*
    We need the maximum size of the retrieved gtid set (i.e io_gtid_set_size).
    This size is needed to reserve the place in show_slave_status_metadata().
    So, we travel all the mi's and find out the maximum size of io_gtid_set_size
    and pass it through show_slave_status_metadata()
  */
  int max_io_gtid_set_size = io_gtid_set_size;
  uint idx;
  uint num_io_gtid_sets;
  bool ret = true;

  DBUG_ENTER("show_slave_status(THD)");

  channel_map.assert_some_lock();

  num_io_gtid_sets = channel_map.get_num_instances();

  io_gtid_set_buffer_array =
      (char **)my_malloc(key_memory_show_slave_status_io_gtid_set,
                         num_io_gtid_sets * sizeof(char *), MYF(MY_WME));

  if (io_gtid_set_buffer_array == NULL) DBUG_RETURN(true);

  global_sid_lock->wrlock();

  const Gtid_set *sql_gtid_set = gtid_state->get_executed_gtids();
  sql_gtid_set_size = sql_gtid_set->to_string(&sql_gtid_set_buffer);

  global_sid_lock->unlock();

  idx = 0;
  for (mi_map::iterator it = channel_map.begin(); it != channel_map.end();
       it++) {
    mi = it->second;
    /*
      The following statement is needed because, when mi->host[0]=0
      we don't alloc memory for retried_gtid_set. However, we try
      to free it at the end, causing a crash. To be on safeside,
      we initialize it to NULL, so that my_free() takes care of it.
    */
    io_gtid_set_buffer_array[idx] = NULL;

    if (Master_info::is_configured(mi)) {
      const Gtid_set *io_gtid_set = mi->rli->get_gtid_set();
      mi->rli->get_sid_lock()->wrlock();

      /*
         @todo: a single memory allocation improves speed,
         instead of doing it for each loop
      */

      if ((io_gtid_set_size =
               io_gtid_set->to_string(&io_gtid_set_buffer_array[idx])) < 0) {
        my_eof(thd);
        my_free(sql_gtid_set_buffer);

        for (uint i = 0; i < idx - 1; i++) {
          my_free(io_gtid_set_buffer_array[i]);
        }
        my_free(io_gtid_set_buffer_array);

        mi->rli->get_sid_lock()->unlock();
        DBUG_RETURN(true);
      } else
        max_io_gtid_set_size = max_io_gtid_set_size > io_gtid_set_size
                                   ? max_io_gtid_set_size
                                   : io_gtid_set_size;

      mi->rli->get_sid_lock()->unlock();
    }
    idx++;
  }

  show_slave_status_metadata(field_list, max_io_gtid_set_size,
                             sql_gtid_set_size);

  if (thd->send_result_metadata(&field_list,
                                Protocol::SEND_NUM_ROWS | Protocol::SEND_EOF)) {
    goto err;
  }

  /* Run through each mi */

  idx = 0;
  for (mi_map::iterator it = channel_map.begin(); it != channel_map.end();
       it++) {
    mi = it->second;

    if (Master_info::is_configured(mi)) {
      if (show_slave_status_send_data(thd, mi, io_gtid_set_buffer_array[idx],
                                      sql_gtid_set_buffer))
        goto err;

      if (protocol->end_row()) goto err;
    }
    idx++;
  }

  ret = false;
err:
  my_eof(thd);
  for (uint i = 0; i < num_io_gtid_sets; i++) {
    my_free(io_gtid_set_buffer_array[i]);
  }
  my_free(io_gtid_set_buffer_array);
  my_free(sql_gtid_set_buffer);

  DBUG_RETURN(ret);
}

/**
  Execute a SHOW SLAVE STATUS statement.

  @param thd Pointer to THD object for the client thread executing the
  statement.

  @param mi Pointer to Master_info object for the IO thread.

  @retval false success
  @retval true failure

  Currently, show slave status works for a channel too, in multisource
  replication. But using performance schema tables is better.

*/
bool show_slave_status(THD *thd, Master_info *mi) {
  List<Item> field_list;
  Protocol *protocol = thd->get_protocol();
  char *sql_gtid_set_buffer = NULL, *io_gtid_set_buffer = NULL;
  int sql_gtid_set_size = 0, io_gtid_set_size = 0;
  DBUG_ENTER("show_slave_status(THD, Master_info)");

  if (mi != NULL) {
    global_sid_lock->wrlock();
    const Gtid_set *sql_gtid_set = gtid_state->get_executed_gtids();
    sql_gtid_set_size = sql_gtid_set->to_string(&sql_gtid_set_buffer);
    global_sid_lock->unlock();

    mi->rli->get_sid_lock()->wrlock();
    const Gtid_set *io_gtid_set = mi->rli->get_gtid_set();
    io_gtid_set_size = io_gtid_set->to_string(&io_gtid_set_buffer);
    mi->rli->get_sid_lock()->unlock();

    if (sql_gtid_set_size < 0 || io_gtid_set_size < 0) {
      my_eof(thd);
      my_free(sql_gtid_set_buffer);
      my_free(io_gtid_set_buffer);
      DBUG_RETURN(true);
    }
  }

  /* Fill the metadata required for show slave status. */

  show_slave_status_metadata(field_list, io_gtid_set_size, sql_gtid_set_size);

  if (thd->send_result_metadata(&field_list,
                                Protocol::SEND_NUM_ROWS | Protocol::SEND_EOF)) {
    my_free(sql_gtid_set_buffer);
    my_free(io_gtid_set_buffer);
    DBUG_RETURN(true);
  }

  if (Master_info::is_configured(mi)) {
    if (show_slave_status_send_data(thd, mi, io_gtid_set_buffer,
                                    sql_gtid_set_buffer))
      DBUG_RETURN(true);

    if (protocol->end_row()) {
      my_free(sql_gtid_set_buffer);
      my_free(io_gtid_set_buffer);
      DBUG_RETURN(true);
    }
  }
  my_eof(thd);
  my_free(sql_gtid_set_buffer);
  my_free(io_gtid_set_buffer);
  DBUG_RETURN(false);
}

/**
  Entry point for SHOW SLAVE STATUS command. Function displayes
  the slave status for all channels or for a single channel
  based on the FOR CHANNEL  clause.

  @param[in]       thd          the client thread.

  @return
    @retval        false          ok
    @retval        true          not ok
*/
bool show_slave_status_cmd(THD *thd) {
  Master_info *mi = 0;
  LEX *lex = thd->lex;
  bool res;

  DBUG_ENTER("show_slave_status_cmd");

  channel_map.rdlock();

  if (!lex->mi.for_channel)
    res = show_slave_status(thd);
  else {
    mi = channel_map.get_mi(lex->mi.channel);

    /*
      When mi is NULL, that means the channel doesn't exist, SSS
      will throw an error.
    */
    if (mi == NULL) {
      my_error(ER_SLAVE_CHANNEL_DOES_NOT_EXIST, MYF(0), lex->mi.channel);
      channel_map.unlock();
      DBUG_RETURN(true);
    }

    /*
      If the channel being used is a group replication applier channel we
      need to disable the SHOW SLAVE STATUS commannd as its output is not
      compatible with this command.
    */
    if (channel_map.is_group_replication_channel_name(mi->get_channel(),
                                                      true)) {
      my_error(ER_SLAVE_CHANNEL_OPERATION_NOT_ALLOWED, MYF(0),
               "SHOW SLAVE STATUS", mi->get_channel());
      channel_map.unlock();
      DBUG_RETURN(true);
    }

    res = show_slave_status(thd, mi);
  }

  channel_map.unlock();

  DBUG_RETURN(res);
}

void set_slave_thread_options(THD *thd) {
  DBUG_ENTER("set_slave_thread_options");
  /*
     It's nonsense to constrain the slave threads with max_join_size; if a
     query succeeded on master, we HAVE to execute it. So set
     OPTION_BIG_SELECTS. Setting max_join_size to HA_POS_ERROR is not enough
     (and it's not needed if we have OPTION_BIG_SELECTS) because an INSERT
     SELECT examining more than 4 billion rows would still fail (yes, because
     when max_join_size is 4G, OPTION_BIG_SELECTS is automatically set, but
     only for client threads.
  */
  ulonglong options = thd->variables.option_bits | OPTION_BIG_SELECTS;
  if (opt_log_slave_updates)
    options |= OPTION_BIN_LOG;
  else
    options &= ~OPTION_BIN_LOG;
  thd->variables.option_bits = options;
  thd->variables.completion_type = 0;

  /*
    Set autocommit= 1 when info tables are used and autocommit == 0 to
    avoid trigger asserts on mysql_execute_command(THD *thd) caused by
    info tables updates which do not commit, like Rotate, Stop and
    skipped events handling.
  */
  if ((thd->variables.option_bits & OPTION_NOT_AUTOCOMMIT) &&
      (opt_mi_repository_id == INFO_REPOSITORY_TABLE ||
       opt_rli_repository_id == INFO_REPOSITORY_TABLE)) {
    thd->variables.option_bits |= OPTION_AUTOCOMMIT;
    thd->variables.option_bits &= ~OPTION_NOT_AUTOCOMMIT;
    thd->server_status |= SERVER_STATUS_AUTOCOMMIT;
  }

  /*
    Set thread InnoDB high priority.
  */
  DBUG_EXECUTE_IF("dbug_set_high_prio_sql_thread", {
    if (thd->system_thread == SYSTEM_THREAD_SLAVE_SQL ||
        thd->system_thread == SYSTEM_THREAD_SLAVE_WORKER)
      thd->thd_tx_priority = 1;
  });

  DBUG_VOID_RETURN;
}

void set_slave_thread_default_charset(THD *thd, Relay_log_info const *rli) {
  DBUG_ENTER("set_slave_thread_default_charset");

  thd->variables.character_set_client =
      global_system_variables.character_set_client;
  thd->variables.collation_connection =
      global_system_variables.collation_connection;
  thd->variables.collation_server = global_system_variables.collation_server;
  thd->update_charset();

  /*
    We use a const cast here since the conceptual (and externally
    visible) behavior of the function is to set the default charset of
    the thread.  That the cache has to be invalidated is a secondary
    effect.
   */
  const_cast<Relay_log_info *>(rli)->cached_charset_invalidate();
  DBUG_VOID_RETURN;
}

/*
  init_slave_thread()
*/

static int init_slave_thread(THD *thd, SLAVE_THD_TYPE thd_type) {
  DBUG_ENTER("init_slave_thread");
#if !defined(DBUG_OFF)
  int simulate_error = 0;
#endif
  thd->system_thread = (thd_type == SLAVE_THD_WORKER)
                           ? SYSTEM_THREAD_SLAVE_WORKER
                           : (thd_type == SLAVE_THD_SQL)
                                 ? SYSTEM_THREAD_SLAVE_SQL
                                 : SYSTEM_THREAD_SLAVE_IO;
  thd->security_context()->skip_grants();
  thd->get_protocol_classic()->init_net(0);
  thd->slave_thread = 1;
  thd->enable_slow_log = opt_log_slow_slave_statements;
  set_slave_thread_options(thd);

  /*
    Replication threads are:
    - background threads in the server, not user sessions,
    - yet still assigned a PROCESSLIST_ID,
      for historical reasons (displayed in SHOW PROCESSLIST).
  */
  thd->set_new_thread_id();

#ifdef HAVE_PSI_THREAD_INTERFACE
  /*
    Populate the PROCESSLIST_ID in the instrumentation.
  */
  struct PSI_thread *psi = PSI_THREAD_CALL(get_thread)();
  PSI_THREAD_CALL(set_thread_id)(psi, thd->thread_id());
#endif /* HAVE_PSI_THREAD_INTERFACE */

  DBUG_EXECUTE_IF("simulate_io_slave_error_on_init",
                  simulate_error |= (1 << SLAVE_THD_IO););
  DBUG_EXECUTE_IF("simulate_sql_slave_error_on_init",
                  simulate_error |= (1 << SLAVE_THD_SQL););
  thd->store_globals();
#if !defined(DBUG_OFF)
  if (simulate_error & (1 << thd_type)) {
    DBUG_RETURN(-1);
  }
#endif

  if (thd_type == SLAVE_THD_SQL) {
    THD_STAGE_INFO(thd, stage_waiting_for_the_next_event_in_relay_log);
    thd->set_command(
        COM_QUERY);  // the SQL thread does not use the server protocol
  } else {
    THD_STAGE_INFO(thd, stage_waiting_for_master_update);
  }
  thd->set_time();
  /* Do not use user-supplied timeout value for system threads. */
  thd->variables.lock_wait_timeout = LONG_TIMEOUT;
  DBUG_RETURN(0);
}

/**
  Sleep for a given amount of time or until killed.

  @param thd        Thread context of the current thread.
  @param seconds    The number of seconds to sleep.
  @param func       Function object to check if the thread has been killed.
  @param info       The Rpl_info object associated with this sleep.

  @retval True if the thread has been killed, false otherwise.
*/
template <typename killed_func, typename rpl_info>
static inline bool slave_sleep(THD *thd, time_t seconds, killed_func func,
                               rpl_info info) {
  bool ret;
  struct timespec abstime;
  mysql_mutex_t *lock = &info->sleep_lock;
  mysql_cond_t *cond = &info->sleep_cond;

  /* Absolute system time at which the sleep time expires. */
  set_timespec(&abstime, seconds);

  mysql_mutex_lock(lock);
  thd->ENTER_COND(cond, lock, NULL, NULL);

  while (!(ret = func(thd, info))) {
    int error = mysql_cond_timedwait(cond, lock, &abstime);
    if (is_timeout(error)) break;
  }

  mysql_mutex_unlock(lock);
  thd->EXIT_COND(NULL);

  return ret;
}

/**
  Callback function for mysql_binlog_open().

  Sets gtid data in the command packet.

  @param rpl              Replication stream information.
  @param packet_gtid_set  Pointer to command packet where gtid
                          data should be stored.
*/
static void fix_gtid_set(MYSQL_RPL *rpl, uchar *packet_gtid_set) {
  Gtid_set *gtid_set = (Gtid_set *)rpl->gtid_set_arg;

  gtid_set->encode(packet_gtid_set);
}

static int request_dump(THD *thd, MYSQL *mysql, MYSQL_RPL *rpl, Master_info *mi,
                        bool *suppress_warnings) {
  DBUG_ENTER("request_dump");
  enum_server_command command =
      mi->is_auto_position() ? COM_BINLOG_DUMP_GTID : COM_BINLOG_DUMP;
  /*
    Note: binlog_flags is always 0.  However, in versions up to 5.6
    RC, the master would check the lowest bit and do something
    unexpected if it was set; in early versions of 5.6 it would also
    use the two next bits.  Therefore, for backward compatibility,
    if we ever start to use the flags, we should leave the three
    lowest bits unused.
  */
  uint binlog_flags = 0;

  *suppress_warnings = false;
  if (RUN_HOOK(binlog_relay_io, before_request_transmit,
               (thd, mi, binlog_flags)))
    DBUG_RETURN(1);

  rpl->server_id = server_id;
  rpl->flags = binlog_flags;

  Sid_map sid_map(NULL); /* No lock needed */
  /*
    Note: should be declared at the same level as the mysql_binlog_open() call,
    as the latter might call fix_gtid_set() which in turns calls
    gtid_executed->encode().
  */
  Gtid_set gtid_executed(&sid_map);

  if (command == COM_BINLOG_DUMP_GTID) {
    // get set of GTIDs
    mi->rli->get_sid_lock()->wrlock();

    if (gtid_executed.add_gtid_set(mi->rli->get_gtid_set()) !=
        RETURN_STATUS_OK) {
      mi->rli->get_sid_lock()->unlock();
      DBUG_RETURN(1);
    }
    mi->rli->get_sid_lock()->unlock();

    global_sid_lock->wrlock();
    gtid_state->dbug_print();

    if (gtid_executed.add_gtid_set(gtid_state->get_executed_gtids()) !=
        RETURN_STATUS_OK) {
      global_sid_lock->unlock();
      DBUG_RETURN(1);
    }
    global_sid_lock->unlock();

    rpl->file_name = NULL; /* No need to set rpl.file_name_length */
    rpl->start_position = 4;
    rpl->flags |= MYSQL_RPL_GTID;
    rpl->gtid_set_encoded_size = gtid_executed.get_encoded_length();
    rpl->fix_gtid_set = fix_gtid_set;
    rpl->gtid_set_arg = (void *)&gtid_executed;
  } else {
    rpl->file_name_length = 0;
    rpl->file_name = mi->get_master_log_name();
    rpl->start_position = DBUG_EVALUATE_IF("request_master_log_pos_3", 3,
                                           mi->get_master_log_pos());
  }
  if (mysql_binlog_open(mysql, rpl)) {
    /*
      Something went wrong, so we will just reconnect and retry later
      in the future, we should do a better error analysis, but for
      now we just fill up the error log :-)
    */
    if (mysql_errno(mysql) == ER_NET_READ_INTERRUPTED)
      *suppress_warnings = true;  // Suppress reconnect warning
    else
      LogErr(ERROR_LEVEL, ER_RPL_SLAVE_ERROR_RETRYING,
             command_name[command].str, mysql_errno(mysql), mysql_error(mysql),
             mi->connect_retry);
    DBUG_RETURN(1);
  }

  DBUG_RETURN(0);
}

/**
  Read one event from the master.

  @param mysql               MySQL connection.
  @param rpl                 Replication stream information.
  @param mi                  Master connection information.
  @param suppress_warnings   true when a normal net read timeout has caused us
                             to try a reconnect. We do not want to print
                             anything to the error log in this case because
                             this an abnormal event in an idle server.

  @retval 'packet_error'     Error.
  @retval  number            Length of packet.
*/

static ulong read_event(MYSQL *mysql, MYSQL_RPL *rpl, Master_info *mi,
                        bool *suppress_warnings) {
  DBUG_ENTER("read_event");

  *suppress_warnings = false;
  /*
    my_real_read() will time us out
    We check if we were told to die, and if not, try reading again
  */
#ifndef DBUG_OFF
  if (disconnect_slave_event_count && !(mi->events_until_exit--))
    DBUG_RETURN(packet_error);
#endif

  if (mysql_binlog_fetch(mysql, rpl)) {
    if (mysql_errno(mysql) == ER_NET_READ_INTERRUPTED) {
      /*
        We are trying a normal reconnect after a read timeout;
        we suppress prints to .err file as long as the reconnect
        happens without problems
      */
      *suppress_warnings = true;
    } else if (!mi->abort_slave) {
      LogErr(ERROR_LEVEL, ER_RPL_SLAVE_ERROR_READING_FROM_SERVER,
             mi->get_for_channel_str(), mysql_error(mysql), mysql_errno(mysql));
    }
    DBUG_RETURN(packet_error);
  }

  /* Check if eof packet */
  if (rpl->size == 0) {
    LogErr(SYSTEM_LEVEL, ER_RPL_SLAVE_DUMP_THREAD_KILLED_BY_MASTER,
           mi->get_for_channel_str(), ::server_uuid, mysql_error(mysql));
    DBUG_RETURN(packet_error);
  }

  DBUG_PRINT("exit", ("len: %lu  net->read_pos[4]: %d", rpl->size,
                      mysql->net.read_pos[4]));
  DBUG_RETURN(rpl->size - 1);
}

/**
  If this is a lagging slave (specified with CHANGE MASTER TO MASTER_DELAY = X),
  delays accordingly. Also unlocks rli->data_lock.

  Design note: this is the place to unlock rli->data_lock. The lock
  must be held when reading delay info from rli, but it should not be
  held while sleeping.

  @param ev Event that is about to be executed.

  @param thd The sql thread's THD object.

  @param rli The sql thread's Relay_log_info structure.

  @retval 0 If the delay timed out and the event shall be executed.

  @retval nonzero If the delay was interrupted and the event shall be skipped.
*/
static int sql_delay_event(Log_event *ev, THD *thd, Relay_log_info *rli) {
  time_t sql_delay = rli->get_sql_delay();

  DBUG_ENTER("sql_delay_event");
  mysql_mutex_assert_owner(&rli->data_lock);
  DBUG_ASSERT(!rli->belongs_to_client());

  if (sql_delay) {
    int type = ev->get_type_code();
    time_t sql_delay_end = 0;

    if (rli->commit_timestamps_status == Relay_log_info::COMMIT_TS_UNKNOWN &&
        (type == binary_log::GTID_LOG_EVENT ||
         type == binary_log::ANONYMOUS_GTID_LOG_EVENT)) {
      if (static_cast<Gtid_log_event *>(ev)->has_commit_timestamps &&
          DBUG_EVALUATE_IF("sql_delay_without_timestamps", 0, 1)) {
        rli->commit_timestamps_status = Relay_log_info::COMMIT_TS_FOUND;
      } else {
        rli->commit_timestamps_status = Relay_log_info::COMMIT_TS_NOT_FOUND;
      }
    }

    if (rli->commit_timestamps_status == Relay_log_info::COMMIT_TS_FOUND) {
      if (type == binary_log::GTID_LOG_EVENT ||
          type == binary_log::ANONYMOUS_GTID_LOG_EVENT) {
        /*
          Calculate when we should execute the event.
          The immediate master timestamp is expressed in microseconds.
          Delayed replication is defined in seconds.
          Hence convert immediate_commit_timestamp to seconds here.
        */
        sql_delay_end = ceil((static_cast<Gtid_log_event *>(ev)
                                  ->immediate_commit_timestamp) /
                             1000000.00) +
                        sql_delay;
      }
    } else {
      /*
        the immediate master does not support commit timestamps
        in Gtid_log_events
      */
      if (type != binary_log::ROTATE_EVENT &&
          type != binary_log::FORMAT_DESCRIPTION_EVENT &&
          type != binary_log::PREVIOUS_GTIDS_LOG_EVENT) {
        // Calculate when we should execute the event.
        sql_delay_end = ev->common_header->when.tv_sec +
                        rli->mi->clock_diff_with_master + sql_delay;
      }
    }
    if (sql_delay_end != 0) {
      // The current time.
      time_t now = my_time(0);
      // The amount of time we will have to sleep before executing the event.
      time_t nap_time = 0;

      if (sql_delay_end > now) {
        nap_time = sql_delay_end - now;

        DBUG_PRINT("info",
                   ("sql_delay= %lu "
                    "now= %ld "
                    "sql_delay_end= %ld "
                    "nap_time= %ld",
                    sql_delay, (long)now, (long)sql_delay_end, (long)nap_time));
        DBUG_PRINT("info", ("delaying replication event %lu secs", nap_time));
        rli->start_sql_delay(sql_delay_end);
        mysql_mutex_unlock(&rli->data_lock);
        DBUG_RETURN(slave_sleep(thd, nap_time, sql_slave_killed, rli));
      } else {
        DBUG_PRINT("info", ("sql_delay= %lu "
                            "now= %ld "
                            "sql_delay_end= %ld ",
                            sql_delay, (long)now, (long)sql_delay_end));
      }
    }
  }
  mysql_mutex_unlock(&rli->data_lock);
  DBUG_RETURN(0);
}

/**
  Applies the given event and advances the relay log position.

  This is needed by the sql thread to execute events from the binlog,
  and by clients executing BINLOG statements.  Conceptually, this
  function does:

  @code
    ev->apply_event(rli);
    ev->update_pos(rli);
  @endcode

  It also does the following maintainance:

   - Initializes the thread's server_id and time; and the event's
     thread.

   - If !rli->belongs_to_client() (i.e., if it belongs to the slave
     sql thread instead of being used for executing BINLOG
     statements), it does the following things: (1) skips events if it
     is needed according to the server id or slave_skip_counter; (2)
     unlocks rli->data_lock; (3) sleeps if required by 'CHANGE MASTER
     TO MASTER_DELAY=X'; (4) maintains the running state of the sql
     thread (rli->thread_state).

   - Reports errors as needed.

  @param ptr_ev a pointer to a reference to the event to apply.

  @param thd The client thread that executes the event (i.e., the
  slave sql thread if called from a replication slave, or the client
  thread if called to execute a BINLOG statement).

  @param rli The relay log info (i.e., the slave's rli if called from
  a replication slave, or the client's thd->rli_fake if called to
  execute a BINLOG statement).

  @note MTS can store NULL to @c ptr_ev location to indicate
        the event is taken over by a Worker.

  @retval SLAVE_APPLY_EVENT_AND_UPDATE_POS_OK
          OK.

  @retval SLAVE_APPLY_EVENT_AND_UPDATE_POS_APPLY_ERROR
          Error calling ev->apply_event().

  @retval SLAVE_APPLY_EVENT_AND_UPDATE_POS_UPDATE_POS_ERROR
          No error calling ev->apply_event(), but error calling
          ev->update_pos().

  @retval SLAVE_APPLY_EVENT_AND_UPDATE_POS_APPEND_JOB_ERROR
          append_item_to_jobs() failed, thread was killed while waiting
          for successful enqueue on worker.
*/
static enum enum_slave_apply_event_and_update_pos_retval
apply_event_and_update_pos(Log_event **ptr_ev, THD *thd, Relay_log_info *rli) {
  int exec_res = 0;
  bool skip_event = false;
  Log_event *ev = *ptr_ev;
  Log_event::enum_skip_reason reason = Log_event::EVENT_SKIP_NOT;

  DBUG_ENTER("apply_event_and_update_pos");

  DBUG_PRINT("exec_event",
             ("%s(type_code: %d; server_id: %d)", ev->get_type_str(),
              ev->get_type_code(), ev->server_id));
  DBUG_PRINT("info",
             ("thd->options: %s%s; rli->last_event_start_time: %lu",
              FLAGSTR(thd->variables.option_bits, OPTION_NOT_AUTOCOMMIT),
              FLAGSTR(thd->variables.option_bits, OPTION_BEGIN),
              (ulong)rli->last_event_start_time));

  /*
    Execute the event to change the database and update the binary
    log coordinates, but first we set some data that is needed for
    the thread.

    The event will be executed unless it is supposed to be skipped.

    Queries originating from this server must be skipped.  Low-level
    events (Format_description_log_event, Rotate_log_event,
    Stop_log_event) from this server must also be skipped. But for
    those we don't want to modify 'group_master_log_pos', because
    these events did not exist on the master.
    Format_description_log_event is not completely skipped.

    Skip queries specified by the user in 'slave_skip_counter'.  We
    can't however skip events that has something to do with the log
    files themselves.

    Filtering on own server id is extremely important, to ignore
    execution of events created by the creation/rotation of the relay
    log (remember that now the relay log starts with its Format_desc,
    has a Rotate etc).
  */
  /*
     Set the unmasked and actual server ids from the event
   */
  thd->server_id = ev->server_id;  // use the original server id for logging
  thd->unmasked_server_id = ev->common_header->unmasked_server_id;
  thd->set_time();  // time the query
  thd->lex->set_current_select(0);
  if (!ev->common_header->when.tv_sec)
    my_micro_time_to_timeval(my_micro_time(), &ev->common_header->when);
  ev->thd = thd;  // because up to this point, ev->thd == 0

  if (!(rli->is_mts_recovery() &&
        bitmap_is_set(&rli->recovery_groups, rli->mts_recovery_index))) {
    reason = ev->shall_skip(rli);
  }
#ifndef DBUG_OFF
  if (rli->is_mts_recovery()) {
    DBUG_PRINT("mts",
               ("Mts is recovering %d, number of bits set %d, "
                "bitmap is set %d, index %lu.\n",
                rli->is_mts_recovery(), bitmap_bits_set(&rli->recovery_groups),
                bitmap_is_set(&rli->recovery_groups, rli->mts_recovery_index),
                rli->mts_recovery_index));
  }
#endif
  if (reason == Log_event::EVENT_SKIP_COUNT) {
    --rli->slave_skip_counter;
    skip_event = true;
  }
  set_timespec_nsec(&rli->ts_exec[0], 0);
  rli->stats_read_time += diff_timespec(&rli->ts_exec[0], &rli->ts_exec[1]);

  if (reason == Log_event::EVENT_SKIP_NOT) {
    // Sleeps if needed, and unlocks rli->data_lock.
    if (sql_delay_event(ev, thd, rli))
      DBUG_RETURN(SLAVE_APPLY_EVENT_AND_UPDATE_POS_OK);

    exec_res = ev->apply_event(rli);

    DBUG_EXECUTE_IF("simulate_stop_when_mts_in_group",
                    if (rli->mts_group_status == Relay_log_info::MTS_IN_GROUP &&
                        rli->curr_group_seen_begin)
                        DBUG_SET("+d,stop_when_mts_in_group"););

    if (!exec_res && (ev->worker != rli)) {
      if (ev->worker) {
        Slave_job_item item = {ev, rli->get_event_relay_log_number(),
                               rli->get_event_start_pos()};
        Slave_job_item *job_item = &item;
        Slave_worker *w = (Slave_worker *)ev->worker;
        // specially marked group typically with OVER_MAX_DBS_IN_EVENT_MTS db:s
        bool need_sync = ev->is_mts_group_isolated();

        // all events except BEGIN-query must be marked with a non-NULL Worker
        DBUG_ASSERT(((Slave_worker *)ev->worker) == rli->last_assigned_worker);

        DBUG_PRINT("Log_event::apply_event:",
                   ("-> job item data %p to W_%lu", job_item->data, w->id));

        // Reset mts in-group state
        if (rli->mts_group_status == Relay_log_info::MTS_END_GROUP) {
          // CGAP cleanup
          rli->curr_group_assigned_parts.clear();
          // reset the B-group and Gtid-group marker
          rli->curr_group_seen_begin = rli->curr_group_seen_gtid = false;
          rli->last_assigned_worker = NULL;
        }
        /*
           Stroring GAQ index of the group that the event belongs to
           in the event. Deferred events are handled similarly below.
        */
        ev->mts_group_idx = rli->gaq->assigned_group_index;

        bool append_item_to_jobs_error = false;
        if (rli->curr_group_da.size() > 0) {
          /*
            the current event sorted out which partion the current group
            belongs to. It's time now to processed deferred array events.
          */
          for (uint i = 0; i < rli->curr_group_da.size(); i++) {
            Slave_job_item da_item = rli->curr_group_da[i];
            DBUG_PRINT("mts", ("Assigning job %llu to worker %lu",
                               (da_item.data)->common_header->log_pos, w->id));
            da_item.data->mts_group_idx =
                rli->gaq->assigned_group_index;  // similarly to above
            if (!append_item_to_jobs_error)
              append_item_to_jobs_error = append_item_to_jobs(&da_item, w, rli);
            if (append_item_to_jobs_error) delete da_item.data;
          }
          rli->curr_group_da.clear();
        }
        if (append_item_to_jobs_error)
          DBUG_RETURN(SLAVE_APPLY_EVENT_AND_UPDATE_POS_APPEND_JOB_ERROR);

        DBUG_PRINT("mts", ("Assigning job %llu to worker %lu\n",
                           job_item->data->common_header->log_pos, w->id));

        /* Notice `ev' instance can be destoyed after `append()' */
        if (append_item_to_jobs(job_item, w, rli))
          DBUG_RETURN(SLAVE_APPLY_EVENT_AND_UPDATE_POS_APPEND_JOB_ERROR);
        if (need_sync) {
          /*
            combination of over-max db:s and end of the current group
            forces to wait for the assigned groups completion by assigned
            to the event worker.
            Indeed MTS group status could be safely set to MTS_NOT_IN_GROUP
            after wait_() returns.
            No need to know a possible error out of synchronization call.
          */
          (void)rli->current_mts_submode->wait_for_workers_to_finish(rli);
        }
      }
      *ptr_ev = NULL;  // announcing the event is passed to w-worker

      if (rli->is_parallel_exec() && rli->mts_events_assigned % 1024 == 1) {
        time_t my_now = my_time(0);

        if ((my_now - rli->mts_last_online_stat) >= mts_online_stat_period) {
          LogErr(INFORMATION_LEVEL, ER_RPL_MTS_STATISTICS,
                 rli->get_for_channel_str(),
                 static_cast<unsigned long>(my_now - rli->mts_last_online_stat),
                 rli->mts_events_assigned, rli->mts_wq_overrun_cnt,
                 rli->mts_wq_overfill_cnt, rli->wq_size_waits_cnt,
                 rli->mts_total_wait_overlap.load(),
                 rli->mts_wq_no_underrun_cnt, rli->mts_total_wait_worker_avail);
          rli->mts_last_online_stat = my_now;
        }
      }
    }
  } else
    mysql_mutex_unlock(&rli->data_lock);

  set_timespec_nsec(&rli->ts_exec[1], 0);
  rli->stats_exec_time += diff_timespec(&rli->ts_exec[1], &rli->ts_exec[0]);

  DBUG_PRINT("info", ("apply_event error = %d", exec_res));
  if (exec_res == 0) {
    /*
      Positions are not updated here when an XID is processed. To make
      a slave crash-safe, positions must be updated while processing a
      XID event and as such do not need to be updated here again.

      However, if the event needs to be skipped, this means that it
      will not be processed and then positions need to be updated here.

      DDL:s that are not yet committed, as indicated by
      @c has_ddl_committed flag, visit the block.

      See sql/rpl_rli.h for further details.
    */
    int error = 0;
    if (*ptr_ev &&
        ((ev->get_type_code() != binary_log::XID_EVENT &&
          !is_committed_ddl(*ptr_ev)) ||
         skip_event ||
         (rli->is_mts_recovery() && !is_gtid_event(ev) &&
          (ev->ends_group() || !rli->mts_recovery_group_seen_begin) &&
          bitmap_is_set(&rli->recovery_groups, rli->mts_recovery_index)))) {
#ifndef DBUG_OFF
      /*
        This only prints information to the debug trace.

        TODO: Print an informational message to the error log?
      */
      static const char *const explain[] = {
          // EVENT_SKIP_NOT,
          "not skipped",
          // EVENT_SKIP_IGNORE,
          "skipped because event should be ignored",
          // EVENT_SKIP_COUNT
          "skipped because event skip counter was non-zero"};
      DBUG_PRINT("info",
                 ("OPTION_BEGIN: %d; IN_STMT: %d",
                  static_cast<bool>(thd->variables.option_bits & OPTION_BEGIN),
                  rli->get_flag(Relay_log_info::IN_STMT)));
      DBUG_PRINT("skip_event",
                 ("%s event was %s", ev->get_type_str(), explain[reason]));
#endif

      error = ev->update_pos(rli);
      /*
        Slave skips an event if the slave_skip_counter is greater than zero.
        We have to free thd's mem_root here after we update the positions
        in the repository table if the event is a skipped event.
        Otherwise, imagine a situation where slave_skip_counter is big number
        and slave is skipping the events and updating the repository.
        All the memory used while these operations are going on is never
        freed unless slave starts executing the events (after slave_skip_counter
        becomes zero).

        Hence we free thd's mem_root here if it is a skipped event.
        (freeing mem_root generally happens from Query_log_event::do_apply_event
        or Rows_log_event::do_apply_event when they find the end of
        the group event).
      */
      if (skip_event) free_root(thd->mem_root, MYF(MY_KEEP_PREALLOC));

#ifndef DBUG_OFF
      DBUG_PRINT("info", ("update_pos error = %d", error));
      if (!rli->belongs_to_client()) {
        char buf[22];
        DBUG_PRINT("info",
                   ("group %s %s", llstr(rli->get_group_relay_log_pos(), buf),
                    rli->get_group_relay_log_name()));
        DBUG_PRINT("info",
                   ("event %s %s", llstr(rli->get_event_relay_log_pos(), buf),
                    rli->get_event_relay_log_name()));
      }
#endif
    } else {
      /*
        INTVAR_EVENT, RAND_EVENT, USER_VAR_EVENT and ROWS_QUERY_LOG_EVENT are
        deferred event. It means ev->worker is NULL.
      */
      DBUG_ASSERT(*ptr_ev == ev || rli->is_parallel_exec() ||
                  (!ev->worker &&
                   (ev->get_type_code() == binary_log::INTVAR_EVENT ||
                    ev->get_type_code() == binary_log::RAND_EVENT ||
                    ev->get_type_code() == binary_log::USER_VAR_EVENT ||
                    ev->get_type_code() == binary_log::ROWS_QUERY_LOG_EVENT)));

      rli->inc_event_relay_log_pos();
    }

    if (!error && rli->is_mts_recovery() &&
        ev->get_type_code() != binary_log::ROTATE_EVENT &&
        ev->get_type_code() != binary_log::FORMAT_DESCRIPTION_EVENT &&
        ev->get_type_code() != binary_log::PREVIOUS_GTIDS_LOG_EVENT) {
      if (ev->starts_group()) {
        rli->mts_recovery_group_seen_begin = true;
      } else if ((ev->ends_group() || !rli->mts_recovery_group_seen_begin) &&
                 !is_gtid_event(ev)) {
        rli->mts_recovery_index++;
        if (--rli->mts_recovery_group_cnt == 0) {
          rli->mts_recovery_index = 0;
          LogErr(INFORMATION_LEVEL, ER_RPL_MTS_RECOVERY_COMPLETE,
                 rli->get_for_channel_str(), rli->get_group_relay_log_name(),
                 rli->get_group_relay_log_pos(),
                 rli->get_group_master_log_name(),
                 rli->get_group_master_log_pos());
          /*
             Few tests wait for UNTIL_SQL_AFTER_MTS_GAPS completion.
             Due to exisiting convention the status won't change
             prior to slave restarts.
             So making of UNTIL_SQL_AFTER_MTS_GAPS completion isdone here,
             and only in the debug build to make the test to catch the change
             despite a faulty design of UNTIL checking before execution.
          */
          if (rli->until_condition ==
              Relay_log_info::UNTIL_SQL_AFTER_MTS_GAPS) {
            rli->until_condition = Relay_log_info::UNTIL_DONE;
          }
          // reset the Worker tables to remove last slave session time info
          if ((error = rli->mts_finalize_recovery())) {
            (void)Rpl_info_factory::reset_workers(rli);
          }
        }
        rli->mts_recovery_group_seen_begin = false;
        if (!error) error = rli->flush_info(true);
      }
    }

    if (error) {
      /*
        The update should not fail, so print an error message and
        return an error code.

        TODO: Replace this with a decent error message when merged
        with BUG#24954 (which adds several new error message).
      */
      char buf[22];
      rli->report(ERROR_LEVEL, ER_UNKNOWN_ERROR,
                  "It was not possible to update the positions"
                  " of the relay log information: the slave may"
                  " be in an inconsistent state."
                  " Stopped in %s position %s",
                  rli->get_group_relay_log_name(),
                  llstr(rli->get_group_relay_log_pos(), buf));
      DBUG_RETURN(SLAVE_APPLY_EVENT_AND_UPDATE_POS_UPDATE_POS_ERROR);
    }
  }

  DBUG_RETURN(exec_res ? SLAVE_APPLY_EVENT_AND_UPDATE_POS_APPLY_ERROR
                       : SLAVE_APPLY_EVENT_AND_UPDATE_POS_OK);
}

/**
  Let the worker applying the current group to rollback and gracefully
  finish its work before.

  @param rli The slave's relay log info.

  @param ev a pointer to the event on hold before applying this rollback
  procedure.

  @retval false The rollback succeeded.

  @retval true  There was an error while injecting events.
*/
static bool coord_handle_partial_binlogged_transaction(Relay_log_info *rli,
                                                       const Log_event *ev) {
  DBUG_ENTER("coord_handle_partial_binlogged_transaction");
  /*
    This function is called holding the rli->data_lock.
    We must return it still holding this lock, except in the case of returning
    error.
  */
  mysql_mutex_assert_owner(&rli->data_lock);
  THD *thd = rli->info_thd;

  if (!rli->curr_group_seen_begin) {
    DBUG_PRINT("info", ("Injecting QUERY(BEGIN) to rollback worker"));
    Log_event *begin_event = new Query_log_event(thd, STRING_WITH_LEN("BEGIN"),
                                                 true,  /* using_trans */
                                                 false, /* immediate */
                                                 true,  /* suppress_use */
                                                 0,     /* error */
                                                 true /* ignore_command */);
    ((Query_log_event *)begin_event)->db = "";
    begin_event->common_header->data_written = 0;
    begin_event->server_id = ev->server_id;
    /*
      We must be careful to avoid SQL thread increasing its position
      farther than the event that triggered this QUERY(BEGIN).
    */
    begin_event->common_header->log_pos = ev->common_header->log_pos;
    begin_event->future_event_relay_log_pos = ev->future_event_relay_log_pos;

    if (apply_event_and_update_pos(&begin_event, thd, rli) !=
        SLAVE_APPLY_EVENT_AND_UPDATE_POS_OK) {
      delete begin_event;
      DBUG_RETURN(true);
    }
    mysql_mutex_lock(&rli->data_lock);
  }

  DBUG_PRINT("info", ("Injecting QUERY(ROLLBACK) to rollback worker"));
  Log_event *rollback_event = new Query_log_event(
      thd, STRING_WITH_LEN("ROLLBACK"), true, /* using_trans */
      false,                                  /* immediate */
      true,                                   /* suppress_use */
      0,                                      /* error */
      true /* ignore_command */);
  ((Query_log_event *)rollback_event)->db = "";
  rollback_event->common_header->data_written = 0;
  rollback_event->server_id = ev->server_id;
  /*
    We must be careful to avoid SQL thread increasing its position
    farther than the event that triggered this QUERY(ROLLBACK).
  */
  rollback_event->common_header->log_pos = ev->common_header->log_pos;
  rollback_event->future_event_relay_log_pos = ev->future_event_relay_log_pos;

  ((Query_log_event *)rollback_event)->rollback_injected_by_coord = true;

  if (apply_event_and_update_pos(&rollback_event, thd, rli) !=
      SLAVE_APPLY_EVENT_AND_UPDATE_POS_OK) {
    delete rollback_event;
    DBUG_RETURN(true);
  }
  mysql_mutex_lock(&rli->data_lock);

  DBUG_RETURN(false);
}

/**
  Top-level function for executing the next event in the relay log.
  This is called from the SQL thread.

  This function reads the event from the relay log, executes it, and
  advances the relay log position.  It also handles errors, etc.

  This function may fail to apply the event for the following reasons:

   - The position specfied by the UNTIL condition of the START SLAVE
     command is reached.

   - It was not possible to read the event from the log.

   - The slave is killed.

   - An error occurred when applying the event, and the event has been
     tried slave_trans_retries times.  If the event has been retried
     fewer times, 0 is returned.

   - init_info or init_relay_log_pos failed. (These are called
     if a failure occurs when applying the event.)

   - An error occurred when updating the binlog position.

  @retval 0 The event was applied.

  @retval 1 The event was not applied.
*/
static int exec_relay_log_event(THD *thd, Relay_log_info *rli,
                                Rpl_applier_reader *applier_reader) {
  DBUG_ENTER("exec_relay_log_event");

  /*
     We acquire this mutex since we need it for all operations except
     event execution. But we will release it in places where we will
     wait for something for example inside of next_event().
   */
  mysql_mutex_lock(&rli->data_lock);

  Log_event *ev = nullptr;
#ifndef DBUG_OFF
  if (!abort_slave_event_count || rli->events_until_exit--)
#endif
    ev = applier_reader->read_next_event();

  Log_event **ptr_ev = nullptr;
  RLI_current_event_raii rli_c_ev(rli, ev);

  if (ev != nullptr) {
    /*
      To avoid assigned event groups exceeding rli->checkpoint_group, it
      need force to compute checkpoint.
    */
    bool force = rli->rli_checkpoint_seqno >= rli->checkpoint_group;
    if (force || rli->is_time_for_mts_checkpoint()) {
      mysql_mutex_unlock(&rli->data_lock);
      if (mts_checkpoint_routine(rli, force)) {
        delete ev;
        DBUG_RETURN(1);
      }
      mysql_mutex_lock(&rli->data_lock);
    }
  }

  /*
    It should be checked after calling mts_checkpoint_routine(), because that
    function could be interrupted by kill while 'force' is true.
  */
  if (sql_slave_killed(thd, rli)) {
    mysql_mutex_unlock(&rli->data_lock);
    delete ev;

    LogErr(INFORMATION_LEVEL, ER_RPL_SLAVE_ERROR_READING_RELAY_LOG_EVENTS,
           rli->get_for_channel_str(), "slave SQL thread was killed");
    DBUG_RETURN(1);
  }

  if (ev) {
    enum enum_slave_apply_event_and_update_pos_retval exec_res;

    ptr_ev = &ev;
    /*
      Even if we don't execute this event, we keep the master timestamp,
      so that seconds behind master shows correct delta (there are events
      that are not replayed, so we keep falling behind).

      If it is an artificial event, or a relay log event (IO thread generated
      event) or ev->when is set to 0, or a FD from master, or a heartbeat
      event with server_id '0' then  we don't update the last_master_timestamp.

      In case of parallel execution last_master_timestamp is only updated when
      a job is taken out of GAQ. Thus when last_master_timestamp is 0 (which
      indicates that GAQ is empty, all slave workers are waiting for events from
      the Coordinator), we need to initialize it with a timestamp from the first
      event to be executed in parallel.
    */
    if ((!rli->is_parallel_exec() || rli->last_master_timestamp == 0) &&
        !(ev->is_artificial_event() || ev->is_relay_log_event() ||
          ev->get_type_code() == binary_log::FORMAT_DESCRIPTION_EVENT ||
          ev->server_id == 0)) {
      rli->last_master_timestamp =
          ev->common_header->when.tv_sec + (time_t)ev->exec_time;
      DBUG_ASSERT(rli->last_master_timestamp >= 0);
    }

    if (rli->is_until_satisfied_before_dispatching_event(ev)) {
      /*
        Setting abort_slave flag because we do not want additional message about
        error in query execution to be printed.
      */
      rli->abort_slave = 1;
      mysql_mutex_unlock(&rli->data_lock);
      delete ev;
      DBUG_RETURN(1);
    }

    { /**
         The following failure injecion works in cooperation with tests
         setting @@global.debug= 'd,incomplete_group_in_relay_log'.
         Xid or Commit events are not executed to force the slave sql
         read hanging if the realy log does not have any more events.
      */
      DBUG_EXECUTE_IF(
          "incomplete_group_in_relay_log",
          if ((ev->get_type_code() == binary_log::XID_EVENT) ||
              ((ev->get_type_code() == binary_log::QUERY_EVENT) &&
               strcmp("COMMIT", ((Query_log_event *)ev)->query) == 0)) {
            DBUG_ASSERT(thd->get_transaction()->cannot_safely_rollback(
                Transaction_ctx::SESSION));
            rli->abort_slave = 1;
            mysql_mutex_unlock(&rli->data_lock);
            delete ev;
            rli->inc_event_relay_log_pos();
            DBUG_RETURN(0);
          };);
    }

    /*
      GTID protocol will put a FORMAT_DESCRIPTION_EVENT from the master with
      log_pos != 0 after each (re)connection if auto positioning is enabled.
      This means that the SQL thread might have already started to apply the
      current group but, as the IO thread had to reconnect, it left this
      group incomplete and will start it again from the beginning.
      So, before applying this FORMAT_DESCRIPTION_EVENT, we must let the
      worker roll back the current group and gracefully finish its work,
      before starting to apply the new (complete) copy of the group.
    */
    if (ev->get_type_code() == binary_log::FORMAT_DESCRIPTION_EVENT &&
        ev->server_id != ::server_id && ev->common_header->log_pos != 0 &&
        rli->is_parallel_exec() && rli->curr_group_seen_gtid) {
      if (coord_handle_partial_binlogged_transaction(rli, ev))
        /*
          In the case of an error, coord_handle_partial_binlogged_transaction
          will not try to get the rli->data_lock again.
        */
        DBUG_RETURN(1);
    }

    /* ptr_ev can change to NULL indicating MTS coorinator passed to a Worker */
    exec_res = apply_event_and_update_pos(ptr_ev, thd, rli);
    /*
      Note: the above call to apply_event_and_update_pos executes
      mysql_mutex_unlock(&rli->data_lock);
    */

    /* For deferred events, the ptr_ev is set to NULL
        in Deferred_log_events::add() function.
        Hence deferred events wont be deleted here.
        They will be deleted in Deferred_log_events::rewind() funciton.
    */
    if (*ptr_ev) {
      DBUG_ASSERT(*ptr_ev == ev);  // event remains to belong to Coordinator

      DBUG_EXECUTE_IF("dbug.calculate_sbm_after_previous_gtid_log_event", {
        if (ev->get_type_code() == binary_log::PREVIOUS_GTIDS_LOG_EVENT) {
          const char act[] =
              "now signal signal.reached wait_for signal.done_sbm_calculation";
          DBUG_ASSERT(opt_debug_sync_timeout > 0);
          DBUG_ASSERT(!debug_sync_set_action(thd, STRING_WITH_LEN(act)));
        }
      };);
      DBUG_EXECUTE_IF("dbug.calculate_sbm_after_fake_rotate_log_event", {
        if (ev->get_type_code() == binary_log::ROTATE_EVENT &&
            ev->is_artificial_event()) {
          const char act[] =
              "now signal signal.reached wait_for signal.done_sbm_calculation";
          DBUG_ASSERT(opt_debug_sync_timeout > 0);
          DBUG_ASSERT(!debug_sync_set_action(thd, STRING_WITH_LEN(act)));
        }
      };);
      /*
        Format_description_log_event should not be deleted because it will be
        used to read info about the relay log's format; it will be deleted when
        the SQL thread does not need it, i.e. when this thread terminates.
        ROWS_QUERY_LOG_EVENT is destroyed at the end of the current statement
        clean-up routine.
      */
      if (ev->get_type_code() != binary_log::FORMAT_DESCRIPTION_EVENT &&
          ev->get_type_code() != binary_log::ROWS_QUERY_LOG_EVENT) {
        DBUG_PRINT("info", ("Deleting the event after it has been executed"));
        delete ev;
        /*
          Raii guard is explicitly instructed to invalidate
          otherwise bogus association of the execution context with the being
          destroyed above event.
        */
        ev = rli->current_event = NULL;
      }
    }

    /*
      exec_res == SLAVE_APPLY_EVENT_AND_UPDATE_POS_UPDATE_POS_ERROR
                  update_log_pos failed: this should not happen, so we
                  don't retry.
      exec_res == SLAVE_APPLY_EVENT_AND_UPDATE_POS_APPEND_JOB_ERROR
                  append_item_to_jobs() failed, this happened because
                  thread was killed while waiting for enqueue on worker.
    */
    if (exec_res >= SLAVE_APPLY_EVENT_AND_UPDATE_POS_UPDATE_POS_ERROR) {
      delete ev;
      DBUG_RETURN(1);
    }

    if (slave_trans_retries) {
      int temp_err = 0;
      bool silent = false;
      if (exec_res && !is_mts_worker(thd) /* no reexecution in MTS mode */ &&
          (temp_err = rli->has_temporary_error(thd, 0, &silent)) &&
          !thd->get_transaction()->cannot_safely_rollback(
              Transaction_ctx::SESSION)) {
        const char *errmsg;
        /*
          We were in a transaction which has been rolled back because of a
          temporary error;
          let's seek back to BEGIN log event and retry it all again.
          Note, if lock wait timeout (innodb_lock_wait_timeout exceeded)
          there is no rollback since 5.0.13 (ref: manual).
          We have to not only seek but also
          a) init_info(), to seek back to hot relay log's start for later
          (for when we will come back to this hot log after re-processing the
          possibly existing old logs where BEGIN is: applier_reader will
          then need the cache to be at position 0 (see comments at beginning of
          init_info()).
          b) init_relay_log_pos(), because the BEGIN may be an older relay log.
        */
        if (rli->trans_retries < slave_trans_retries) {
          /*
            The transactions has to be rolled back before
            load_mi_and_rli_from_repositories is called. Because
            load_mi_and_rli_from_repositories will starts a new
            transaction if master_info_repository is TABLE.
          */
          rli->cleanup_context(thd, 1);
          /*
            Temporary error status is both unneeded and harmful for following
            open-and-lock slave system tables but store its number first for
            monitoring purposes.
          */
          uint temp_trans_errno = thd->get_stmt_da()->mysql_errno();
          thd->clear_error();
          applier_reader->close();
          /*
             We need to figure out if there is a test case that covers
             this part. \Alfranio.
          */
          if (load_mi_and_rli_from_repositories(rli->mi, false, SLAVE_SQL))
            LogErr(ERROR_LEVEL,
                   ER_RPL_SLAVE_FAILED_TO_INIT_MASTER_INFO_STRUCTURE,
                   rli->get_for_channel_str());
          else if (applier_reader->open(&errmsg))
            LogErr(ERROR_LEVEL, ER_RPL_SLAVE_CANT_INIT_RELAY_LOG_POSITION,
                   rli->get_for_channel_str(), errmsg);
          else {
            exec_res = SLAVE_APPLY_EVENT_AND_UPDATE_POS_OK;
            /* chance for concurrent connection to get more locks */
            slave_sleep(thd,
                        min<ulong>(rli->trans_retries, MAX_SLAVE_RETRY_PAUSE),
                        sql_slave_killed, rli);
            mysql_mutex_lock(&rli->data_lock);  // because of SHOW STATUS
            if (!silent) {
              rli->trans_retries++;
              if (rli->is_processing_trx()) {
                rli->retried_processing(temp_trans_errno,
                                        ER_THD(thd, temp_trans_errno),
                                        rli->trans_retries);
              }
            }

            rli->retried_trans++;
            mysql_mutex_unlock(&rli->data_lock);
#ifndef DBUG_OFF
            if (rli->trans_retries == 2 || rli->trans_retries == 6) {
              DBUG_EXECUTE_IF("rpl_ps_tables_worker_retry", {
                char const act[] =
                    "now SIGNAL signal.rpl_ps_tables_worker_retry_pause "
                    "WAIT_FOR signal.rpl_ps_tables_worker_retry_continue";
                DBUG_ASSERT(opt_debug_sync_timeout > 0);
                DBUG_ASSERT(
                    !debug_sync_set_action(current_thd, STRING_WITH_LEN(act)));
              };);
            }
#endif
            DBUG_PRINT("info", ("Slave retries transaction "
                                "rli->trans_retries: %lu",
                                rli->trans_retries));
          }
        } else {
          thd->fatal_error();
          rli->report(ERROR_LEVEL, thd->get_stmt_da()->mysql_errno(),
                      "Slave SQL thread retried transaction %lu time(s) "
                      "in vain, giving up. Consider raising the value of "
                      "the slave_transaction_retries variable.",
                      rli->trans_retries);
        }
      } else if ((exec_res && !temp_err) ||
                 (opt_using_transactions &&
                  rli->get_group_relay_log_pos() ==
                      rli->get_event_relay_log_pos())) {
        /*
          Only reset the retry counter if the entire group succeeded
          or failed with a non-transient error.  On a successful
          event, the execution will proceed as usual; in the case of a
          non-transient error, the slave will stop with an error.
         */
        rli->trans_retries = 0;  // restart from fresh
        DBUG_PRINT("info", ("Resetting retry counter, rli->trans_retries: %lu",
                            rli->trans_retries));
      }
    }
    if (exec_res) {
      delete ev;
      /* Raii object is explicitly updated 'cos this branch doesn't end func */
      rli->current_event = NULL;
    } else if (rli->is_until_satisfied_after_dispatching_event()) {
      mysql_mutex_lock(&rli->data_lock);
      rli->abort_slave = 1;
      mysql_mutex_unlock(&rli->data_lock);
      DBUG_RETURN(1);
    }
    DBUG_RETURN(exec_res);
  }

  /*
    It is impossible to read next event to finish the event group whenever a
    read event error happens. So MTS group status is set to MTS_KILLED_GROUP to
    force stop.
  */
  if (rli->mts_group_status == Relay_log_info::MTS_IN_GROUP)
    rli->mts_group_status = Relay_log_info::MTS_KILLED_GROUP;

  mysql_mutex_unlock(&rli->data_lock);
  rli->report(ERROR_LEVEL, ER_SLAVE_RELAY_LOG_READ_FAILURE,
              ER_THD(thd, ER_SLAVE_RELAY_LOG_READ_FAILURE),
              "\
Could not parse relay log event entry. The possible reasons are: the master's \
binary log is corrupted (you can check this by running 'mysqlbinlog' on the \
binary log), the slave's relay log is corrupted (you can check this by running \
'mysqlbinlog' on the relay log), a network problem, the server was unable to \
fetch a keyring key required to open an encrypted relay log file, or a bug in \
the master's or slave's MySQL code. If you want to check the master's binary \
log or slave's relay log, you will be able to know their names by issuing \
'SHOW SLAVE STATUS' on this slave.\
");
  DBUG_RETURN(1);
}

static bool check_io_slave_killed(THD *thd, Master_info *mi, const char *info) {
  if (io_slave_killed(thd, mi)) {
    if (info)
      LogErr(INFORMATION_LEVEL, ER_RPL_IO_THREAD_KILLED, info,
             mi->get_for_channel_str());
    return true;
  }
  return false;
}

/**
  @brief Try to reconnect slave IO thread.

  @details Terminates current connection to master, sleeps for
  @c mi->connect_retry msecs and initiates new connection with
  @c safe_reconnect(). Variable pointed by @c retry_count is increased -
  if it exceeds @c mi->retry_count then connection is not re-established
  and function signals error.
  Unless @c suppres_warnings is true, a warning is put in the server error log
  when reconnecting. The warning message and messages used to report errors
  are taken from @c messages array. In case @c mi->retry_count is exceeded,
  no messages are added to the log.

  @param[in]     thd                 Thread context.
  @param[in]     mysql               MySQL connection.
  @param[in]     mi                  Master connection information.
  @param[in,out] retry_count         Number of attempts to reconnect.
  @param[in]     suppress_warnings   true when a normal net read timeout
                                     has caused to reconnecting.
  @param[in]     messages            Messages to print/log, see
                                     reconnect_messages[] array.

  @retval        0                   OK.
  @retval        1                   There was an error.
*/

static int try_to_reconnect(THD *thd, MYSQL *mysql, Master_info *mi,
                            uint *retry_count, bool suppress_warnings,
                            const char *messages[SLAVE_RECON_MSG_MAX]) {
  mi->slave_running = MYSQL_SLAVE_RUN_NOT_CONNECT;
  thd->proc_info = messages[SLAVE_RECON_MSG_WAIT];
  thd->clear_active_vio();
  end_server(mysql);
  if ((*retry_count)++) {
    if (*retry_count > mi->retry_count) return 1;  // Don't retry forever
    slave_sleep(thd, mi->connect_retry, io_slave_killed, mi);
  }
  if (check_io_slave_killed(thd, mi, messages[SLAVE_RECON_MSG_KILLED_WAITING]))
    return 1;
  thd->proc_info = messages[SLAVE_RECON_MSG_AFTER];
  if (!suppress_warnings) {
    char llbuff[22];
    /*
      Raise a warining during registering on master/requesting dump.
      Log a message reading event.
    */
    if (messages[SLAVE_RECON_MSG_COMMAND][0]) {
      char buf[256];
      snprintf(buf, sizeof(buf), messages[SLAVE_RECON_MSG_FAILED],
               mi->get_io_rpl_log_name(),
               llstr(mi->get_master_log_pos(), llbuff));

      mi->report(WARNING_LEVEL, ER_SLAVE_MASTER_COM_FAILURE,
                 ER_THD(thd, ER_SLAVE_MASTER_COM_FAILURE),
                 messages[SLAVE_RECON_MSG_COMMAND], buf);
    } else {
      LogErr(INFORMATION_LEVEL, ER_SLAVE_RECONNECT_FAILED,
             mi->get_io_rpl_log_name(), llstr(mi->get_master_log_pos(), llbuff),
             mi->get_for_channel_str());
    }
  }
  if (safe_reconnect(thd, mysql, mi, 1) || io_slave_killed(thd, mi)) {
    LogErr(INFORMATION_LEVEL, ER_SLAVE_KILLED_AFTER_RECONNECT);
    return 1;
  }
  return 0;
}

/**
  Slave IO thread entry point.

  @param arg Pointer to Master_info struct that holds information for
  the IO thread.

  @return Always 0.
*/
extern "C" void *handle_slave_io(void *arg) {
  THD *thd = NULL;  // needs to be first for thread_stack
  bool thd_added = false;
  MYSQL *mysql;
  Master_info *mi = (Master_info *)arg;
  Relay_log_info *rli = mi->rli;
  char llbuff[22];
  uint retry_count;
  bool suppress_warnings;
  int ret;
#ifndef DBUG_OFF
  uint retry_count_reg = 0, retry_count_dump = 0, retry_count_event = 0;
#endif
  Global_THD_manager *thd_manager = Global_THD_manager::get_instance();
  // needs to call my_thread_init(), otherwise we get a coredump in DBUG_ stuff
  my_thread_init();
  DBUG_ENTER("handle_slave_io");

  DBUG_ASSERT(mi->inited);
  mysql = NULL;
  retry_count = 0;

  mysql_mutex_lock(&mi->run_lock);
  /* Inform waiting threads that slave has started */
  mi->slave_run_id++;

#ifndef DBUG_OFF
  mi->events_until_exit = disconnect_slave_event_count;
#endif

  thd = new THD;  // note that contructor of THD uses DBUG_ !
  THD_CHECK_SENTRY(thd);
  mi->info_thd = thd;

#ifdef HAVE_PSI_THREAD_INTERFACE
  // save the instrumentation for IO thread in mi->info_thd
  struct PSI_thread *psi = PSI_THREAD_CALL(get_thread)();
  thd_set_psi(mi->info_thd, psi);
#endif

  thd->thread_stack = (char *)&thd;  // remember where our stack is
  mi->clear_error();
  mi->slave_running = 1;
  if (init_slave_thread(thd, SLAVE_THD_IO)) {
    mysql_cond_broadcast(&mi->start_cond);
    mysql_mutex_unlock(&mi->run_lock);
    mi->report(ERROR_LEVEL, ER_SLAVE_FATAL_ERROR,
               ER_THD(thd, ER_SLAVE_FATAL_ERROR),
               "Failed during slave I/O thread initialization ");
    goto err;
  }

  thd_manager->add_thd(thd);
  thd_added = true;

  mi->abort_slave = 0;
  mysql_mutex_unlock(&mi->run_lock);
  mysql_cond_broadcast(&mi->start_cond);

  DBUG_PRINT("master_info",
             ("log_file_name: '%s'  position: %s", mi->get_master_log_name(),
              llstr(mi->get_master_log_pos(), llbuff)));

  /* This must be called before run any binlog_relay_io hooks */
  RPL_MASTER_INFO = mi;

  if (RUN_HOOK(binlog_relay_io, thread_start, (thd, mi))) {
    mi->report(ERROR_LEVEL, ER_SLAVE_FATAL_ERROR,
               ER_THD(thd, ER_SLAVE_FATAL_ERROR),
               "Failed to run 'thread_start' hook");
    goto err;
  }

  if (!(mi->mysql = mysql = mysql_init(NULL))) {
    mi->report(ERROR_LEVEL, ER_SLAVE_FATAL_ERROR,
               ER_THD(thd, ER_SLAVE_FATAL_ERROR), "error in mysql_init()");
    goto err;
  }

  THD_STAGE_INFO(thd, stage_connecting_to_master);
  // we can get killed during safe_connect
  if (!safe_connect(thd, mysql, mi)) {
    LogErr(SYSTEM_LEVEL, ER_RPL_SLAVE_CONNECTED_TO_MASTER_REPLICATION_STARTED,
           mi->get_for_channel_str(), mi->get_user(), mi->host, mi->port,
           mi->get_io_rpl_log_name(), llstr(mi->get_master_log_pos(), llbuff));
  } else {
    LogErr(INFORMATION_LEVEL, ER_RPL_SLAVE_IO_THREAD_KILLED,
           mi->get_for_channel_str());
    goto err;
  }

connected:

  /*
    When using auto positioning, the slave IO thread will always start reading
    a transaction from the beginning of the transaction (transaction's first
    event). So, we have to reset the transaction boundary parser after
    (re)connecting.
    If not using auto positioning, the Relay_log_info::rli_init_info() took
    care of putting the mi->transaction_parser in the correct state when
    initializing Received_gtid_set from relay log during slave server starts,
    as the IO thread might had stopped in the middle of a transaction.
  */
  if (mi->is_auto_position()) {
    mi->transaction_parser.reset();
    mi->clear_queueing_trx(true /* need_lock*/);
  }

  DBUG_EXECUTE_IF("dbug.before_get_running_status_yes", {
    const char act[] =
        "now "
        "wait_for signal.io_thread_let_running";
    DBUG_ASSERT(opt_debug_sync_timeout > 0);
    DBUG_ASSERT(!debug_sync_set_action(thd, STRING_WITH_LEN(act)));
  };);
  DBUG_EXECUTE_IF("dbug.calculate_sbm_after_previous_gtid_log_event", {
    /* Fake that thread started 3 minutes ago */
    thd->start_time.tv_sec -= 180;
  };);
  DBUG_EXECUTE_IF("dbug.calculate_sbm_after_fake_rotate_log_event", {
    /* Fake that thread started 3 minutes ago */
    thd->start_time.tv_sec -= 180;
  };);
  mysql_mutex_lock(&mi->run_lock);
  mi->slave_running = MYSQL_SLAVE_RUN_CONNECT;
  mysql_mutex_unlock(&mi->run_lock);

  THD_STAGE_INFO(thd, stage_checking_master_version);
  ret = get_master_version_and_clock(mysql, mi);
  if (!ret) ret = get_master_uuid(mysql, mi);
  if (!ret) ret = io_thread_init_commands(mysql, mi);

  if (ret == 1) /* Fatal error */
    goto err;

  if (ret == 2) {
    if (check_io_slave_killed(
            mi->info_thd, mi,
            "Slave I/O thread killed "
            "while calling get_master_version_and_clock(...)"))
      goto err;
    suppress_warnings = false;
    /* Try to reconnect because the error was caused by a transient network
     * problem */
    if (try_to_reconnect(thd, mysql, mi, &retry_count, suppress_warnings,
                         reconnect_messages[SLAVE_RECON_ACT_REG]))
      goto err;
    goto connected;
  }

  /*
    Register ourselves with the master.
  */
  THD_STAGE_INFO(thd, stage_registering_slave_on_master);
  if (register_slave_on_master(mysql, mi, &suppress_warnings)) {
    if (!check_io_slave_killed(thd, mi,
                               "Slave I/O thread killed "
                               "while registering slave on master")) {
      LogErr(ERROR_LEVEL, ER_RPL_SLAVE_IO_THREAD_CANT_REGISTER_ON_MASTER);
      if (try_to_reconnect(thd, mysql, mi, &retry_count, suppress_warnings,
                           reconnect_messages[SLAVE_RECON_ACT_REG]))
        goto err;
    } else
      goto err;
    goto connected;
  }

  DBUG_EXECUTE_IF("FORCE_SLAVE_TO_RECONNECT_REG", if (!retry_count_reg) {
    retry_count_reg++;
    LogErr(INFORMATION_LEVEL, ER_RPL_SLAVE_FORCING_TO_RECONNECT_IO_THREAD,
           mi->get_for_channel_str());
    if (try_to_reconnect(thd, mysql, mi, &retry_count, suppress_warnings,
                         reconnect_messages[SLAVE_RECON_ACT_REG]))
      goto err;
    goto connected;
  });

  DBUG_PRINT("info", ("Starting reading binary log from master"));
  while (!io_slave_killed(thd, mi)) {
    MYSQL_RPL rpl;

    THD_STAGE_INFO(thd, stage_requesting_binlog_dump);
    if (request_dump(thd, mysql, &rpl, mi, &suppress_warnings)) {
      LogErr(ERROR_LEVEL, ER_RPL_SLAVE_ERROR_REQUESTING_BINLOG_DUMP,
             mi->get_for_channel_str());
      if (check_io_slave_killed(thd, mi,
                                "Slave I/O thread killed while \
requesting master dump") ||
          try_to_reconnect(thd, mysql, mi, &retry_count, suppress_warnings,
                           reconnect_messages[SLAVE_RECON_ACT_DUMP]))
        goto err;
      goto connected;
    }
    DBUG_EXECUTE_IF("FORCE_SLAVE_TO_RECONNECT_DUMP", if (!retry_count_dump) {
      retry_count_dump++;
      LogErr(INFORMATION_LEVEL, ER_RPL_SLAVE_FORCING_TO_RECONNECT_IO_THREAD,
             mi->get_for_channel_str());
      if (try_to_reconnect(thd, mysql, mi, &retry_count, suppress_warnings,
                           reconnect_messages[SLAVE_RECON_ACT_DUMP]))
        goto err;
      goto connected;
    });
    const char *event_buf;

    DBUG_ASSERT(mi->last_error().number == 0);
    while (!io_slave_killed(thd, mi)) {
      ulong event_len;
      /*
         We say "waiting" because read_event() will wait if there's nothing to
         read. But if there's something to read, it will not wait. The
         important thing is to not confuse users by saying "reading" whereas
         we're in fact receiving nothing.
      */
      THD_STAGE_INFO(thd, stage_waiting_for_master_to_send_event);
      event_len = read_event(mysql, &rpl, mi, &suppress_warnings);
      if (check_io_slave_killed(thd, mi,
                                "Slave I/O thread killed while \
reading event"))
        goto err;
      DBUG_EXECUTE_IF(
          "FORCE_SLAVE_TO_RECONNECT_EVENT", if (!retry_count_event) {
            retry_count_event++;
            LogErr(INFORMATION_LEVEL,
                   ER_RPL_SLAVE_FORCING_TO_RECONNECT_IO_THREAD,
                   mi->get_for_channel_str());
            if (try_to_reconnect(thd, mysql, mi, &retry_count,
                                 suppress_warnings,
                                 reconnect_messages[SLAVE_RECON_ACT_EVENT]))
              goto err;
            goto connected;
          });

      if (event_len == packet_error) {
        uint mysql_error_number = mysql_errno(mysql);
        switch (mysql_error_number) {
          case CR_NET_PACKET_TOO_LARGE:
            LogErr(ERROR_LEVEL,
                   ER_RPL_LOG_ENTRY_EXCEEDS_SLAVE_MAX_ALLOWED_PACKET,
                   slave_max_allowed_packet);
            mi->report(
                ERROR_LEVEL, ER_SERVER_NET_PACKET_TOO_LARGE, "%s",
                "Got a packet bigger than 'slave_max_allowed_packet' bytes");
            goto err;
          case ER_MASTER_FATAL_ERROR_READING_BINLOG:
            mi->report(ERROR_LEVEL, ER_SERVER_MASTER_FATAL_ERROR_READING_BINLOG,
                       ER_THD(thd, ER_MASTER_FATAL_ERROR_READING_BINLOG),
                       mysql_error_number, mysql_error(mysql));
            goto err;
          case ER_OUT_OF_RESOURCES:
            LogErr(ERROR_LEVEL, ER_RPL_SLAVE_STOPPING_AS_MASTER_OOM);
            mi->report(ERROR_LEVEL, ER_SERVER_OUT_OF_RESOURCES, "%s",
                       ER_THD(thd, ER_SERVER_OUT_OF_RESOURCES));
            goto err;
        }
        if (try_to_reconnect(thd, mysql, mi, &retry_count, suppress_warnings,
                             reconnect_messages[SLAVE_RECON_ACT_EVENT]))
          goto err;
        goto connected;
      }  // if (event_len == packet_error)

      retry_count = 0;  // ok event, reset retry counter
      THD_STAGE_INFO(thd, stage_queueing_master_event_to_the_relay_log);
      event_buf = (const char *)mysql->net.read_pos + 1;
      DBUG_PRINT("info", ("IO thread received event of type %s",
                          Log_event::get_type_str(
                              (Log_event_type)event_buf[EVENT_TYPE_OFFSET])));
      if (RUN_HOOK(binlog_relay_io, after_read_event,
                   (thd, mi, (const char *)mysql->net.read_pos + 1, event_len,
                    &event_buf, &event_len))) {
        mi->report(ERROR_LEVEL, ER_SLAVE_FATAL_ERROR,
                   ER_THD(thd, ER_SLAVE_FATAL_ERROR),
                   "Failed to run 'after_read_event' hook");
        goto err;
      }

      /* XXX: 'synced' should be updated by queue_event to indicate
         whether event has been synced to disk */
      bool synced = 0;
#ifndef DBUG_OFF
      bool was_in_trx = false;
      if (mi->is_queueing_trx()) {
        was_in_trx = true;
        DBUG_EXECUTE_IF("rpl_ps_tables_queue", {
          const char act[] =
              "now SIGNAL signal.rpl_ps_tables_queue_before "
              "WAIT_FOR signal.rpl_ps_tables_queue_finish";
          DBUG_ASSERT(opt_debug_sync_timeout > 0);
          DBUG_ASSERT(
              !debug_sync_set_action(current_thd, STRING_WITH_LEN(act)));
        };);
      }
#endif
      QUEUE_EVENT_RESULT queue_res = queue_event(mi, event_buf, event_len);
      if (queue_res == QUEUE_EVENT_ERROR_QUEUING) {
        mi->report(ERROR_LEVEL, ER_SLAVE_RELAY_LOG_WRITE_FAILURE,
                   ER_THD(thd, ER_SLAVE_RELAY_LOG_WRITE_FAILURE),
                   "could not queue event from master");
        goto err;
      }
#ifndef DBUG_OFF
      if (was_in_trx && !mi->is_queueing_trx()) {
        DBUG_EXECUTE_IF("rpl_ps_tables", {
          const char act[] =
              "now SIGNAL signal.rpl_ps_tables_queue_after_finish "
              "WAIT_FOR signal.rpl_ps_tables_queue_continue";
          DBUG_ASSERT(opt_debug_sync_timeout > 0);
          DBUG_ASSERT(
              !debug_sync_set_action(current_thd, STRING_WITH_LEN(act)));
        };);
      }
#endif
      if (RUN_HOOK(binlog_relay_io, after_queue_event,
                   (thd, mi, event_buf, event_len, synced))) {
        mi->report(ERROR_LEVEL, ER_SLAVE_FATAL_ERROR,
                   ER_THD(thd, ER_SLAVE_FATAL_ERROR),
                   "Failed to run 'after_queue_event' hook");
        goto err;
      }

      /* The event was queued, but there was a failure flushing master info */
      if (queue_res == QUEUE_EVENT_ERROR_FLUSHING_INFO) {
        mi->report(ERROR_LEVEL, ER_SLAVE_FATAL_ERROR,
                   ER_THD(thd, ER_SLAVE_FATAL_ERROR),
                   "Failed to flush master info.");
        goto err;
      }

      DBUG_ASSERT(queue_res == QUEUE_EVENT_OK);
      /*
        Pause the IO thread execution and wait for
        'continue_after_queue_event' signal to continue IO thread
        execution.
      */
      DBUG_EXECUTE_IF("pause_after_queue_event", {
        const char act[] =
            "now SIGNAL reached_after_queue_event "
            "WAIT_FOR continue_after_queue_event";
        DBUG_ASSERT(!debug_sync_set_action(current_thd, STRING_WITH_LEN(act)));
      };);

      /*
        See if the relay logs take too much space.
        We don't lock mi->rli->log_space_lock here; this dirty read saves time
        and does not introduce any problem:
        - if mi->rli->ignore_log_space_limit is 1 but becomes 0 just after (so
        the clean value is 0), then we are reading only one more event as we
        should, and we'll block only at the next event. No big deal.
        - if mi->rli->ignore_log_space_limit is 0 but becomes 1 just after (so
        the clean value is 1), then we are going into wait_for_relay_log_space()
        for no reason, but this function will do a clean read, notice the clean
        value and exit immediately.
      */
#ifndef DBUG_OFF
      {
        char llbuf1[22], llbuf2[22];
        DBUG_PRINT("info", ("log_space_limit=%s log_space_total=%s \
ignore_log_space_limit=%d",
                            llstr(rli->log_space_limit, llbuf1),
                            llstr(rli->log_space_total, llbuf2),
                            (int)rli->ignore_log_space_limit));
      }
#endif

      if (rli->log_space_limit && rli->log_space_limit < rli->log_space_total &&
          !rli->ignore_log_space_limit)
        if (wait_for_relay_log_space(rli)) {
          LogErr(ERROR_LEVEL,
                 ER_RPL_SLAVE_IO_THREAD_ABORTED_WAITING_FOR_RELAY_LOG_SPACE);
          goto err;
        }
      DBUG_EXECUTE_IF("flush_after_reading_user_var_event", {
        if (event_buf[EVENT_TYPE_OFFSET] == binary_log::USER_VAR_EVENT) {
          const char act[] =
              "now signal Reached wait_for signal.flush_complete_continue";
          DBUG_ASSERT(opt_debug_sync_timeout > 0);
          DBUG_ASSERT(
              !debug_sync_set_action(current_thd, STRING_WITH_LEN(act)));
        }
      });
      DBUG_EXECUTE_IF(
          "stop_io_after_reading_gtid_log_event",
          if (event_buf[EVENT_TYPE_OFFSET] == binary_log::GTID_LOG_EVENT)
              thd->killed = THD::KILLED_NO_VALUE;);
      DBUG_EXECUTE_IF(
          "stop_io_after_reading_query_log_event",
          if (event_buf[EVENT_TYPE_OFFSET] == binary_log::QUERY_EVENT)
              thd->killed = THD::KILLED_NO_VALUE;);
      DBUG_EXECUTE_IF(
          "stop_io_after_reading_user_var_log_event",
          if (event_buf[EVENT_TYPE_OFFSET] == binary_log::USER_VAR_EVENT)
              thd->killed = THD::KILLED_NO_VALUE;);
      DBUG_EXECUTE_IF(
          "stop_io_after_reading_table_map_event",
          if (event_buf[EVENT_TYPE_OFFSET] == binary_log::TABLE_MAP_EVENT)
              thd->killed = THD::KILLED_NO_VALUE;);
      DBUG_EXECUTE_IF("stop_io_after_reading_xid_log_event",
                      if (event_buf[EVENT_TYPE_OFFSET] == binary_log::XID_EVENT)
                          thd->killed = THD::KILLED_NO_VALUE;);
      DBUG_EXECUTE_IF(
          "stop_io_after_reading_write_rows_log_event",
          if (event_buf[EVENT_TYPE_OFFSET] == binary_log::WRITE_ROWS_EVENT)
              thd->killed = THD::KILLED_NO_VALUE;);
      DBUG_EXECUTE_IF(
          "stop_io_after_reading_unknown_event",
          if (event_buf[EVENT_TYPE_OFFSET] >= binary_log::ENUM_END_EVENT)
              thd->killed = THD::KILLED_NO_VALUE;);
      DBUG_EXECUTE_IF("stop_io_after_queuing_event",
                      thd->killed = THD::KILLED_NO_VALUE;);
      /*
        After event is flushed to relay log file, memory used
        by thread's mem_root is not required any more.
        Hence adding free_root(thd->mem_root,...) to do the
        cleanup, otherwise a long running IO thread can
        cause OOM error.
      */
      free_root(thd->mem_root, MYF(MY_KEEP_PREALLOC));
    }
  }

  // error = 0;
err:
  // print the current replication position
  LogErr(INFORMATION_LEVEL, ER_RPL_SLAVE_IO_THREAD_EXITING,
         mi->get_for_channel_str(), mi->get_io_rpl_log_name(),
         llstr(mi->get_master_log_pos(), llbuff));
  /* At this point the I/O thread will not try to reconnect anymore. */
  mi->atomic_is_stopping = true;
  (void)RUN_HOOK(binlog_relay_io, thread_stop, (thd, mi));
  /*
    Pause the IO thread and wait for 'continue_to_stop_io_thread'
    signal to continue to shutdown the IO thread.
  */
  DBUG_EXECUTE_IF("pause_after_io_thread_stop_hook", {
    const char act[] =
        "now SIGNAL reached_stopping_io_thread "
        "WAIT_FOR continue_to_stop_io_thread";
    DBUG_ASSERT(!debug_sync_set_action(thd, STRING_WITH_LEN(act)));
  };);
  thd->reset_query();
  thd->reset_db(NULL_CSTR);
  if (mysql) {
    /*
      Here we need to clear the active VIO before closing the
      connection with the master.  The reason is that THD::awake()
      might be called from terminate_slave_thread() because somebody
      issued a STOP SLAVE.  If that happends, the shutdown_active_vio()
      can be called in the middle of closing the VIO associated with
      the 'mysql' object, causing a crash.
    */
    thd->clear_active_vio();
    mysql_close(mysql);
    mi->mysql = 0;
  }
<<<<<<< HEAD
  write_ignored_events_info_to_relay_log(thd, mi);
=======
  mysql_mutex_lock(&mi->data_lock);
  write_ignored_events_info_to_relay_log(thd, mi, false/* force_flush_mi_info */);
  mysql_mutex_unlock(&mi->data_lock);
>>>>>>> f76cd6de
  THD_STAGE_INFO(thd, stage_waiting_for_slave_mutex_on_exit);
  mysql_mutex_lock(&mi->run_lock);
  /*
    Clean information used to start slave in order to avoid
    security issues.
  */
  mi->reset_start_info();
  /* Forget the relay log's format */
  mysql_mutex_lock(rli->relay_log.get_log_lock());
  mi->set_mi_description_event(NULL);
  mysql_mutex_unlock(rli->relay_log.get_log_lock());

  // destructor will not free it, because net.vio is 0
  thd->get_protocol_classic()->end_net();

  thd->release_resources();
  THD_CHECK_SENTRY(thd);
  if (thd_added) thd_manager->remove_thd(thd);

  mi->abort_slave = 0;
  mi->slave_running = 0;
  mi->atomic_is_stopping = false;
  mysql_mutex_lock(&mi->info_thd_lock);
  mi->info_thd = NULL;
  mysql_mutex_unlock(&mi->info_thd_lock);

  /*
    The thd can only be destructed after indirect references
    through mi->info_thd are cleared: mi->info_thd= NULL.

    For instance, user thread might be issuing show_slave_status
    and attempting to read mi->info_thd->get_proc_info().
    Therefore thd must only be deleted after info_thd is set
    to NULL.
  */
  delete thd;

  /*
    Note: the order of the two following calls (first broadcast, then unlock)
    is important. Otherwise a killer_thread can execute between the calls and
    delete the mi structure leading to a crash! (see BUG#25306 for details)
   */
  mysql_cond_broadcast(&mi->stop_cond);  // tell the world we are done
  DBUG_EXECUTE_IF("simulate_slave_delay_at_terminate_bug38694", sleep(5););
  mysql_mutex_unlock(&mi->run_lock);
  DBUG_LEAVE;  // Must match DBUG_ENTER()
  my_thread_end();
#ifndef HAVE_WOLFSSL
#if OPENSSL_VERSION_NUMBER < 0x10100000L
  ERR_remove_thread_state(0);
#endif /* OPENSSL_VERSION_NUMBER < 0x10100000L */
#endif /* HAVE_WOLFSSL */
  my_thread_exit(0);
  return (0);  // Avoid compiler warnings
}

/*
  Check the temporary directory used by commands like
  LOAD DATA INFILE.
 */
static int check_temp_dir(char *tmp_file, const char *channel_name) {
  int fd;
  MY_DIR *dirp;
  char tmp_dir[FN_REFLEN];
  size_t tmp_dir_size;

  DBUG_ENTER("check_temp_dir");

  /*
    Get the directory from the temporary file.
  */
  dirname_part(tmp_dir, tmp_file, &tmp_dir_size);

  /*
    Check if the directory exists.
   */
  if (!(dirp = my_dir(tmp_dir, MYF(MY_WME)))) DBUG_RETURN(1);
  my_dirend(dirp);

  /*
    Check permissions to create a file.
   */
  // append the server UUID to the temp file name.
  constexpr uint size_of_tmp_file_name = 768;
  static_assert(size_of_tmp_file_name >= FN_REFLEN + TEMP_FILE_MAX_LEN, "");
  char *unique_tmp_file_name = (char *)my_malloc(
      key_memory_rpl_slave_check_temp_dir, size_of_tmp_file_name, MYF(0));
  /*
    In the case of Multisource replication, the file create
    sometimes fail because of there is a race that a second SQL
    thread might create the same file and the creation fails.
    TO overcome this, we add a channel name to get a unique file name.
  */

  /* @TODO: dangerous. Prevent this buffer flow */
  snprintf(unique_tmp_file_name, size_of_tmp_file_name, "%s%s%s", tmp_file,
           channel_name, server_uuid);
  if ((fd = mysql_file_create(key_file_misc, unique_tmp_file_name, CREATE_MODE,
                              O_WRONLY | O_EXCL | O_NOFOLLOW, MYF(MY_WME))) < 0)
    DBUG_RETURN(1);

  /*
    Clean up.
   */
  mysql_file_close(fd, MYF(0));

  mysql_file_delete(key_file_misc, unique_tmp_file_name, MYF(0));
  my_free(unique_tmp_file_name);
  DBUG_RETURN(0);
}

/*
  Worker thread for the parallel execution of the replication events.
*/
extern "C" {
static void *handle_slave_worker(void *arg) {
  THD *thd; /* needs to be first for thread_stack */
  bool thd_added = false;
  int error = 0;
  Slave_worker *w = (Slave_worker *)arg;
  Relay_log_info *rli = w->c_rli;
  ulong purge_cnt = 0;
  ulonglong purge_size = 0;
  struct slave_job_item _item, *job_item = &_item;
  Global_THD_manager *thd_manager = Global_THD_manager::get_instance();
#ifdef HAVE_PSI_THREAD_INTERFACE
  struct PSI_thread *psi;
#endif

  my_thread_init();
  DBUG_ENTER("handle_slave_worker");

  thd = new THD;
  if (!thd) {
    LogErr(ERROR_LEVEL, ER_RPL_SLAVE_CANT_INITIALIZE_SLAVE_WORKER,
           rli->get_for_channel_str());
    goto err;
  }
  mysql_mutex_lock(&w->info_thd_lock);
  w->info_thd = thd;
  mysql_mutex_unlock(&w->info_thd_lock);
  thd->thread_stack = (char *)&thd;

#ifdef HAVE_PSI_THREAD_INTERFACE
  // save the instrumentation for worker thread in w->info_thd
  psi = PSI_THREAD_CALL(get_thread)();
  thd_set_psi(w->info_thd, psi);
#endif

  if (init_slave_thread(thd, SLAVE_THD_WORKER)) {
    // todo make SQL thread killed
    LogErr(ERROR_LEVEL, ER_RPL_SLAVE_CANT_INITIALIZE_SLAVE_WORKER,
           rli->get_for_channel_str());
    goto err;
  }
  thd->rli_slave = w;
  thd->init_query_mem_roots();

  if (channel_map.is_group_replication_channel_name(rli->get_channel())) {
    if (channel_map.is_group_replication_channel_name(rli->get_channel(),
                                                      true)) {
      thd->rpl_thd_ctx.set_rpl_channel_type(GR_APPLIER_CHANNEL);
    } else {
      thd->rpl_thd_ctx.set_rpl_channel_type(GR_RECOVERY_CHANNEL);
    }
  } else {
    thd->rpl_thd_ctx.set_rpl_channel_type(RPL_STANDARD_CHANNEL);
  }

  w->set_filter(rli->rpl_filter);

  if ((w->deferred_events_collecting = w->rpl_filter->is_on()))
    w->deferred_events = new Deferred_log_events();
  DBUG_ASSERT(thd->rli_slave->info_thd == thd);

  /* Set applier thread InnoDB priority */
  set_thd_tx_priority(thd, rli->get_thd_tx_priority());

  thd_manager->add_thd(thd);
  thd_added = true;

  if (w->update_is_transactional()) {
    rli->report(ERROR_LEVEL, ER_SLAVE_FATAL_ERROR,
                ER_THD(thd, ER_SLAVE_FATAL_ERROR),
                "Error checking if the worker repository is transactional.");
    goto err;
  }

  mysql_mutex_lock(&w->jobs_lock);
  w->running_status = Slave_worker::RUNNING;
  mysql_cond_signal(&w->jobs_cond);

  mysql_mutex_unlock(&w->jobs_lock);

  DBUG_ASSERT(thd->is_slave_error == 0);

  w->stats_exec_time = w->stats_read_time = 0;
  set_timespec_nsec(&w->ts_exec[0], 0);
  set_timespec_nsec(&w->ts_exec[1], 0);
  set_timespec_nsec(&w->stats_begin, 0);

  while (!error) {
    error = slave_worker_exec_job_group(w, rli);
  }

  /*
     Cleanup after an error requires clear_error() go first.
     Otherwise assert(!all) in binlog_rollback()
  */
  thd->clear_error();
  w->cleanup_context(thd, error);

  mysql_mutex_lock(&w->jobs_lock);

  while (de_queue(&w->jobs, job_item)) {
    purge_cnt++;
    purge_size += job_item->data->common_header->data_written;
    DBUG_ASSERT(job_item->data);
    delete job_item->data;
  }

  DBUG_ASSERT(w->jobs.len == 0);

  mysql_mutex_unlock(&w->jobs_lock);

  mysql_mutex_lock(&rli->pending_jobs_lock);
  rli->pending_jobs -= purge_cnt;
  rli->mts_pending_jobs_size -= purge_size;
  DBUG_ASSERT(rli->mts_pending_jobs_size < rli->mts_pending_jobs_size_max);

  mysql_mutex_unlock(&rli->pending_jobs_lock);

  /*
     In MTS case cleanup_after_session() has be called explicitly.
     TODO: to make worker thd be deleted before Slave_worker instance.
  */
  if (thd->rli_slave) {
    w->cleanup_after_session();
    thd->rli_slave = NULL;
  }
  mysql_mutex_lock(&w->jobs_lock);

  struct timespec stats_end;
  set_timespec_nsec(&stats_end, 0);
  DBUG_PRINT("info",
             ("Worker %lu statistics: "
              "events processed = %lu "
              "online time = %llu "
              "events exec time = %llu "
              "events read time = %llu "
              "hungry waits = %lu "
              "priv queue overfills = %llu ",
              w->id, w->events_done, diff_timespec(&stats_end, &w->stats_begin),
              w->stats_exec_time, w->stats_read_time, w->wq_empty_waits,
              w->jobs.waited_overfill));

  w->running_status = Slave_worker::NOT_RUNNING;
  mysql_cond_signal(&w->jobs_cond);  // famous last goodbye

  mysql_mutex_unlock(&w->jobs_lock);

err:

  if (thd) {
    /*
       The slave code is very bad. Notice that it is missing
       several clean up calls here. I've just added what was
       necessary to avoid valgrind errors.

       /Alfranio
    */
    thd->get_protocol_classic()->end_net();

    /*
      to avoid close_temporary_tables() closing temp tables as those
      are Coordinator's burden.
    */
    thd->system_thread = NON_SYSTEM_THREAD;
    thd->release_resources();

    THD_CHECK_SENTRY(thd);
    if (thd_added) thd_manager->remove_thd(thd);
    delete thd;
  }

  my_thread_end();
#ifndef HAVE_WOLFSSL
#if OPENSSL_VERSION_NUMBER < 0x10100000L
  ERR_remove_thread_state(0);
#endif /* OPENSSL_VERSION_NUMBER < 0x10100000L */
#endif /* HAVE_WOLFSSL */
  my_thread_exit(0);
  DBUG_RETURN(0);
}
}  // extern "C"

/**
   Orders jobs by comparing relay log information.
*/

int mts_event_coord_cmp(LOG_POS_COORD *id1, LOG_POS_COORD *id2) {
  longlong filecmp = strcmp(id1->file_name, id2->file_name);
  longlong poscmp = id1->pos - id2->pos;
  return (filecmp < 0
              ? -1
              : (filecmp > 0 ? 1 : (poscmp < 0 ? -1 : (poscmp > 0 ? 1 : 0))));
}

bool mts_recovery_groups(Relay_log_info *rli) {
  Log_event *ev = NULL;
  bool is_error = false;
  bool flag_group_seen_begin = false;
  uint recovery_group_cnt = 0;
  bool not_reached_commit = true;

  // Value-initialization, to avoid compiler warnings on push_back.
  Slave_job_group job_worker = Slave_job_group();

  LOG_INFO linfo;
  my_off_t offset = 0;
  MY_BITMAP *groups = &rli->recovery_groups;
  THD *thd = current_thd;

  DBUG_ENTER("mts_recovery_groups");

  DBUG_ASSERT(rli->slave_parallel_workers == 0);

  /*
     Although mts_recovery_groups() is reentrant it returns
     early if the previous invocation raised any bit in
     recovery_groups bitmap.
  */
  if (rli->is_mts_recovery()) DBUG_RETURN(0);

  /*
    Parallel applier recovery is based on master log name and
    position, on Group Replication we have several masters what
    makes impossible to recover parallel applier from that information.
    Since we always have GTID_MODE=ON on Group Replication, we can
    ignore the positions completely, seek the current relay log to the
    beginning and start from there. Already applied transactions will be
    skipped due to GTIDs auto skip feature and applier will resume from
    the last applied transaction.
  */
  if (channel_map.is_group_replication_channel_name(rli->get_channel(), true)) {
    rli->recovery_parallel_workers = 0;
    rli->mts_recovery_group_cnt = 0;
    rli->set_group_relay_log_pos(BIN_LOG_HEADER_SIZE);
    DBUG_RETURN(0);
  }

  /*
    Save relay log position to compare with worker's position.
  */
  LOG_POS_COORD cp = {(char *)rli->get_group_master_log_name(),
                      rli->get_group_master_log_pos()};

  /*
    Gathers information on valuable workers and stores it in
    above_lwm_jobs in asc ordered by the master binlog coordinates.
  */
  Prealloced_array<Slave_job_group, 16> above_lwm_jobs(PSI_NOT_INSTRUMENTED);
  above_lwm_jobs.reserve(rli->recovery_parallel_workers);

  /*
    When info tables are used and autocommit= 0 we force a new
    transaction start to avoid table access deadlocks when START SLAVE
    is executed after STOP SLAVE with MTS enabled.
  */
  if (is_autocommit_off_and_infotables(thd))
    if (trans_begin(thd)) goto err;

  for (uint id = 0; id < rli->recovery_parallel_workers; id++) {
    Slave_worker *worker =
        Rpl_info_factory::create_worker(opt_rli_repository_id, id, rli, true);

    if (!worker) {
      if (is_autocommit_off_and_infotables(thd)) trans_rollback(thd);
      goto err;
    }

    LOG_POS_COORD w_last = {
        const_cast<char *>(worker->get_group_master_log_name()),
        worker->get_group_master_log_pos()};
    if (mts_event_coord_cmp(&w_last, &cp) > 0) {
      /*
        Inserts information into a dynamic array for further processing.
        The jobs/workers are ordered by the last checkpoint positions
        workers have seen.
      */
      job_worker.worker = worker;
      job_worker.checkpoint_log_pos = worker->checkpoint_master_log_pos;
      job_worker.checkpoint_log_name = worker->checkpoint_master_log_name;

      above_lwm_jobs.push_back(job_worker);
    } else {
      /*
        Deletes the worker because its jobs are included in the latest
        checkpoint.
      */
      delete worker;
    }
  }

  /*
    When info tables are used and autocommit= 0 we force transaction
    commit to avoid table access deadlocks when START SLAVE is executed
    after STOP SLAVE with MTS enabled.
  */
  if (is_autocommit_off_and_infotables(thd))
    if (trans_commit(thd)) goto err;

  /*
    In what follows, the group Recovery Bitmap is constructed.

     seek(lwm);

     while(w= next(above_lwm_w))
       do
         read G
         if G == w->last_comm
           w.B << group_cnt++;
           RB |= w.B;
            break;
         else
           group_cnt++;
        while(!eof);
        continue;
  */
  DBUG_ASSERT(!rli->recovery_groups_inited);

  if (!above_lwm_jobs.empty()) {
    bitmap_init(groups, NULL, MTS_MAX_BITS_IN_GROUP, false);
    rli->recovery_groups_inited = true;
    bitmap_clear_all(groups);
  }
  rli->mts_recovery_group_cnt = 0;
  for (Slave_job_group *jg = above_lwm_jobs.begin(); jg != above_lwm_jobs.end();
       ++jg) {
    Slave_worker *w = jg->worker;
    LOG_POS_COORD w_last = {const_cast<char *>(w->get_group_master_log_name()),
                            w->get_group_master_log_pos()};

    LogErr(INFORMATION_LEVEL,
           ER_RPL_MTS_GROUP_RECOVERY_RELAY_LOG_INFO_FOR_WORKER, w->id,
           w->get_group_relay_log_name(), w->get_group_relay_log_pos(),
           w->get_group_master_log_name(), w->get_group_master_log_pos());

    recovery_group_cnt = 0;
    not_reached_commit = true;
    if (rli->relay_log.find_log_pos(&linfo, rli->get_group_relay_log_name(),
                                    1)) {
      LogErr(ERROR_LEVEL, ER_RPL_ERROR_LOOKING_FOR_LOG,
             rli->get_group_relay_log_name());
      goto err;
    }
    offset = rli->get_group_relay_log_pos();

    Relaylog_file_reader relaylog_file_reader(opt_slave_sql_verify_checksum);

    for (int checking = 0; not_reached_commit; checking++) {
      if (relaylog_file_reader.open(linfo.log_file_name, offset)) {
        LogErr(ERROR_LEVEL, ER_BINLOG_FILE_OPEN_FAILED,
               relaylog_file_reader.get_error_str());
        goto err;
      }

      while (not_reached_commit &&
             (ev = relaylog_file_reader.read_event_object())) {
        DBUG_ASSERT(ev->is_valid());

        if (ev->get_type_code() == binary_log::ROTATE_EVENT ||
            ev->get_type_code() == binary_log::FORMAT_DESCRIPTION_EVENT ||
            ev->get_type_code() == binary_log::PREVIOUS_GTIDS_LOG_EVENT) {
          delete ev;
          ev = NULL;
          continue;
        }

        DBUG_PRINT(
            "mts",
            ("Event Recoverying relay log info "
             "group_mster_log_name %s, event_master_log_pos %llu type code %u.",
             linfo.log_file_name, ev->common_header->log_pos,
             ev->get_type_code()));

        if (ev->starts_group()) {
          flag_group_seen_begin = true;
        } else if ((ev->ends_group() || !flag_group_seen_begin) &&
                   !is_gtid_event(ev)) {
          int ret = 0;
          LOG_POS_COORD ev_coord = {(char *)rli->get_group_master_log_name(),
                                    ev->common_header->log_pos};
          flag_group_seen_begin = false;
          recovery_group_cnt++;

          LogErr(INFORMATION_LEVEL, ER_RPL_MTS_GROUP_RECOVERY_RELAY_LOG_INFO,
                 rli->get_group_master_log_name(), ev->common_header->log_pos);
          if ((ret = mts_event_coord_cmp(&ev_coord, &w_last)) == 0) {
#ifndef DBUG_OFF
            for (uint i = 0; i <= w->worker_checkpoint_seqno; i++) {
              if (bitmap_is_set(&w->group_executed, i))
                DBUG_PRINT("mts", ("Bit %u is set.", i));
              else
                DBUG_PRINT("mts", ("Bit %u is not set.", i));
            }
#endif
            DBUG_PRINT("mts",
                       ("Doing a shift ini(%lu) end(%lu).",
                        (w->worker_checkpoint_seqno + 1) - recovery_group_cnt,
                        w->worker_checkpoint_seqno));

            for (uint i = (w->worker_checkpoint_seqno + 1) - recovery_group_cnt,
                      j = 0;
                 i <= w->worker_checkpoint_seqno; i++, j++) {
              if (bitmap_is_set(&w->group_executed, i)) {
                DBUG_PRINT("mts", ("Setting bit %u.", j));
                bitmap_fast_test_and_set(groups, j);
              }
            }
            not_reached_commit = false;
          } else
            DBUG_ASSERT(ret < 0);
        }
        delete ev;
        ev = NULL;
      }

      relaylog_file_reader.close();
      offset = BIN_LOG_HEADER_SIZE;
      if (not_reached_commit && rli->relay_log.find_next_log(&linfo, 1)) {
        LogErr(ERROR_LEVEL, ER_RPL_CANT_FIND_FOLLOWUP_FILE,
               linfo.log_file_name);
        goto err;
      }
    }

    rli->mts_recovery_group_cnt =
        (rli->mts_recovery_group_cnt < recovery_group_cnt
             ? recovery_group_cnt
             : rli->mts_recovery_group_cnt);
  }

  DBUG_ASSERT(!rli->recovery_groups_inited ||
              rli->mts_recovery_group_cnt <= groups->n_bits);

  goto end;
err:
  is_error = true;
end:

  for (Slave_job_group *jg = above_lwm_jobs.begin(); jg != above_lwm_jobs.end();
       ++jg) {
    delete jg->worker;
  }

  if (rli->mts_recovery_group_cnt == 0) rli->clear_mts_recovery_groups();

  DBUG_RETURN(is_error);
}

bool mts_checkpoint_routine(Relay_log_info *rli, bool force) {
  ulong cnt;
  bool error = false;
  time_t ts = 0;

  DBUG_ENTER("checkpoint_routine");

#ifndef DBUG_OFF
  if (DBUG_EVALUATE_IF("check_slave_debug_group", 1, 0)) {
    if (!rli->gaq->count_done(rli)) DBUG_RETURN(false);
  }
  DBUG_EXECUTE_IF("mts_checkpoint", {
    const char act[] = "now signal mts_checkpoint_start";
    DBUG_ASSERT(!debug_sync_set_action(rli->info_thd, STRING_WITH_LEN(act)));
  };);
#endif

  /*
    rli->checkpoint_group can have two possible values due to
    two possible status of the last (being scheduled) group.
  */
  DBUG_ASSERT(!rli->gaq->full() ||
              ((rli->rli_checkpoint_seqno == rli->checkpoint_group - 1 &&
                (rli->mts_group_status == Relay_log_info::MTS_IN_GROUP ||
                 rli->mts_group_status == Relay_log_info::MTS_KILLED_GROUP)) ||
               rli->rli_checkpoint_seqno == rli->checkpoint_group));

  do {
    if (!is_mts_db_partitioned(rli)) mysql_mutex_lock(&rli->mts_gaq_LOCK);

    cnt = rli->gaq->move_queue_head(&rli->workers);

    if (!is_mts_db_partitioned(rli)) mysql_mutex_unlock(&rli->mts_gaq_LOCK);
#ifndef DBUG_OFF
    if (DBUG_EVALUATE_IF("check_slave_debug_group", 1, 0) &&
        cnt != opt_mts_checkpoint_period)
      LogErr(ERROR_LEVEL, ER_RPL_MTS_CHECKPOINT_PERIOD_DIFFERS_FROM_CNT);
#endif
  } while (!sql_slave_killed(rli->info_thd, rli) && cnt == 0 && force &&
           !DBUG_EVALUATE_IF("check_slave_debug_group", 1, 0) &&
           (my_sleep(rli->mts_coordinator_basic_nap), 1));
  /*
    This checks how many consecutive jobs where processed.
    If this value is different than zero the checkpoint
    routine can proceed. Otherwise, there is nothing to be
    done.
  */
  if (cnt == 0) goto end;

  /*
     The workers have completed  cnt jobs from the gaq. This means that we
     should increment C->jobs_done by cnt.
   */
  if (!is_mts_worker(rli->info_thd) && !is_mts_db_partitioned(rli)) {
    DBUG_PRINT("info", ("jobs_done this itr=%ld", cnt));
    static_cast<Mts_submode_logical_clock *>(rli->current_mts_submode)
        ->jobs_done += cnt;
  }

  /* TODO:
     to turn the least occupied selection in terms of jobs pieces
  */
  for (Slave_worker **it = rli->workers.begin(); it != rli->workers.begin();
       ++it) {
    Slave_worker *w_i = *it;
    rli->least_occupied_workers[w_i->id] = w_i->jobs.len;
  };
  std::sort(rli->least_occupied_workers.begin(),
            rli->least_occupied_workers.end());

  mysql_mutex_lock(&rli->data_lock);

  /*
    "Coordinator::commit_positions"

    rli->gaq->lwm has been updated in move_queue_head() and
    to contain all but rli->group_master_log_name which
    is altered solely by Coordinator at special checkpoints.
  */
  rli->set_group_master_log_pos(rli->gaq->lwm.group_master_log_pos);
  rli->set_group_relay_log_pos(rli->gaq->lwm.group_relay_log_pos);
  DBUG_PRINT(
      "mts",
      ("New checkpoint %llu %llu %s", rli->gaq->lwm.group_master_log_pos,
       rli->gaq->lwm.group_relay_log_pos, rli->gaq->lwm.group_relay_log_name));

  if (rli->gaq->lwm.group_relay_log_name[0] != 0)
    rli->set_group_relay_log_name(rli->gaq->lwm.group_relay_log_name);

  /*
     todo: uncomment notifies when UNTIL will be supported

     rli->notify_group_master_log_name_update();
     rli->notify_group_relay_log_name_update();

     Todo: optimize with if (wait_flag) broadcast
         waiter: set wait_flag; waits....; drops wait_flag;
  */

  error = rli->flush_info(true);

  mysql_cond_broadcast(&rli->data_cond);
  mysql_mutex_unlock(&rli->data_lock);

  /*
    We need to ensure that this is never called at this point when
    cnt is zero. This value means that the checkpoint information
    will be completely reset.
  */

  /*
    Update the rli->last_master_timestamp for reporting correct
    Seconds_behind_master.

    If GAQ is empty, set it to zero.
    Else, update it with the timestamp of the first job of the Slave_job_queue
    which was assigned in the Log_event::get_slave_worker() function.
  */
  ts = rli->gaq->empty()
           ? 0
           : reinterpret_cast<Slave_job_group *>(rli->gaq->head_queue())->ts;
  rli->reset_notified_checkpoint(cnt, ts, true);
  /* end-of "Coordinator::"commit_positions" */

end:
  error = error || rli->info_thd->killed != THD::NOT_KILLED;
#ifndef DBUG_OFF
  if (DBUG_EVALUATE_IF("check_slave_debug_group", 1, 0)) DBUG_SUICIDE();
  DBUG_EXECUTE_IF("mts_checkpoint", {
    const char act[] = "now signal mts_checkpoint_end";
    DBUG_ASSERT(!debug_sync_set_action(rli->info_thd, STRING_WITH_LEN(act)));
  };);
#endif
  set_timespec_nsec(&rli->last_clock, 0);

  DBUG_RETURN(error);
}

/**
   Instantiation of a Slave_worker and forking out a single Worker thread.

   @param  rli  Coordinator's Relay_log_info pointer
   @param  i    identifier of the Worker

   @return 0 suppress or 1 if fails
*/
static int slave_start_single_worker(Relay_log_info *rli, ulong i) {
  int error = 0;
  my_thread_handle th;
  Slave_worker *w = NULL;

  mysql_mutex_assert_owner(&rli->run_lock);

  if (!(w = Rpl_info_factory::create_worker(opt_rli_repository_id, i, rli,
                                            false))) {
    LogErr(ERROR_LEVEL, ER_RPL_SLAVE_WORKER_THREAD_CREATION_FAILED,
           rli->get_for_channel_str());
    error = 1;
    goto err;
  }

  if (w->init_worker(rli, i)) {
    LogErr(ERROR_LEVEL, ER_RPL_SLAVE_WORKER_THREAD_CREATION_FAILED,
           rli->get_for_channel_str());
    error = 1;
    goto err;
  }

  // We assume that workers are added in sequential order here.
  DBUG_ASSERT(i == rli->workers.size());
  if (i >= rli->workers.size()) rli->workers.resize(i + 1);
  rli->workers[i] = w;

  if (DBUG_EVALUATE_IF("mts_worker_thread_fails", i == 1, 0) ||
      (error =
           mysql_thread_create(key_thread_slave_worker, &th, &connection_attrib,
                               handle_slave_worker, (void *)w))) {
    LogErr(ERROR_LEVEL, ER_RPL_SLAVE_WORKER_THREAD_CREATION_FAILED_WITH_ERRNO,
           rli->get_for_channel_str(), error);
    error = 1;
    goto err;
  }

  mysql_mutex_lock(&w->jobs_lock);
  if (w->running_status == Slave_worker::NOT_RUNNING)
    mysql_cond_wait(&w->jobs_cond, &w->jobs_lock);
  mysql_mutex_unlock(&w->jobs_lock);
  // Least occupied inited with zero
  {
    ulong jobs_len = w->jobs.len;
    rli->least_occupied_workers.push_back(jobs_len);
  }
err:
  if (error && w) {
    // Free the current submode object
    delete w->current_mts_submode;
    w->current_mts_submode = 0;
    delete w;
    /*
      Any failure after array inserted must follow with deletion
      of just created item.
    */
    if (rli->workers.size() == i + 1) rli->workers.erase(i);
  }
  return error;
}

/**
   Initialization of the central rli members for Coordinator's role,
   communication channels such as Assigned Partition Hash (APH),
   and starting the Worker pool.

   @param rli             Pointer to Coordinator's Relay_log_info instance.
   @param n               Number of configured Workers in the upcoming session.
   @param[out] mts_inited If the initialization processed was started.

   @return 0         success
           non-zero  as failure
*/
static int slave_start_workers(Relay_log_info *rli, ulong n, bool *mts_inited) {
  uint i;
  int error = 0;
  /**
    gtid_monitoring_info must be cleared when MTS is enabled or
    workers_copy_pfs has elements
  */
  bool clear_gtid_monitoring_info = false;

  mysql_mutex_assert_owner(&rli->run_lock);

  if (n == 0 && rli->mts_recovery_group_cnt == 0) {
    rli->workers.clear();
    rli->clear_processing_trx();
    goto end;
  }

  *mts_inited = true;

  /*
    The requested through argument number of Workers can be different
     from the previous time which ended with an error. Thereby
     the effective number of configured Workers is max of the two.
  */
  rli->init_workers(max(n, rli->recovery_parallel_workers));

  rli->last_assigned_worker = NULL;  // associated with curr_group_assigned
  // Least_occupied_workers array to hold items size of Slave_jobs_queue::len
  rli->least_occupied_workers.resize(n);

  /*
     GAQ  queue holds seqno:s of scheduled groups. C polls workers in
     @c opt_mts_checkpoint_period to update GAQ (see @c next_event())
     The length of GAQ is set to be equal to checkpoint_group.
     Notice, the size matters for mts_checkpoint_routine's progress loop.
  */

  rli->gaq = new Slave_committed_queue(rli->checkpoint_group, n);
  if (!rli->gaq->inited) return 1;

  // length of WQ is actually constant though can be made configurable
  rli->mts_slave_worker_queue_len_max = mts_slave_worker_queue_len_max;
  rli->mts_pending_jobs_size = 0;
  rli->mts_pending_jobs_size_max = ::opt_mts_pending_jobs_size_max;
  rli->mts_wq_underrun_w_id = MTS_WORKER_UNDEF;
  rli->mts_wq_excess_cnt = 0;
  rli->mts_wq_overrun_cnt = 0;
  rli->mts_wq_oversize = false;
  rli->mts_coordinator_basic_nap = mts_coordinator_basic_nap;
  rli->mts_worker_underrun_level = mts_worker_underrun_level;
  rli->curr_group_seen_begin = rli->curr_group_seen_gtid = false;
  rli->curr_group_isolated = false;
  rli->rli_checkpoint_seqno = 0;
  rli->mts_last_online_stat = my_time(0);
  rli->mts_group_status = Relay_log_info::MTS_NOT_IN_GROUP;
  clear_gtid_monitoring_info = true;

  if (init_hash_workers(rli))  // MTS: mapping_db_to_worker
  {
    LogErr(ERROR_LEVEL, ER_RPL_SLAVE_FAILED_TO_INIT_PARTITIONS_HASH);
    error = 1;
    goto err;
  }

  for (i = 0; i < n; i++) {
    if ((error = slave_start_single_worker(rli, i))) goto err;
    rli->slave_parallel_workers++;
  }

end:
  /*
    Free the buffer that was being used to report worker's status through
    the table performance_schema.table_replication_applier_status_by_worker
    between stop slave and next start slave.
  */
  for (int i = static_cast<int>(rli->workers_copy_pfs.size()) - 1; i >= 0;
       i--) {
    delete rli->workers_copy_pfs[i];
    if (!clear_gtid_monitoring_info) clear_gtid_monitoring_info = true;
  }
  rli->workers_copy_pfs.clear();

  // Effective end of the recovery right now when there is no gaps
  if (!error && rli->mts_recovery_group_cnt == 0) {
    if ((error = rli->mts_finalize_recovery()))
      (void)Rpl_info_factory::reset_workers(rli);
    if (!error) error = rli->flush_info(true);
  }

err:
  if (clear_gtid_monitoring_info) rli->clear_gtid_monitoring_info();
  return error;
}

/*
   Ending Worker threads.

   Not in case Coordinator is killed itself, it first waits for
   Workers have finished their assignements, and then updates checkpoint.
   Workers are notified with setting KILLED status
   and waited for their acknowledgment as specified by
   worker's running_status.
   Coordinator finalizes with its MTS running status to reset few objects.
*/
static void slave_stop_workers(Relay_log_info *rli, bool *mts_inited) {
  THD *thd = rli->info_thd;

  if (!*mts_inited)
    return;
  else if (rli->slave_parallel_workers == 0)
    goto end;

  /*
    If request for stop slave is received notify worker
    to stop.
  */
  // Initialize worker exit count and max_updated_index to 0 during each stop.
  rli->exit_counter = 0;
  rli->max_updated_index = (rli->until_condition != Relay_log_info::UNTIL_NONE)
                               ? rli->mts_groups_assigned
                               : 0;
  if (!rli->workers.empty()) {
    for (int i = static_cast<int>(rli->workers.size()) - 1; i >= 0; i--) {
      Slave_worker *w = rli->workers[i];
      struct slave_job_item item = {NULL, 0, 0};
      struct slave_job_item *job_item = &item;
      mysql_mutex_lock(&w->jobs_lock);

      if (w->running_status != Slave_worker::RUNNING) {
        mysql_mutex_unlock(&w->jobs_lock);
        continue;
      }

      w->running_status = Slave_worker::STOP;
      (void)set_max_updated_index_on_stop(w, job_item);
      mysql_cond_signal(&w->jobs_cond);

      mysql_mutex_unlock(&w->jobs_lock);

      DBUG_PRINT("info", ("Notifying worker %lu%s to exit, thd %p", w->id,
                          w->get_for_channel_str(), w->info_thd));
    }
  }
  thd_proc_info(thd, "Waiting for workers to exit");

  for (Slave_worker **it = rli->workers.begin(); it != rli->workers.end();
       ++it) {
    Slave_worker *w = *it;
    mysql_mutex_lock(&w->jobs_lock);
    while (w->running_status != Slave_worker::NOT_RUNNING) {
      PSI_stage_info old_stage;
      DBUG_ASSERT(w->running_status == Slave_worker::ERROR_LEAVING ||
                  w->running_status == Slave_worker::STOP ||
                  w->running_status == Slave_worker::STOP_ACCEPTED);

      thd->ENTER_COND(&w->jobs_cond, &w->jobs_lock,
                      &stage_slave_waiting_workers_to_exit, &old_stage);
      mysql_cond_wait(&w->jobs_cond, &w->jobs_lock);
      mysql_mutex_unlock(&w->jobs_lock);
      thd->EXIT_COND(&old_stage);
      mysql_mutex_lock(&w->jobs_lock);
    }
    mysql_mutex_unlock(&w->jobs_lock);
  }

  for (Slave_worker **it = rli->workers.begin(); it != rli->workers.end();
       ++it) {
    Slave_worker *w = *it;

    /*
      Make copies for reporting through the performance schema tables.
      This is preserved until the next START SLAVE.
    */
    Slave_worker *worker_copy = new Slave_worker(
        nullptr,
#ifdef HAVE_PSI_INTERFACE
        &key_relay_log_info_run_lock, &key_relay_log_info_data_lock,
        &key_relay_log_info_sleep_lock, &key_relay_log_info_thd_lock,
        &key_relay_log_info_data_cond, &key_relay_log_info_start_cond,
        &key_relay_log_info_stop_cond, &key_relay_log_info_sleep_cond,
#endif
        w->id, rli->get_channel());
    worker_copy->copy_values_for_PFS(w->id, w->running_status, w->info_thd,
                                     w->last_error(),
                                     w->get_gtid_monitoring_info());
    rli->workers_copy_pfs.push_back(worker_copy);
  }

  /// @todo: consider to propagate an error out of the function
  if (thd->killed == THD::NOT_KILLED) (void)mts_checkpoint_routine(rli, false);

  while (!rli->workers.empty()) {
    Slave_worker *w = rli->workers.back();
    // Free the current submode object
    delete w->current_mts_submode;
    w->current_mts_submode = 0;
    rli->workers.pop_back();
    delete w;
  }
  struct timespec stats_end;
  set_timespec_nsec(&stats_end, 0);

  DBUG_PRINT(
      "info",
      ("Total MTS session statistics: "
       "events processed = %llu; "
       "online time = %llu "
       "worker queues filled over overrun level = %lu "
       "waited due a Worker queue full = %lu "
       "waited due the total size = %lu "
       "total wait at clock conflicts = %llu "
       "found (count) workers occupied = %lu "
       "waited when workers occupied = %llu",
       rli->mts_events_assigned, diff_timespec(&stats_end, &rli->stats_begin),
       rli->mts_wq_overrun_cnt, rli->mts_wq_overfill_cnt,
       rli->wq_size_waits_cnt, rli->mts_total_wait_overlap.load(),
       rli->mts_wq_no_underrun_cnt, rli->mts_total_wait_worker_avail));

  DBUG_ASSERT(rli->pending_jobs == 0);
  DBUG_ASSERT(rli->mts_pending_jobs_size == 0);

end:
  rli->mts_group_status = Relay_log_info::MTS_NOT_IN_GROUP;
  destroy_hash_workers(rli);
  delete rli->gaq;
  rli->least_occupied_workers.clear();

  // Destroy buffered events of the current group prior to exit.
  for (uint i = 0; i < rli->curr_group_da.size(); i++)
    delete rli->curr_group_da[i].data;
  rli->curr_group_da.clear();  // GCDA

  rli->curr_group_assigned_parts.clear();  // GCAP
  rli->deinit_workers();
  rli->workers_array_initialized = false;
  rli->slave_parallel_workers = 0;

  *mts_inited = false;
}

/**
  Processes the outcome of applying an event, logs it properly if it's an error
  and return the proper error code to trigger.

  @return the error code to bubble up in the execution stack.
 */
static int report_apply_event_error(THD *thd, Relay_log_info *rli) {
  DBUG_ENTER("report_apply_event_error(THD*, Relay_log_info*)");
  longlong slave_errno = 0;

  /*
    retrieve as much info as possible from the thd and, error
    codes and warnings and print this to the error log as to
    allow the user to locate the error
  */
  uint32 const last_errno = rli->last_error().number;

  if (thd->is_error()) {
    char const *const errmsg = thd->get_stmt_da()->message_text();

    DBUG_PRINT("info", ("thd->get_stmt_da()->get_mysql_errno()=%d; "
                        "rli->last_error.number=%d",
                        thd->get_stmt_da()->mysql_errno(), last_errno));
    if (last_errno == 0) {
      /*
        This function is reporting an error which was not reported
        while executing exec_relay_log_event().
      */
      rli->report(ERROR_LEVEL, thd->get_stmt_da()->mysql_errno(), "%s", errmsg);
    } else if (last_errno != thd->get_stmt_da()->mysql_errno()) {
      /*
       * An error was reported while executing exec_relay_log_event()
       * however the error code differs from what is in the thread.
       * This function prints out more information to help finding
       * what caused the problem.
       */
      LogErr(ERROR_LEVEL, ER_RPL_SLAVE_ADDITIONAL_ERROR_INFO_FROM_DA, errmsg,
             thd->get_stmt_da()->mysql_errno());
    }
  }

  /* Print any warnings issued */
  Diagnostics_area::Sql_condition_iterator it =
      thd->get_stmt_da()->sql_conditions();
  const Sql_condition *err;
  /*
    Added controlled slave thread cancel for replication
    of user-defined variables.
  */
  bool udf_error = false;
  while ((err = it++)) {
    if (err->mysql_errno() == ER_CANT_OPEN_LIBRARY) udf_error = true;
    LogErr(WARNING_LEVEL, ER_RPL_SLAVE_ERROR_INFO_FROM_DA, err->message_text(),
           err->mysql_errno());
  }
  if (udf_error)
    slave_errno = ER_RPL_SLAVE_ERROR_LOADING_USER_DEFINED_LIBRARY;
  else
    slave_errno = ER_RPL_SLAVE_ERROR_RUNNING_QUERY;

  DBUG_RETURN(slave_errno);
}

/**
  Slave SQL thread entry point.

  @param arg Pointer to Relay_log_info object that holds information
  for the SQL thread.

  @return Always 0.
*/
extern "C" void *handle_slave_sql(void *arg) {
  THD *thd; /* needs to be first for thread_stack */
  bool thd_added = false;
  char llbuff[22], llbuff1[22];
  char saved_log_name[FN_REFLEN];
  char saved_master_log_name[FN_REFLEN];
  my_off_t saved_log_pos = 0;
  my_off_t saved_master_log_pos = 0;
  my_off_t saved_skip = 0;

  Relay_log_info *rli = ((Master_info *)arg)->rli;
  const char *errmsg;
  longlong slave_errno = 0;
  bool mts_inited = false;
  Global_THD_manager *thd_manager = Global_THD_manager::get_instance();
  Commit_order_manager *commit_order_mngr = NULL;
  Rpl_applier_reader applier_reader(rli);

  // needs to call my_thread_init(), otherwise we get a coredump in DBUG_ stuff
  my_thread_init();
  DBUG_ENTER("handle_slave_sql");

  DBUG_ASSERT(rli->inited);
  mysql_mutex_lock(&rli->run_lock);
  DBUG_ASSERT(!rli->slave_running);
  errmsg = 0;
#ifndef DBUG_OFF
  rli->events_until_exit = abort_slave_event_count;
#endif

  thd = new THD;                     // note that contructor of THD uses DBUG_ !
  thd->thread_stack = (char *)&thd;  // remember where our stack is
  mysql_mutex_lock(&rli->info_thd_lock);
  rli->info_thd = thd;

#ifdef HAVE_PSI_THREAD_INTERFACE
  // save the instrumentation for SQL thread in rli->info_thd
  struct PSI_thread *psi = PSI_THREAD_CALL(get_thread)();
  thd_set_psi(rli->info_thd, psi);
#endif

  if (rli->channel_mts_submode != MTS_PARALLEL_TYPE_DB_NAME)
    rli->current_mts_submode = new Mts_submode_logical_clock();
  else
    rli->current_mts_submode = new Mts_submode_database();

  if (opt_slave_preserve_commit_order && rli->opt_slave_parallel_workers > 0 &&
      opt_bin_log && opt_log_slave_updates)
    commit_order_mngr =
        new Commit_order_manager(rli->opt_slave_parallel_workers);

  rli->set_commit_order_manager(commit_order_mngr);

  if (channel_map.is_group_replication_channel_name(rli->get_channel())) {
    if (channel_map.is_group_replication_channel_name(rli->get_channel(),
                                                      true)) {
      thd->rpl_thd_ctx.set_rpl_channel_type(GR_APPLIER_CHANNEL);
    } else {
      thd->rpl_thd_ctx.set_rpl_channel_type(GR_RECOVERY_CHANNEL);
    }
  } else {
    thd->rpl_thd_ctx.set_rpl_channel_type(RPL_STANDARD_CHANNEL);
  }

  mysql_mutex_unlock(&rli->info_thd_lock);

  /* Inform waiting threads that slave has started */
  rli->slave_run_id++;
  rli->slave_running = 1;
  rli->reported_unsafe_warning = false;
  rli->sql_thread_kill_accepted = false;

  if (init_slave_thread(thd, SLAVE_THD_SQL)) {
    /*
      TODO: this is currently broken - slave start and change master
      will be stuck if we fail here
    */
    mysql_cond_broadcast(&rli->start_cond);
    mysql_mutex_unlock(&rli->run_lock);
    rli->report(ERROR_LEVEL, ER_SLAVE_FATAL_ERROR,
                ER_THD(thd, ER_SLAVE_FATAL_ERROR),
                "Failed during slave thread initialization");
    goto err;
  }
  thd->init_query_mem_roots();

  if ((rli->deferred_events_collecting = rli->rpl_filter->is_on()))
    rli->deferred_events = new Deferred_log_events();
  thd->rli_slave = rli;
  DBUG_ASSERT(thd->rli_slave->info_thd == thd);

  thd->temporary_tables = rli->save_temporary_tables;  // restore temp tables
  set_thd_in_use_temporary_tables(
      rli);  // (re)set sql_thd in use for saved temp tables
  /* Set applier thread InnoDB priority */
  set_thd_tx_priority(thd, rli->get_thd_tx_priority());

  thd_manager->add_thd(thd);
  thd_added = true;

  rli->stats_exec_time = rli->stats_read_time = 0;
  set_timespec_nsec(&rli->ts_exec[0], 0);
  set_timespec_nsec(&rli->ts_exec[1], 0);
  set_timespec_nsec(&rli->stats_begin, 0);

  if (RUN_HOOK(binlog_relay_io, applier_start, (thd, rli->mi))) {
    mysql_cond_broadcast(&rli->start_cond);
    mysql_mutex_unlock(&rli->run_lock);
    rli->report(ERROR_LEVEL, ER_SLAVE_FATAL_ERROR,
                ER_THD(thd, ER_SLAVE_FATAL_ERROR),
                "Failed to run 'applier_start' hook");
    goto err;
  }

  /* MTS: starting the worker pool */
  if (slave_start_workers(rli, rli->opt_slave_parallel_workers, &mts_inited) !=
      0) {
    mysql_cond_broadcast(&rli->start_cond);
    mysql_mutex_unlock(&rli->run_lock);
    rli->report(ERROR_LEVEL, ER_SLAVE_FATAL_ERROR,
                ER_THD(thd, ER_SLAVE_FATAL_ERROR),
                "Failed during slave workers initialization");
    goto err;
  }
  /*
    We are going to set slave_running to 1. Assuming slave I/O thread is
    alive and connected, this is going to make Seconds_Behind_Master be 0
    i.e. "caught up". Even if we're just at start of thread. Well it's ok, at
    the moment we start we can think we are caught up, and the next second we
    start receiving data so we realize we are not caught up and
    Seconds_Behind_Master grows. No big deal.
  */
  rli->abort_slave = 0;

  /*
    Reset errors for a clean start (otherwise, if the master is idle, the SQL
    thread may execute no Query_log_event, so the error will remain even
    though there's no problem anymore). Do not reset the master timestamp
    (imagine the slave has caught everything, the STOP SLAVE and START SLAVE:
    as we are not sure that we are going to receive a query, we want to
    remember the last master timestamp (to say how many seconds behind we are
    now.
    But the master timestamp is reset by RESET SLAVE & CHANGE MASTER.
  */
  rli->clear_error();
  if (rli->workers_array_initialized) {
    for (size_t i = 0; i < rli->get_worker_count(); i++) {
      rli->get_worker(i)->clear_error();
    }
  }

  if (rli->update_is_transactional()) {
    mysql_cond_broadcast(&rli->start_cond);
    mysql_mutex_unlock(&rli->run_lock);
    rli->report(ERROR_LEVEL, ER_SLAVE_FATAL_ERROR,
                ER_THD(thd, ER_SLAVE_FATAL_ERROR),
                "Error checking if the relay log repository is transactional.");
    goto err;
  }

  if (!rli->is_transactional())
    rli->report(WARNING_LEVEL, 0,
                "If a crash happens this configuration does not guarantee that "
                "the relay "
                "log info will be consistent");

  mysql_mutex_unlock(&rli->run_lock);
  mysql_cond_broadcast(&rli->start_cond);

  DEBUG_SYNC(thd, "after_start_slave");

  // tell the I/O thread to take relay_log_space_limit into account from now on
  mysql_mutex_lock(&rli->log_space_lock);
  rli->ignore_log_space_limit = 0;
  mysql_mutex_unlock(&rli->log_space_lock);
  rli->trans_retries = 0;  // start from "no error"
  DBUG_PRINT("info", ("rli->trans_retries: %lu", rli->trans_retries));

  if (applier_reader.open(&errmsg)) {
    rli->report(ERROR_LEVEL, ER_SLAVE_FATAL_ERROR, "%s", errmsg);
    goto err;
  }

  THD_CHECK_SENTRY(thd);
  DBUG_ASSERT(rli->info_thd == thd);

  DBUG_PRINT("master_info", ("log_file_name: %s  position: %s",
                             rli->get_group_master_log_name(),
                             llstr(rli->get_group_master_log_pos(), llbuff)));
  LogErr(INFORMATION_LEVEL, ER_RPL_SLAVE_SQL_THREAD_STARTING,
         rli->get_for_channel_str(), rli->get_rpl_log_name(),
         llstr(rli->get_group_master_log_pos(), llbuff),
         rli->get_group_relay_log_name(),
         llstr(rli->get_group_relay_log_pos(), llbuff1));

  if (check_temp_dir(rli->slave_patternload_file, rli->get_channel())) {
    rli->report(ERROR_LEVEL, thd->get_stmt_da()->mysql_errno(),
                "Unable to use slave's temporary directory %s - %s",
                slave_load_tmpdir, thd->get_stmt_da()->message_text());
    goto err;
  }

  /* execute init_slave variable */
  if (opt_init_slave.length) {
    execute_init_command(thd, &opt_init_slave, &LOCK_sys_init_slave);
    if (thd->is_slave_error) {
      rli->report(ERROR_LEVEL, ER_SERVER_SLAVE_INIT_QUERY_FAILED,
                  ER_THD(current_thd, ER_SERVER_SLAVE_INIT_QUERY_FAILED),
                  thd->get_stmt_da()->mysql_errno(),
                  thd->get_stmt_da()->message_text());
      goto err;
    }
  }

  /*
    First check until condition - probably there is nothing to execute. We
    do not want to wait for next event in this case.
  */
  mysql_mutex_lock(&rli->data_lock);
  if (rli->slave_skip_counter) {
    strmake(saved_log_name, rli->get_group_relay_log_name(), FN_REFLEN - 1);
    strmake(saved_master_log_name, rli->get_group_master_log_name(),
            FN_REFLEN - 1);
    saved_log_pos = rli->get_group_relay_log_pos();
    saved_master_log_pos = rli->get_group_master_log_pos();
    saved_skip = rli->slave_skip_counter;
  }
  if (rli->is_until_satisfied_at_start_slave()) {
    mysql_mutex_unlock(&rli->data_lock);
    goto err;
  }
  mysql_mutex_unlock(&rli->data_lock);

  /* Read queries from the IO/THREAD until this thread is killed */

  while (!sql_slave_killed(thd, rli)) {
    THD_STAGE_INFO(thd, stage_reading_event_from_the_relay_log);
    DBUG_ASSERT(rli->info_thd == thd);
    THD_CHECK_SENTRY(thd);

    if (saved_skip && rli->slave_skip_counter == 0) {
      LogErr(INFORMATION_LEVEL, ER_RPL_SLAVE_SKIP_COUNTER_EXECUTED,
             (ulong)saved_skip, saved_log_name, (ulong)saved_log_pos,
             saved_master_log_name, (ulong)saved_master_log_pos,
             rli->get_group_relay_log_name(),
             (ulong)rli->get_group_relay_log_pos(),
             rli->get_group_master_log_name(),
             (ulong)rli->get_group_master_log_pos());
      saved_skip = 0;
    }

    if (exec_relay_log_event(thd, rli, &applier_reader)) {
      DBUG_PRINT("info", ("exec_relay_log_event() failed"));

      // do not scare the user if SQL thread was simply killed or stopped
      if (!sql_slave_killed(thd, rli)) {
        slave_errno = report_apply_event_error(thd, rli);
      }
      goto err;
    }
  }

err:
  /* At this point the SQL thread will not try to work anymore. */
  rli->atomic_is_stopping = true;
  (void)RUN_HOOK(
      binlog_relay_io, applier_stop,
      (thd, rli->mi, rli->is_error() || !rli->sql_thread_kill_accepted));

  slave_stop_workers(rli, &mts_inited);  // stopping worker pool
  /* Thread stopped. Print the current replication position to the log */
  if (slave_errno)
    LogErr(ERROR_LEVEL, slave_errno, rli->get_rpl_log_name(),
           llstr(rli->get_group_master_log_pos(), llbuff));
  else
    LogErr(INFORMATION_LEVEL, ER_RPL_SLAVE_SQL_THREAD_EXITING,
           rli->get_for_channel_str(), rli->get_rpl_log_name(),
           llstr(rli->get_group_master_log_pos(), llbuff));

  delete rli->current_mts_submode;
  rli->current_mts_submode = 0;
  rli->clear_mts_recovery_groups();

  /*
    Some events set some playgrounds, which won't be cleared because thread
    stops. Stopping of this thread may not be known to these events ("stop"
    request is detected only by the present function, not by events), so we
    must "proactively" clear playgrounds:
  */
  thd->clear_error();
  rli->cleanup_context(thd, 1);
  /*
    Some extra safety, which should not been needed (normally, event deletion
    should already have done these assignments (each event which sets these
    variables is supposed to set them to 0 before terminating)).
  */
  thd->set_catalog(NULL_CSTR);
  thd->reset_query();
  thd->reset_db(NULL_CSTR);

  /*
    Pause the SQL thread and wait for 'continue_to_stop_sql_thread'
    signal to continue to shutdown the SQL thread.
  */
  DBUG_EXECUTE_IF("pause_after_sql_thread_stop_hook", {
    const char act[] =
        "now SIGNAL reached_stopping_sql_thread "
        "WAIT_FOR continue_to_stop_sql_thread";
    DBUG_ASSERT(!debug_sync_set_action(thd, STRING_WITH_LEN(act)));
  };);

  THD_STAGE_INFO(thd, stage_waiting_for_slave_mutex_on_exit);
  mysql_mutex_lock(&rli->run_lock);
  /* We need data_lock, at least to wake up any waiting master_pos_wait() */
  mysql_mutex_lock(&rli->data_lock);
  applier_reader.close();
  DBUG_ASSERT(rli->slave_running == 1);  // tracking buffer overrun
  /* When master_pos_wait() wakes up it will check this and terminate */
  rli->slave_running = 0;
  rli->atomic_is_stopping = false;
  /* Forget the relay log's format */
  if (rli->set_rli_description_event(nullptr)) {
#ifndef DBUG_OFF
    bool set_rli_description_event_failed = false;
#endif
    DBUG_ASSERT(set_rli_description_event_failed);
  }
  /* Wake up master_pos_wait() */
  mysql_mutex_unlock(&rli->data_lock);
  DBUG_PRINT("info",
             ("Signaling possibly waiting master_pos_wait() functions"));
  mysql_cond_broadcast(&rli->data_cond);
  rli->ignore_log_space_limit = 0; /* don't need any lock */
  /* we die so won't remember charset - re-update them on next thread start */
  rli->cached_charset_invalidate();
  rli->save_temporary_tables = thd->temporary_tables;

  /*
    TODO: see if we can do this conditionally in next_event() instead
    to avoid unneeded position re-init
  */
  thd->temporary_tables = 0;  // remove tempation from destructor to close them
  // destructor will not free it, because we are weird
  thd->get_protocol_classic()->end_net();
  DBUG_ASSERT(rli->info_thd == thd);
  THD_CHECK_SENTRY(thd);
  mysql_mutex_lock(&rli->info_thd_lock);
  rli->info_thd = NULL;
  if (commit_order_mngr) {
    delete commit_order_mngr;
    rli->set_commit_order_manager(NULL);
  }

  mysql_mutex_unlock(&rli->info_thd_lock);
  set_thd_in_use_temporary_tables(
      rli);  // (re)set info_thd in use for saved temp tables

  thd->release_resources();
  THD_CHECK_SENTRY(thd);
  if (thd_added) thd_manager->remove_thd(thd);

  /*
    The thd can only be destructed after indirect references
    through mi->rli->info_thd are cleared: mi->rli->info_thd= NULL.

    For instance, user thread might be issuing show_slave_status
    and attempting to read mi->rli->info_thd->get_proc_info().
    Therefore thd must only be deleted after info_thd is set
    to NULL.
  */
  delete thd;

  /*
   Note: the order of the broadcast and unlock calls below (first broadcast,
   then unlock) is important. Otherwise a killer_thread can execute between the
   calls and delete the mi structure leading to a crash! (see BUG#25306 for
   details)
  */
  mysql_cond_broadcast(&rli->stop_cond);
  DBUG_EXECUTE_IF("simulate_slave_delay_at_terminate_bug38694", sleep(5););
  mysql_mutex_unlock(&rli->run_lock);  // tell the world we are done

  DBUG_LEAVE;  // Must match DBUG_ENTER()
  my_thread_end();
#ifndef HAVE_WOLFSSL
#if OPENSSL_VERSION_NUMBER < 0x10100000L
  ERR_remove_thread_state(0);
#endif /* OPENSSL_VERSION_NUMBER < 0x10100000L */
#endif /* HAVE_WOLFSSL */
  my_thread_exit(0);
  return 0;  // Avoid compiler warnings
}

/**
  Used by the slave IO thread when it receives a rotate event from the
  master.

  Updates the master info with the place in the next binary log where
  we should start reading.  Rotate the relay log to avoid mixed-format
  relay logs.

  @param mi master_info for the slave
  @param rev The rotate log event read from the master

  @note The caller must hold mi->data_lock before invoking this function.

  @retval 0 ok
  @retval 1 error
*/
static int process_io_rotate(Master_info *mi, Rotate_log_event *rev) {
  DBUG_ENTER("process_io_rotate");
  mysql_mutex_assert_owner(mi->rli->relay_log.get_log_lock());

  if (unlikely(!rev->is_valid())) DBUG_RETURN(1);

#ifndef DBUG_OFF
  /*
    If we do not do this, we will be getting the first
    rotate event forever, so we need to not disconnect after one.
  */
  if (disconnect_slave_event_count) mi->events_until_exit++;
#endif

  /*
    Master will send a FD event immediately after the Roate event, so don't log
    the current FD event.
  */
  int ret = rotate_relay_log(mi, false, false, true);

  mysql_mutex_lock(&mi->data_lock);
  /* Safe copy as 'rev' has been "sanitized" in Rotate_log_event's ctor */
  memcpy(const_cast<char *>(mi->get_master_log_name()), rev->new_log_ident,
         rev->ident_len + 1);
  mi->set_master_log_pos(rev->pos);
  DBUG_PRINT("info",
             ("new (master_log_name, master_log_pos): ('%s', %lu)",
              mi->get_master_log_name(), (ulong)mi->get_master_log_pos()));
  mysql_mutex_unlock(&mi->data_lock);

  DBUG_RETURN(ret);
}

/**
  Store an event received from the master connection into the relay
  log.

  @param mi The Master_info object representing this connection.
  @param buf Pointer to the event data.
  @param event_len Length of event data.
  @param do_flush_mi True to flush master info after successfully queuing the
                     event.

  @retval QUEUE_EVENT_OK                  on success.
  @retval QUEUE_EVENT_ERROR_QUEUING       if there was an error while queuing.
  @retval QUEUE_EVENT_ERROR_FLUSHING_INFO if there was an error while
                                          flushing master info.

  @todo Make this a member of Master_info.
*/
QUEUE_EVENT_RESULT queue_event(Master_info *mi, const char *buf,
                               ulong event_len, bool do_flush_mi) {
  QUEUE_EVENT_RESULT res = QUEUE_EVENT_OK;
  ulong inc_pos = 0;
  Relay_log_info *rli = mi->rli;
  mysql_mutex_t *log_lock = rli->relay_log.get_log_lock();
  ulong s_id;
  int lock_count = 0;

  DBUG_EXECUTE_IF("wait_in_the_middle_of_trx", {
    /*
      See `gr_flush_relay_log_no_split_trx.test`
      1) Add a debug sync point that holds and makes the applier thread to
         wait, in the middle of a transaction -
         `signal.rpl_requested_for_a_flush`.
    */
    DBUG_SET("-d,wait_in_the_middle_of_trx");
    const char dbug_wait[] = "now WAIT_FOR signal.rpl_requested_for_a_flush";
    DBUG_ASSERT(
        !debug_sync_set_action(current_thd, STRING_WITH_LEN(dbug_wait)));
  });

  /*
    FD_q must have been prepared for the first R_a event
    inside get_master_version_and_clock()
    Show-up of FD:s affects checksum_alg at once because
    that changes FD_queue.
  */
  enum_binlog_checksum_alg checksum_alg =
      mi->checksum_alg_before_fd != binary_log::BINLOG_CHECKSUM_ALG_UNDEF
          ? mi->checksum_alg_before_fd
          : mi->rli->relay_log.relay_log_checksum_alg;

  char *save_buf = NULL;  // needed for checksumming the fake Rotate event
  char rot_buf[LOG_EVENT_HEADER_LEN + Binary_log_event::ROTATE_HEADER_LEN +
               FN_REFLEN];
  Gtid gtid = {0, 0};
  ulonglong immediate_commit_timestamp = 0;
  ulonglong original_commit_timestamp = 0;
  Log_event_type event_type = (Log_event_type)buf[EVENT_TYPE_OFFSET];

  DBUG_ASSERT(checksum_alg == binary_log::BINLOG_CHECKSUM_ALG_OFF ||
              checksum_alg == binary_log::BINLOG_CHECKSUM_ALG_UNDEF ||
              checksum_alg == binary_log::BINLOG_CHECKSUM_ALG_CRC32);

  DBUG_ENTER("queue_event");

  /*
    Pause the IO thread execution and wait for 'continue_queuing_event'
    signal to continue IO thread execution.
  */
  DBUG_EXECUTE_IF("pause_on_queuing_event", {
    const char act[] =
        "now SIGNAL reached_queuing_event "
        "WAIT_FOR continue_queuing_event";
    DBUG_ASSERT(!debug_sync_set_action(current_thd, STRING_WITH_LEN(act)));
  };);

  /*
    FD_queue checksum alg description does not apply in a case of
    FD itself. The one carries both parts of the checksum data.
  */
  if (event_type == binary_log::FORMAT_DESCRIPTION_EVENT) {
    checksum_alg = Log_event_footer::get_checksum_alg(buf, event_len);
  }

  // does not hold always because of old binlog can work with NM
  // DBUG_ASSERT(checksum_alg != BINLOG_CHECKSUM_ALG_UNDEF);

  // should hold unless manipulations with RL. Tests that do that
  // will have to refine the clause.
  DBUG_ASSERT(mi->rli->relay_log.relay_log_checksum_alg !=
              binary_log::BINLOG_CHECKSUM_ALG_UNDEF);

  // Emulate the network corruption
  DBUG_EXECUTE_IF(
      "corrupt_queue_event",
      if (event_type != binary_log::FORMAT_DESCRIPTION_EVENT) {
        char *debug_event_buf_c = (char *)buf;
        int debug_cor_pos = rand() % (event_len - BINLOG_CHECKSUM_LEN);
        debug_event_buf_c[debug_cor_pos] = ~debug_event_buf_c[debug_cor_pos];
        DBUG_PRINT("info",
                   ("Corrupt the event at queue_event: byte on position %d",
                    debug_cor_pos));
        DBUG_SET("");
      });
  binary_log_debug::debug_checksum_test =
      DBUG_EVALUATE_IF("simulate_checksum_test_failure", true, false);
  binary_log_debug::debug_checksum_test =
      DBUG_EVALUATE_IF("gr_simulate_checksum_test_failure", true,
                       binary_log_debug::debug_checksum_test);
  if (Log_event_footer::event_checksum_test((uchar *)buf, event_len,
                                            checksum_alg)) {
    mi->report(ERROR_LEVEL, ER_NETWORK_READ_EVENT_CHECKSUM_FAILURE, "%s",
               ER_THD(current_thd, ER_NETWORK_READ_EVENT_CHECKSUM_FAILURE));
    goto err;
  }

  /*
    From now, and up to finishing queuing the event, no other thread is allowed
    to write to the relay log, or to rotate it.
  */
  mysql_mutex_lock(log_lock);
  DBUG_ASSERT(lock_count == 0);
  lock_count = 1;

  if (mi->get_mi_description_event() == NULL) {
    LogErr(ERROR_LEVEL, ER_RPL_SLAVE_QUEUE_EVENT_FAILED_INVALID_CONFIGURATION,
           mi->get_channel());
    goto err;
  }

  /*
    Simulate an unknown ignorable log event by rewriting a Xid
    log event before queuing it into relay log.
  */
  DBUG_EXECUTE_IF(
      "simulate_unknown_ignorable_log_event_with_xid",
      if (event_type == binary_log::XID_EVENT) {
        uchar *ev_buf = (uchar *)buf;
        /* Overwrite the log event type with an unknown type. */
        ev_buf[EVENT_TYPE_OFFSET] = binary_log::ENUM_END_EVENT + 1;
        /* Set LOG_EVENT_IGNORABLE_F for the log event. */
        int2store(ev_buf + FLAGS_OFFSET,
                  uint2korr(ev_buf + FLAGS_OFFSET) | LOG_EVENT_IGNORABLE_F);
        /* Recalc event's CRC */
        ha_checksum ev_crc = checksum_crc32(0L, NULL, 0);
        ev_crc = checksum_crc32(ev_crc, (const uchar *)ev_buf,
                                event_len - BINLOG_CHECKSUM_LEN);
        int4store(&ev_buf[event_len - BINLOG_CHECKSUM_LEN], ev_crc);
        /*
          We will skip writing this event to the relay log in order to let
          the startup procedure to not finding it and assuming this transaction
          is incomplete.
          But we have to keep the unknown ignorable error to let the
          "stop_io_after_reading_unknown_event" debug point to work after
          "queuing" this event.
        */
        mysql_mutex_lock(&mi->data_lock);
        mi->set_master_log_pos(mi->get_master_log_pos() + event_len);
        lock_count = 2;
        goto end;
      });

  /*
    This transaction parser is used to ensure that the GTID of the transaction
    (if it has one) will only be added to the Retrieved_Gtid_Set after the
    last event of the transaction be queued.
    It will also be used to avoid rotating the relay log in the middle of
    a transaction.
  */
  if (mi->transaction_parser.feed_event(buf, event_len,
                                        mi->get_mi_description_event(), true)) {
    /*
      The transaction parser detected a problem while changing state and threw
      a warning message. We are taking care of avoiding transaction boundary
      issues, but it can happen.

      Transaction boundary errors might happen mostly because of bad master
      positioning in 'CHANGE MASTER TO' (or bad manipulation of master.info)
      when GTID auto positioning is off. Errors can also happen when using
      cross-version replication, replicating from a master that supports more
      event types than this slave.

      The IO thread will keep working and queuing events regardless of the
      transaction parser error, but we will throw another warning message to
      log the relay log file and position of the parser error to help
      forensics.
    */
    LogErr(WARNING_LEVEL,
           ER_RPL_SLAVE_IO_THREAD_DETECTED_UNEXPECTED_EVENT_SEQUENCE,
           mi->get_master_log_name(), mi->get_master_log_pos());
  }

  switch (event_type) {
    case binary_log::STOP_EVENT:
      /*
        We needn't write this event to the relay log. Indeed, it just indicates
        a master server shutdown. The only thing this does is cleaning. But
        cleaning is already done on a per-master-thread basis (as the master
        server is shutting down cleanly, it has written all DROP TEMPORARY TABLE
        prepared statements' deletion are TODO only when we binlog prep stmts).

        We don't even increment mi->get_master_log_pos(), because we may be just
        after a Rotate event. Btw, in a few milliseconds we are going to have a
        Start event from the next binlog (unless the master is presently running
        without --log-bin).
      */
      do_flush_mi = false;
      goto end;
    case binary_log::ROTATE_EVENT: {
      Format_description_log_event *fde = mi->get_mi_description_event();
      enum_binlog_checksum_alg fde_checksum_alg = fde->footer()->checksum_alg;
      if (fde_checksum_alg != checksum_alg)
        fde->footer()->checksum_alg = checksum_alg;
      Rotate_log_event rev(buf, fde);
      fde->footer()->checksum_alg = fde_checksum_alg;

      if (unlikely(process_io_rotate(mi, &rev))) {
        // This error will be reported later at handle_slave_io().
        goto err;
      }
      /*
         Checksum special cases for the fake Rotate (R_f) event caused by the
         protocol of events generation and serialization in RL where Rotate of
         master is queued right next to FD of slave. Since it's only FD that
         carries the alg desc of FD_s has to apply to R_m. Two special rules
         apply only to the first R_f which comes in before any FD_m. The 2nd R_f
         should be compatible with the FD_s that must have taken over the last
         seen FD_m's (A).

         RSC_1: If OM \and fake Rotate \and slave is configured to
                to compute checksum for its first FD event for RL
                the fake Rotate gets checksummed here.
      */
      if (uint4korr(&buf[0]) == 0 &&
          checksum_alg == binary_log::BINLOG_CHECKSUM_ALG_OFF &&
          mi->rli->relay_log.relay_log_checksum_alg !=
              binary_log::BINLOG_CHECKSUM_ALG_OFF) {
        ha_checksum rot_crc = checksum_crc32(0L, NULL, 0);
        event_len += BINLOG_CHECKSUM_LEN;
        memcpy(rot_buf, buf, event_len - BINLOG_CHECKSUM_LEN);
        int4store(&rot_buf[EVENT_LEN_OFFSET],
                  uint4korr(rot_buf + EVENT_LEN_OFFSET) + BINLOG_CHECKSUM_LEN);
        rot_crc = checksum_crc32(rot_crc, (const uchar *)rot_buf,
                                 event_len - BINLOG_CHECKSUM_LEN);
        int4store(&rot_buf[event_len - BINLOG_CHECKSUM_LEN], rot_crc);
        DBUG_ASSERT(event_len == uint4korr(&rot_buf[EVENT_LEN_OFFSET]));
        DBUG_ASSERT(
            mi->get_mi_description_event()->common_footer->checksum_alg ==
            mi->rli->relay_log.relay_log_checksum_alg);
        /* the first one */
        DBUG_ASSERT(mi->checksum_alg_before_fd !=
                    binary_log::BINLOG_CHECKSUM_ALG_UNDEF);
        save_buf = (char *)buf;
        buf = rot_buf;
      } else
          /*
            RSC_2: If NM \and fake Rotate \and slave does not compute checksum
            the fake Rotate's checksum is stripped off before relay-logging.
          */
          if (uint4korr(&buf[0]) == 0 &&
              checksum_alg != binary_log::BINLOG_CHECKSUM_ALG_OFF &&
              mi->rli->relay_log.relay_log_checksum_alg ==
                  binary_log::BINLOG_CHECKSUM_ALG_OFF) {
        event_len -= BINLOG_CHECKSUM_LEN;
        memcpy(rot_buf, buf, event_len);
        int4store(&rot_buf[EVENT_LEN_OFFSET],
                  uint4korr(rot_buf + EVENT_LEN_OFFSET) - BINLOG_CHECKSUM_LEN);
        DBUG_ASSERT(event_len == uint4korr(&rot_buf[EVENT_LEN_OFFSET]));
        DBUG_ASSERT(
            mi->get_mi_description_event()->common_footer->checksum_alg ==
            mi->rli->relay_log.relay_log_checksum_alg);
        /* the first one */
        DBUG_ASSERT(mi->checksum_alg_before_fd !=
                    binary_log::BINLOG_CHECKSUM_ALG_UNDEF);
        save_buf = (char *)buf;
        buf = rot_buf;
      }
      /*
        Now the I/O thread has just changed its mi->get_master_log_name(), so
        incrementing mi->get_master_log_pos() is nonsense.
      */
      inc_pos = 0;
      break;
    }
    case binary_log::FORMAT_DESCRIPTION_EVENT: {
      /*
        Create an event, and save it (when we rotate the relay log, we will have
        to write this event again).
      */
      /*
        We are the only thread which reads/writes mi_description_event.
        The relay_log struct does not move (though some members of it can
        change), so we needn't any lock (no rli->data_lock, no log lock).
      */
      // mark it as undefined that is irrelevant anymore
      mi->checksum_alg_before_fd = binary_log::BINLOG_CHECKSUM_ALG_UNDEF;
      Format_description_log_event *new_fdle;
      Log_event *ev = NULL;
      if (binlog_event_deserialize(reinterpret_cast<const unsigned char *>(buf),
                                   event_len, mi->get_mi_description_event(),
                                   true, &ev) != Binlog_read_error::SUCCESS) {
        // This error will be reported later at handle_slave_io().
        goto err;
      }

      new_fdle = dynamic_cast<Format_description_log_event *>(ev);
      if (new_fdle->common_footer->checksum_alg ==
          binary_log::BINLOG_CHECKSUM_ALG_UNDEF)
        new_fdle->common_footer->checksum_alg =
            binary_log::BINLOG_CHECKSUM_ALG_OFF;

      mi->set_mi_description_event(new_fdle);

      /* installing new value of checksum Alg for relay log */
      mi->rli->relay_log.relay_log_checksum_alg =
          new_fdle->common_footer->checksum_alg;

      /*
         Though this does some conversion to the slave's format, this will
         preserve the master's binlog format version, and number of event types.
      */
      /*
         If the event was not requested by the slave (the slave did not ask for
         it), i.e. has end_log_pos=0, we do not increment
         mi->get_master_log_pos()
      */
      inc_pos = uint4korr(buf + LOG_POS_OFFSET) ? event_len : 0;
      DBUG_PRINT("info", ("binlog format is now %d",
                          mi->get_mi_description_event()->binlog_version));

    } break;

<<<<<<< HEAD
    case binary_log::HEARTBEAT_LOG_EVENT: {
      /*
        HB (heartbeat) cannot come before RL (Relay)
      */
      Heartbeat_log_event hb(buf, mi->get_mi_description_event());
      if (!hb.is_valid()) {
        char errbuf[1024];
        char llbuf[22];
        sprintf(errbuf,
                "inconsistent heartbeat event content; the event's data: "
                "log_file_name %-.512s log_pos %s",
                hb.get_log_ident(), llstr(hb.common_header->log_pos, llbuf));
        mi->report(ERROR_LEVEL, ER_SLAVE_HEARTBEAT_FAILURE,
                   ER_THD(current_thd, ER_SLAVE_HEARTBEAT_FAILURE), errbuf);
        goto err;
      }
      mysql_mutex_lock(&mi->data_lock);
      mi->received_heartbeats++;
      mi->last_heartbeat = my_getsystime() / 10;
=======
      DBUG_EXECUTE_IF("reached_heart_beat_queue_event", {
                      const char act[] = "now SIGNAL check_slave_master_info WAIT_FOR proceed_write_rotate";
                      DBUG_ASSERT(!debug_sync_set_action(current_thd, STRING_WITH_LEN(act)));
                      };);

      mi->set_master_log_pos(hb.common_header->log_pos);
>>>>>>> f76cd6de

      /*
        During GTID protocol, if the master skips transactions,
        a heartbeat event is sent to the slave at the end of last
        skipped transaction to update coordinates.

        I/O thread receives the heartbeat event and updates mi
        only if the received heartbeat position is greater than
        mi->get_master_log_pos(). This event is written to the
        relay log as an ignored Rotate event. SQL thread reads
        the rotate event only to update the coordinates corresponding
        to the last skipped transaction. Note that,
        we update only the positions and not the file names, as a ROTATE
        EVENT from the master prior to this will update the file name.
      */
      if (mi->is_auto_position() &&
          mi->get_master_log_pos() < hb.common_header->log_pos &&
          mi->get_master_log_name() != NULL) {
        DBUG_ASSERT(memcmp(const_cast<char *>(mi->get_master_log_name()),
                           hb.get_log_ident(), hb.get_ident_len()) == 0);

<<<<<<< HEAD
        mi->set_master_log_pos(hb.common_header->log_pos);
=======
      if (write_ignored_events_info_to_relay_log(mi->info_thd, mi,
                                                 false/* force_flush_mi_info */))
        goto end;
    }
>>>>>>> f76cd6de

        /*
           Put this heartbeat event in the relay log as a Rotate Event.
        */
        inc_pos = 0;
        mysql_mutex_unlock(&mi->data_lock);
        if (write_rotate_to_master_pos_into_relay_log(mi->info_thd, mi))
          goto end;
        do_flush_mi = false; /* write_rotate_... above flushed master info */
      } else
        mysql_mutex_unlock(&mi->data_lock);

      /*
         compare local and event's versions of log_file, log_pos.

         Heartbeat is sent only after an event corresponding to the corrdinates
         the heartbeat carries.
         Slave can not have a difference in coordinates except in the only
         special case when mi->get_master_log_name(), mi->get_master_log_pos()
         have never been updated by Rotate event i.e when slave does not have
         any history with the master (and thereafter mi->get_master_log_pos() is
         NULL).

<<<<<<< HEAD
         TODO: handling `when' for SHOW SLAVE STATUS' snds behind
      */
      if (memcmp(const_cast<char *>(mi->get_master_log_name()),
                 hb.get_log_ident(), hb.get_ident_len()) ||
          (mi->get_master_log_pos() > hb.common_header->log_pos)) {
        /* missed events of heartbeat from the past */
        char errbuf[1024];
        char llbuf[22];
        sprintf(errbuf,
                "heartbeat is not compatible with local info; "
                "the event's data: log_file_name %-.512s log_pos %s",
                hb.get_log_ident(), llstr(hb.common_header->log_pos, llbuf));
        mi->report(ERROR_LEVEL, ER_SLAVE_HEARTBEAT_FAILURE,
                   ER_THD(current_thd, ER_SLAVE_HEARTBEAT_FAILURE), errbuf);
        goto err;
      }
      goto end;
    } break;
=======
    if (write_ignored_events_info_to_relay_log(mi->info_thd, mi,
                                               true/* force_flush_mi_info */))
      goto err;
>>>>>>> f76cd6de

    case binary_log::PREVIOUS_GTIDS_LOG_EVENT: {
      /*
        This event does not have any meaning for the slave and
        was just sent to show the slave the master is making
        progress and avoid possible deadlocks.
        So at this point, the event is replaced by a rotate
        event what will make the slave to update what it knows
        about the master's coordinates.
      */
      inc_pos = 0;
      mysql_mutex_lock(&mi->data_lock);
      mi->set_master_log_pos(mi->get_master_log_pos() + event_len);
      mysql_mutex_unlock(&mi->data_lock);

      if (write_rotate_to_master_pos_into_relay_log(mi->info_thd, mi)) goto err;

      do_flush_mi = false; /* write_rotate_... above flushed master info */
      goto end;
    } break;

    case binary_log::GTID_LOG_EVENT: {
      /*
        This can happen if the master uses GTID_MODE=OFF_PERMISSIVE, and
        sends GTID events to the slave. A possible scenario is that user
        does not follow the upgrade procedure for GTIDs, and creates a
        topology like A->B->C, where A uses GTID_MODE=ON_PERMISSIVE, B
        uses GTID_MODE=OFF_PERMISSIVE, and C uses GTID_MODE=OFF.  Each
        connection is allowed, but the master A will generate GTID
        transactions which will be sent through B to C.  Then C will hit
        this error.
      */
      if (mi->get_gtid_mode_from_copy(GTID_MODE_LOCK_NONE) == GTID_MODE_OFF) {
        mi->report(
            ERROR_LEVEL, ER_CANT_REPLICATE_GTID_WITH_GTID_MODE_OFF,
            ER_THD(current_thd, ER_CANT_REPLICATE_GTID_WITH_GTID_MODE_OFF),
            mi->get_master_log_name(), mi->get_master_log_pos());
        goto err;
      }
      Gtid_log_event gtid_ev(buf, mi->get_mi_description_event());
      rli->get_sid_lock()->rdlock();
      gtid.sidno = gtid_ev.get_sidno(rli->get_gtid_set()->get_sid_map());
      rli->get_sid_lock()->unlock();
      if (gtid.sidno < 0) goto err;
      gtid.gno = gtid_ev.get_gno();
      original_commit_timestamp = gtid_ev.original_commit_timestamp;
      immediate_commit_timestamp = gtid_ev.immediate_commit_timestamp;
      inc_pos = event_len;
    } break;

    case binary_log::ANONYMOUS_GTID_LOG_EVENT: {
      /*
        This cannot normally happen, because the master has a check that
        prevents it from sending anonymous events when auto_position is
        enabled.  However, the master could be something else than
        mysqld, which could contain bugs that we have no control over.
        So we need this check on the slave to be sure that whoever is on
        the other side of the protocol does not break the protocol.
      */
      if (mi->is_auto_position()) {
        mi->report(
            ERROR_LEVEL, ER_CANT_REPLICATE_ANONYMOUS_WITH_AUTO_POSITION,
            ER_THD(current_thd, ER_CANT_REPLICATE_ANONYMOUS_WITH_AUTO_POSITION),
            mi->get_master_log_name(), mi->get_master_log_pos());
        goto err;
      }
      /*
        This can happen if the master uses GTID_MODE=ON_PERMISSIVE, and
        sends an anonymous event to the slave. A possible scenario is
        that user does not follow the upgrade procedure for GTIDs, and
        creates a topology like A->B->C, where A uses
        GTID_MODE=OFF_PERMISSIVE, B uses GTID_MODE=ON_PERMISSIVE, and C
        uses GTID_MODE=ON.  Each connection is allowed, but the master A
        will generate anonymous transactions which will be sent through
        B to C.  Then C will hit this error.
      */
      else {
        if (mi->get_gtid_mode_from_copy(GTID_MODE_LOCK_NONE) == GTID_MODE_ON) {
          mi->report(ERROR_LEVEL, ER_CANT_REPLICATE_ANONYMOUS_WITH_GTID_MODE_ON,
                     ER_THD(current_thd,
                            ER_CANT_REPLICATE_ANONYMOUS_WITH_GTID_MODE_ON),
                     mi->get_master_log_name(), mi->get_master_log_pos());
          goto err;
        }
      }
      /*
       save the original_commit_timestamp and the immediate_commit_timestamp to
       be later used for monitoring
      */
      Gtid_log_event anon_gtid_ev(buf, mi->get_mi_description_event());
      original_commit_timestamp = anon_gtid_ev.original_commit_timestamp;
      immediate_commit_timestamp = anon_gtid_ev.immediate_commit_timestamp;
    }
    /* fall through */
    default:
      inc_pos = event_len;
      break;
  }

  /*
    Simulate an unknown ignorable log event by rewriting the write_rows log
    event and previous_gtids log event before writing them in relay log.
  */
  DBUG_EXECUTE_IF(
      "simulate_unknown_ignorable_log_event",
      if (event_type == binary_log::WRITE_ROWS_EVENT ||
          event_type == binary_log::PREVIOUS_GTIDS_LOG_EVENT) {
        char *event_buf = const_cast<char *>(buf);
        /* Overwrite the log event type with an unknown type. */
        event_buf[EVENT_TYPE_OFFSET] = binary_log::ENUM_END_EVENT + 1;
        /* Set LOG_EVENT_IGNORABLE_F for the log event. */
        int2store(event_buf + FLAGS_OFFSET,
                  uint2korr(event_buf + FLAGS_OFFSET) | LOG_EVENT_IGNORABLE_F);
      });

  /*
     If this event is originating from this server, don't queue it.
     We don't check this for 3.23 events because it's simpler like this; 3.23
     will be filtered anyway by the SQL slave thread which also tests the
     server id (we must also keep this test in the SQL thread, in case somebody
     upgrades a 4.0 slave which has a not-filtered relay log).

     ANY event coming from ourselves can be ignored: it is obvious for queries;
     for STOP_EVENT/ROTATE_EVENT/START_EVENT: these cannot come from ourselves
     (--log-slave-updates would not log that) unless this slave is also its
     direct master (an unsupported, useless setup!).
  */

  s_id = uint4korr(buf + SERVER_ID_OFFSET);

  /*
    If server_id_bits option is set we need to mask out irrelevant bits
    when checking server_id, but we still put the full unmasked server_id
    into the Relay log so that it can be accessed when applying the event
  */
  s_id &= opt_server_id_mask;

  if ((s_id == ::server_id && !mi->rli->replicate_same_server_id) ||
      /*
        the following conjunction deals with IGNORE_SERVER_IDS, if set
        If the master is on the ignore list, execution of
        format description log events and rotate events is necessary.
      */
      (mi->ignore_server_ids->dynamic_ids.size() > 0 &&
       mi->shall_ignore_server_id(s_id) &&
       /* everything is filtered out from non-master */
       (s_id != mi->master_id ||
        /* for the master meta information is necessary */
        (event_type != binary_log::FORMAT_DESCRIPTION_EVENT &&
         event_type != binary_log::ROTATE_EVENT)))) {
    /*
      Do not write it to the relay log.
      a) We still want to increment mi->get_master_log_pos(), so that we won't
      re-read this event from the master if the slave IO thread is now
      stopped/restarted (more efficient if the events we are ignoring are big
      LOAD DATA INFILE).
      b) We want to record that we are skipping events, for the information of
      the slave SQL thread, otherwise that thread may let
      rli->group_relay_log_pos stay too small if the last binlog's event is
      ignored.
      But events which were generated by this slave and which do not exist in
      the master's binlog (i.e. Format_desc, Rotate & Stop) should not increment
      mi->get_master_log_pos().
      If the event is originated remotely and is being filtered out by
      IGNORE_SERVER_IDS it increments mi->get_master_log_pos()
      as well as rli->group_relay_log_pos.
    */
    if (!(s_id == ::server_id && !mi->rli->replicate_same_server_id) ||
        (event_type != binary_log::FORMAT_DESCRIPTION_EVENT &&
         event_type != binary_log::ROTATE_EVENT &&
         event_type != binary_log::STOP_EVENT)) {
      rli->relay_log.lock_binlog_end_pos();
      mi->set_master_log_pos(mi->get_master_log_pos() + inc_pos);
      memcpy(rli->ign_master_log_name_end, mi->get_master_log_name(),
             FN_REFLEN);
      DBUG_ASSERT(rli->ign_master_log_name_end[0]);
      rli->ign_master_log_pos_end = mi->get_master_log_pos();
      // the slave SQL thread needs to re-check
      rli->relay_log.update_binlog_end_pos(false /*need_lock*/);
      rli->relay_log.unlock_binlog_end_pos();
    }
    DBUG_PRINT(
        "info",
        ("master_log_pos: %lu, event originating from %u server, ignored",
         (ulong)mi->get_master_log_pos(), uint4korr(buf + SERVER_ID_OFFSET)));
  } else {
    bool is_error = false;
    /* write the event to the relay log */
    if (likely(rli->relay_log.write_buffer(buf, event_len, mi) == 0)) {
      DBUG_SIGNAL_WAIT_FOR(current_thd,
                           "pause_on_queue_event_after_write_buffer",
                           "receiver_reached_pause_on_queue_event",
                           "receiver_continue_queuing_event");
      mysql_mutex_lock(&mi->data_lock);
      lock_count = 2;
      mi->set_master_log_pos(mi->get_master_log_pos() + inc_pos);
      DBUG_PRINT("info",
                 ("master_log_pos: %lu", (ulong)mi->get_master_log_pos()));

      /*
        If we are starting an anonymous transaction, we will discard
        the GTID of the partial transaction that was not finished (if
        there is one) when calling mi->started_queueing().
      */
#ifndef DBUG_OFF
      if (event_type == binary_log::ANONYMOUS_GTID_LOG_EVENT) {
        if (!mi->get_queueing_trx_gtid()->is_empty()) {
          DBUG_PRINT("info", ("Discarding Gtid(%d, %lld) as the transaction "
                              "wasn't complete and we found an "
                              "ANONYMOUS_GTID_LOG_EVENT.",
                              mi->get_queueing_trx_gtid()->sidno,
                              mi->get_queueing_trx_gtid()->gno));
        }
      }
#endif

      /*
        We have to mark this GTID (either anonymous or not) as started
        to be queued.

        Also, if this event is a GTID_LOG_EVENT, we have to store its GTID to
        add to the Retrieved_Gtid_Set later, when the last event of the
        transaction be queued. The call to mi->started_queueing() will save
        the GTID to be used later.
      */
      if (event_type == binary_log::GTID_LOG_EVENT ||
          event_type == binary_log::ANONYMOUS_GTID_LOG_EVENT) {
        // set the timestamp for the start time of queueing this transaction
        mi->started_queueing(gtid, original_commit_timestamp,
                             immediate_commit_timestamp);
      }
    } else {
      /*
        We failed to write the event and didn't updated slave positions.

        We have to "rollback" the transaction parser state, or else, when
        restarting the I/O thread without GTID auto positing the parser
        would assume the failed event as queued.
      */
      mi->transaction_parser.rollback();
      is_error = true;
    }

    if (save_buf != NULL) buf = save_buf;
    if (is_error) {
      // This error will be reported later at handle_slave_io().
      goto err;
    }
  }
  goto end;

err:
  res = QUEUE_EVENT_ERROR_QUEUING;

end:
  if (res == QUEUE_EVENT_OK && do_flush_mi) {
    /*
      Take a ride in the already locked LOCK_log to flush master info.

      JAG: TODO: Notice that we could only flush master info if we are
                 not in the middle of a transaction. Having a proper
                 relay log recovery can allow us to do this.
    */
    if (lock_count == 1) {
      mysql_mutex_lock(&mi->data_lock);
      lock_count = 2;
    }

    if (flush_master_info(mi, false /*force*/, lock_count == 0 /*need_lock*/,
                          false /*flush_relay_log*/))
      res = QUEUE_EVENT_ERROR_FLUSHING_INFO;
  }
  if (lock_count >= 2) mysql_mutex_unlock(&mi->data_lock);
  if (lock_count >= 1) mysql_mutex_unlock(log_lock);
  DBUG_PRINT("info", ("queue result: %d", res));
  DBUG_RETURN(res);
}

/**
  Hook to detach the active VIO before closing a connection handle.

  The client API might close the connection (and associated data)
  in case it encounters a unrecoverable (network) error. This hook
  is called from the client code before the VIO handle is deleted
  allows the thread to detach the active vio so it does not point
  to freed memory.

  Other calls to THD::clear_active_vio throughout this module are
  redundant due to the hook but are left in place for illustrative
  purposes.
*/

void slave_io_thread_detach_vio() {
  THD *thd = current_thd;
  if (thd && thd->slave_thread) thd->clear_active_vio();
}

/*
  Try to connect until successful or slave killed

  SYNPOSIS
    safe_connect()
    thd                 Thread handler for slave
    mysql               MySQL connection handle
    mi                  Replication handle

  RETURN
    0   ok
    #   Error
*/

static int safe_connect(THD *thd, MYSQL *mysql, Master_info *mi) {
  DBUG_ENTER("safe_connect");

  DBUG_RETURN(connect_to_master(thd, mysql, mi, 0, 0));
}

/*
  SYNPOSIS
    connect_to_master()

  IMPLEMENTATION
    Try to connect until successful or slave killed or we have retried
    mi->retry_count times
*/

static int connect_to_master(THD *thd, MYSQL *mysql, Master_info *mi,
                             bool reconnect, bool suppress_warnings) {
  int slave_was_killed = 0;
  int last_errno = -2;  // impossible error
  ulong err_count = 0;
  char llbuff[22];
  char password[MAX_PASSWORD_LENGTH + 1];
  size_t password_size = sizeof(password);
  DBUG_ENTER("connect_to_master");
  set_slave_max_allowed_packet(thd, mysql);
#ifndef DBUG_OFF
  mi->events_until_exit = disconnect_slave_event_count;
#endif
  ulong client_flag = CLIENT_REMEMBER_OPTIONS;
  if (opt_slave_compressed_protocol)
    client_flag |= CLIENT_COMPRESS; /* We will use compression */

  /* Always reset public key to remove cached copy */
  mysql_reset_server_public_key();

  mysql_options(mysql, MYSQL_OPT_CONNECT_TIMEOUT, (char *)&slave_net_timeout);
  mysql_options(mysql, MYSQL_OPT_READ_TIMEOUT, (char *)&slave_net_timeout);

  if (mi->bind_addr[0]) {
    DBUG_PRINT("info", ("bind_addr: %s", mi->bind_addr));
    mysql_options(mysql, MYSQL_OPT_BIND, mi->bind_addr);
  }

#ifdef HAVE_OPENSSL
  /* By default the channel is not configured to use SSL */
  enum mysql_ssl_mode ssl_mode = SSL_MODE_DISABLED;
  if (mi->ssl) {
    /* The channel is configured to use SSL */
    mysql_ssl_set(mysql, mi->ssl_key[0] ? mi->ssl_key : 0,
                  mi->ssl_cert[0] ? mi->ssl_cert : 0,
                  mi->ssl_ca[0] ? mi->ssl_ca : 0,
                  mi->ssl_capath[0] ? mi->ssl_capath : 0,
                  mi->ssl_cipher[0] ? mi->ssl_cipher : 0);
#ifdef HAVE_WOLFSSL
    mi->ssl_crl[0] = '\0';
    mi->ssl_crlpath[0] = '\0';
#endif
    mysql_options(mysql, MYSQL_OPT_SSL_CRL, mi->ssl_crl[0] ? mi->ssl_crl : 0);
    mysql_options(mysql, MYSQL_OPT_TLS_VERSION,
                  mi->tls_version[0] ? mi->tls_version : 0);
    mysql_options(mysql, MYSQL_OPT_SSL_CRLPATH,
                  mi->ssl_crlpath[0] ? mi->ssl_crlpath : 0);
    if (mi->ssl_verify_server_cert)
      ssl_mode = SSL_MODE_VERIFY_IDENTITY;
    else if (mi->ssl_ca[0] || mi->ssl_capath[0])
      ssl_mode = SSL_MODE_VERIFY_CA;
    else
      ssl_mode = SSL_MODE_REQUIRED;
  }
  mysql_options(mysql, MYSQL_OPT_SSL_MODE, &ssl_mode);
#endif

  /*
    If server's default charset is not supported (like utf16, utf32) as client
    charset, then set client charset to 'latin1' (default client charset).
  */
  if (is_supported_parser_charset(default_charset_info))
    mysql_options(mysql, MYSQL_SET_CHARSET_NAME, default_charset_info->csname);
  else {
    LogErr(INFORMATION_LEVEL, ER_RPL_SLAVE_CANT_USE_CHARSET,
           default_charset_info->csname, default_client_charset_info->csname);
    mysql_options(mysql, MYSQL_SET_CHARSET_NAME,
                  default_client_charset_info->csname);
  }

  if (mi->is_start_plugin_auth_configured()) {
    DBUG_PRINT("info", ("Slaving is using MYSQL_DEFAULT_AUTH %s",
                        mi->get_start_plugin_auth()));
    mysql_options(mysql, MYSQL_DEFAULT_AUTH, mi->get_start_plugin_auth());
  }

  if (mi->is_start_plugin_dir_configured()) {
    DBUG_PRINT("info", ("Slaving is using MYSQL_PLUGIN_DIR %s",
                        mi->get_start_plugin_dir()));
    mysql_options(mysql, MYSQL_PLUGIN_DIR, mi->get_start_plugin_dir());
  }
  /* Set MYSQL_PLUGIN_DIR in case master asks for an external authentication
     plugin */
  else if (opt_plugin_dir_ptr && *opt_plugin_dir_ptr)
    mysql_options(mysql, MYSQL_PLUGIN_DIR, opt_plugin_dir_ptr);

  if (mi->public_key_path[0]) {
    /* Set public key path */
    DBUG_PRINT("info", ("Set master's public key path"));
    mysql_options(mysql, MYSQL_SERVER_PUBLIC_KEY, mi->public_key_path);
  }

  /* Get public key from master */
  DBUG_PRINT("info", ("Set preference to get public key from master"));
  mysql_options(mysql, MYSQL_OPT_GET_SERVER_PUBLIC_KEY, &mi->get_public_key);

  if (!mi->is_start_user_configured())
    LogErr(WARNING_LEVEL, ER_RPL_SLAVE_INSECURE_CHANGE_MASTER);

  if (mi->get_password(password, &password_size)) {
    mi->report(ERROR_LEVEL, ER_SLAVE_FATAL_ERROR,
               ER_THD(thd, ER_SLAVE_FATAL_ERROR),
               "Unable to configure password when attempting to "
               "connect to the master server. Connection attempt "
               "terminated.");
    DBUG_RETURN(1);
  }

  const char *user = mi->get_user();
  if (user == NULL || user[0] == 0) {
    mi->report(ERROR_LEVEL, ER_SLAVE_FATAL_ERROR,
               ER_THD(thd, ER_SLAVE_FATAL_ERROR),
               "Invalid (empty) username when attempting to "
               "connect to the master server. Connection attempt "
               "terminated.");
    DBUG_RETURN(1);
  }

  mysql_options4(mysql, MYSQL_OPT_CONNECT_ATTR_ADD, "program_name", "mysqld");
  mysql_options4(mysql, MYSQL_OPT_CONNECT_ATTR_ADD, "_client_role",
                 "binary_log_listener");
  mysql_options4(mysql, MYSQL_OPT_CONNECT_ATTR_ADD,
                 "_client_replication_channel_name", mi->get_channel());

  while (!(slave_was_killed = io_slave_killed(thd, mi)) &&
         (reconnect ? mysql_reconnect(mysql) != 0
                    : mysql_real_connect(mysql, mi->host, user, password, 0,
                                         mi->port, 0, client_flag) == 0)) {
    /*
       SHOW SLAVE STATUS will display the number of retries which
       would be real retry counts instead of mi->retry_count for
       each connection attempt by 'Last_IO_Error' entry.
    */
    last_errno = mysql_errno(mysql);
    suppress_warnings = 0;
    mi->report(ERROR_LEVEL, last_errno,
               "error %s to master '%s@%s:%d'"
               " - retry-time: %d  retries: %lu",
               (reconnect ? "reconnecting" : "connecting"), mi->get_user(),
               mi->host, mi->port, mi->connect_retry, err_count + 1);
    /*
      By default we try forever. The reason is that failure will trigger
      master election, so if the user did not set mi->retry_count we
      do not want to have election triggered on the first failure to
      connect
    */
    if (++err_count == mi->retry_count) {
      slave_was_killed = 1;
      break;
    }
    slave_sleep(thd, mi->connect_retry, io_slave_killed, mi);
  }

  if (!slave_was_killed) {
    mi->clear_error();  // clear possible left over reconnect error
    if (reconnect) {
      if (!suppress_warnings)
        LogErr(
            SYSTEM_LEVEL, ER_RPL_SLAVE_CONNECTED_TO_MASTER_REPLICATION_RESUMED,
            mi->get_for_channel_str(), mi->get_user(), mi->host, mi->port,
            mi->get_io_rpl_log_name(), llstr(mi->get_master_log_pos(), llbuff));
    } else {
      query_logger.general_log_print(thd, COM_CONNECT_OUT, "%s@%s:%d",
                                     mi->get_user(), mi->host, mi->port);
    }

    thd->set_active_vio(mysql->net.vio);
  }
  mysql->reconnect = 1;
  DBUG_PRINT("exit", ("slave_was_killed: %d", slave_was_killed));
  DBUG_RETURN(slave_was_killed);
}

/*
  safe_reconnect()

  IMPLEMENTATION
    Try to connect until successful or slave killed or we have retried
    mi->retry_count times
*/

static int safe_reconnect(THD *thd, MYSQL *mysql, Master_info *mi,
                          bool suppress_warnings) {
  DBUG_ENTER("safe_reconnect");
  DBUG_RETURN(connect_to_master(thd, mysql, mi, 1, suppress_warnings));
}

/*
  Rotate a relay log (this is used only by FLUSH LOGS; the automatic rotation
  because of size is simpler because when we do it we already have all relevant
  locks; here we don't, so this function is mainly taking locks).
  Returns nothing as we cannot catch any error (MYSQL_BIN_LOG::new_file()
  is void).
*/

int rotate_relay_log(Master_info *mi, bool log_master_fd, bool need_lock,
                     bool need_log_space_lock) {
  DBUG_ENTER("rotate_relay_log");

  Relay_log_info *rli = mi->rli;

  if (need_lock)
    mysql_mutex_lock(rli->relay_log.get_log_lock());
  else
    mysql_mutex_assert_owner(rli->relay_log.get_log_lock());
  DBUG_EXECUTE_IF("crash_before_rotate_relaylog", DBUG_SUICIDE(););

  int error = 0;

  /*
     We need to test inited because otherwise, new_file() will attempt to lock
     LOCK_log, which may not be inited (if we're not a slave).
  */
  if (!rli->inited) {
    DBUG_PRINT("info", ("rli->inited == 0"));
    goto end;
  }

  /* If the relay log is closed, new_file() will do nothing. */
  if (log_master_fd)
    error =
        rli->relay_log.new_file_without_locking(mi->get_mi_description_event());
  else
    error = rli->relay_log.new_file_without_locking(NULL);
  if (error != 0) goto end;

  /*
    We harvest now, because otherwise BIN_LOG_HEADER_SIZE will not immediately
    be counted, so imagine a succession of FLUSH LOGS  and assume the slave
    threads are started:
    relay_log_space decreases by the size of the deleted relay log, but does
    not increase, so flush-after-flush we may become negative, which is wrong.
    Even if this will be corrected as soon as a query is replicated on the
    slave (because the I/O thread will then call harvest_bytes_written() which
    will harvest all these BIN_LOG_HEADER_SIZE we forgot), it may give strange
    output in SHOW SLAVE STATUS meanwhile. So we harvest now.
    If the log is closed, then this will just harvest the last writes, probably
    0 as they probably have been harvested.
  */
  rli->relay_log.harvest_bytes_written(rli, need_log_space_lock);
end:
  if (need_lock) mysql_mutex_unlock(rli->relay_log.get_log_lock());
  DBUG_RETURN(error);
}

/**
  flushes the relay logs of a replication channel.

  @param[in]         mi      Master_info corresponding to the
                             channel.
  @param[in]         thd     the client thread carrying the command.

  @return
    @retval          1     fail
    @retval          0     ok
    @retval          -1    deferred flush
*/
int flush_relay_logs(Master_info *mi, THD *thd) {
  DBUG_ENTER("flush_relay_logs");
  int error = 0;

  if (mi) {
    Relay_log_info *rli = mi->rli;
    if (rli->inited) {
      // Rotate immediately if one is true:
      if ((!is_group_replication_plugin_loaded() ||  // GR is disabled
           !mi->transaction_parser
                .is_inside_transaction() ||  // not inside a transaction
           !channel_map.is_group_replication_channel_name(
               mi->get_channel(), true) ||  // channel isn't GR applier channel
           !mi->slave_running) &&           // the I/O thread isn't running
          DBUG_EVALUATE_IF("deferred_flush_relay_log",
                           !channel_map.is_group_replication_channel_name(
                               mi->get_channel(), true),
                           true)) {
        if (rotate_relay_log(mi)) error = 1;
      }
      // Postpone the rotate action, delegating it to the I/O thread
      else {
        channel_map.unlock();
        mi->request_rotate(thd);
        channel_map.rdlock();
        error = -1;
      }
    }
  }
  DBUG_RETURN(error);
}

/**
   Entry point for FLUSH RELAYLOGS command or to flush relaylogs for
   the FLUSH LOGS command.
   FLUSH LOGS or FLUSH RELAYLOGS needs to flush the relaylogs of all
   the replciaiton channels in multisource replication.
   FLUSH RELAYLOGS FOR CHANNEL flushes only the relaylogs pertaining to
   a channel.

   @param[in]         thd              the client thread carrying the command.

   @return
     @retval           true                fail
     @retval           false              success
*/
bool flush_relay_logs_cmd(THD *thd) {
  DBUG_ENTER("flush_relay_logs_cmd");
  Master_info *mi = 0;
  LEX *lex = thd->lex;
  bool error = false;

  channel_map.rdlock();

  /*
     lex->mi.channel is NULL, for FLUSH LOGS or when the client thread
     is not present. (See tmp_thd in  the caller).
     When channel is not provided, lex->mi.for_channel is false.
  */
  if (!lex->mi.channel || !lex->mi.for_channel) {
    bool flush_was_deferred{false};
    enum_channel_type channel_types[] = {SLAVE_REPLICATION_CHANNEL,
                                         GROUP_REPLICATION_CHANNEL};

    for (auto channel_type : channel_types) {
      mi_map already_processed;

      do {
        flush_was_deferred = false;

        for (mi_map::iterator it = channel_map.begin(channel_type);
             it != channel_map.end(channel_type); it++) {
          if (already_processed.find(it->first) != already_processed.end())
            continue;

          mi = it->second;
          already_processed.insert(std::make_pair(it->first, mi));

          int flush_status = flush_relay_logs(mi, thd);
          flush_was_deferred = (flush_status == -1);
          error = (flush_status == 1);

          if (flush_status != 0) break;
        }
      } while (flush_was_deferred);
    }
  } else {
    mi = channel_map.get_mi(lex->mi.channel);

    if (mi) {
      error = (flush_relay_logs(mi, thd) == 1);
    } else {
      if (thd->system_thread == SYSTEM_THREAD_SLAVE_SQL ||
          thd->system_thread == SYSTEM_THREAD_SLAVE_WORKER) {
        /*
          Log warning on SQL or worker threads.
        */
        LogErr(WARNING_LEVEL, ER_RPL_SLAVE_INCORRECT_CHANNEL, lex->mi.channel);
      } else {
        /*
          Return error on client sessions.
        */
        error = true;
        my_error(ER_SLAVE_CHANNEL_DOES_NOT_EXIST, MYF(0), lex->mi.channel);
      }
    }
  }

  channel_map.unlock();

  DBUG_RETURN(error);
}

bool reencrypt_relay_logs() {
  DBUG_ENTER("reencrypt_relay_logs");

  Master_info *mi;
  channel_map.rdlock();

  enum_channel_type channel_types[] = {SLAVE_REPLICATION_CHANNEL,
                                       GROUP_REPLICATION_CHANNEL};
  for (auto channel_type : channel_types) {
    for (mi_map::iterator it = channel_map.begin(channel_type);
         it != channel_map.end(channel_type); it++) {
      mi = it->second;
      if (mi != nullptr) {
        Relay_log_info *rli = mi->rli;
        if (rli != nullptr && rli->inited && rli->relay_log.reencrypt_logs()) {
          channel_map.unlock();
          DBUG_RETURN(true);
        }
      }
    }
  }

  channel_map.unlock();

  DBUG_RETURN(false);
}

/**
   Detects, based on master's version (as found in the relay log), if master
   has a certain bug.
   @param rli Relay_log_info which tells the master's version
   @param bug_id Number of the bug as found in bugs.mysql.com
   @param report bool report error message, default true

   @param pred Predicate function that will be called with @c param to
   check for the bug. If the function return @c true, the bug is present,
   otherwise, it is not.

   @param param  State passed to @c pred function.

   @return true if master has the bug, false if it does not.
*/
bool rpl_master_has_bug(const Relay_log_info *rli, uint bug_id, bool report,
                        bool (*pred)(const void *), const void *param) {
  struct st_version_range_for_one_bug {
    uint bug_id;
    const uchar introduced_in[3];  // first version with bug
    const uchar fixed_in[3];       // first version with fix
  };
  static struct st_version_range_for_one_bug versions_for_all_bugs[] = {
      {24432, {5, 0, 24}, {5, 0, 38}}, {24432, {5, 1, 12}, {5, 1, 17}},
      {33029, {5, 0, 0}, {5, 0, 58}},  {33029, {5, 1, 0}, {5, 1, 12}},
      {37426, {5, 1, 0}, {5, 1, 26}},
  };
  const uchar *master_ver =
      rli->get_rli_description_event()->server_version_split;

  DBUG_ASSERT(sizeof(rli->get_rli_description_event()->server_version_split) ==
              3);

  for (uint i = 0;
       i < sizeof(versions_for_all_bugs) / sizeof(*versions_for_all_bugs);
       i++) {
    const uchar *introduced_in = versions_for_all_bugs[i].introduced_in,
                *fixed_in = versions_for_all_bugs[i].fixed_in;
    if ((versions_for_all_bugs[i].bug_id == bug_id) &&
        (memcmp(introduced_in, master_ver, 3) <= 0) &&
        (memcmp(fixed_in, master_ver, 3) > 0) &&
        (pred == NULL || (*pred)(param))) {
      if (!report) return true;
      // a short message for SHOW SLAVE STATUS (message length constraints)
      my_printf_error(ER_UNKNOWN_ERROR,
                      "master may suffer from"
                      " http://bugs.mysql.com/bug.php?id=%u"
                      " so slave stops; check error log on slave"
                      " for more info",
                      MYF(0), bug_id);
      // a verbose message for the error log
      enum loglevel report_level = INFORMATION_LEVEL;
      if (!ignored_error_code(ER_UNKNOWN_ERROR)) {
        report_level = ERROR_LEVEL;
        current_thd->is_slave_error = 1;
      }
      /*
        In case of ignored errors report warnings only if
        log_error_verbosity > 2.
      */
      else if (log_error_verbosity > 2)
        report_level = WARNING_LEVEL;

      if (report_level != INFORMATION_LEVEL)
        rli->report(report_level, ER_SERVER_UNKNOWN_ERROR,
                    "According to the master's version ('%s'),"
                    " it is probable that master suffers from this bug:"
                    " http://bugs.mysql.com/bug.php?id=%u"
                    " and thus replicating the current binary log event"
                    " may make the slave's data become different from the"
                    " master's data."
                    " To take no risk, slave refuses to replicate"
                    " this event and stops."
                    " We recommend that all updates be stopped on the"
                    " master and slave, that the data of both be"
                    " manually synchronized,"
                    " that master's binary logs be deleted,"
                    " that master be upgraded to a version at least"
                    " equal to '%d.%d.%d'. Then replication can be"
                    " restarted.",
                    rli->get_rli_description_event()->server_version, bug_id,
                    fixed_in[0], fixed_in[1], fixed_in[2]);
      return true;
    }
  }
  return false;
}

/**
   BUG#33029, For all 5.0 up to 5.0.58 exclusive, and 5.1 up to 5.1.12
   exclusive, if one statement in a SP generated AUTO_INCREMENT value
   by the top statement, all statements after it would be considered
   generated AUTO_INCREMENT value by the top statement, and a
   erroneous INSERT_ID value might be associated with these statement,
   which could cause duplicate entry error and stop the slave.

   Detect buggy master to work around.
 */
bool rpl_master_erroneous_autoinc(THD *thd) {
  if (thd->rli_slave && thd->rli_slave->info_thd == thd) {
    Relay_log_info *c_rli = thd->rli_slave->get_c_rli();

    DBUG_EXECUTE_IF("simulate_bug33029", return true;);
    return rpl_master_has_bug(c_rli, 33029, false, NULL, NULL);
  }
  return false;
}

/**
  a copy of active_mi->rli->slave_skip_counter, for showing in SHOW GLOBAL
  VARIABLES, INFORMATION_SCHEMA.GLOBAL_VARIABLES and @@sql_slave_skip_counter
  without taking all the mutexes needed to access
  active_mi->rli->slave_skip_counter properly.
*/
uint sql_slave_skip_counter;

/**
   Executes a START SLAVE statement.

  @param thd                 Pointer to THD object for the client thread
                             executing the statement.

   @param connection_param   Connection parameters for starting threads

   @param master_param       Master parameters used for starting threads

   @param thread_mask_input  The thread mask that identifies which threads to
                             start. If 0 is passed (start no thread) then this
                             parameter is ignored and all stopped threads are
                             started

   @param mi                 Pointer to Master_info object for the slave's IO
                             thread.

   @param set_mts_settings   If true, the channel uses the server MTS
                             configured settings when starting the applier
                             thread.

   @retval false success
   @retval true error
*/
bool start_slave(THD *thd, LEX_SLAVE_CONNECTION *connection_param,
                 LEX_MASTER_INFO *master_param, int thread_mask_input,
                 Master_info *mi, bool set_mts_settings) {
  bool is_error = false;
  int thread_mask;

  DBUG_ENTER("start_slave(THD, lex, lex, int, Master_info, bool");

  /*
    START SLAVE command should ignore 'read-only' and 'super_read_only'
    options so that it can update 'mysql.slave_master_info' and
    'mysql.slave_relay_log_info' replication repository tables.
  */
  thd->set_skip_readonly_check();
  Security_context *sctx = thd->security_context();
  if (!sctx->check_access(SUPER_ACL) &&
      !sctx->has_global_grant(STRING_WITH_LEN("REPLICATION_SLAVE_ADMIN"))
           .first) {
    my_error(ER_SPECIFIC_ACCESS_DENIED_ERROR, MYF(0),
             "SUPER or REPLICATION_SLAVE_ADMIN");
    DBUG_RETURN(1);
  }

  mi->channel_wrlock();

  if (connection_param->user || connection_param->password) {
    if (!thd->get_ssl()) {
      push_warning(thd, Sql_condition::SL_NOTE, ER_INSECURE_PLAIN_TEXT,
                   ER_THD(thd, ER_INSECURE_PLAIN_TEXT));
    }
  }

  lock_slave_threads(mi);  // this allows us to cleanly read slave_running
  // Get a mask of _stopped_ threads
  init_thread_mask(&thread_mask, mi, 1 /* inverse */);
  /*
    Below we will start all stopped threads.  But if the user wants to
    start only one thread, do as if the other thread was running (as we
    don't wan't to touch the other thread), so set the bit to 0 for the
    other thread
  */
  if (thread_mask_input) {
    thread_mask &= thread_mask_input;
  }
  if (thread_mask)  // some threads are stopped, start them
  {
    if (load_mi_and_rli_from_repositories(mi, false, thread_mask)) {
      is_error = true;
      my_error(ER_MASTER_INFO, MYF(0));
    } else if (*mi->host || !(thread_mask & SLAVE_IO)) {
      /*
        If we will start IO thread we need to take care of possible
        options provided through the START SLAVE if there is any.
      */
      if (thread_mask & SLAVE_IO) {
        if (connection_param->user) {
          mi->set_start_user_configured(true);
          mi->set_user(connection_param->user);
        }
        if (connection_param->password) {
          mi->set_start_user_configured(true);
          mi->set_password(connection_param->password);
        }
        if (connection_param->plugin_auth)
          mi->set_plugin_auth(connection_param->plugin_auth);
        if (connection_param->plugin_dir)
          mi->set_plugin_dir(connection_param->plugin_dir);
      }

      /*
        If we will start SQL thread we will care about UNTIL options If
        not and they are specified we will ignore them and warn user
        about this fact.
      */
      if (thread_mask & SLAVE_SQL) {
        /*
          sql_slave_skip_counter only effects the applier thread which is
          first started. So after sql_slave_skip_counter is copied to
          rli->slave_skip_counter, it is reset to 0.
        */
        mysql_mutex_lock(&LOCK_sql_slave_skip_counter);
        mi->rli->slave_skip_counter = sql_slave_skip_counter;
        sql_slave_skip_counter = 0;
        mysql_mutex_unlock(&LOCK_sql_slave_skip_counter);
        /*
          To cache the MTS system var values and used them in the following
          runtime. The system vars can change meanwhile but having no other
          effects.
          It also allows the per channel definition of this variables.
        */
        if (set_mts_settings) {
          mi->rli->opt_slave_parallel_workers = opt_mts_slave_parallel_workers;
          if (mts_parallel_option == MTS_PARALLEL_TYPE_DB_NAME)
            mi->rli->channel_mts_submode = MTS_PARALLEL_TYPE_DB_NAME;
          else
            mi->rli->channel_mts_submode = MTS_PARALLEL_TYPE_LOGICAL_CLOCK;

#ifndef DBUG_OFF
          if (!DBUG_EVALUATE_IF("check_slave_debug_group", 1, 0))
#endif
            mi->rli->checkpoint_group = opt_mts_checkpoint_group;
        }

        int slave_errno = mi->rli->init_until_option(thd, master_param);
        if (slave_errno) {
          my_error(slave_errno, MYF(0));
          is_error = true;
        }

        if (!is_error) is_error = check_slave_sql_config_conflict(mi->rli);
      } else if (master_param->pos || master_param->relay_log_pos ||
                 master_param->gtid)
        push_warning(thd, Sql_condition::SL_NOTE, ER_UNTIL_COND_IGNORED,
                     ER_THD(thd, ER_UNTIL_COND_IGNORED));

      if (!is_error)
        is_error =
            start_slave_threads(false /*need_lock_slave=false*/,
                                true /*wait_for_start=true*/, mi, thread_mask);
    } else {
      is_error = true;
      my_error(ER_BAD_SLAVE, MYF(0));
    }
  } else {
    /* no error if all threads are already started, only a warning */
    push_warning_printf(
        thd, Sql_condition::SL_NOTE, ER_SLAVE_CHANNEL_WAS_RUNNING,
        ER_THD(thd, ER_SLAVE_CHANNEL_WAS_RUNNING), mi->get_channel());
  }

  /*
    Clean up start information if there was an attempt to start
    the IO thread to avoid any security issue.
  */
  if (is_error && (thread_mask & SLAVE_IO) == SLAVE_IO) mi->reset_start_info();

  unlock_slave_threads(mi);

  mi->channel_unlock();

  DBUG_RETURN(is_error);
}

/**
  Execute a STOP SLAVE statement.

  @param thd              Pointer to THD object for the client thread executing
                          the statement.

  @param mi               Pointer to Master_info object for the slave's IO
                          thread.

  @param net_report       If true, saves the exit status into Diagnostics_area.

  @param for_one_channel  If the method is being invoked only for one channel

  @param push_temp_tables_warning  If it should push a "have temp tables
                                   warning" once having open temp tables. This
                                   avoids multiple warnings when there is more
                                   than one channel with open temp tables.
                                   This parameter can be removed when the
                                   warning is issued with per-channel
                                   information.

  @retval 0 success
  @retval 1 error
*/
int stop_slave(THD *thd, Master_info *mi, bool net_report, bool for_one_channel,
               bool *push_temp_tables_warning) {
  DBUG_ENTER("stop_slave(THD, Master_info, bool, bool");

  int slave_errno;
  if (!thd) thd = current_thd;

  /*
    STOP SLAVE command should ignore 'read-only' and 'super_read_only'
    options so that it can update 'mysql.slave_master_info' and
    'mysql.slave_relay_log_info' replication repository tables.
  */
  thd->set_skip_readonly_check();

  Security_context *sctx = thd->security_context();
  if (!sctx->check_access(SUPER_ACL) &&
      !sctx->has_global_grant(STRING_WITH_LEN("REPLICATION_SLAVE_ADMIN"))
           .first) {
    my_error(ER_SPECIFIC_ACCESS_DENIED_ERROR, MYF(0),
             "SUPER or REPLICATION_SLAVE_ADMIN");
    DBUG_RETURN(1);
  }

  mi->channel_wrlock();

  THD_STAGE_INFO(thd, stage_killing_slave);
  int thread_mask;
  lock_slave_threads(mi);

  DBUG_EXECUTE_IF("simulate_hold_run_locks_on_stop_slave", my_sleep(10000000););

  // Get a mask of _running_ threads
  init_thread_mask(&thread_mask, mi, 0 /* not inverse*/);

  /*
    Below we will stop all running threads.
    But if the user wants to stop only one thread, do as if the other thread
    was stopped (as we don't wan't to touch the other thread), so set the
    bit to 0 for the other thread
  */
  if (thd->lex->slave_thd_opt) thread_mask &= thd->lex->slave_thd_opt;

  if (thread_mask) {
    slave_errno =
        terminate_slave_threads(mi, thread_mask, rpl_stop_slave_timeout,
                                false /*need_lock_term=false*/);
  } else {
    // no error if both threads are already stopped, only a warning
    slave_errno = 0;
    push_warning_printf(
        thd, Sql_condition::SL_NOTE, ER_SLAVE_CHANNEL_WAS_NOT_RUNNING,
        ER_THD(thd, ER_SLAVE_CHANNEL_WAS_NOT_RUNNING), mi->get_channel());
  }

  /*
    If the slave has open temp tables and there is a following CHANGE MASTER
    there is a possibility that the temporary tables are left open forever.
    Though we dont restrict failover here, we do warn users. In future, we
    should have a command to delete open temp tables the slave has replicated.
    See WL#7441 regarding this command.
  */

  if (mi->rli->atomic_channel_open_temp_tables && *push_temp_tables_warning) {
    push_warning(thd, Sql_condition::SL_WARNING,
                 ER_WARN_OPEN_TEMP_TABLES_MUST_BE_ZERO,
                 ER_THD(thd, ER_WARN_OPEN_TEMP_TABLES_MUST_BE_ZERO));
    *push_temp_tables_warning = false;
  }

  unlock_slave_threads(mi);

  mi->channel_unlock();

  if (slave_errno) {
    if ((slave_errno == ER_STOP_SLAVE_SQL_THREAD_TIMEOUT) ||
        (slave_errno == ER_STOP_SLAVE_IO_THREAD_TIMEOUT)) {
      push_warning(thd, Sql_condition::SL_NOTE, slave_errno,
                   ER_THD(thd, slave_errno));

      /*
        If new slave_errno is added in the if() condition above then make sure
        that there are no % in the error message or change the logging API
        to use verbatim() to avoid % substitutions.
      */
      longlong log_errno = (slave_errno == ER_STOP_SLAVE_SQL_THREAD_TIMEOUT)
                               ? ER_RPL_SLAVE_SQL_THREAD_STOP_CMD_EXEC_TIMEOUT
                               : ER_RPL_SLAVE_IO_THREAD_STOP_CMD_EXEC_TIMEOUT;
      LogErr(WARNING_LEVEL, log_errno);
    }
    if (net_report) my_error(slave_errno, MYF(0));
    DBUG_RETURN(1);
  } else if (net_report && for_one_channel)
    my_ok(thd);

  DBUG_RETURN(0);
}

/**
  Execute a RESET SLAVE (for all channels), used in Multisource replication.
  If resetting of a particular channel fails, it exits out.

  @param[in]  thd  THD object of the client.

  @retval     0    success
  @retval     1    error
 */

int reset_slave(THD *thd) {
  DBUG_ENTER("reset_slave(THD)");

  channel_map.assert_some_wrlock();

  Master_info *mi = 0;
  int result = 0;
  mi_map::iterator it, gr_channel_map_it;
  if (thd->lex->reset_slave_info.all) {
    /* First do reset_slave for default channel */
    mi = channel_map.get_default_channel_mi();
    if (mi && reset_slave(thd, mi, thd->lex->reset_slave_info.all))
      DBUG_RETURN(1);
    /* Do while iteration for rest of the channels */
    it = channel_map.begin();
    while (it != channel_map.end()) {
      if (!it->first.compare(channel_map.get_default_channel())) {
        it++;
        continue;
      }
      mi = it->second;
      DBUG_ASSERT(mi);
      if ((result = reset_slave(thd, mi, thd->lex->reset_slave_info.all)))
        break;
      it = channel_map.begin();
    }
    /* RESET group replication specific channels */
    gr_channel_map_it = channel_map.begin(GROUP_REPLICATION_CHANNEL);
    while (gr_channel_map_it != channel_map.end(GROUP_REPLICATION_CHANNEL)) {
      mi = gr_channel_map_it->second;
      DBUG_ASSERT(mi);
      /*
        We cannot RESET a group replication channel while the group
        replication is running.
      */
      if (is_group_replication_running()) {
        my_error(ER_SLAVE_CHANNEL_OPERATION_NOT_ALLOWED, MYF(0),
                 "RESET SLAVE ALL FOR CHANNEL", mi->get_channel());
        DBUG_RETURN(1);
      }
      if ((result = reset_slave(thd, mi, thd->lex->reset_slave_info.all)))
        break;
      gr_channel_map_it = channel_map.begin(GROUP_REPLICATION_CHANNEL);
    }
  } else {
    it = channel_map.begin();
    while (it != channel_map.end()) {
      mi = it->second;
      DBUG_ASSERT(mi);
      if ((result = reset_slave(thd, mi, thd->lex->reset_slave_info.all)))
        break;
      it++;
    }
    /*
      RESET group replication specific channels.

      We cannot RESET a group replication channel while the group
      replication is running.
    */
    gr_channel_map_it = channel_map.begin(GROUP_REPLICATION_CHANNEL);
    while (gr_channel_map_it != channel_map.end(GROUP_REPLICATION_CHANNEL)) {
      mi = gr_channel_map_it->second;
      DBUG_ASSERT(mi);
      if (is_group_replication_running()) {
        my_error(ER_SLAVE_CHANNEL_OPERATION_NOT_ALLOWED, MYF(0),
                 "RESET SLAVE FOR CHANNEL", mi->get_channel());
        DBUG_RETURN(1);
      }
      if ((result = reset_slave(thd, mi, thd->lex->reset_slave_info.all)))
        break;
      gr_channel_map_it++;
    }
  }
  DBUG_RETURN(result);
}

/**
  Execute a RESET SLAVE statement.
  Locks slave threads and unlocks the slave threads after executing
  reset slave.

  @param thd        Pointer to THD object of the client thread executing the
                    statement.

  @param mi         Pointer to Master_info object for the slave.

  @param reset_all  Do a full reset or only clean master info structures

  @retval 0   success
  @retval !=0 error
*/
int reset_slave(THD *thd, Master_info *mi, bool reset_all) {
  int thread_mask = 0, error = 0;
  const char *errmsg = "Unknown error occured while reseting slave";
  DBUG_ENTER("reset_slave");

  bool is_default_channel =
      strcmp(mi->get_channel(), channel_map.get_default_channel()) == 0;

  /*
    RESET SLAVE command should ignore 'read-only' and 'super_read_only'
    options so that it can update 'mysql.slave_master_info' and
    'mysql.slave_relay_log_info' replication repository tables.
  */
  thd->set_skip_readonly_check();
  mi->channel_wrlock();

  lock_slave_threads(mi);
  init_thread_mask(&thread_mask, mi, 0 /* not inverse */);
  if (thread_mask)  // We refuse if any slave thread is running
  {
    my_error(ER_SLAVE_CHANNEL_MUST_STOP, MYF(0), mi->get_channel());
    error = ER_SLAVE_CHANNEL_MUST_STOP;
    unlock_slave_threads(mi);
    mi->channel_unlock();
    goto err;
  }

  ha_reset_slave(thd);

  // delete relay logs, clear relay log coordinates
  if ((error = mi->rli->purge_relay_logs(thd, &errmsg,
                                         reset_all && !is_default_channel))) {
    my_error(ER_RELAY_LOG_FAIL, MYF(0), errmsg);
    error = ER_RELAY_LOG_FAIL;
    unlock_slave_threads(mi);
    mi->channel_unlock();
    goto err;
  }

  /* Clear master's log coordinates and associated information */
  DBUG_ASSERT(!mi->rli || !mi->rli->slave_running);  // none writes in rli table
  if (remove_info(mi)) {
    error = ER_UNKNOWN_ERROR;
    my_error(ER_UNKNOWN_ERROR, MYF(0));
    unlock_slave_threads(mi);
    mi->channel_unlock();
    goto err;
  }
  if (!reset_all) {
    mi->init_master_log_pos();
    mi->master_uuid[0] = 0;
    /*
      This shall prevent the channel to vanish if server is restarted
      after this RESET SLAVE and before the channel be started.
    */
    mysql_mutex_lock(&mi->data_lock);
    if (mi->reset && opt_mi_repository_id == INFO_REPOSITORY_TABLE &&
        opt_rli_repository_id == INFO_REPOSITORY_TABLE &&
        (mi->flush_info(true))) {
      error = ER_MASTER_INFO;
      my_error(ER_MASTER_INFO, MYF(0));
      mysql_mutex_unlock(&mi->data_lock);
      unlock_slave_threads(mi);
      mi->channel_unlock();
      goto err;
    }
    mysql_mutex_unlock(&mi->data_lock);
  }

  unlock_slave_threads(mi);

  (void)RUN_HOOK(binlog_relay_io, after_reset_slave, (thd, mi));

  /*
     RESET SLAVE ALL deletes the channels(except default channel), so their mi
     and rli objects are removed. For default channel, its mi and rli are
     deleted and recreated to keep in clear status.
  */
  if (reset_all) {
    bool is_default =
        !strcmp(mi->get_channel(), channel_map.get_default_channel());

    channel_map.delete_mi(mi->get_channel());

    if (is_default) {
      if (!Rpl_info_factory::create_mi_and_rli_objects(
              opt_mi_repository_id, opt_rli_repository_id,
              channel_map.get_default_channel(), true, &channel_map)) {
        error = ER_MASTER_INFO;
        my_message(ER_MASTER_INFO, ER_THD(thd, ER_MASTER_INFO), MYF(0));
      }
    }
  } else {
    mi->channel_unlock();
  }

err:
  DBUG_RETURN(error);
}

/**
  Entry function for RESET SLAVE command. Function either resets
  the slave for all channels or for a single channel.
  When RESET SLAVE ALL is given, the slave_info_objects (mi, rli & workers)
  are destroyed.

  @param[in]           thd          the client thread with the command.

  @return
    @retval            false            OK
    @retval            true            not OK
*/
bool reset_slave_cmd(THD *thd) {
  DBUG_ENTER("reset_slave_cmd");

  Master_info *mi;
  LEX *lex = thd->lex;
  bool res = true;  // default, an error

  channel_map.wrlock();

  if (!is_slave_configured()) {
    my_error(ER_SLAVE_CONFIGURATION, MYF(0));
    channel_map.unlock();
    DBUG_RETURN(res = true);
  }

  if (!lex->mi.for_channel)
    res = reset_slave(thd);
  else {
    mi = channel_map.get_mi(lex->mi.channel);
    /*
      If the channel being used is a group replication channel and
      group_replication is still running we need to disable RESET SLAVE [ALL]
      command.
    */
    if (mi &&
        channel_map.is_group_replication_channel_name(mi->get_channel(),
                                                      true) &&
        is_group_replication_running()) {
      my_error(ER_SLAVE_CHANNEL_OPERATION_NOT_ALLOWED, MYF(0),
               "RESET SLAVE [ALL] FOR CHANNEL", mi->get_channel());
      channel_map.unlock();
      DBUG_RETURN(true);
    }

    if (mi)
      res = reset_slave(thd, mi, thd->lex->reset_slave_info.all);
    else if (strcmp(channel_map.get_default_channel(), lex->mi.channel))
      my_error(ER_SLAVE_CHANNEL_DOES_NOT_EXIST, MYF(0), lex->mi.channel);
  }

  channel_map.unlock();

  DBUG_RETURN(res);
}

/**
   This function checks if the given CHANGE MASTER command has any receive
   option being set or changed.

   - used in change_master().

  @param  lex_mi structure that holds all change master options given on the
          change master command.

  @retval false No change master receive option.
  @retval true  At least one receive option was there.
*/

static bool have_change_master_receive_option(const LEX_MASTER_INFO *lex_mi) {
  bool have_receive_option = false;

  DBUG_ENTER("have_change_master_receive_option");

  /* Check if *at least one* receive option is given on change master command*/
  if (lex_mi->host || lex_mi->user || lex_mi->password ||
      lex_mi->log_file_name || lex_mi->pos || lex_mi->bind_addr ||
      lex_mi->port || lex_mi->connect_retry || lex_mi->server_id ||
      lex_mi->ssl != LEX_MASTER_INFO::LEX_MI_UNCHANGED ||
      lex_mi->ssl_verify_server_cert != LEX_MASTER_INFO::LEX_MI_UNCHANGED ||
      lex_mi->heartbeat_opt != LEX_MASTER_INFO::LEX_MI_UNCHANGED ||
      lex_mi->retry_count_opt != LEX_MASTER_INFO::LEX_MI_UNCHANGED ||
      lex_mi->ssl_key || lex_mi->ssl_cert || lex_mi->ssl_ca ||
      lex_mi->ssl_capath || lex_mi->tls_version || lex_mi->ssl_cipher ||
      lex_mi->ssl_crl || lex_mi->ssl_crlpath ||
      lex_mi->repl_ignore_server_ids_opt == LEX_MASTER_INFO::LEX_MI_ENABLE ||
      lex_mi->public_key_path ||
      lex_mi->get_public_key != LEX_MASTER_INFO::LEX_MI_UNCHANGED)
    have_receive_option = true;

  DBUG_RETURN(have_receive_option);
}

/**
   This function checks if the given CHANGE MASTER command has any execute
   option being set or changed.

   - used in change_master().

  @param  lex_mi structure that holds all change master options given on the
          change master command.

  @param[out] need_relay_log_purge
              - If relay_log_file/relay_log_pos options are used,
                we wont delete relaylogs. We set this boolean flag to false.
              - If relay_log_file/relay_log_pos options are NOT used,
                we return the boolean flag UNCHANGED.
              - Used in change_receive_options() and change_master().

  @retval false No change master execute option.
  @retval true  At least one execute option was there.
*/

static bool have_change_master_execute_option(const LEX_MASTER_INFO *lex_mi,
                                              bool *need_relay_log_purge) {
  bool have_execute_option = false;

  DBUG_ENTER("have_change_master_execute_option");

  /* Check if *at least one* execute option is given on change master command*/
  if (lex_mi->relay_log_name || lex_mi->relay_log_pos ||
      lex_mi->sql_delay != -1)
    have_execute_option = true;

  if (lex_mi->relay_log_name || lex_mi->relay_log_pos)
    *need_relay_log_purge = false;

  DBUG_RETURN(have_execute_option);
}

/**
   This function is called if the change master command had at least one
   receive option. This function then sets or alters the receive option(s)
   given in the command. The execute options are handled in the function
   change_execute_options()

   - used in change_master().
   - Receiver threads should be stopped when this function is called.

  @param thd    Pointer to THD object for the client thread executing the
                statement.

  @param lex_mi structure that holds all change master options given on the
                change master command.
                Coming from the an executing statement or set directly this
                shall contain connection settings like hostname, user, password
                and other settings like the number of connection retries.

  @param mi     Pointer to Master_info object belonging to the slave's IO
                thread.

  @retval 0    no error i.e., success.
  @retval !=0  error.
*/

static int change_receive_options(THD *thd, LEX_MASTER_INFO *lex_mi,
                                  Master_info *mi) {
  int ret = 0; /* return value. Set if there is an error. */

  DBUG_ENTER("change_receive_options");

  /*
    If the user specified host or port without binlog or position,
    reset binlog's name to FIRST and position to 4.
  */

  if ((lex_mi->host && strcmp(lex_mi->host, mi->host)) ||
      (lex_mi->port && lex_mi->port != mi->port)) {
    /*
      This is necessary because the primary key, i.e. host or port, has
      changed.

      The repository does not support direct changes on the primary key,
      so the row is dropped and re-inserted with a new primary key. If we
      don't do that, the master info repository we will end up with several
      rows.
    */
    if (mi->clean_info()) {
      ret = 1;
      goto err;
    }
    mi->master_uuid[0] = 0;
    mi->master_id = 0;
  }

  if ((lex_mi->host || lex_mi->port) && !lex_mi->log_file_name &&
      !lex_mi->pos) {
    char *var_master_log_name = NULL;
    var_master_log_name = const_cast<char *>(mi->get_master_log_name());
    var_master_log_name[0] = '\0';
    mi->set_master_log_pos(BIN_LOG_HEADER_SIZE);
  }

  if (lex_mi->log_file_name) mi->set_master_log_name(lex_mi->log_file_name);
  if (lex_mi->pos) {
    mi->set_master_log_pos(lex_mi->pos);
  }

  if (lex_mi->log_file_name && !lex_mi->pos)
    push_warning(thd, Sql_condition::SL_WARNING,
                 ER_WARN_ONLY_MASTER_LOG_FILE_NO_POS,
                 ER_THD(thd, ER_WARN_ONLY_MASTER_LOG_FILE_NO_POS));

  DBUG_PRINT("info", ("master_log_pos: %lu", (ulong)mi->get_master_log_pos()));

  if (lex_mi->user || lex_mi->password) {
    if (!thd->get_ssl()) {
      push_warning(thd, Sql_condition::SL_NOTE, ER_INSECURE_PLAIN_TEXT,
                   ER_THD(thd, ER_INSECURE_PLAIN_TEXT));
    }
    push_warning(thd, Sql_condition::SL_NOTE, ER_INSECURE_CHANGE_MASTER,
                 ER_THD(thd, ER_INSECURE_CHANGE_MASTER));
  }

  if (lex_mi->user) mi->set_user(lex_mi->user);
  if (lex_mi->password) mi->set_password(lex_mi->password);
  if (lex_mi->host) strmake(mi->host, lex_mi->host, sizeof(mi->host) - 1);
  if (lex_mi->bind_addr)
    strmake(mi->bind_addr, lex_mi->bind_addr, sizeof(mi->bind_addr) - 1);
  /*
    Setting channel's port number explicitly to '0' should be allowed.
    Eg: 'group_replication_recovery' channel (*after recovery is done*)
    or 'group_replication_applier' channel wants to set the port number
    to '0' as there is no actual network usage on these channels.
  */
  if (lex_mi->port || lex_mi->port_opt == LEX_MASTER_INFO::LEX_MI_ENABLE)
    mi->port = lex_mi->port;
  if (lex_mi->connect_retry) mi->connect_retry = lex_mi->connect_retry;
  if (lex_mi->retry_count_opt != LEX_MASTER_INFO::LEX_MI_UNCHANGED)
    mi->retry_count = lex_mi->retry_count;

  if (lex_mi->heartbeat_opt != LEX_MASTER_INFO::LEX_MI_UNCHANGED)
    mi->heartbeat_period = lex_mi->heartbeat_period;
  else if (lex_mi->host || lex_mi->port) {
    /*
      If the user specified host or port or both without heartbeat_period,
      we use default value for heartbeat_period. By default, We want to always
      have heartbeat enabled when we switch master unless
      master_heartbeat_period is explicitly set to zero (heartbeat disabled).

      Here is the default value for heartbeat period if CHANGE MASTER did not
      specify it.  (no data loss in conversion as hb period has a max)
    */
    mi->heartbeat_period =
        min<float>(SLAVE_MAX_HEARTBEAT_PERIOD, (slave_net_timeout / 2.0f));
    DBUG_ASSERT(mi->heartbeat_period > (float)0.001 ||
                mi->heartbeat_period == 0);

    // counter is cleared if master is CHANGED.
    mi->received_heartbeats = 0;
    // clear timestamp of last heartbeat as well.
    mi->last_heartbeat = 0;
  }

  /*
    reset the last time server_id list if the current CHANGE MASTER
    is mentioning IGNORE_SERVER_IDS= (...)
  */
  if (lex_mi->repl_ignore_server_ids_opt == LEX_MASTER_INFO::LEX_MI_ENABLE)
    mi->ignore_server_ids->dynamic_ids.clear();
  for (size_t i = 0; i < lex_mi->repl_ignore_server_ids.size(); i++) {
    ulong s_id = lex_mi->repl_ignore_server_ids[i];
    if (s_id == ::server_id && replicate_same_server_id) {
      ret = ER_SLAVE_IGNORE_SERVER_IDS;
      my_error(ER_SLAVE_IGNORE_SERVER_IDS, MYF(0), static_cast<int>(s_id));
      goto err;
    } else {
      // Keep the array sorted, ignore duplicates.
      mi->ignore_server_ids->dynamic_ids.insert_unique(s_id);
    }
  }

  if (lex_mi->ssl != LEX_MASTER_INFO::LEX_MI_UNCHANGED)
    mi->ssl = (lex_mi->ssl == LEX_MASTER_INFO::LEX_MI_ENABLE);

  if (lex_mi->ssl_verify_server_cert != LEX_MASTER_INFO::LEX_MI_UNCHANGED)
    mi->ssl_verify_server_cert =
        (lex_mi->ssl_verify_server_cert == LEX_MASTER_INFO::LEX_MI_ENABLE);

  if (lex_mi->public_key_path)
    strmake(mi->public_key_path, lex_mi->public_key_path,
            sizeof(mi->public_key_path) - 1);

  if (lex_mi->get_public_key != LEX_MASTER_INFO::LEX_MI_UNCHANGED)
    mi->get_public_key =
        (lex_mi->get_public_key == LEX_MASTER_INFO::LEX_MI_ENABLE);

  if (lex_mi->ssl_ca)
    strmake(mi->ssl_ca, lex_mi->ssl_ca, sizeof(mi->ssl_ca) - 1);
  if (lex_mi->ssl_capath)
    strmake(mi->ssl_capath, lex_mi->ssl_capath, sizeof(mi->ssl_capath) - 1);
  if (lex_mi->tls_version)
    strmake(mi->tls_version, lex_mi->tls_version, sizeof(mi->tls_version) - 1);
  if (lex_mi->ssl_cert)
    strmake(mi->ssl_cert, lex_mi->ssl_cert, sizeof(mi->ssl_cert) - 1);
  if (lex_mi->ssl_cipher)
    strmake(mi->ssl_cipher, lex_mi->ssl_cipher, sizeof(mi->ssl_cipher) - 1);
  if (lex_mi->ssl_key)
    strmake(mi->ssl_key, lex_mi->ssl_key, sizeof(mi->ssl_key) - 1);
  if (lex_mi->ssl_crl)
    strmake(mi->ssl_crl, lex_mi->ssl_crl, sizeof(mi->ssl_crl) - 1);
  if (lex_mi->ssl_crlpath)
    strmake(mi->ssl_crlpath, lex_mi->ssl_crlpath, sizeof(mi->ssl_crlpath) - 1);
#ifndef HAVE_OPENSSL
  if (lex_mi->ssl || lex_mi->ssl_ca || lex_mi->ssl_capath || lex_mi->ssl_cert ||
      lex_mi->ssl_cipher || lex_mi->ssl_key || lex_mi->ssl_verify_server_cert ||
      lex_mi->ssl_crl || lex_mi->ssl_crlpath || lex_mi->tls_version)
    push_warning(thd, Sql_condition::SL_NOTE, ER_SLAVE_IGNORED_SSL_PARAMS,
                 ER_THD(thd, ER_SLAVE_IGNORED_SSL_PARAMS));
#endif

err:
  DBUG_RETURN(ret);
}

/**
   This function is called if the change master command had at least one
   execute option. This function then sets or alters the execute option(s)
   given in the command. The receive options are handled in the function
   change_receive_options()

   - used in change_master().
   - Execute threads should be stopped before this function is called.

  @param lex_mi structure that holds all change master options given on the
                change master command.

  @param mi     Pointer to Master_info object belonging to the slave's IO
                thread.
*/

static void change_execute_options(LEX_MASTER_INFO *lex_mi, Master_info *mi) {
  DBUG_ENTER("change_execute_options");

  if (lex_mi->relay_log_name) {
    char relay_log_name[FN_REFLEN];
    mi->rli->relay_log.make_log_name(relay_log_name, lex_mi->relay_log_name);
    mi->rli->set_group_relay_log_name(relay_log_name);
    mi->rli->is_group_master_log_pos_invalid = true;
  }

  if (lex_mi->relay_log_pos) {
    mi->rli->set_group_relay_log_pos(lex_mi->relay_log_pos);
    mi->rli->is_group_master_log_pos_invalid = true;
  }

  if (lex_mi->sql_delay != -1) mi->rli->set_sql_delay(lex_mi->sql_delay);

  DBUG_VOID_RETURN;
}

/**
  This function shall issue a deprecation warning if
  there are server ids tokenized from the CHANGE MASTER
  TO command while @@global.gtid_mode=ON.
 */
static void issue_deprecation_warnings_for_channel(THD *thd) {
  LEX_MASTER_INFO *lex_mi = &thd->lex->mi;

  /*
    Deprecation of GTID_MODE + IGNORE_SERVER_IDS

    Generate deprecation warning when user executes CHANGE
    MASTER TO IGNORE_SERVER_IDS if GTID_MODE=ON.
  */
  enum_gtid_mode gtid_mode = get_gtid_mode(GTID_MODE_LOCK_CHANNEL_MAP);
  if (lex_mi->repl_ignore_server_ids.size() > 0 && gtid_mode == GTID_MODE_ON) {
    push_warning_printf(thd, Sql_condition::SL_WARNING,
                        ER_WARN_DEPRECATED_SYNTAX,
                        ER_THD(thd, ER_WARN_DEPRECATED_SYNTAX_NO_REPLACEMENT),
                        "CHANGE MASTER TO ... IGNORE_SERVER_IDS='...' "
                        "(when @@GLOBAL.GTID_MODE = ON)",
                        "");
  }
}

/**
  Execute a CHANGE MASTER statement.

  Apart from changing the receive/execute configurations/positions,
  this function also does the following:
  - May leave replicated open temporary table after warning.
  - Purges relay logs if no threads running and no relay log file/pos options.
  - Delete worker info in mysql.slave_worker_info table if applier not running.

  @param thd            Pointer to THD object for the client thread executing
                        the statement.

  @param mi             Pointer to Master_info object belonging to the slave's
                        IO thread.

  @param lex_mi         Lex information with master connection data.
                        Coming from the an executing statement or set directly
                        this shall contain connection settings like hostname,
                        user, password and other settings like the number of
                        connection retries.

  @param preserve_logs  If the decision of purging the logs should be always be
                        false even if no relay log name/position is given to
                        the method. The preserve_logs parameter will not be
                        respected when the relay log info repository is not
                        initialized.

  @retval 0   success
  @retval !=0 error
*/
int change_master(THD *thd, Master_info *mi, LEX_MASTER_INFO *lex_mi,
                  bool preserve_logs) {
  int error = 0;

  /* Do we have at least one receive related (IO thread) option? */
  bool have_receive_option = false;
  /* Do we have at least one execute related (SQL/coord/worker) option? */
  bool have_execute_option = false;
  /* If there are no mts gaps, we delete the rows in this table. */
  bool mts_remove_worker_info = false;
  /* used as a bit mask to indicate running slave threads. */
  int thread_mask;
  /*
    Relay logs are purged only if both receive and execute threads are
    stopped before executing CHANGE MASTER and relay_log_file/relay_log_pos
    options are not used.
  */
  bool need_relay_log_purge = 1;

  /*
    We want to save the old receive configurations so that we can use them to
    print the changes in these configurations (from-to form). This is used in
    LogErr() later.
  */
  char saved_host[HOSTNAME_LENGTH + 1], saved_bind_addr[HOSTNAME_LENGTH + 1];
  uint saved_port = 0;
  char saved_log_name[FN_REFLEN];
  my_off_t saved_log_pos = 0;

  DBUG_ENTER("change_master");

  /*
    CHANGE MASTER command should ignore 'read-only' and 'super_read_only'
    options so that it can update 'mysql.slave_master_info' replication
    repository tables.
  */
  thd->set_skip_readonly_check();
  mi->channel_wrlock();
  /*
    When we change master, we first decide which thread is running and
    which is not. We dont want this assumption to break while we change master.

    Suppose we decide that receiver thread is running and thus it is
    safe to change receive related options in mi. By this time if
    the receive thread is started, we may have a race condition between
    the client thread and receiver thread.
  */
  lock_slave_threads(mi);

  /*
    Get a bit mask for the slave threads that are running.
    Since the third argument is 0, thread_mask after the function
    returns stands for running threads.
  */
  init_thread_mask(&thread_mask, mi, 0);

  /*
    change master with master_auto_position=1 requires stopping both
    receiver and applier threads. If any slave thread is running,
    we report an error.
  */
  if (thread_mask) /* If any thread is running */
  {
    if (lex_mi->auto_position != LEX_MASTER_INFO::LEX_MI_UNCHANGED) {
      error = ER_SLAVE_CHANNEL_MUST_STOP;
      my_error(ER_SLAVE_CHANNEL_MUST_STOP, MYF(0), mi->get_channel());
      goto err;
    }
    /*
      Prior to WL#6120, we imposed the condition that STOP SLAVE is required
      before CHANGE MASTER. Since the slave threads die on STOP SLAVE, it was
      fine if we purged relay logs.

      Now that we do allow CHANGE MASTER with a running receiver/applier thread,
      we need to make sure that the relay logs are purged only if both
      receiver and applier threads are stopped otherwise we could lose events.

      The idea behind purging relay logs if both the threads are stopped is to
      keep consistency with the old behavior. If the user/application is doing
      a CHANGE MASTER without stopping any one thread, the relay log purge
      should be controlled via the 'relay_log_purge' option.
    */
    need_relay_log_purge = 0;
  }

  /*
    We cannot specify auto position and set either the coordinates
    on master or slave. If we try to do so, an error message is
    printed out.
  */
  if (lex_mi->log_file_name != NULL || lex_mi->pos != 0 ||
      lex_mi->relay_log_name != NULL || lex_mi->relay_log_pos != 0) {
    if (lex_mi->auto_position == LEX_MASTER_INFO::LEX_MI_ENABLE ||
        (lex_mi->auto_position != LEX_MASTER_INFO::LEX_MI_DISABLE &&
         mi->is_auto_position())) {
      error = ER_BAD_SLAVE_AUTO_POSITION;
      my_error(ER_BAD_SLAVE_AUTO_POSITION, MYF(0));
      goto err;
    }
  }

  /* CHANGE MASTER TO MASTER_AUTO_POSITION = 1 requires GTID_MODE != OFF */
  if (lex_mi->auto_position == LEX_MASTER_INFO::LEX_MI_ENABLE &&
      /*
        We hold channel_map lock for the duration of the CHANGE MASTER.
        This is important since it prevents that a concurrent
        connection changes to GTID_MODE=OFF between this check and the
        point where AUTO_POSITION is stored in the table and in mi.
      */
      get_gtid_mode(GTID_MODE_LOCK_CHANNEL_MAP) == GTID_MODE_OFF) {
    error = ER_AUTO_POSITION_REQUIRES_GTID_MODE_NOT_OFF;
    my_error(ER_AUTO_POSITION_REQUIRES_GTID_MODE_NOT_OFF, MYF(0));
    goto err;
  }

  /* Check if at least one receive option is given on change master */
  have_receive_option = have_change_master_receive_option(lex_mi);

  /* Check if at least one execute option is given on change master */
  have_execute_option =
      have_change_master_execute_option(lex_mi, &need_relay_log_purge);

  if (need_relay_log_purge && /* If we should purge the logs for this channel */
      preserve_logs &&        /* And we were asked to keep them */
      mi->rli->inited)        /* And the channel was initialized properly */
  {
    need_relay_log_purge = false;
  }

  /* With receiver thread running, we dont allow changing receive options. */
  if (have_receive_option && (thread_mask & SLAVE_IO)) {
    error = ER_SLAVE_CHANNEL_IO_THREAD_MUST_STOP;
    my_error(ER_SLAVE_CHANNEL_IO_THREAD_MUST_STOP, MYF(0), mi->get_channel());
    goto err;
  }

  /* With an execute thread running, we don't allow changing execute options. */
  if (have_execute_option && (thread_mask & SLAVE_SQL)) {
    error = ER_SLAVE_CHANNEL_SQL_THREAD_MUST_STOP;
    my_error(ER_SLAVE_CHANNEL_SQL_THREAD_MUST_STOP, MYF(0), mi->get_channel());
    goto err;
  }

  /*
    We need to check if there is an empty master_host. Otherwise
    change master succeeds, a master.info file is created containing
    empty master_host string and when issuing: start slave; an error
    is thrown stating that the server is not configured as slave.
    (See BUG#28796).
  */
  if (lex_mi->host && !*lex_mi->host) {
    error = ER_WRONG_ARGUMENTS;
    my_error(ER_WRONG_ARGUMENTS, MYF(0), "MASTER_HOST");
    goto err;
  }

  THD_STAGE_INFO(thd, stage_changing_master);

  int thread_mask_stopped_threads;

  /*
    Before load_mi_and_rli_from_repositories() call, get a bit mask to indicate
    stopped threads in thread_mask_stopped_threads. Since the third argguement
    is 1, thread_mask when the function returns stands for stopped threads.
  */

  init_thread_mask(&thread_mask_stopped_threads, mi, 1);

  if (load_mi_and_rli_from_repositories(mi, false, thread_mask_stopped_threads,
                                        need_relay_log_purge)) {
    error = ER_MASTER_INFO;
    my_error(ER_MASTER_INFO, MYF(0));
    goto err;
  }

  if ((thread_mask & SLAVE_SQL) == 0)  // If execute threads are stopped
  {
    if (mi->rli->mts_recovery_group_cnt) {
      /*
        Change-Master can't be done if there is a mts group gap.
        That requires mts-recovery which START SLAVE provides.
      */
      DBUG_ASSERT(mi->rli->recovery_parallel_workers);

      error = ER_MTS_CHANGE_MASTER_CANT_RUN_WITH_GAPS;
      my_error(ER_MTS_CHANGE_MASTER_CANT_RUN_WITH_GAPS, MYF(0));
      goto err;
    } else {
      /*
        Lack of mts group gaps makes Workers info stale regardless of
        need_relay_log_purge computation. We set the mts_remove_worker_info
        flag here and call reset_workers() later to delete the worker info
        in mysql.slave_worker_info table.
      */
      if (mi->rli->recovery_parallel_workers) mts_remove_worker_info = true;
    }
  }

  /*
    When give a warning?
    CHANGE MASTER command is used in three ways:
    a) To change a connection configuration but remain connected to
       the same master.
    b) To change positions in binary or relay log(eg: master_log_pos).
    c) To change the master you are replicating from.
    We give a warning in cases b and c.
  */
  if ((lex_mi->host || lex_mi->port || lex_mi->log_file_name || lex_mi->pos ||
       lex_mi->relay_log_name || lex_mi->relay_log_pos) &&
      (mi->rli->atomic_channel_open_temp_tables > 0))
    push_warning(thd, Sql_condition::SL_WARNING,
                 ER_WARN_OPEN_TEMP_TABLES_MUST_BE_ZERO,
                 ER_THD(thd, ER_WARN_OPEN_TEMP_TABLES_MUST_BE_ZERO));

  /*
    auto_position is the only option that affects both receive
    and execute sections of replication. So, this code is kept
    outside both if (have_receive_option) and if (have_execute_option)

    Here, we check if the auto_position option was used and set the flag
    if the slave should connect to the master and look for GTIDs.
  */
  if (lex_mi->auto_position != LEX_MASTER_INFO::LEX_MI_UNCHANGED)
    mi->set_auto_position(
        (lex_mi->auto_position == LEX_MASTER_INFO::LEX_MI_ENABLE));

  if (have_receive_option) {
    strmake(saved_host, mi->host, HOSTNAME_LENGTH);
    strmake(saved_bind_addr, mi->bind_addr, HOSTNAME_LENGTH);
    saved_port = mi->port;
    strmake(saved_log_name, mi->get_master_log_name(), FN_REFLEN - 1);
    saved_log_pos = mi->get_master_log_pos();

    if ((error = change_receive_options(thd, lex_mi, mi))) {
      goto err;
    }
  }

  /*
    If user didn't specify neither host nor port nor any log name nor any log
    pos, i.e. he specified only user/password/master_connect_retry,
    master_delay, he probably  wants replication to resume from where it had
    left, i.e. from the coordinates of the **SQL** thread (imagine the case
    where the I/O is ahead of the SQL; restarting from the coordinates of the
    I/O would lose some events which is probably unwanted when you are just
    doing minor changes like changing master_connect_retry). Note: coordinates
    of the SQL thread must be read before the block which resets them.
  */
  if (need_relay_log_purge) {
    /*
      A side-effect is that if only the I/O thread was started, this thread may
      restart from ''/4 after the CHANGE MASTER. That's a minor problem (it is a
      much more unlikely situation than the one we are fixing here).
    */
    if (!lex_mi->host && !lex_mi->port && !lex_mi->log_file_name &&
        !lex_mi->pos) {
      /*
        Sometimes mi->rli->master_log_pos == 0 (it happens when the SQL thread
        is not initialized), so we use a max(). What happens to
        mi->rli->master_log_pos during the initialization stages of replication
        is not 100% clear, so we guard against problems using max().
      */
      mi->set_master_log_pos(max<ulonglong>(
          BIN_LOG_HEADER_SIZE, mi->rli->get_group_master_log_pos()));
      mi->set_master_log_name(mi->rli->get_group_master_log_name());
    }
  }

  if (have_receive_option)
    LogErr(SYSTEM_LEVEL, ER_SLAVE_CHANGE_MASTER_TO_EXECUTED,
           mi->get_for_channel_str(true), saved_host, saved_port,
           saved_log_name, (ulong)saved_log_pos, saved_bind_addr, mi->host,
           mi->port, mi->get_master_log_name(), (ulong)mi->get_master_log_pos(),
           mi->bind_addr);

  if (have_execute_option) change_execute_options(lex_mi, mi);

  /* If the receiver is stopped, flush master_info to disk. */
  if ((thread_mask & SLAVE_IO) == 0 && flush_master_info(mi, true)) {
    error = ER_RELAY_LOG_INIT;
    my_error(ER_RELAY_LOG_INIT, MYF(0), "Failed to flush master info file");
    goto err;
  }

  if ((thread_mask & SLAVE_SQL) == 0) /* Applier module is not executing */
  {
    if (need_relay_log_purge) {
      /*
        'if (need_relay_log_purge)' implicitly means that all slave threads are
        stopped and there is no use of relay_log_file/relay_log_pos options.
        We need not check these here again.
      */

      /* purge_relay_log() returns pointer to an error message here. */
      const char *errmsg = 0;
      /*
        purge_relay_log() assumes that we have run_lock and no slave threads
        are running.
      */
      THD_STAGE_INFO(thd, stage_purging_old_relay_logs);
      if (mi->rli->purge_relay_logs(thd, &errmsg)) {
        error = ER_RELAY_LOG_FAIL;
        my_error(ER_RELAY_LOG_FAIL, MYF(0), errmsg);
        goto err;
      }

      /*
        Coordinates in rli were spoilt by purge_relay_logs(),
        so restore them to good values. If we left them to ''/0, that would
        work. But that would fail in the case of 2 successive CHANGE MASTER
        (without a START SLAVE in between): because first one would set the
        coords in mi to the good values of those in rli, then set those i>n rli
        to ''/0, then second CHANGE MASTER would set the coords in mi to those
        of rli, i.e. to ''/0: we have lost all copies of the original good
        coordinates. That's why we always save good coords in rli.
    */
      mi->rli->set_group_master_log_pos(mi->get_master_log_pos());
      mi->rli->set_group_master_log_name(mi->get_master_log_name());
      DBUG_PRINT("info", ("master_log_pos: %llu", mi->get_master_log_pos()));
    } else {
      const char *errmsg = nullptr;
      if (mi->rli->is_group_relay_log_name_invalid(&errmsg)) {
        error = ER_RELAY_LOG_INIT;
        my_error(ER_RELAY_LOG_INIT, MYF(0), errmsg);
        goto err;
      }
    }

    char *var_group_master_log_name =
        const_cast<char *>(mi->rli->get_group_master_log_name());

    if (!var_group_master_log_name[0])  // uninitialized case
      mi->rli->set_group_master_log_pos(0);

    mi->rli->abort_pos_wait++; /* for MASTER_POS_WAIT() to abort */

    /* Clear the errors, for a clean start */
    mi->rli->clear_error();
    if (mi->rli->workers_array_initialized) {
      for (size_t i = 0; i < mi->rli->get_worker_count(); i++) {
        mi->rli->get_worker(i)->clear_error();
      }
    }

    /*
      If we don't write new coordinates to disk now, then old will remain in
      relay-log.info until START SLAVE is issued; but if mysqld is shutdown
      before START SLAVE, then old will remain in relay-log.info, and will be
      the in-memory value at restart (thus causing errors, as the old relay log
      does not exist anymore).

      Notice that the rli table is available exclusively as slave is not
      running.
    */
    if (mi->rli->flush_info(true)) {
      error = ER_RELAY_LOG_INIT;
      my_error(ER_RELAY_LOG_INIT, MYF(0), "Failed to flush relay info file.");
      goto err;
    }

  } /* end 'if (thread_mask & SLAVE_SQL == 0)' */

  if (mts_remove_worker_info)
    if (Rpl_info_factory::reset_workers(mi->rli)) {
      error = ER_MTS_RESET_WORKERS;
      my_error(ER_MTS_RESET_WORKERS, MYF(0));
      goto err;
    }
err:

  unlock_slave_threads(mi);
  mi->channel_unlock();
  DBUG_RETURN(error);
}

/**
   This function is first called when the Master_info object
   corresponding to a channel in a multisourced slave does not
   exist. But before a new channel is created, certain
   conditions have to be met. The below function apriorily
   checks if all such conditions are met. If all the
   conditions are met then it creates a channel i.e
   mi<->rli

   @param[in,out]  mi                When new {mi,rli} are created,
                                     the reference is stored in *mi
   @param[in]      channel           The channel on which the change
                                     master was introduced.
*/
int add_new_channel(Master_info **mi, const char *channel) {
  DBUG_ENTER("add_new_channel");

  int error = 0;
  Ident_name_check ident_check_status;

  /*
    Refuse to create a new channel if the repositories does not support this.
  */

  if (opt_mi_repository_id == INFO_REPOSITORY_FILE ||
      opt_rli_repository_id == INFO_REPOSITORY_FILE) {
    LogErr(ERROR_LEVEL,
           ER_RPL_SLAVE_NEW_MASTER_INFO_NEEDS_REPOS_TYPE_OTHER_THAN_FILE);
    error = ER_SLAVE_NEW_CHANNEL_WRONG_REPOSITORY;
    my_error(ER_SLAVE_NEW_CHANNEL_WRONG_REPOSITORY, MYF(0));
    goto err;
  }

  /*
    Return if max num of replication channels exceeded already.
  */

  if (!channel_map.is_valid_channel_count()) {
    error = ER_SLAVE_MAX_CHANNELS_EXCEEDED;
    my_error(ER_SLAVE_MAX_CHANNELS_EXCEEDED, MYF(0));
    goto err;
  }

  /*
    Now check the sanity of the channel name. It's length etc. The channel
    identifier is similar to table names. So, use  check_table_function.
  */
  if (channel) {
    ident_check_status = check_table_name(channel, strlen(channel));
  } else
    ident_check_status = Ident_name_check::WRONG;

  if (ident_check_status != Ident_name_check::OK) {
    error = ER_SLAVE_CHANNEL_NAME_INVALID_OR_TOO_LONG;
    my_error(ER_SLAVE_CHANNEL_NAME_INVALID_OR_TOO_LONG, MYF(0));
    goto err;
  }

  if (!((*mi) = Rpl_info_factory::create_mi_and_rli_objects(
            opt_mi_repository_id, opt_rli_repository_id, channel, false,
            &channel_map))) {
    error = ER_MASTER_INFO;
    my_error(ER_MASTER_INFO, MYF(0));
    goto err;
  }

err:

  DBUG_RETURN(error);
}

/**
   Method used to check if the user is trying to update any other option for
   the change master apart from the MASTER_USER and MASTER_PASSWORD.
   In case user tries to update any other parameter apart from these two,
   this method will return error.

   @param  lex_mi structure that holds all change master options given on
           the change master command.

   @retval true - The CHANGE MASTER is updating a unsupported parameter for the
                  recovery channel.

   @retval false - Everything is fine. The CHANGE MASTER can execute with the
                   given option(s) for the recovery channel.
*/
static bool is_invalid_change_master_for_group_replication_recovery(
    const LEX_MASTER_INFO *lex_mi) {
  DBUG_ENTER("is_invalid_change_master_for_group_replication_recovery");
  bool have_extra_option_received = false;

  /* Check if *at least one* receive/execute option is given on change master
   * command*/
  if (lex_mi->host || lex_mi->log_file_name || lex_mi->pos ||
      lex_mi->bind_addr || lex_mi->port || lex_mi->connect_retry ||
      lex_mi->server_id ||
      lex_mi->auto_position != LEX_MASTER_INFO::LEX_MI_UNCHANGED ||
      lex_mi->ssl != LEX_MASTER_INFO::LEX_MI_UNCHANGED ||
      lex_mi->ssl_verify_server_cert != LEX_MASTER_INFO::LEX_MI_UNCHANGED ||
      lex_mi->heartbeat_opt != LEX_MASTER_INFO::LEX_MI_UNCHANGED ||
      lex_mi->retry_count_opt != LEX_MASTER_INFO::LEX_MI_UNCHANGED ||
      lex_mi->ssl_key || lex_mi->ssl_cert || lex_mi->ssl_ca ||
      lex_mi->ssl_capath || lex_mi->tls_version || lex_mi->ssl_cipher ||
      lex_mi->ssl_crl || lex_mi->ssl_crlpath ||
      lex_mi->repl_ignore_server_ids_opt == LEX_MASTER_INFO::LEX_MI_ENABLE ||
      lex_mi->relay_log_name || lex_mi->relay_log_pos ||
      lex_mi->sql_delay != -1 || lex_mi->public_key_path ||
      lex_mi->get_public_key != LEX_MASTER_INFO::LEX_MI_UNCHANGED)
    have_extra_option_received = true;

  DBUG_RETURN(have_extra_option_received);
}

/**
  Entry point for the CHANGE MASTER command. Function
  decides to create a new channel or create an existing one.

  @param[in]        thd        the client thread that issued the command.

  @return
    @retval         true        fail
    @retval         false       success.
*/
bool change_master_cmd(THD *thd) {
  DBUG_ENTER("change_master_cmd");

  Master_info *mi = 0;
  LEX *lex = thd->lex;
  bool res = false;

  channel_map.wrlock();

  /* The slave must have been initialized to allow CHANGE MASTER statements */
  if (!is_slave_configured()) {
    my_error(ER_SLAVE_CONFIGURATION, MYF(0));
    res = true;
    goto err;
  }

  // If the chosen name is for group_replication_applier channel we abort
  if (channel_map.is_group_replication_channel_name(lex->mi.channel, true)) {
    my_error(ER_SLAVE_CHANNEL_NAME_INVALID_OR_TOO_LONG, MYF(0));
    res = true;
    goto err;
  }

  // If the channel being used is group_replication_recovery we allow the
  // channel creation based on the check as to which field is being updated.
  if (channel_map.is_group_replication_channel_name(lex->mi.channel) &&
      !channel_map.is_group_replication_channel_name(lex->mi.channel, true)) {
    LEX_MASTER_INFO *lex_mi = &thd->lex->mi;
    if (is_invalid_change_master_for_group_replication_recovery(lex_mi)) {
      my_error(ER_SLAVE_CHANNEL_OPERATION_NOT_ALLOWED, MYF(0),
               "CHANGE MASTER with the given parameters", lex->mi.channel);
      res = true;
      goto err;
    }
  }

  /*
    Error out if number of replication channels are > 1 if FOR CHANNEL
    clause is not provided in the CHANGE MASTER command.
  */
  if (!lex->mi.for_channel && channel_map.get_num_instances() > 1) {
    my_error(ER_SLAVE_MULTIPLE_CHANNELS_CMD, MYF(0));
    res = true;
    goto err;
  }

  /* Get the Master_info of the channel */
  mi = channel_map.get_mi(lex->mi.channel);

  /* create a new channel if doesn't exist */
  if (!mi && strcmp(lex->mi.channel, channel_map.get_default_channel())) {
    /* The mi will be returned holding mi->channel_lock for writing */
    if (add_new_channel(&mi, lex->mi.channel)) goto err;
  }

  if (mi) {
    bool configure_filters = !Master_info::is_configured(mi);

    if (!(res = change_master(thd, mi, &thd->lex->mi))) {
      /*
        If the channel was just created or not configured before this
        "CHANGE MASTER", we need to configure rpl_filter for it.
      */
      if (configure_filters) {
        if ((res = Rpl_info_factory::configure_channel_replication_filters(
                 mi->rli, lex->mi.channel)))
          goto err;
      }

      /*
        Issuing deprecation warnings after the change (we make
        sure that we don't issue warning if there is an error).
      */
      issue_deprecation_warnings_for_channel(thd);

      my_ok(thd);
    }
  } else {
    /*
       Even default channel does not exist. So issue a previous
       backward compatible  error message (till 5.6).
       @TODO: This error message shall be improved.
    */
    my_error(ER_SLAVE_CONFIGURATION, MYF(0));
  }

err:
  channel_map.unlock();

  DBUG_RETURN(res);
}

/**
  Check if there is any slave SQL config conflict.

  @param[in] rli The slave's rli object.

  @return 0 is returned if there is no conflict, otherwise 1 is returned.
 */
static int check_slave_sql_config_conflict(const Relay_log_info *rli) {
  int channel_mts_submode, slave_parallel_workers;

  if (rli) {
    channel_mts_submode = rli->channel_mts_submode;
    slave_parallel_workers = rli->opt_slave_parallel_workers;
  } else {
    /*
      When the slave is first initialized, we collect the values from the
      command line options
    */
    channel_mts_submode = mts_parallel_option;
    slave_parallel_workers = opt_mts_slave_parallel_workers;
  }

  if (opt_slave_preserve_commit_order && slave_parallel_workers > 0) {
    if (channel_mts_submode == MTS_PARALLEL_TYPE_DB_NAME) {
      my_error(ER_DONT_SUPPORT_SLAVE_PRESERVE_COMMIT_ORDER, MYF(0),
               "when slave_parallel_type is DATABASE");
      return ER_DONT_SUPPORT_SLAVE_PRESERVE_COMMIT_ORDER;
    }

    if ((!opt_bin_log || !opt_log_slave_updates) &&
        channel_mts_submode == MTS_PARALLEL_TYPE_LOGICAL_CLOCK) {
      my_error(ER_DONT_SUPPORT_SLAVE_PRESERVE_COMMIT_ORDER, MYF(0),
               "unless both log_bin and log_slave_updates are enabled");
      return ER_DONT_SUPPORT_SLAVE_PRESERVE_COMMIT_ORDER;
    }
  }

  if (rli) {
    const char *channel = const_cast<Relay_log_info *>(rli)->get_channel();
    if (slave_parallel_workers > 0 &&
        (channel_mts_submode != MTS_PARALLEL_TYPE_LOGICAL_CLOCK ||
         (channel_mts_submode == MTS_PARALLEL_TYPE_LOGICAL_CLOCK &&
          !opt_slave_preserve_commit_order)) &&
        channel_map.is_group_replication_channel_name(channel, true)) {
      my_error(ER_SLAVE_CHANNEL_OPERATION_NOT_ALLOWED, MYF(0),
               "START SLAVE SQL_THREAD when SLAVE_PARALLEL_WORKERS > 0 "
               "and SLAVE_PARALLEL_TYPE != LOGICAL_CLOCK "
               "or SLAVE_PRESERVE_COMMIT_ORDER != ON",
               channel);
      return ER_SLAVE_CHANNEL_OPERATION_NOT_ALLOWED;
    }
  }

  return 0;
}

/**
  @} (end of group Replication)
*/<|MERGE_RESOLUTION|>--- conflicted
+++ resolved
@@ -2936,6 +2936,7 @@
 
   @param thd pointer to I/O Thread's Thd.
   @param mi  point to I/O Thread metadata class.
+
   @param force_flush_mi_info when true, do not respect sync period and flush
                              information.
                              when false, flush will only happen if it is time to
@@ -2943,21 +2944,11 @@
 
   @return 0 if everything went fine, 1 otherwise.
 */
-<<<<<<< HEAD
-static int write_rotate_to_master_pos_into_relay_log(THD *thd,
-                                                     Master_info *mi) {
+static int write_rotate_to_master_pos_into_relay_log(THD *thd, Master_info *mi,
+                                                     bool force_flush_mi_info) {
   Relay_log_info *rli = mi->rli;
   int error = 0;
   DBUG_ENTER("write_rotate_to_master_pos_into_relay_log");
-=======
-static int write_ignored_events_info_to_relay_log(THD *thd, Master_info *mi,
-                                                  bool force_flush_mi_info)
-{
-  Relay_log_info *rli= mi->rli;
-  mysql_mutex_t *log_lock= rli->relay_log.get_log_lock();
-  int error= 0;
-  DBUG_ENTER("write_ignored_events_info_to_relay_log");
->>>>>>> f76cd6de
 
   DBUG_ASSERT(thd == mi->info_thd);
   mysql_mutex_assert_owner(rli->relay_log.get_log_lock());
@@ -2980,7 +2971,6 @@
       ev->common_footer->checksum_alg =
           mi->get_mi_description_event()->common_footer->checksum_alg;
 
-<<<<<<< HEAD
     ev->server_id = 0;  // don't be ignored by slave SQL thread
     if (unlikely(rli->relay_log.write_event(ev, mi) != 0))
       mi->report(ERROR_LEVEL, ER_SLAVE_RELAY_LOG_WRITE_FAILURE,
@@ -2989,38 +2979,9 @@
                  " to the relay log, SHOW SLAVE STATUS may be"
                  " inaccurate");
     mysql_mutex_lock(&mi->data_lock);
-    if (flush_master_info(mi, true, false, false)) {
+    if (flush_master_info(mi, force_flush_mi_info, false, false)) {
       error = 1;
       LogErr(ERROR_LEVEL, ER_RPL_SLAVE_CANT_FLUSH_MASTER_INFO_FILE);
-=======
-    rli->ign_master_log_name_end[0]= 0;
-    /* can unlock before writing as slave SQL thd will soon see our Rotate */
-    mysql_mutex_unlock(log_lock);
-    if (likely((bool)ev))
-    {
-      ev->server_id= 0; // don't be ignored by slave SQL thread
-      if (unlikely(rli->relay_log.append_event(ev, mi) != 0))
-        mi->report(ERROR_LEVEL, ER_SLAVE_RELAY_LOG_WRITE_FAILURE,
-                   ER(ER_SLAVE_RELAY_LOG_WRITE_FAILURE),
-                   "failed to write a Rotate event"
-                   " to the relay log, SHOW SLAVE STATUS may be"
-                   " inaccurate");
-      rli->relay_log.harvest_bytes_written(rli, true/*need_log_space_lock=true*/);
-      if (flush_master_info(mi, force_flush_mi_info))
-      {
-        error= 1;
-        sql_print_error("Failed to flush master info file.");
-      }
-      delete ev;
-    }
-    else
-    {
-      error= 1;
-      mi->report(ERROR_LEVEL, ER_SLAVE_CREATE_EVENT_FAILURE,
-                 ER(ER_SLAVE_CREATE_EVENT_FAILURE),
-                 "Rotate_event (out of memory?),"
-                 " SHOW SLAVE STATUS may be inaccurate");
->>>>>>> f76cd6de
     }
     mysql_mutex_unlock(&mi->data_lock);
     delete ev;
@@ -3069,7 +3030,8 @@
     mysql_mutex_unlock(end_pos_lock);
 
     /* Generate the rotate based on mi position */
-    error = write_rotate_to_master_pos_into_relay_log(thd, mi);
+    error = write_rotate_to_master_pos_into_relay_log(
+        thd, mi, false /* force_flush_mi_info */);
   } else
     mysql_mutex_unlock(end_pos_lock);
 
@@ -5569,13 +5531,7 @@
     mysql_close(mysql);
     mi->mysql = 0;
   }
-<<<<<<< HEAD
   write_ignored_events_info_to_relay_log(thd, mi);
-=======
-  mysql_mutex_lock(&mi->data_lock);
-  write_ignored_events_info_to_relay_log(thd, mi, false/* force_flush_mi_info */);
-  mysql_mutex_unlock(&mi->data_lock);
->>>>>>> f76cd6de
   THD_STAGE_INFO(thd, stage_waiting_for_slave_mutex_on_exit);
   mysql_mutex_lock(&mi->run_lock);
   /*
@@ -7440,7 +7396,6 @@
 
     } break;
 
-<<<<<<< HEAD
     case binary_log::HEARTBEAT_LOG_EVENT: {
       /*
         HB (heartbeat) cannot come before RL (Relay)
@@ -7460,14 +7415,6 @@
       mysql_mutex_lock(&mi->data_lock);
       mi->received_heartbeats++;
       mi->last_heartbeat = my_getsystime() / 10;
-=======
-      DBUG_EXECUTE_IF("reached_heart_beat_queue_event", {
-                      const char act[] = "now SIGNAL check_slave_master_info WAIT_FOR proceed_write_rotate";
-                      DBUG_ASSERT(!debug_sync_set_action(current_thd, STRING_WITH_LEN(act)));
-                      };);
-
-      mi->set_master_log_pos(hb.common_header->log_pos);
->>>>>>> f76cd6de
 
       /*
         During GTID protocol, if the master skips transactions,
@@ -7489,21 +7436,23 @@
         DBUG_ASSERT(memcmp(const_cast<char *>(mi->get_master_log_name()),
                            hb.get_log_ident(), hb.get_ident_len()) == 0);
 
-<<<<<<< HEAD
+        DBUG_EXECUTE_IF("reached_heart_beat_queue_event", {
+          const char act[] =
+              "now SIGNAL check_slave_master_info WAIT_FOR "
+              "proceed_write_rotate";
+          DBUG_ASSERT(
+              !debug_sync_set_action(current_thd, STRING_WITH_LEN(act)));
+        };);
         mi->set_master_log_pos(hb.common_header->log_pos);
-=======
-      if (write_ignored_events_info_to_relay_log(mi->info_thd, mi,
-                                                 false/* force_flush_mi_info */))
-        goto end;
-    }
->>>>>>> f76cd6de
 
         /*
            Put this heartbeat event in the relay log as a Rotate Event.
         */
         inc_pos = 0;
         mysql_mutex_unlock(&mi->data_lock);
-        if (write_rotate_to_master_pos_into_relay_log(mi->info_thd, mi))
+        if (write_rotate_to_master_pos_into_relay_log(
+                mi->info_thd, mi, false
+                /* force_flush_mi_info */))
           goto end;
         do_flush_mi = false; /* write_rotate_... above flushed master info */
       } else
@@ -7520,7 +7469,6 @@
          any history with the master (and thereafter mi->get_master_log_pos() is
          NULL).
 
-<<<<<<< HEAD
          TODO: handling `when' for SHOW SLAVE STATUS' snds behind
       */
       if (memcmp(const_cast<char *>(mi->get_master_log_name()),
@@ -7539,11 +7487,6 @@
       }
       goto end;
     } break;
-=======
-    if (write_ignored_events_info_to_relay_log(mi->info_thd, mi,
-                                               true/* force_flush_mi_info */))
-      goto err;
->>>>>>> f76cd6de
 
     case binary_log::PREVIOUS_GTIDS_LOG_EVENT: {
       /*
@@ -7559,7 +7502,9 @@
       mi->set_master_log_pos(mi->get_master_log_pos() + event_len);
       mysql_mutex_unlock(&mi->data_lock);
 
-      if (write_rotate_to_master_pos_into_relay_log(mi->info_thd, mi)) goto err;
+      if (write_rotate_to_master_pos_into_relay_log(
+              mi->info_thd, mi, true /* force_flush_mi_info */))
+        goto err;
 
       do_flush_mi = false; /* write_rotate_... above flushed master info */
       goto end;
