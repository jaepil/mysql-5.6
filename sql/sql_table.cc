--- conflicted
+++ resolved
@@ -1842,11 +1842,7 @@
   char frm_name[FN_REFLEN+1];
   char *part_syntax_buf;
   uint syntax_len;
-<<<<<<< HEAD
-=======
   partition_info *old_part_info= lpt->table->part_info;
-#endif
->>>>>>> bd981c5b
   DBUG_ENTER("mysql_write_frm");
 
   /*
@@ -1882,7 +1878,9 @@
         }
         part_info->part_info_string= part_syntax_buf;
         part_info->part_info_len= syntax_len;
-        lpt->table->file->set_part_info(part_info, false);
+        Partition_handler *part_handler;
+        part_handler= lpt->table->file->get_partition_handler();
+        part_handler->set_part_info(part_info, false);
       }
     }
     /* Write shadow frm file */
@@ -1924,14 +1922,11 @@
   if (flags & WFRM_INSTALL_SHADOW)
   {
     partition_info *part_info= lpt->part_info;
-<<<<<<< HEAD
-=======
-    if (part_info)
-    {
-      lpt->table->file->set_part_info(part_info, false);
-    }
-#endif
->>>>>>> bd981c5b
+    Partition_handler *part_handler= lpt->table->file->get_partition_handler();
+    if (part_handler && part_info)
+    {
+      part_handler->set_part_info(part_info, false);
+    }
     /*
       Build frm file name
     */
@@ -2004,7 +1999,8 @@
 end:
   if (old_part_info)
   {
-    lpt->table->file->set_part_info(old_part_info, false);
+    Partition_handler *part_handler= lpt->table->file->get_partition_handler();
+    part_handler->set_part_info(old_part_info, false);
   }
   DBUG_RETURN(error);
 }
@@ -8568,12 +8564,7 @@
 
   set_table_default_charset(thd, create_info, const_cast<char*>(alter_ctx.db));
 
-<<<<<<< HEAD
-  if (fast_alter_partition)
-=======
-#ifdef WITH_PARTITION_STORAGE_ENGINE
   if (new_part_info)
->>>>>>> bd981c5b
   {
     /*
       ALGORITHM and LOCK clauses are generally not allowed by the
@@ -8615,14 +8606,9 @@
     // In-place execution of ALTER TABLE for partitioning.
     DBUG_RETURN(fast_alter_partition_table(thd, table, alter_info,
                                            create_info, table_list,
-<<<<<<< HEAD
                                            const_cast<char*>(alter_ctx.db),
-                                           table_name));
-=======
-                                           alter_ctx.db,
-                                           alter_ctx.table_name,
+                                           table_name,
                                            new_part_info));
->>>>>>> bd981c5b
   }
 
   /*
