/* Copyright (C) 2000-2003 MySQL AB

   This program is free software; you can redistribute it and/or modify
   it under the terms of the GNU General Public License as published by
   the Free Software Foundation; version 2 of the License.

   This program is distributed in the hope that it will be useful,
   but WITHOUT ANY WARRANTY; without even the implied warranty of
   MERCHANTABILITY or FITNESS FOR A PARTICULAR PURPOSE.  See the
   GNU General Public License for more details.

   You should have received a copy of the GNU General Public License
   along with this program; if not, write to the Free Software
   Foundation, Inc., 59 Temple Place, Suite 330, Boston, MA  02111-1307  USA */


/*
  The privileges are saved in the following tables:
  mysql/user	 ; super user who are allowed to do almost anything
  mysql/host	 ; host privileges. This is used if host is empty in mysql/db.
  mysql/db	 ; database privileges / user

  data in tables is sorted according to how many not-wild-cards there is
  in the relevant fields. Empty strings comes last.
*/

#include "mysql_priv.h"
#include "hash_filo.h"
#include <m_ctype.h>
#include <stdarg.h>
#include "sp_head.h"
#include "sp.h"

time_t mysql_db_table_last_check= 0L;

TABLE_FIELD_W_TYPE mysql_db_table_fields[MYSQL_DB_FIELD_COUNT] = {
  {
    { C_STRING_WITH_LEN("Host") },            
    { C_STRING_WITH_LEN("char(60)") },
    {NULL, 0}
  }, 
  {
    { C_STRING_WITH_LEN("Db") },            
    { C_STRING_WITH_LEN("char(64)") },
    {NULL, 0}
  }, 
  {
    { C_STRING_WITH_LEN("User") },
    { C_STRING_WITH_LEN("char(16)") },
    {NULL, 0}
  },
  {
    { C_STRING_WITH_LEN("Select_priv") },
    { C_STRING_WITH_LEN("enum('N','Y')") },
    { C_STRING_WITH_LEN("utf8") }
  },
  {
    { C_STRING_WITH_LEN("Insert_priv") },
    { C_STRING_WITH_LEN("enum('N','Y')") },
    { C_STRING_WITH_LEN("utf8") }
  },
  {
    { C_STRING_WITH_LEN("Update_priv") },
    { C_STRING_WITH_LEN("enum('N','Y')") },
    { C_STRING_WITH_LEN("utf8") }
  },
  {
    { C_STRING_WITH_LEN("Delete_priv") },
    { C_STRING_WITH_LEN("enum('N','Y')") },
    { C_STRING_WITH_LEN("utf8") }
  },
  {
    { C_STRING_WITH_LEN("Create_priv") },
    { C_STRING_WITH_LEN("enum('N','Y')") },
    { C_STRING_WITH_LEN("utf8") }
  },
  {
    { C_STRING_WITH_LEN("Drop_priv") },
    { C_STRING_WITH_LEN("enum('N','Y')") },
    { C_STRING_WITH_LEN("utf8") }
  },
  {
    { C_STRING_WITH_LEN("Grant_priv") },
    { C_STRING_WITH_LEN("enum('N','Y')") },
    { C_STRING_WITH_LEN("utf8") }
  },
  {
    { C_STRING_WITH_LEN("References_priv") },
    { C_STRING_WITH_LEN("enum('N','Y')") },
    { C_STRING_WITH_LEN("utf8") }
  },
  {
    { C_STRING_WITH_LEN("Index_priv") },
    { C_STRING_WITH_LEN("enum('N','Y')") },
    { C_STRING_WITH_LEN("utf8") }
  },
  {
    { C_STRING_WITH_LEN("Alter_priv") },
    { C_STRING_WITH_LEN("enum('N','Y')") },
    { C_STRING_WITH_LEN("utf8") }
  },
  {
    { C_STRING_WITH_LEN("Create_tmp_table_priv") },
    { C_STRING_WITH_LEN("enum('N','Y')") },
    { C_STRING_WITH_LEN("utf8") }
  },
  {
    { C_STRING_WITH_LEN("Lock_tables_priv") },
    { C_STRING_WITH_LEN("enum('N','Y')") },
    { C_STRING_WITH_LEN("utf8") }
  },
  {
    { C_STRING_WITH_LEN("Create_view_priv") },
    { C_STRING_WITH_LEN("enum('N','Y')") },
    { C_STRING_WITH_LEN("utf8") }
  },
  {
    { C_STRING_WITH_LEN("Show_view_priv") },
    { C_STRING_WITH_LEN("enum('N','Y')") },
    { C_STRING_WITH_LEN("utf8") }
  },
  {
    { C_STRING_WITH_LEN("Create_routine_priv") },
    { C_STRING_WITH_LEN("enum('N','Y')") },
    { C_STRING_WITH_LEN("utf8") }
  },
  {
    { C_STRING_WITH_LEN("Alter_routine_priv") },
    { C_STRING_WITH_LEN("enum('N','Y')") },
    { C_STRING_WITH_LEN("utf8") }
  },
  {
    { C_STRING_WITH_LEN("Execute_priv") },
    { C_STRING_WITH_LEN("enum('N','Y')") },
    { C_STRING_WITH_LEN("utf8") }
  },
  {
    { C_STRING_WITH_LEN("Event_priv") },
    { C_STRING_WITH_LEN("enum('N','Y')") },
    { C_STRING_WITH_LEN("utf8") }
  },
  {
    { C_STRING_WITH_LEN("Trigger_priv") },
    { C_STRING_WITH_LEN("enum('N','Y')") },
    { C_STRING_WITH_LEN("utf8") }
  }
};


#ifndef NO_EMBEDDED_ACCESS_CHECKS

#define FIRST_NON_YN_FIELD 26

class acl_entry :public hash_filo_element
{
public:
  ulong access;
  uint16 length;
  char key[1];					// Key will be stored here
};


static uchar* acl_entry_get_key(acl_entry *entry, size_t *length,
                                my_bool not_used __attribute__((unused)))
{
  *length=(uint) entry->length;
  return (uchar*) entry->key;
}

#define IP_ADDR_STRLEN (3+1+3+1+3+1+3)
#define ACL_KEY_LENGTH (IP_ADDR_STRLEN+1+NAME_LEN+1+USERNAME_LENGTH+1)

static DYNAMIC_ARRAY acl_hosts,acl_users,acl_dbs;
static MEM_ROOT mem, memex;
static bool initialized=0;
static bool allow_all_hosts=1;
static HASH acl_check_hosts, column_priv_hash, proc_priv_hash, func_priv_hash;
static DYNAMIC_ARRAY acl_wild_hosts;
static hash_filo *acl_cache;
static uint grant_version=0; /* Version of priv tables. incremented by acl_load */
static ulong get_access(TABLE *form,uint fieldnr, uint *next_field=0);
static int acl_compare(ACL_ACCESS *a,ACL_ACCESS *b);
static ulong get_sort(uint count,...);
static void init_check_host(void);
static void rebuild_check_host(void);
static ACL_USER *find_acl_user(const char *host, const char *user,
                               my_bool exact);
static bool update_user_table(THD *thd, TABLE *table,
                              const char *host, const char *user,
			      const char *new_password, uint new_password_len);
static void update_hostname(acl_host_and_ip *host, const char *hostname);
static bool compare_hostname(const acl_host_and_ip *host,const char *hostname,
			     const char *ip);
static my_bool acl_load(THD *thd, TABLE_LIST *tables);
static my_bool grant_load(THD *thd, TABLE_LIST *tables);

/*
  Convert scrambled password to binary form, according to scramble type, 
  Binary form is stored in user.salt.
*/

static
void
set_user_salt(ACL_USER *acl_user, const char *password, uint password_len)
{
  if (password_len == SCRAMBLED_PASSWORD_CHAR_LENGTH)
  {
    get_salt_from_password(acl_user->salt, password);
    acl_user->salt_len= SCRAMBLE_LENGTH;
  }
  else if (password_len == SCRAMBLED_PASSWORD_CHAR_LENGTH_323)
  {
    get_salt_from_password_323((ulong *) acl_user->salt, password);
    acl_user->salt_len= SCRAMBLE_LENGTH_323;
  }
  else
    acl_user->salt_len= 0;
}

/*
  This after_update function is used when user.password is less than
  SCRAMBLE_LENGTH bytes.
*/

static void restrict_update_of_old_passwords_var(THD *thd,
                                                 enum_var_type var_type)
{
  if (var_type == OPT_GLOBAL)
  {
    pthread_mutex_lock(&LOCK_global_system_variables);
    global_system_variables.old_passwords= 1;
    pthread_mutex_unlock(&LOCK_global_system_variables);
  }
  else
    thd->variables.old_passwords= 1;
}


/*
  Initialize structures responsible for user/db-level privilege checking and
  load privilege information for them from tables in the 'mysql' database.

  SYNOPSIS
    acl_init()
      dont_read_acl_tables  TRUE if we want to skip loading data from
                            privilege tables and disable privilege checking.

  NOTES
    This function is mostly responsible for preparatory steps, main work
    on initialization and grants loading is done in acl_reload().

  RETURN VALUES
    0	ok
    1	Could not initialize grant's
*/

my_bool acl_init(bool dont_read_acl_tables)
{
  THD  *thd;
  my_bool return_val;
  DBUG_ENTER("acl_init");

  acl_cache= new hash_filo(ACL_CACHE_SIZE, 0, 0,
                           (hash_get_key) acl_entry_get_key,
                           (hash_free_key) free,
                           lower_case_file_system ?
                           system_charset_info : &my_charset_bin);
  if (dont_read_acl_tables)
  {
    DBUG_RETURN(0); /* purecov: tested */
  }

  /*
    To be able to run this from boot, we allocate a temporary THD
  */
  if (!(thd=new THD))
    DBUG_RETURN(1); /* purecov: inspected */
  thd->thread_stack= (char*) &thd;
  thd->store_globals();
  lex_start(thd);
  /*
    It is safe to call acl_reload() since acl_* arrays and hashes which
    will be freed there are global static objects and thus are initialized
    by zeros at startup.
  */
  return_val= acl_reload(thd);
  delete thd;
  /* Remember that we don't have a THD */
  my_pthread_setspecific_ptr(THR_THD,  0);
  DBUG_RETURN(return_val);
}


/*
  Initialize structures responsible for user/db-level privilege checking
  and load information about grants from open privilege tables.

  SYNOPSIS
    acl_load()
      thd     Current thread
      tables  List containing open "mysql.host", "mysql.user" and
              "mysql.db" tables.

  RETURN VALUES
    FALSE  Success
    TRUE   Error
*/

static my_bool acl_load(THD *thd, TABLE_LIST *tables)
{
  TABLE *table;
  READ_RECORD read_record_info;
  my_bool return_val= 1;
  bool check_no_resolve= specialflag & SPECIAL_NO_RESOLVE;
  char tmp_name[NAME_LEN+1];
  int password_length;
  ulong old_sql_mode= thd->variables.sql_mode;
  DBUG_ENTER("acl_load");

  thd->variables.sql_mode&= ~MODE_PAD_CHAR_TO_FULL_LENGTH;

  grant_version++; /* Privileges updated */

  acl_cache->clear(1);				// Clear locked hostname cache

  init_sql_alloc(&mem, ACL_ALLOC_BLOCK_SIZE, 0);
  init_read_record(&read_record_info,thd,table= tables[0].table,NULL,1,0, 
                   FALSE);
  table->use_all_columns();
  VOID(my_init_dynamic_array(&acl_hosts,sizeof(ACL_HOST),20,50));
  while (!(read_record_info.read_record(&read_record_info)))
  {
    ACL_HOST host;
    update_hostname(&host.host,get_field(&mem, table->field[0]));
    host.db=	 get_field(&mem, table->field[1]);
    if (lower_case_table_names && host.db)
    {
      /*
        convert db to lower case and give a warning if the db wasn't
        already in lower case
      */
      (void) strmov(tmp_name, host.db);
      my_casedn_str(files_charset_info, host.db);
      if (strcmp(host.db, tmp_name) != 0)
        sql_print_warning("'host' entry '%s|%s' had database in mixed "
                          "case that has been forced to lowercase because "
                          "lower_case_table_names is set. It will not be "
                          "possible to remove this privilege using REVOKE.",
                          host.host.hostname ? host.host.hostname : "",
                          host.db ? host.db : "");
    }
    host.access= get_access(table,2);
    host.access= fix_rights_for_db(host.access);
    host.sort=	 get_sort(2,host.host.hostname,host.db);
    if (check_no_resolve && hostname_requires_resolving(host.host.hostname))
    {
      sql_print_warning("'host' entry '%s|%s' "
		      "ignored in --skip-name-resolve mode.",
			host.host.hostname ? host.host.hostname : "",
			host.db ? host.db : "");
      continue;
    }
#ifndef TO_BE_REMOVED
    if (table->s->fields == 8)
    {						// Without grant
      if (host.access & CREATE_ACL)
	host.access|=REFERENCES_ACL | INDEX_ACL | ALTER_ACL | CREATE_TMP_ACL;
    }
#endif
    VOID(push_dynamic(&acl_hosts,(uchar*) &host));
  }
  my_qsort((uchar*) dynamic_element(&acl_hosts,0,ACL_HOST*),acl_hosts.elements,
	   sizeof(ACL_HOST),(qsort_cmp) acl_compare);
  end_read_record(&read_record_info);
  freeze_size(&acl_hosts);

  init_read_record(&read_record_info,thd,table=tables[1].table,NULL,1,0,FALSE);
  table->use_all_columns();
  VOID(my_init_dynamic_array(&acl_users,sizeof(ACL_USER),50,100));
  password_length= table->field[2]->field_length /
    table->field[2]->charset()->mbmaxlen;
  if (password_length < SCRAMBLED_PASSWORD_CHAR_LENGTH_323)
  {
    sql_print_error("Fatal error: mysql.user table is damaged or in "
                    "unsupported 3.20 format.");
    goto end;
  }

  DBUG_PRINT("info",("user table fields: %d, password length: %d",
		     table->s->fields, password_length));

  pthread_mutex_lock(&LOCK_global_system_variables);
  if (password_length < SCRAMBLED_PASSWORD_CHAR_LENGTH)
  {
    if (opt_secure_auth)
    {
      pthread_mutex_unlock(&LOCK_global_system_variables);
      sql_print_error("Fatal error: mysql.user table is in old format, "
                      "but server started with --secure-auth option.");
      goto end;
    }
    sys_old_passwords.after_update= restrict_update_of_old_passwords_var;
    if (global_system_variables.old_passwords)
      pthread_mutex_unlock(&LOCK_global_system_variables);
    else
    {
      global_system_variables.old_passwords= 1;
      pthread_mutex_unlock(&LOCK_global_system_variables);
      sql_print_warning("mysql.user table is not updated to new password format; "
                        "Disabling new password usage until "
                        "mysql_fix_privilege_tables is run");
    }
    thd->variables.old_passwords= 1;
  }
  else
  {
    sys_old_passwords.after_update= 0;
    pthread_mutex_unlock(&LOCK_global_system_variables);
  }

  allow_all_hosts=0;
  while (!(read_record_info.read_record(&read_record_info)))
  {
    ACL_USER user;
    update_hostname(&user.host, get_field(&mem, table->field[0]));
    user.user= get_field(&mem, table->field[1]);
    if (check_no_resolve && hostname_requires_resolving(user.host.hostname))
    {
      sql_print_warning("'user' entry '%s@%s' "
                        "ignored in --skip-name-resolve mode.",
			user.user ? user.user : "",
			user.host.hostname ? user.host.hostname : "");
      continue;
    }

    const char *password= get_field(thd->mem_root, table->field[2]);
    uint password_len= password ? strlen(password) : 0;
    set_user_salt(&user, password, password_len);
    if (user.salt_len == 0 && password_len != 0)
    {
      switch (password_len) {
      case 45: /* 4.1: to be removed */
        sql_print_warning("Found 4.1 style password for user '%s@%s'. "
                          "Ignoring user. "
                          "You should change password for this user.",
                          user.user ? user.user : "",
                          user.host.hostname ? user.host.hostname : "");
        break;
      default:
        sql_print_warning("Found invalid password for user: '%s@%s'; "
                          "Ignoring user", user.user ? user.user : "",
                           user.host.hostname ? user.host.hostname : "");
        break;
      }
    }
    else                                        // password is correct
    {
      uint next_field;
      user.access= get_access(table,3,&next_field) & GLOBAL_ACLS;
      /*
        if it is pre 5.0.1 privilege table then map CREATE privilege on
        CREATE VIEW & SHOW VIEW privileges
      */
      if (table->s->fields <= 31 && (user.access & CREATE_ACL))
        user.access|= (CREATE_VIEW_ACL | SHOW_VIEW_ACL);

      /*
        if it is pre 5.0.2 privilege table then map CREATE/ALTER privilege on
        CREATE PROCEDURE & ALTER PROCEDURE privileges
      */
      if (table->s->fields <= 33 && (user.access & CREATE_ACL))
        user.access|= CREATE_PROC_ACL;
      if (table->s->fields <= 33 && (user.access & ALTER_ACL))
        user.access|= ALTER_PROC_ACL;

      /*
        pre 5.0.3 did not have CREATE_USER_ACL
      */
      if (table->s->fields <= 36 && (user.access & GRANT_ACL))
        user.access|= CREATE_USER_ACL;


      /*
        if it is pre 5.1.6 privilege table then map CREATE privilege on
        CREATE|ALTER|DROP|EXECUTE EVENT
      */
      if (table->s->fields <= 37 && (user.access & SUPER_ACL))
        user.access|= EVENT_ACL;

      /*
        if it is pre 5.1.6 privilege then map TRIGGER privilege on CREATE.
      */
      if (table->s->fields <= 38 && (user.access & SUPER_ACL))
        user.access|= TRIGGER_ACL;

      user.sort= get_sort(2,user.host.hostname,user.user);
      user.hostname_length= (user.host.hostname ?
                             (uint) strlen(user.host.hostname) : 0);

      /* Starting from 4.0.2 we have more fields */
      if (table->s->fields >= 31)
      {
        char *ssl_type=get_field(thd->mem_root, table->field[next_field++]);
        if (!ssl_type)
          user.ssl_type=SSL_TYPE_NONE;
        else if (!strcmp(ssl_type, "ANY"))
          user.ssl_type=SSL_TYPE_ANY;
        else if (!strcmp(ssl_type, "X509"))
          user.ssl_type=SSL_TYPE_X509;
        else  /* !strcmp(ssl_type, "SPECIFIED") */
          user.ssl_type=SSL_TYPE_SPECIFIED;

        user.ssl_cipher=   get_field(&mem, table->field[next_field++]);
        user.x509_issuer=  get_field(&mem, table->field[next_field++]);
        user.x509_subject= get_field(&mem, table->field[next_field++]);

        char *ptr = get_field(thd->mem_root, table->field[next_field++]);
        user.user_resource.questions=ptr ? atoi(ptr) : 0;
        ptr = get_field(thd->mem_root, table->field[next_field++]);
        user.user_resource.updates=ptr ? atoi(ptr) : 0;
        ptr = get_field(thd->mem_root, table->field[next_field++]);
        user.user_resource.conn_per_hour= ptr ? atoi(ptr) : 0;
        if (user.user_resource.questions || user.user_resource.updates ||
            user.user_resource.conn_per_hour)
          mqh_used=1;

        if (table->s->fields >= 36)
        {
          /* Starting from 5.0.3 we have max_user_connections field */
          ptr= get_field(thd->mem_root, table->field[next_field++]);
          user.user_resource.user_conn= ptr ? atoi(ptr) : 0;
        }
        else
          user.user_resource.user_conn= 0;
      }
      else
      {
        user.ssl_type=SSL_TYPE_NONE;
        bzero((char *)&(user.user_resource),sizeof(user.user_resource));
#ifndef TO_BE_REMOVED
        if (table->s->fields <= 13)
        {						// Without grant
          if (user.access & CREATE_ACL)
            user.access|=REFERENCES_ACL | INDEX_ACL | ALTER_ACL;
        }
        /* Convert old privileges */
        user.access|= LOCK_TABLES_ACL | CREATE_TMP_ACL | SHOW_DB_ACL;
        if (user.access & FILE_ACL)
          user.access|= REPL_CLIENT_ACL | REPL_SLAVE_ACL;
        if (user.access & PROCESS_ACL)
          user.access|= SUPER_ACL | EXECUTE_ACL;
#endif
      }
      VOID(push_dynamic(&acl_users,(uchar*) &user));
      if (!user.host.hostname ||
	  (user.host.hostname[0] == wild_many && !user.host.hostname[1]))
        allow_all_hosts=1;			// Anyone can connect
    }
  }
  my_qsort((uchar*) dynamic_element(&acl_users,0,ACL_USER*),acl_users.elements,
	   sizeof(ACL_USER),(qsort_cmp) acl_compare);
  end_read_record(&read_record_info);
  freeze_size(&acl_users);

  init_read_record(&read_record_info,thd,table=tables[2].table,NULL,1,0,FALSE);
  table->use_all_columns();
  VOID(my_init_dynamic_array(&acl_dbs,sizeof(ACL_DB),50,100));
  while (!(read_record_info.read_record(&read_record_info)))
  {
    ACL_DB db;
    update_hostname(&db.host,get_field(&mem, table->field[MYSQL_DB_FIELD_HOST]));
    db.db=get_field(&mem, table->field[MYSQL_DB_FIELD_DB]);
    if (!db.db)
    {
      sql_print_warning("Found an entry in the 'db' table with empty database name; Skipped");
      continue;
    }
    db.user=get_field(&mem, table->field[MYSQL_DB_FIELD_USER]);
    if (check_no_resolve && hostname_requires_resolving(db.host.hostname))
    {
      sql_print_warning("'db' entry '%s %s@%s' "
		        "ignored in --skip-name-resolve mode.",
		        db.db,
			db.user ? db.user : "",
			db.host.hostname ? db.host.hostname : "");
      continue;
    }
    db.access=get_access(table,3);
    db.access=fix_rights_for_db(db.access);
    if (lower_case_table_names)
    {
      /*
        convert db to lower case and give a warning if the db wasn't
        already in lower case
      */
      (void)strmov(tmp_name, db.db);
      my_casedn_str(files_charset_info, db.db);
      if (strcmp(db.db, tmp_name) != 0)
      {
        sql_print_warning("'db' entry '%s %s@%s' had database in mixed "
                          "case that has been forced to lowercase because "
                          "lower_case_table_names is set. It will not be "
                          "possible to remove this privilege using REVOKE.",
		          db.db,
			  db.user ? db.user : "",
			  db.host.hostname ? db.host.hostname : "");
      }
    }
    db.sort=get_sort(3,db.host.hostname,db.db,db.user);
#ifndef TO_BE_REMOVED
    if (table->s->fields <=  9)
    {						// Without grant
      if (db.access & CREATE_ACL)
	db.access|=REFERENCES_ACL | INDEX_ACL | ALTER_ACL;
    }
#endif
    VOID(push_dynamic(&acl_dbs,(uchar*) &db));
  }
  my_qsort((uchar*) dynamic_element(&acl_dbs,0,ACL_DB*),acl_dbs.elements,
	   sizeof(ACL_DB),(qsort_cmp) acl_compare);
  end_read_record(&read_record_info);
  freeze_size(&acl_dbs);
  init_check_host();

  initialized=1;
  return_val=0;

end:
  thd->variables.sql_mode= old_sql_mode;
  DBUG_RETURN(return_val);
}


void acl_free(bool end)
{
  free_root(&mem,MYF(0));
  delete_dynamic(&acl_hosts);
  delete_dynamic(&acl_users);
  delete_dynamic(&acl_dbs);
  delete_dynamic(&acl_wild_hosts);
  hash_free(&acl_check_hosts);
  if (!end)
    acl_cache->clear(1); /* purecov: inspected */
  else
  {
    delete acl_cache;
    acl_cache=0;
  }
}


/*
  Forget current user/db-level privileges and read new privileges
  from the privilege tables.

  SYNOPSIS
    acl_reload()
      thd  Current thread

  NOTE
    All tables of calling thread which were open and locked by LOCK TABLES
    statement will be unlocked and closed.
    This function is also used for initialization of structures responsible
    for user/db-level privilege checking.

  RETURN VALUE
    FALSE  Success
    TRUE   Failure
*/

my_bool acl_reload(THD *thd)
{
  TABLE_LIST tables[3];
  DYNAMIC_ARRAY old_acl_hosts,old_acl_users,old_acl_dbs;
  MEM_ROOT old_mem;
  bool old_initialized;
  my_bool return_val= 1;
  DBUG_ENTER("acl_reload");

  if (thd->locked_tables)
  {					// Can't have locked tables here
    thd->lock=thd->locked_tables;
    thd->locked_tables=0;
    close_thread_tables(thd);
  }

  /*
    To avoid deadlocks we should obtain table locks before
    obtaining acl_cache->lock mutex.
  */
  bzero((char*) tables, sizeof(tables));
  tables[0].alias= tables[0].table_name= (char*) "host";
  tables[1].alias= tables[1].table_name= (char*) "user";
  tables[2].alias= tables[2].table_name= (char*) "db";
  tables[0].db=tables[1].db=tables[2].db=(char*) "mysql";
  tables[0].next_local= tables[0].next_global= tables+1;
  tables[1].next_local= tables[1].next_global= tables+2;
  tables[0].lock_type=tables[1].lock_type=tables[2].lock_type=TL_READ;
  tables[0].skip_temporary= tables[1].skip_temporary=
    tables[2].skip_temporary= TRUE;

  if (simple_open_n_lock_tables(thd, tables))
  {
    sql_print_error("Fatal error: Can't open and lock privilege tables: %s",
		    thd->main_da.message());
    goto end;
  }

  if ((old_initialized=initialized))
    VOID(pthread_mutex_lock(&acl_cache->lock));

  old_acl_hosts=acl_hosts;
  old_acl_users=acl_users;
  old_acl_dbs=acl_dbs;
  old_mem=mem;
  delete_dynamic(&acl_wild_hosts);
  hash_free(&acl_check_hosts);

  if ((return_val= acl_load(thd, tables)))
  {					// Error. Revert to old list
    DBUG_PRINT("error",("Reverting to old privileges"));
    acl_free();				/* purecov: inspected */
    acl_hosts=old_acl_hosts;
    acl_users=old_acl_users;
    acl_dbs=old_acl_dbs;
    mem=old_mem;
    init_check_host();
  }
  else
  {
    free_root(&old_mem,MYF(0));
    delete_dynamic(&old_acl_hosts);
    delete_dynamic(&old_acl_users);
    delete_dynamic(&old_acl_dbs);
  }
  if (old_initialized)
    VOID(pthread_mutex_unlock(&acl_cache->lock));
end:
  close_thread_tables(thd);
  DBUG_RETURN(return_val);
}


/*
  Get all access bits from table after fieldnr

  IMPLEMENTATION
  We know that the access privileges ends when there is no more fields
  or the field is not an enum with two elements.

  SYNOPSIS
    get_access()
    form        an open table to read privileges from.
                The record should be already read in table->record[0]
    fieldnr     number of the first privilege (that is ENUM('N','Y') field
    next_field  on return - number of the field next to the last ENUM
                (unless next_field == 0)

  RETURN VALUE
    privilege mask
*/

static ulong get_access(TABLE *form, uint fieldnr, uint *next_field)
{
  ulong access_bits=0,bit;
  char buff[2];
  String res(buff,sizeof(buff),&my_charset_latin1);
  Field **pos;

  for (pos=form->field+fieldnr, bit=1;
       *pos && (*pos)->real_type() == MYSQL_TYPE_ENUM &&
	 ((Field_enum*) (*pos))->typelib->count == 2 ;
       pos++, fieldnr++, bit<<=1)
  {
    (*pos)->val_str(&res);
    if (my_toupper(&my_charset_latin1, res[0]) == 'Y')
      access_bits|= bit;
  }
  if (next_field)
    *next_field=fieldnr;
  return access_bits;
}


/*
  Return a number which, if sorted 'desc', puts strings in this order:
    no wildcards
    wildcards
    empty string
*/

static ulong get_sort(uint count,...)
{
  va_list args;
  va_start(args,count);
  ulong sort=0;

  /* Should not use this function with more than 4 arguments for compare. */
  DBUG_ASSERT(count <= 4);

  while (count--)
  {
    char *start, *str= va_arg(args,char*);
    uint chars= 0;
    uint wild_pos= 0;           /* first wildcard position */

    if ((start= str))
    {
      for (; *str ; str++)
      {
        if (*str == wild_prefix && str[1])
          str++;
        else if (*str == wild_many || *str == wild_one)
        {
          wild_pos= (uint) (str - start) + 1;
          break;
        }
        chars= 128;                             // Marker that chars existed
      }
    }
    sort= (sort << 8) + (wild_pos ? min(wild_pos, 127) : chars);
  }
  va_end(args);
  return sort;
}


static int acl_compare(ACL_ACCESS *a,ACL_ACCESS *b)
{
  if (a->sort > b->sort)
    return -1;
  if (a->sort < b->sort)
    return 1;
  return 0;
}


/*
  Seek ACL entry for a user, check password, SSL cypher, and if
  everything is OK, update THD user data and USER_RESOURCES struct.

  IMPLEMENTATION
   This function does not check if the user has any sensible privileges:
   only user's existence and  validity is checked.
   Note, that entire operation is protected by acl_cache_lock.

  SYNOPSIS
    acl_getroot()
    thd         thread handle. If all checks are OK,
                thd->security_ctx->priv_user/master_access are updated.
                thd->security_ctx->host/ip/user are used for checks.
    mqh         user resources; on success mqh is reset, else
                unchanged
    passwd      scrambled & crypted password, received from client
                (to check): thd->scramble or thd->scramble_323 is
                used to decrypt passwd, so they must contain
                original random string,
    passwd_len  length of passwd, must be one of 0, 8,
                SCRAMBLE_LENGTH_323, SCRAMBLE_LENGTH
    'thd' and 'mqh' are updated on success; other params are IN.
  
  RETURN VALUE
    0  success: thd->priv_user, thd->priv_host, thd->master_access, mqh are
       updated
    1  user not found or authentication failure
    2  user found, has long (4.1.1) salt, but passwd is in old (3.23) format.
   -1  user found, has short (3.23) salt, but passwd is in new (4.1.1) format.
*/

int acl_getroot(THD *thd, USER_RESOURCES  *mqh,
                const char *passwd, uint passwd_len)
{
  ulong user_access= NO_ACCESS;
  int res= 1;
  ACL_USER *acl_user= 0;
  Security_context *sctx= thd->security_ctx;
  DBUG_ENTER("acl_getroot");

  if (!initialized)
  {
    /* 
      here if mysqld's been started with --skip-grant-tables option.
    */
    sctx->skip_grants();
    bzero((char*) mqh, sizeof(*mqh));
    DBUG_RETURN(0);
  }

  VOID(pthread_mutex_lock(&acl_cache->lock));

  /*
    Find acl entry in user database. Note, that find_acl_user is not the same,
    because it doesn't take into account the case when user is not empty,
    but acl_user->user is empty
  */

  for (uint i=0 ; i < acl_users.elements ; i++)
  {
    ACL_USER *acl_user_tmp= dynamic_element(&acl_users,i,ACL_USER*);
    if (!acl_user_tmp->user || !strcmp(sctx->user, acl_user_tmp->user))
    {
      if (compare_hostname(&acl_user_tmp->host, sctx->host, sctx->ip))
      {
        /* check password: it should be empty or valid */
        if (passwd_len == acl_user_tmp->salt_len)
        {
          if (acl_user_tmp->salt_len == 0 ||
              (acl_user_tmp->salt_len == SCRAMBLE_LENGTH ?
              check_scramble(passwd, thd->scramble, acl_user_tmp->salt) :
              check_scramble_323(passwd, thd->scramble,
                                 (ulong *) acl_user_tmp->salt)) == 0)
          {
            acl_user= acl_user_tmp;
            res= 0;
          }
        }
        else if (passwd_len == SCRAMBLE_LENGTH &&
                 acl_user_tmp->salt_len == SCRAMBLE_LENGTH_323)
          res= -1;
        else if (passwd_len == SCRAMBLE_LENGTH_323 &&
                 acl_user_tmp->salt_len == SCRAMBLE_LENGTH)
          res= 2;
        /* linear search complete: */
        break;
      }
    }
  }
  /*
    This was moved to separate tree because of heavy HAVE_OPENSSL case.
    If acl_user is not null, res is 0.
  */

  if (acl_user)
  {
    /* OK. User found and password checked continue validation */
#ifdef HAVE_OPENSSL
    Vio *vio=thd->net.vio;
    SSL *ssl= (SSL*) vio->ssl_arg;
    X509 *cert;
#endif

    /*
      At this point we know that user is allowed to connect
      from given host by given username/password pair. Now
      we check if SSL is required, if user is using SSL and
      if X509 certificate attributes are OK
    */
    switch (acl_user->ssl_type) {
    case SSL_TYPE_NOT_SPECIFIED:		// Impossible
    case SSL_TYPE_NONE:				// SSL is not required
      user_access= acl_user->access;
      break;
#ifdef HAVE_OPENSSL
    case SSL_TYPE_ANY:				// Any kind of SSL is ok
      if (vio_type(vio) == VIO_TYPE_SSL)
	user_access= acl_user->access;
      break;
    case SSL_TYPE_X509: /* Client should have any valid certificate. */
      /*
	Connections with non-valid certificates are dropped already
	in sslaccept() anyway, so we do not check validity here.

	We need to check for absence of SSL because without SSL
	we should reject connection.
      */
      if (vio_type(vio) == VIO_TYPE_SSL &&
	  SSL_get_verify_result(ssl) == X509_V_OK &&
	  (cert= SSL_get_peer_certificate(ssl)))
      {
	user_access= acl_user->access;
        X509_free(cert);
      }
      break;
    case SSL_TYPE_SPECIFIED: /* Client should have specified attrib */
      /*
	We do not check for absence of SSL because without SSL it does
	not pass all checks here anyway.
	If cipher name is specified, we compare it to actual cipher in
	use.
      */
      if (vio_type(vio) != VIO_TYPE_SSL ||
	  SSL_get_verify_result(ssl) != X509_V_OK)
	break;
      if (acl_user->ssl_cipher)
      {
	DBUG_PRINT("info",("comparing ciphers: '%s' and '%s'",
			   acl_user->ssl_cipher,SSL_get_cipher(ssl)));
	if (!strcmp(acl_user->ssl_cipher,SSL_get_cipher(ssl)))
	  user_access= acl_user->access;
	else
	{
	  if (global_system_variables.log_warnings)
	    sql_print_information("X509 ciphers mismatch: should be '%s' but is '%s'",
			      acl_user->ssl_cipher,
			      SSL_get_cipher(ssl));
	  break;
	}
      }
      /* Prepare certificate (if exists) */
      DBUG_PRINT("info",("checkpoint 1"));
      if (!(cert= SSL_get_peer_certificate(ssl)))
      {
	user_access=NO_ACCESS;
	break;
      }
      DBUG_PRINT("info",("checkpoint 2"));
      /* If X509 issuer is specified, we check it... */
      if (acl_user->x509_issuer)
      {
        DBUG_PRINT("info",("checkpoint 3"));
        char *ptr = X509_NAME_oneline(X509_get_issuer_name(cert), 0, 0);
        DBUG_PRINT("info",("comparing issuers: '%s' and '%s'",
			   acl_user->x509_issuer, ptr));
        if (strcmp(acl_user->x509_issuer, ptr))
        {
          if (global_system_variables.log_warnings)
            sql_print_information("X509 issuer mismatch: should be '%s' "
			      "but is '%s'", acl_user->x509_issuer, ptr);
          free(ptr);
          X509_free(cert);
          user_access=NO_ACCESS;
          break;
        }
        user_access= acl_user->access;
        free(ptr);
      }
      DBUG_PRINT("info",("checkpoint 4"));
      /* X509 subject is specified, we check it .. */
      if (acl_user->x509_subject)
      {
        char *ptr= X509_NAME_oneline(X509_get_subject_name(cert), 0, 0);
        DBUG_PRINT("info",("comparing subjects: '%s' and '%s'",
                           acl_user->x509_subject, ptr));
        if (strcmp(acl_user->x509_subject,ptr))
        {
          if (global_system_variables.log_warnings)
            sql_print_information("X509 subject mismatch: should be '%s' but is '%s'",
                            acl_user->x509_subject, ptr);
          free(ptr);
          X509_free(cert);
          user_access=NO_ACCESS;
          break;
        }
        user_access= acl_user->access;
        free(ptr);
      }
      /* Deallocate the X509 certificate. */
      X509_free(cert);
      break;
#else  /* HAVE_OPENSSL */
    default:
      /*
        If we don't have SSL but SSL is required for this user the 
        authentication should fail.
      */
      break;
#endif /* HAVE_OPENSSL */
    }
    sctx->master_access= user_access;
    sctx->priv_user= acl_user->user ? sctx->user : (char *) "";
    *mqh= acl_user->user_resource;

    if (acl_user->host.hostname)
      strmake(sctx->priv_host, acl_user->host.hostname, MAX_HOSTNAME);
    else
      *sctx->priv_host= 0;
  }
  VOID(pthread_mutex_unlock(&acl_cache->lock));
  DBUG_RETURN(res);
}


/*
  This is like acl_getroot() above, but it doesn't check password,
  and we don't care about the user resources.

  SYNOPSIS
    acl_getroot_no_password()
      sctx               Context which should be initialized
      user               user name
      host               host name
      ip                 IP
      db                 current data base name

  RETURN
    FALSE  OK
    TRUE   Error
*/

bool acl_getroot_no_password(Security_context *sctx, char *user, char *host,
                             char *ip, char *db)
{
  int res= 1;
  uint i;
  ACL_USER *acl_user= 0;
  DBUG_ENTER("acl_getroot_no_password");

  DBUG_PRINT("enter", ("Host: '%s', Ip: '%s', User: '%s', db: '%s'",
                       (host ? host : "(NULL)"), (ip ? ip : "(NULL)"),
                       user, (db ? db : "(NULL)")));
  sctx->user= user;
  sctx->host= host;
  sctx->ip= ip;
  sctx->host_or_ip= host ? host : (ip ? ip : "");

  if (!initialized)
  {
    /*
      here if mysqld's been started with --skip-grant-tables option.
    */
    sctx->skip_grants();
    DBUG_RETURN(FALSE);
  }

  VOID(pthread_mutex_lock(&acl_cache->lock));

  sctx->master_access= 0;
  sctx->db_access= 0;
  sctx->priv_user= (char *) "";
  *sctx->priv_host= 0;

  /*
     Find acl entry in user database.
     This is specially tailored to suit the check we do for CALL of
     a stored procedure; user is set to what is actually a
     priv_user, which can be ''.
  */
  for (i=0 ; i < acl_users.elements ; i++)
  {
    ACL_USER *acl_user_tmp= dynamic_element(&acl_users,i,ACL_USER*);
    if ((!acl_user_tmp->user && !user[0]) ||
        (acl_user_tmp->user && strcmp(user, acl_user_tmp->user) == 0))
    {
      if (compare_hostname(&acl_user_tmp->host, host, ip))
      {
        acl_user= acl_user_tmp;
        res= 0;
        break;
      }
    }
  }

  if (acl_user)
  {
    for (i=0 ; i < acl_dbs.elements ; i++)
    {
      ACL_DB *acl_db= dynamic_element(&acl_dbs, i, ACL_DB*);
      if (!acl_db->user ||
	  (user && user[0] && !strcmp(user, acl_db->user)))
      {
	if (compare_hostname(&acl_db->host, host, ip))
	{
	  if (!acl_db->db || (db && !wild_compare(db, acl_db->db, 0)))
	  {
	    sctx->db_access= acl_db->access;
	    break;
	  }
	}
      }
    }
    sctx->master_access= acl_user->access;
    sctx->priv_user= acl_user->user ? user : (char *) "";

    if (acl_user->host.hostname)
      strmake(sctx->priv_host, acl_user->host.hostname, MAX_HOSTNAME);
    else
      *sctx->priv_host= 0;
  }
  VOID(pthread_mutex_unlock(&acl_cache->lock));
  DBUG_RETURN(res);
}

static uchar* check_get_key(ACL_USER *buff, size_t *length,
                            my_bool not_used __attribute__((unused)))
{
  *length=buff->hostname_length;
  return (uchar*) buff->host.hostname;
}


static void acl_update_user(const char *user, const char *host,
			    const char *password, uint password_len,
			    enum SSL_type ssl_type,
			    const char *ssl_cipher,
			    const char *x509_issuer,
			    const char *x509_subject,
			    USER_RESOURCES  *mqh,
			    ulong privileges)
{
  safe_mutex_assert_owner(&acl_cache->lock);

  for (uint i=0 ; i < acl_users.elements ; i++)
  {
    ACL_USER *acl_user=dynamic_element(&acl_users,i,ACL_USER*);
    if ((!acl_user->user && !user[0]) ||
	(acl_user->user && !strcmp(user,acl_user->user)))
    {
      if ((!acl_user->host.hostname && !host[0]) ||
	  (acl_user->host.hostname &&
	  !my_strcasecmp(system_charset_info, host, acl_user->host.hostname)))
      {
	acl_user->access=privileges;
	if (mqh->specified_limits & USER_RESOURCES::QUERIES_PER_HOUR)
	  acl_user->user_resource.questions=mqh->questions;
	if (mqh->specified_limits & USER_RESOURCES::UPDATES_PER_HOUR)
	  acl_user->user_resource.updates=mqh->updates;
	if (mqh->specified_limits & USER_RESOURCES::CONNECTIONS_PER_HOUR)
	  acl_user->user_resource.conn_per_hour= mqh->conn_per_hour;
	if (mqh->specified_limits & USER_RESOURCES::USER_CONNECTIONS)
	  acl_user->user_resource.user_conn= mqh->user_conn;
	if (ssl_type != SSL_TYPE_NOT_SPECIFIED)
	{
	  acl_user->ssl_type= ssl_type;
	  acl_user->ssl_cipher= (ssl_cipher ? strdup_root(&mem,ssl_cipher) :
				 0);
	  acl_user->x509_issuer= (x509_issuer ? strdup_root(&mem,x509_issuer) :
				  0);
	  acl_user->x509_subject= (x509_subject ?
				   strdup_root(&mem,x509_subject) : 0);
	}
	if (password)
	  set_user_salt(acl_user, password, password_len);
        /* search complete: */
	break;
      }
    }
  }
}


static void acl_insert_user(const char *user, const char *host,
			    const char *password, uint password_len,
			    enum SSL_type ssl_type,
			    const char *ssl_cipher,
			    const char *x509_issuer,
			    const char *x509_subject,
			    USER_RESOURCES *mqh,
			    ulong privileges)
{
  ACL_USER acl_user;

  safe_mutex_assert_owner(&acl_cache->lock);

  acl_user.user=*user ? strdup_root(&mem,user) : 0;
  update_hostname(&acl_user.host, *host ? strdup_root(&mem, host): 0);
  acl_user.access=privileges;
  acl_user.user_resource = *mqh;
  acl_user.sort=get_sort(2,acl_user.host.hostname,acl_user.user);
  acl_user.hostname_length=(uint) strlen(host);
  acl_user.ssl_type= (ssl_type != SSL_TYPE_NOT_SPECIFIED ?
		      ssl_type : SSL_TYPE_NONE);
  acl_user.ssl_cipher=	ssl_cipher   ? strdup_root(&mem,ssl_cipher) : 0;
  acl_user.x509_issuer= x509_issuer  ? strdup_root(&mem,x509_issuer) : 0;
  acl_user.x509_subject=x509_subject ? strdup_root(&mem,x509_subject) : 0;

  set_user_salt(&acl_user, password, password_len);

  VOID(push_dynamic(&acl_users,(uchar*) &acl_user));
  if (!acl_user.host.hostname ||
      (acl_user.host.hostname[0] == wild_many && !acl_user.host.hostname[1]))
    allow_all_hosts=1;		// Anyone can connect /* purecov: tested */
  my_qsort((uchar*) dynamic_element(&acl_users,0,ACL_USER*),acl_users.elements,
	   sizeof(ACL_USER),(qsort_cmp) acl_compare);

  /* Rebuild 'acl_check_hosts' since 'acl_users' has been modified */
  rebuild_check_host();
}


static void acl_update_db(const char *user, const char *host, const char *db,
			  ulong privileges)
{
  safe_mutex_assert_owner(&acl_cache->lock);

  for (uint i=0 ; i < acl_dbs.elements ; i++)
  {
    ACL_DB *acl_db=dynamic_element(&acl_dbs,i,ACL_DB*);
    if ((!acl_db->user && !user[0]) ||
	(acl_db->user &&
	!strcmp(user,acl_db->user)))
    {
      if ((!acl_db->host.hostname && !host[0]) ||
	  (acl_db->host.hostname &&
          !strcmp(host, acl_db->host.hostname)))
      {
	if ((!acl_db->db && !db[0]) ||
	    (acl_db->db && !strcmp(db,acl_db->db)))
	{
	  if (privileges)
	    acl_db->access=privileges;
	  else
	    delete_dynamic_element(&acl_dbs,i);
	}
      }
    }
  }
}


/*
  Insert a user/db/host combination into the global acl_cache

  SYNOPSIS
    acl_insert_db()
    user		User name
    host		Host name
    db			Database name
    privileges		Bitmap of privileges

  NOTES
    acl_cache->lock must be locked when calling this
*/

static void acl_insert_db(const char *user, const char *host, const char *db,
			  ulong privileges)
{
  ACL_DB acl_db;
  safe_mutex_assert_owner(&acl_cache->lock);
  acl_db.user=strdup_root(&mem,user);
  update_hostname(&acl_db.host, *host ? strdup_root(&mem,host) : 0);
  acl_db.db=strdup_root(&mem,db);
  acl_db.access=privileges;
  acl_db.sort=get_sort(3,acl_db.host.hostname,acl_db.db,acl_db.user);
  VOID(push_dynamic(&acl_dbs,(uchar*) &acl_db));
  my_qsort((uchar*) dynamic_element(&acl_dbs,0,ACL_DB*),acl_dbs.elements,
	   sizeof(ACL_DB),(qsort_cmp) acl_compare);
}



/*
  Get privilege for a host, user and db combination

  as db_is_pattern changes the semantics of comparison,
  acl_cache is not used if db_is_pattern is set.
*/

ulong acl_get(const char *host, const char *ip,
              const char *user, const char *db, my_bool db_is_pattern)
{
  ulong host_access= ~(ulong)0, db_access= 0;
  uint i;
  size_t key_length;
  char key[ACL_KEY_LENGTH],*tmp_db,*end;
  acl_entry *entry;
  DBUG_ENTER("acl_get");

  VOID(pthread_mutex_lock(&acl_cache->lock));
  end=strmov((tmp_db=strmov(strmov(key, ip ? ip : "")+1,user)+1),db);
  if (lower_case_table_names)
  {
    my_casedn_str(files_charset_info, tmp_db);
    db=tmp_db;
  }
  key_length= (size_t) (end-key);
  if (!db_is_pattern && (entry=(acl_entry*) acl_cache->search((uchar*) key,
                                                              key_length)))
  {
    db_access=entry->access;
    VOID(pthread_mutex_unlock(&acl_cache->lock));
    DBUG_PRINT("exit", ("access: 0x%lx", db_access));
    DBUG_RETURN(db_access);
  }

  /*
    Check if there are some access rights for database and user
  */
  for (i=0 ; i < acl_dbs.elements ; i++)
  {
    ACL_DB *acl_db=dynamic_element(&acl_dbs,i,ACL_DB*);
    if (!acl_db->user || !strcmp(user,acl_db->user))
    {
      if (compare_hostname(&acl_db->host,host,ip))
      {
	if (!acl_db->db || !wild_compare(db,acl_db->db,db_is_pattern))
	{
	  db_access=acl_db->access;
	  if (acl_db->host.hostname)
	    goto exit;				// Fully specified. Take it
	  break; /* purecov: tested */
	}
      }
    }
  }
  if (!db_access)
    goto exit;					// Can't be better

  /*
    No host specified for user. Get hostdata from host table
  */
  host_access=0;				// Host must be found
  for (i=0 ; i < acl_hosts.elements ; i++)
  {
    ACL_HOST *acl_host=dynamic_element(&acl_hosts,i,ACL_HOST*);
    if (compare_hostname(&acl_host->host,host,ip))
    {
      if (!acl_host->db || !wild_compare(db,acl_host->db,db_is_pattern))
      {
	host_access=acl_host->access;		// Fully specified. Take it
	break;
      }
    }
  }
exit:
  /* Save entry in cache for quick retrieval */
  if (!db_is_pattern &&
      (entry= (acl_entry*) malloc(sizeof(acl_entry)+key_length)))
  {
    entry->access=(db_access & host_access);
    entry->length=key_length;
    memcpy((uchar*) entry->key,key,key_length);
    acl_cache->add(entry);
  }
  VOID(pthread_mutex_unlock(&acl_cache->lock));
  DBUG_PRINT("exit", ("access: 0x%lx", db_access & host_access));
  DBUG_RETURN(db_access & host_access);
}

/*
  Check if there are any possible matching entries for this host

  NOTES
    All host names without wild cards are stored in a hash table,
    entries with wildcards are stored in a dynamic array
*/

static void init_check_host(void)
{
  DBUG_ENTER("init_check_host");
  VOID(my_init_dynamic_array(&acl_wild_hosts,sizeof(struct acl_host_and_ip),
			  acl_users.elements,1));
  VOID(hash_init(&acl_check_hosts,system_charset_info,acl_users.elements,0,0,
		 (hash_get_key) check_get_key,0,0));
  if (!allow_all_hosts)
  {
    for (uint i=0 ; i < acl_users.elements ; i++)
    {
      ACL_USER *acl_user=dynamic_element(&acl_users,i,ACL_USER*);
      if (strchr(acl_user->host.hostname,wild_many) ||
	  strchr(acl_user->host.hostname,wild_one) ||
	  acl_user->host.ip_mask)
      {						// Has wildcard
	uint j;
	for (j=0 ; j < acl_wild_hosts.elements ; j++)
	{					// Check if host already exists
	  acl_host_and_ip *acl=dynamic_element(&acl_wild_hosts,j,
					       acl_host_and_ip *);
	  if (!my_strcasecmp(system_charset_info,
                             acl_user->host.hostname, acl->hostname))
	    break;				// already stored
	}
	if (j == acl_wild_hosts.elements)	// If new
	  (void) push_dynamic(&acl_wild_hosts,(uchar*) &acl_user->host);
      }
      else if (!hash_search(&acl_check_hosts,(uchar*) acl_user->host.hostname,
			    strlen(acl_user->host.hostname)))
      {
	if (my_hash_insert(&acl_check_hosts,(uchar*) acl_user))
	{					// End of memory
	  allow_all_hosts=1;			// Should never happen
	  DBUG_VOID_RETURN;
	}
      }
    }
  }
  freeze_size(&acl_wild_hosts);
  freeze_size(&acl_check_hosts.array);
  DBUG_VOID_RETURN;
}


/*
  Rebuild lists used for checking of allowed hosts

  We need to rebuild 'acl_check_hosts' and 'acl_wild_hosts' after adding,
  dropping or renaming user, since they contain pointers to elements of
  'acl_user' array, which are invalidated by drop operation, and use
  ACL_USER::host::hostname as a key, which is changed by rename.
*/
void rebuild_check_host(void)
{
  delete_dynamic(&acl_wild_hosts);
  hash_free(&acl_check_hosts);
  init_check_host();
}


/* Return true if there is no users that can match the given host */

bool acl_check_host(const char *host, const char *ip)
{
  if (allow_all_hosts)
    return 0;
  VOID(pthread_mutex_lock(&acl_cache->lock));

  if ((host && hash_search(&acl_check_hosts,(uchar*) host,strlen(host))) ||
      (ip && hash_search(&acl_check_hosts,(uchar*) ip, strlen(ip))))
  {
    VOID(pthread_mutex_unlock(&acl_cache->lock));
    return 0;					// Found host
  }
  for (uint i=0 ; i < acl_wild_hosts.elements ; i++)
  {
    acl_host_and_ip *acl=dynamic_element(&acl_wild_hosts,i,acl_host_and_ip*);
    if (compare_hostname(acl, host, ip))
    {
      VOID(pthread_mutex_unlock(&acl_cache->lock));
      return 0;					// Host ok
    }
  }
  VOID(pthread_mutex_unlock(&acl_cache->lock));
  return 1;					// Host is not allowed
}


/*
  Check if the user is allowed to change password

  SYNOPSIS:
    check_change_password()
    thd		THD
    host	hostname for the user
    user	user name
    new_password new password

  NOTE:
    new_password cannot be NULL

    RETURN VALUE
      0		OK
      1		ERROR  ; In this case the error is sent to the client.
*/

int check_change_password(THD *thd, const char *host, const char *user,
                           char *new_password, uint new_password_len)
{
  if (!initialized)
  {
    my_error(ER_OPTION_PREVENTS_STATEMENT, MYF(0), "--skip-grant-tables");
    return(1);
  }
  if (!thd->slave_thread &&
      (strcmp(thd->security_ctx->user, user) ||
       my_strcasecmp(system_charset_info, host,
                     thd->security_ctx->priv_host)))
  {
    if (check_access(thd, UPDATE_ACL, "mysql",0,1,0,0))
      return(1);
  }
  if (!thd->slave_thread && !thd->security_ctx->user[0])
  {
    my_message(ER_PASSWORD_ANONYMOUS_USER, ER(ER_PASSWORD_ANONYMOUS_USER),
               MYF(0));
    return(1);
  }
  size_t len= strlen(new_password);
  if (len && len != SCRAMBLED_PASSWORD_CHAR_LENGTH &&
      len != SCRAMBLED_PASSWORD_CHAR_LENGTH_323)
  {
    my_error(ER_PASSWD_LENGTH, MYF(0), SCRAMBLED_PASSWORD_CHAR_LENGTH);
    return -1;
  }
  return(0);
}


/*
  Change a password for a user

  SYNOPSIS
    change_password()
    thd			Thread handle
    host		Hostname
    user		User name
    new_password	New password for host@user

  RETURN VALUES
    0	ok
    1	ERROR; In this case the error is sent to the client.
*/

bool change_password(THD *thd, const char *host, const char *user,
		     char *new_password)
{
  TABLE_LIST tables;
  TABLE *table;
  /* Buffer should be extended when password length is extended. */
  char buff[512];
  ulong query_length;
  uint new_password_len= (uint) strlen(new_password);
  bool result= 1;
  DBUG_ENTER("change_password");
  DBUG_PRINT("enter",("host: '%s'  user: '%s'  new_password: '%s'",
		      host,user,new_password));
  DBUG_ASSERT(host != 0);			// Ensured by parent

  if (check_change_password(thd, host, user, new_password, new_password_len))
    DBUG_RETURN(1);

  bzero((char*) &tables, sizeof(tables));
  tables.alias= tables.table_name= (char*) "user";
  tables.db= (char*) "mysql";

#ifdef HAVE_REPLICATION
  /*
    GRANT and REVOKE are applied the slave in/exclusion rules as they are
    some kind of updates to the mysql.% tables.
  */
  if (thd->slave_thread && rpl_filter->is_on())
  {
    /*
      The tables must be marked "updating" so that tables_ok() takes them into
      account in tests.  It's ok to leave 'updating' set after tables_ok.
    */
    tables.updating= 1;
    /* Thanks to bzero, tables.next==0 */
    if (!(thd->spcont || rpl_filter->tables_ok(0, &tables)))
      DBUG_RETURN(0);
  }
#endif

  if (!(table= open_ltable(thd, &tables, TL_WRITE, 0)))
    DBUG_RETURN(1);

  VOID(pthread_mutex_lock(&acl_cache->lock));
  ACL_USER *acl_user;
  if (!(acl_user= find_acl_user(host, user, TRUE)))
  {
    VOID(pthread_mutex_unlock(&acl_cache->lock));
    my_message(ER_PASSWORD_NO_MATCH, ER(ER_PASSWORD_NO_MATCH), MYF(0));
    goto end;
  }
  /* update loaded acl entry: */
  set_user_salt(acl_user, new_password, new_password_len);

  if (update_user_table(thd, table,
			acl_user->host.hostname ? acl_user->host.hostname : "",
			acl_user->user ? acl_user->user : "",
			new_password, new_password_len))
  {
    VOID(pthread_mutex_unlock(&acl_cache->lock)); /* purecov: deadcode */
    goto end;
  }

  acl_cache->clear(1);				// Clear locked hostname cache
  VOID(pthread_mutex_unlock(&acl_cache->lock));
  result= 0;
  if (mysql_bin_log.is_open())
  {
    query_length=
      my_sprintf(buff,
                 (buff,"SET PASSWORD FOR '%-.120s'@'%-.120s'='%-.120s'",
                  acl_user->user ? acl_user->user : "",
                  acl_user->host.hostname ? acl_user->host.hostname : "",
                  new_password));
    thd->clear_error();
    thd->binlog_query(THD::MYSQL_QUERY_TYPE, buff, query_length,
                      FALSE, FALSE, 0);
  }
end:
  close_thread_tables(thd);
  DBUG_RETURN(result);
}


/*
  Find user in ACL

  SYNOPSIS
    is_acl_user()
    host                 host name
    user                 user name

  RETURN
   FALSE  user not fond
   TRUE   there are such user
*/

bool is_acl_user(const char *host, const char *user)
{
  bool res;

  /* --skip-grants */
  if (!initialized)
    return TRUE;

  VOID(pthread_mutex_lock(&acl_cache->lock));
  res= find_acl_user(host, user, TRUE) != NULL;
  VOID(pthread_mutex_unlock(&acl_cache->lock));
  return res;
}


/*
  Find first entry that matches the current user
*/

static ACL_USER *
find_acl_user(const char *host, const char *user, my_bool exact)
{
  DBUG_ENTER("find_acl_user");
  DBUG_PRINT("enter",("host: '%s'  user: '%s'",host,user));

  safe_mutex_assert_owner(&acl_cache->lock);

  for (uint i=0 ; i < acl_users.elements ; i++)
  {
    ACL_USER *acl_user=dynamic_element(&acl_users,i,ACL_USER*);
    DBUG_PRINT("info",("strcmp('%s','%s'), compare_hostname('%s','%s'),",
                       user, acl_user->user ? acl_user->user : "",
                       host,
                       acl_user->host.hostname ? acl_user->host.hostname :
                       ""));
    if ((!acl_user->user && !user[0]) ||
	(acl_user->user && !strcmp(user,acl_user->user)))
    {
      if (exact ? !my_strcasecmp(system_charset_info, host,
                                 acl_user->host.hostname ?
				 acl_user->host.hostname : "") :
          compare_hostname(&acl_user->host,host,host))
      {
	DBUG_RETURN(acl_user);
      }
    }
  }
  DBUG_RETURN(0);
}


/*
  Comparing of hostnames

  NOTES
  A hostname may be of type:
  hostname   (May include wildcards);   monty.pp.sci.fi
  ip	   (May include wildcards);   192.168.0.0
  ip/netmask			      192.168.0.0/255.255.255.0

  A net mask of 0.0.0.0 is not allowed.
*/

static const char *calc_ip(const char *ip, long *val, char end)
{
  long ip_val,tmp;
  if (!(ip=str2int(ip,10,0,255,&ip_val)) || *ip != '.')
    return 0;
  ip_val<<=24;
  if (!(ip=str2int(ip+1,10,0,255,&tmp)) || *ip != '.')
    return 0;
  ip_val+=tmp<<16;
  if (!(ip=str2int(ip+1,10,0,255,&tmp)) || *ip != '.')
    return 0;
  ip_val+=tmp<<8;
  if (!(ip=str2int(ip+1,10,0,255,&tmp)) || *ip != end)
    return 0;
  *val=ip_val+tmp;
  return ip;
}


static void update_hostname(acl_host_and_ip *host, const char *hostname)
{
  host->hostname=(char*) hostname;             // This will not be modified!
  if (!hostname ||
      (!(hostname=calc_ip(hostname,&host->ip,'/')) ||
       !(hostname=calc_ip(hostname+1,&host->ip_mask,'\0'))))
  {
    host->ip= host->ip_mask=0;			// Not a masked ip
  }
}


static bool compare_hostname(const acl_host_and_ip *host, const char *hostname,
			     const char *ip)
{
  long tmp;
  if (host->ip_mask && ip && calc_ip(ip,&tmp,'\0'))
  {
    return (tmp & host->ip_mask) == host->ip;
  }
  return (!host->hostname ||
	  (hostname && !wild_case_compare(system_charset_info,
                                          hostname, host->hostname)) ||
	  (ip && !wild_compare(ip, host->hostname, 0)));
}

bool hostname_requires_resolving(const char *hostname)
{
  char cur;
  if (!hostname)
    return FALSE;
  size_t namelen= strlen(hostname);
  size_t lhlen= strlen(my_localhost);
  if ((namelen == lhlen) &&
      !my_strnncoll(system_charset_info, (const uchar *)hostname,  namelen,
		    (const uchar *)my_localhost, strlen(my_localhost)))
    return FALSE;
  for (; (cur=*hostname); hostname++)
  {
    if ((cur != '%') && (cur != '_') && (cur != '.') && (cur != '/') &&
	((cur < '0') || (cur > '9')))
      return TRUE;
  }
  return FALSE;
}


/*
  Update record for user in mysql.user privilege table with new password.

  SYNOPSIS
    update_user_table()
      thd               Thread handle
      table             Pointer to TABLE object for open mysql.user table
      host/user         Hostname/username pair identifying user for which
                        new password should be set
      new_password      New password
      new_password_len  Length of new password
*/

static bool update_user_table(THD *thd, TABLE *table,
                              const char *host, const char *user,
			      const char *new_password, uint new_password_len)
{
  char user_key[MAX_KEY_LENGTH];
  int error;
  DBUG_ENTER("update_user_table");
  DBUG_PRINT("enter",("user: %s  host: %s",user,host));

  table->use_all_columns();
  table->field[0]->store(host,(uint) strlen(host), system_charset_info);
  table->field[1]->store(user,(uint) strlen(user), system_charset_info);
  key_copy((uchar *) user_key, table->record[0], table->key_info,
           table->key_info->key_length);

  if (table->file->index_read_idx_map(table->record[0], 0,
                                      (uchar *) user_key, HA_WHOLE_KEY,
                                      HA_READ_KEY_EXACT))
  {
    my_message(ER_PASSWORD_NO_MATCH, ER(ER_PASSWORD_NO_MATCH),
               MYF(0));	/* purecov: deadcode */
    DBUG_RETURN(1);				/* purecov: deadcode */
  }
  store_record(table,record[1]);
  table->field[2]->store(new_password, new_password_len, system_charset_info);
  if ((error=table->file->ha_update_row(table->record[1],table->record[0])) &&
      error != HA_ERR_RECORD_IS_THE_SAME)
  {
    table->file->print_error(error,MYF(0));	/* purecov: deadcode */
    DBUG_RETURN(1);
  }
  DBUG_RETURN(0);
}


/*
  Return 1 if we are allowed to create new users
  the logic here is: INSERT_ACL is sufficient.
  It's also a requirement in opt_safe_user_create,
  otherwise CREATE_USER_ACL is enough.
*/

static bool test_if_create_new_users(THD *thd)
{
  Security_context *sctx= thd->security_ctx;
  bool create_new_users= test(sctx->master_access & INSERT_ACL) ||
                         (!opt_safe_user_create &&
                          test(sctx->master_access & CREATE_USER_ACL));
  if (!create_new_users)
  {
    TABLE_LIST tl;
    ulong db_access;
    bzero((char*) &tl,sizeof(tl));
    tl.db=	   (char*) "mysql";
    tl.table_name=  (char*) "user";
    create_new_users= 1;

    db_access=acl_get(sctx->host, sctx->ip,
		      sctx->priv_user, tl.db, 0);
    if (!(db_access & INSERT_ACL))
    {
      if (check_grant(thd, INSERT_ACL, &tl, 0, UINT_MAX, 1))
	create_new_users=0;
    }
  }
  return create_new_users;
}


/****************************************************************************
  Handle GRANT commands
****************************************************************************/

static int replace_user_table(THD *thd, TABLE *table, const LEX_USER &combo,
			      ulong rights, bool revoke_grant,
			      bool can_create_user, bool no_auto_create)
{
  int error = -1;
  bool old_row_exists=0;
  const char *password= "";
  uint password_len= 0;
  char what= (revoke_grant) ? 'N' : 'Y';
  uchar user_key[MAX_KEY_LENGTH];
  LEX *lex= thd->lex;
  DBUG_ENTER("replace_user_table");

  safe_mutex_assert_owner(&acl_cache->lock);

  if (combo.password.str && combo.password.str[0])
  {
    if (combo.password.length != SCRAMBLED_PASSWORD_CHAR_LENGTH &&
        combo.password.length != SCRAMBLED_PASSWORD_CHAR_LENGTH_323)
    {
      my_error(ER_PASSWD_LENGTH, MYF(0), SCRAMBLED_PASSWORD_CHAR_LENGTH);
      DBUG_RETURN(-1);
    }
    password_len= combo.password.length;
    password=combo.password.str;
  }

  table->use_all_columns();
  table->field[0]->store(combo.host.str,combo.host.length,
                         system_charset_info);
  table->field[1]->store(combo.user.str,combo.user.length,
                         system_charset_info);
  key_copy(user_key, table->record[0], table->key_info,
           table->key_info->key_length);

  if (table->file->index_read_idx_map(table->record[0], 0, user_key,
                                      HA_WHOLE_KEY,
                                      HA_READ_KEY_EXACT))
  {
    /* what == 'N' means revoke */
    if (what == 'N')
    {
      my_error(ER_NONEXISTING_GRANT, MYF(0), combo.user.str, combo.host.str);
      goto end;
    }
    /*
      There are four options which affect the process of creation of
      a new user (mysqld option --safe-create-user, 'insert' privilege
      on 'mysql.user' table, using 'GRANT' with 'IDENTIFIED BY' and
      SQL_MODE flag NO_AUTO_CREATE_USER). Below is the simplified rule
      how it should work.
      if (safe-user-create && ! INSERT_priv) => reject
      else if (identified_by) => create
      else if (no_auto_create_user) => reject
      else create

      see also test_if_create_new_users()
    */
    else if (!password_len && no_auto_create)
    {
      my_error(ER_PASSWORD_NO_MATCH, MYF(0), combo.user.str, combo.host.str);
      goto end;
    }
    else if (!can_create_user)
    {
      my_error(ER_CANT_CREATE_USER_WITH_GRANT, MYF(0),
               thd->security_ctx->user, thd->security_ctx->host_or_ip);
      goto end;
    }
    old_row_exists = 0;
    restore_record(table,s->default_values);
    table->field[0]->store(combo.host.str,combo.host.length,
                           system_charset_info);
    table->field[1]->store(combo.user.str,combo.user.length,
                           system_charset_info);
    table->field[2]->store(password, password_len,
                           system_charset_info);
  }
  else
  {
    old_row_exists = 1;
    store_record(table,record[1]);			// Save copy for update
    if (combo.password.str)			// If password given
      table->field[2]->store(password, password_len, system_charset_info);
    else if (!rights && !revoke_grant &&
             lex->ssl_type == SSL_TYPE_NOT_SPECIFIED &&
             !lex->mqh.specified_limits)
    {
      DBUG_RETURN(0);
    }
  }

  /* Update table columns with new privileges */

  Field **tmp_field;
  ulong priv;
  uint next_field;
  for (tmp_field= table->field+3, priv = SELECT_ACL;
       *tmp_field && (*tmp_field)->real_type() == MYSQL_TYPE_ENUM &&
	 ((Field_enum*) (*tmp_field))->typelib->count == 2 ;
       tmp_field++, priv <<= 1)
  {
    if (priv & rights)				 // set requested privileges
      (*tmp_field)->store(&what, 1, &my_charset_latin1);
  }
  rights= get_access(table, 3, &next_field);
  DBUG_PRINT("info",("table fields: %d",table->s->fields));
  if (table->s->fields >= 31)		/* From 4.0.0 we have more fields */
  {
    /* We write down SSL related ACL stuff */
    switch (lex->ssl_type) {
    case SSL_TYPE_ANY:
      table->field[next_field]->store(STRING_WITH_LEN("ANY"),
                                      &my_charset_latin1);
      table->field[next_field+1]->store("", 0, &my_charset_latin1);
      table->field[next_field+2]->store("", 0, &my_charset_latin1);
      table->field[next_field+3]->store("", 0, &my_charset_latin1);
      break;
    case SSL_TYPE_X509:
      table->field[next_field]->store(STRING_WITH_LEN("X509"),
                                      &my_charset_latin1);
      table->field[next_field+1]->store("", 0, &my_charset_latin1);
      table->field[next_field+2]->store("", 0, &my_charset_latin1);
      table->field[next_field+3]->store("", 0, &my_charset_latin1);
      break;
    case SSL_TYPE_SPECIFIED:
      table->field[next_field]->store(STRING_WITH_LEN("SPECIFIED"),
                                      &my_charset_latin1);
      table->field[next_field+1]->store("", 0, &my_charset_latin1);
      table->field[next_field+2]->store("", 0, &my_charset_latin1);
      table->field[next_field+3]->store("", 0, &my_charset_latin1);
      if (lex->ssl_cipher)
        table->field[next_field+1]->store(lex->ssl_cipher,
                                strlen(lex->ssl_cipher), system_charset_info);
      if (lex->x509_issuer)
        table->field[next_field+2]->store(lex->x509_issuer,
                                strlen(lex->x509_issuer), system_charset_info);
      if (lex->x509_subject)
        table->field[next_field+3]->store(lex->x509_subject,
                                strlen(lex->x509_subject), system_charset_info);
      break;
    case SSL_TYPE_NOT_SPECIFIED:
      break;
    case SSL_TYPE_NONE:
      table->field[next_field]->store("", 0, &my_charset_latin1);
      table->field[next_field+1]->store("", 0, &my_charset_latin1);
      table->field[next_field+2]->store("", 0, &my_charset_latin1);
      table->field[next_field+3]->store("", 0, &my_charset_latin1);
      break;
    }
    next_field+=4;

    USER_RESOURCES mqh= lex->mqh;
    if (mqh.specified_limits & USER_RESOURCES::QUERIES_PER_HOUR)
      table->field[next_field]->store((longlong) mqh.questions, TRUE);
    if (mqh.specified_limits & USER_RESOURCES::UPDATES_PER_HOUR)
      table->field[next_field+1]->store((longlong) mqh.updates, TRUE);
    if (mqh.specified_limits & USER_RESOURCES::CONNECTIONS_PER_HOUR)
      table->field[next_field+2]->store((longlong) mqh.conn_per_hour, TRUE);
    if (table->s->fields >= 36 &&
        (mqh.specified_limits & USER_RESOURCES::USER_CONNECTIONS))
      table->field[next_field+3]->store((longlong) mqh.user_conn, TRUE);
    mqh_used= mqh_used || mqh.questions || mqh.updates || mqh.conn_per_hour;
  }
  if (old_row_exists)
  {
    /*
      We should NEVER delete from the user table, as a uses can still
      use mysqld even if he doesn't have any privileges in the user table!
    */
    if (cmp_record(table,record[1]))
    {
      if ((error=
           table->file->ha_update_row(table->record[1],table->record[0])) &&
          error != HA_ERR_RECORD_IS_THE_SAME)
      {						// This should never happen
        table->file->print_error(error,MYF(0));	/* purecov: deadcode */
        error= -1;				/* purecov: deadcode */
        goto end;				/* purecov: deadcode */
      }
      else
        error= 0;
    }
  }
  else if ((error=table->file->ha_write_row(table->record[0]))) // insert
  {						// This should never happen
    if (table->file->is_fatal_error(error, HA_CHECK_DUP))
    {
      table->file->print_error(error,MYF(0));	/* purecov: deadcode */
      error= -1;				/* purecov: deadcode */
      goto end;					/* purecov: deadcode */
    }
  }
  error=0;					// Privileges granted / revoked

end:
  if (!error)
  {
    acl_cache->clear(1);			// Clear privilege cache
    if (old_row_exists)
      acl_update_user(combo.user.str, combo.host.str,
                      combo.password.str, password_len,
		      lex->ssl_type,
		      lex->ssl_cipher,
		      lex->x509_issuer,
		      lex->x509_subject,
		      &lex->mqh,
		      rights);
    else
      acl_insert_user(combo.user.str, combo.host.str, password, password_len,
		      lex->ssl_type,
		      lex->ssl_cipher,
		      lex->x509_issuer,
		      lex->x509_subject,
		      &lex->mqh,
		      rights);
  }
  DBUG_RETURN(error);
}


/*
  change grants in the mysql.db table
*/

static int replace_db_table(TABLE *table, const char *db,
			    const LEX_USER &combo,
			    ulong rights, bool revoke_grant)
{
  uint i;
  ulong priv,store_rights;
  bool old_row_exists=0;
  int error;
  char what= (revoke_grant) ? 'N' : 'Y';
  uchar user_key[MAX_KEY_LENGTH];
  DBUG_ENTER("replace_db_table");

  if (!initialized)
  {
    my_error(ER_OPTION_PREVENTS_STATEMENT, MYF(0), "--skip-grant-tables");
    DBUG_RETURN(-1);
  }

  /* Check if there is such a user in user table in memory? */
  if (!find_acl_user(combo.host.str,combo.user.str, FALSE))
  {
    my_message(ER_PASSWORD_NO_MATCH, ER(ER_PASSWORD_NO_MATCH), MYF(0));
    DBUG_RETURN(-1);
  }

  table->use_all_columns();
  table->field[0]->store(combo.host.str,combo.host.length,
                         system_charset_info);
  table->field[1]->store(db,(uint) strlen(db), system_charset_info);
  table->field[2]->store(combo.user.str,combo.user.length,
                         system_charset_info);
  key_copy(user_key, table->record[0], table->key_info,
           table->key_info->key_length);

  if (table->file->index_read_idx_map(table->record[0],0, user_key,
                                      HA_WHOLE_KEY,
                                      HA_READ_KEY_EXACT))
  {
    if (what == 'N')
    { // no row, no revoke
      my_error(ER_NONEXISTING_GRANT, MYF(0), combo.user.str, combo.host.str);
      goto abort;
    }
    old_row_exists = 0;
    restore_record(table, s->default_values);
    table->field[0]->store(combo.host.str,combo.host.length,
                           system_charset_info);
    table->field[1]->store(db,(uint) strlen(db), system_charset_info);
    table->field[2]->store(combo.user.str,combo.user.length,
                           system_charset_info);
  }
  else
  {
    old_row_exists = 1;
    store_record(table,record[1]);
  }

  store_rights=get_rights_for_db(rights);
  for (i= 3, priv= 1; i < table->s->fields; i++, priv <<= 1)
  {
    if (priv & store_rights)			// do it if priv is chosen
      table->field [i]->store(&what,1, &my_charset_latin1);// set requested privileges
  }
  rights=get_access(table,3);
  rights=fix_rights_for_db(rights);

  if (old_row_exists)
  {
    /* update old existing row */
    if (rights)
    {
      if ((error= table->file->ha_update_row(table->record[1],
                                             table->record[0])) &&
          error != HA_ERR_RECORD_IS_THE_SAME)
	goto table_error;			/* purecov: deadcode */
    }
    else	/* must have been a revoke of all privileges */
    {
      if ((error= table->file->ha_delete_row(table->record[1])))
	goto table_error;			/* purecov: deadcode */
    }
  }
  else if (rights && (error= table->file->ha_write_row(table->record[0])))
  {
    if (table->file->is_fatal_error(error, HA_CHECK_DUP_KEY))
      goto table_error; /* purecov: deadcode */
  }

  acl_cache->clear(1);				// Clear privilege cache
  if (old_row_exists)
    acl_update_db(combo.user.str,combo.host.str,db,rights);
  else
  if (rights)
    acl_insert_db(combo.user.str,combo.host.str,db,rights);
  DBUG_RETURN(0);

  /* This could only happen if the grant tables got corrupted */
table_error:
  table->file->print_error(error,MYF(0));	/* purecov: deadcode */

abort:
  DBUG_RETURN(-1);
}


class GRANT_COLUMN :public Sql_alloc
{
public:
  char *column;
  ulong rights;
  uint key_length;
  GRANT_COLUMN(String &c,  ulong y) :rights (y)
  {
    column= (char*) memdup_root(&memex,c.ptr(), key_length=c.length());
  }
};


static uchar* get_key_column(GRANT_COLUMN *buff, size_t *length,
			    my_bool not_used __attribute__((unused)))
{
  *length=buff->key_length;
  return (uchar*) buff->column;
}


class GRANT_NAME :public Sql_alloc
{
public:
  acl_host_and_ip host;
  char *db, *user, *tname, *hash_key;
  ulong privs;
  ulong sort;
  size_t key_length;
  GRANT_NAME(const char *h, const char *d,const char *u,
             const char *t, ulong p);
  GRANT_NAME (TABLE *form);
  virtual ~GRANT_NAME() {};
  virtual bool ok() { return privs != 0; }
};


class GRANT_TABLE :public GRANT_NAME
{
public:
  ulong cols;
  HASH hash_columns;

  GRANT_TABLE(const char *h, const char *d,const char *u,
              const char *t, ulong p, ulong c);
  GRANT_TABLE (TABLE *form, TABLE *col_privs);
  ~GRANT_TABLE();
  bool ok() { return privs != 0 || cols != 0; }
};



GRANT_NAME::GRANT_NAME(const char *h, const char *d,const char *u,
                       const char *t, ulong p)
  :privs(p)
{
  /* Host given by user */
  update_hostname(&host, strdup_root(&memex, h));
  db =   strdup_root(&memex,d);
  user = strdup_root(&memex,u);
  sort=  get_sort(3,host.hostname,db,user);
  tname= strdup_root(&memex,t);
  if (lower_case_table_names)
  {
    my_casedn_str(files_charset_info, db);
    my_casedn_str(files_charset_info, tname);
  }
  key_length= strlen(d) + strlen(u)+ strlen(t)+3;
  hash_key=   (char*) alloc_root(&memex,key_length);
  strmov(strmov(strmov(hash_key,user)+1,db)+1,tname);
}


GRANT_TABLE::GRANT_TABLE(const char *h, const char *d,const char *u,
                	 const char *t, ulong p, ulong c)
  :GRANT_NAME(h,d,u,t,p), cols(c)
{
  (void) hash_init2(&hash_columns,4,system_charset_info,
                   0,0,0, (hash_get_key) get_key_column,0,0);
}


GRANT_NAME::GRANT_NAME(TABLE *form)
{
  update_hostname(&host, get_field(&memex, form->field[0]));
  db=    get_field(&memex,form->field[1]);
  user=  get_field(&memex,form->field[2]);
  if (!user)
    user= (char*) "";
  sort=  get_sort(3, host.hostname, db, user);
  tname= get_field(&memex,form->field[3]);
  if (!db || !tname)
  {
    /* Wrong table row; Ignore it */
    privs= 0;
    return;					/* purecov: inspected */
  }
  if (lower_case_table_names)
  {
    my_casedn_str(files_charset_info, db);
    my_casedn_str(files_charset_info, tname);
  }
  key_length= (strlen(db) + strlen(user) + strlen(tname) + 3);
  hash_key=   (char*) alloc_root(&memex, key_length);
  strmov(strmov(strmov(hash_key,user)+1,db)+1,tname);
  privs = (ulong) form->field[6]->val_int();
  privs = fix_rights_for_table(privs);
}


GRANT_TABLE::GRANT_TABLE(TABLE *form, TABLE *col_privs)
  :GRANT_NAME(form)
{
  uchar key[MAX_KEY_LENGTH];

  if (!db || !tname)
  {
    /* Wrong table row; Ignore it */
    hash_clear(&hash_columns);                  /* allow for destruction */
    cols= 0;
    return;
  }
  cols= (ulong) form->field[7]->val_int();
  cols =  fix_rights_for_column(cols);

  (void) hash_init2(&hash_columns,4,system_charset_info,
                   0,0,0, (hash_get_key) get_key_column,0,0);
  if (cols)
  {
    uint key_prefix_len;
    KEY_PART_INFO *key_part= col_privs->key_info->key_part;
    col_privs->field[0]->store(host.hostname,
                               host.hostname ? (uint) strlen(host.hostname) :
                               0,
                               system_charset_info);
    col_privs->field[1]->store(db,(uint) strlen(db), system_charset_info);
    col_privs->field[2]->store(user,(uint) strlen(user), system_charset_info);
    col_privs->field[3]->store(tname,(uint) strlen(tname), system_charset_info);

    key_prefix_len= (key_part[0].store_length +
                     key_part[1].store_length +
                     key_part[2].store_length +
                     key_part[3].store_length);
    key_copy(key, col_privs->record[0], col_privs->key_info, key_prefix_len);
    col_privs->field[4]->store("",0, &my_charset_latin1);

    col_privs->file->ha_index_init(0, 1);
    if (col_privs->file->index_read_map(col_privs->record[0], (uchar*) key,
                                        (key_part_map)15, HA_READ_KEY_EXACT))
    {
      cols = 0; /* purecov: deadcode */
      col_privs->file->ha_index_end();
      return;
    }
    do
    {
      String *res,column_name;
      GRANT_COLUMN *mem_check;
      /* As column name is a string, we don't have to supply a buffer */
      res=col_privs->field[4]->val_str(&column_name);
      ulong priv= (ulong) col_privs->field[6]->val_int();
      if (!(mem_check = new GRANT_COLUMN(*res,
                                         fix_rights_for_column(priv))))
      {
        /* Don't use this entry */
        privs = cols = 0;			/* purecov: deadcode */
        return;				/* purecov: deadcode */
      }
      my_hash_insert(&hash_columns, (uchar *) mem_check);
    } while (!col_privs->file->index_next(col_privs->record[0]) &&
             !key_cmp_if_same(col_privs,key,0,key_prefix_len));
    col_privs->file->ha_index_end();
  }
}


GRANT_TABLE::~GRANT_TABLE()
{
  hash_free(&hash_columns);
}


static uchar* get_grant_table(GRANT_NAME *buff, size_t *length,
			     my_bool not_used __attribute__((unused)))
{
  *length=buff->key_length;
  return (uchar*) buff->hash_key;
}


void free_grant_table(GRANT_TABLE *grant_table)
{
  hash_free(&grant_table->hash_columns);
}


/* Search after a matching grant. Prefer exact grants before not exact ones */

static GRANT_NAME *name_hash_search(HASH *name_hash,
                                    const char *host,const char* ip,
                                    const char *db,
                                    const char *user, const char *tname,
                                    bool exact)
{
  char helping [NAME_LEN*2+USERNAME_LENGTH+3];
  uint len;
  GRANT_NAME *grant_name,*found=0;
  HASH_SEARCH_STATE state;

  len  = (uint) (strmov(strmov(strmov(helping,user)+1,db)+1,tname)-helping)+ 1;
  for (grant_name= (GRANT_NAME*) hash_first(name_hash, (uchar*) helping,
                                            len, &state);
       grant_name ;
       grant_name= (GRANT_NAME*) hash_next(name_hash,(uchar*) helping,
                                           len, &state))
  {
    if (exact)
    {
      if (!grant_name->host.hostname ||
          (host &&
	   !my_strcasecmp(system_charset_info, host,
                          grant_name->host.hostname)) ||
	  (ip && !strcmp(ip, grant_name->host.hostname)))
	return grant_name;
    }
    else
    {
      if (compare_hostname(&grant_name->host, host, ip) &&
          (!found || found->sort < grant_name->sort))
	found=grant_name;					// Host ok
    }
  }
  return found;
}


inline GRANT_NAME *
routine_hash_search(const char *host, const char *ip, const char *db,
                 const char *user, const char *tname, bool proc, bool exact)
{
  return (GRANT_TABLE*)
    name_hash_search(proc ? &proc_priv_hash : &func_priv_hash,
		     host, ip, db, user, tname, exact);
}


inline GRANT_TABLE *
table_hash_search(const char *host, const char *ip, const char *db,
		  const char *user, const char *tname, bool exact)
{
  return (GRANT_TABLE*) name_hash_search(&column_priv_hash, host, ip, db,
					 user, tname, exact);
}


inline GRANT_COLUMN *
column_hash_search(GRANT_TABLE *t, const char *cname, uint length)
{
  return (GRANT_COLUMN*) hash_search(&t->hash_columns, (uchar*) cname,length);
}


static int replace_column_table(GRANT_TABLE *g_t,
				TABLE *table, const LEX_USER &combo,
				List <LEX_COLUMN> &columns,
				const char *db, const char *table_name,
				ulong rights, bool revoke_grant)
{
  int error=0,result=0;
  uchar key[MAX_KEY_LENGTH];
  uint key_prefix_length;
  KEY_PART_INFO *key_part= table->key_info->key_part;
  DBUG_ENTER("replace_column_table");

  table->use_all_columns();
  table->field[0]->store(combo.host.str,combo.host.length,
                         system_charset_info);
  table->field[1]->store(db,(uint) strlen(db),
                         system_charset_info);
  table->field[2]->store(combo.user.str,combo.user.length,
                         system_charset_info);
  table->field[3]->store(table_name,(uint) strlen(table_name),
                         system_charset_info);

  /* Get length of 4 first key parts */
  key_prefix_length= (key_part[0].store_length + key_part[1].store_length +
                      key_part[2].store_length + key_part[3].store_length);
  key_copy(key, table->record[0], table->key_info, key_prefix_length);

  rights&= COL_ACLS;				// Only ACL for columns

  /* first fix privileges for all columns in column list */

  List_iterator <LEX_COLUMN> iter(columns);
  class LEX_COLUMN *column;
  table->file->ha_index_init(0, 1);
  while ((column= iter++))
  {
    ulong privileges= column->rights;
    bool old_row_exists=0;
    uchar user_key[MAX_KEY_LENGTH];

    key_restore(table->record[0],key,table->key_info,
                key_prefix_length);
    table->field[4]->store(column->column.ptr(), column->column.length(),
                           system_charset_info);
    /* Get key for the first 4 columns */
    key_copy(user_key, table->record[0], table->key_info,
             table->key_info->key_length);

    if (table->file->index_read_map(table->record[0], user_key, HA_WHOLE_KEY,
                                    HA_READ_KEY_EXACT))
    {
      if (revoke_grant)
      {
	my_error(ER_NONEXISTING_TABLE_GRANT, MYF(0),
                 combo.user.str, combo.host.str,
                 table_name);                   /* purecov: inspected */
	result= -1;                             /* purecov: inspected */
	continue;                               /* purecov: inspected */
      }
      old_row_exists = 0;
      restore_record(table, s->default_values);		// Get empty record
      key_restore(table->record[0],key,table->key_info,
                  key_prefix_length);
      table->field[4]->store(column->column.ptr(),column->column.length(),
                             system_charset_info);
    }
    else
    {
      ulong tmp= (ulong) table->field[6]->val_int();
      tmp=fix_rights_for_column(tmp);

      if (revoke_grant)
	privileges = tmp & ~(privileges | rights);
      else
	privileges |= tmp;
      old_row_exists = 1;
      store_record(table,record[1]);			// copy original row
    }

    table->field[6]->store((longlong) get_rights_for_column(privileges), TRUE);

    if (old_row_exists)
    {
      GRANT_COLUMN *grant_column;
      if (privileges)
	error=table->file->ha_update_row(table->record[1],table->record[0]);
      else
	error=table->file->ha_delete_row(table->record[1]);
      if (error && error != HA_ERR_RECORD_IS_THE_SAME)
      {
	table->file->print_error(error,MYF(0)); /* purecov: inspected */
	result= -1;				/* purecov: inspected */
	goto end;				/* purecov: inspected */
      }
      else
        error= 0;
      grant_column= column_hash_search(g_t, column->column.ptr(),
                                       column->column.length());
      if (grant_column)				// Should always be true
	grant_column->rights= privileges;	// Update hash
    }
    else					// new grant
    {
      GRANT_COLUMN *grant_column;
      if ((error=table->file->ha_write_row(table->record[0])))
      {
	table->file->print_error(error,MYF(0)); /* purecov: inspected */
	result= -1;				/* purecov: inspected */
	goto end;				/* purecov: inspected */
      }
      grant_column= new GRANT_COLUMN(column->column,privileges);
      my_hash_insert(&g_t->hash_columns,(uchar*) grant_column);
    }
  }

  /*
    If revoke of privileges on the table level, remove all such privileges
    for all columns
  */

  if (revoke_grant)
  {
    uchar user_key[MAX_KEY_LENGTH];
    key_copy(user_key, table->record[0], table->key_info,
             key_prefix_length);

    if (table->file->index_read_map(table->record[0], user_key,
                                    (key_part_map)15,
                                    HA_READ_KEY_EXACT))
      goto end;

    /* Scan through all rows with the same host,db,user and table */
    do
    {
      ulong privileges = (ulong) table->field[6]->val_int();
      privileges=fix_rights_for_column(privileges);
      store_record(table,record[1]);

      if (privileges & rights)	// is in this record the priv to be revoked ??
      {
	GRANT_COLUMN *grant_column = NULL;
	char  colum_name_buf[HOSTNAME_LENGTH+1];
	String column_name(colum_name_buf,sizeof(colum_name_buf),
                           system_charset_info);

	privileges&= ~rights;
	table->field[6]->store((longlong)
			       get_rights_for_column(privileges), TRUE);
	table->field[4]->val_str(&column_name);
	grant_column = column_hash_search(g_t,
					  column_name.ptr(),
					  column_name.length());
	if (privileges)
	{
	  int tmp_error;
	  if ((tmp_error=table->file->ha_update_row(table->record[1],
						    table->record[0])) &&
              tmp_error != HA_ERR_RECORD_IS_THE_SAME)
	  {					/* purecov: deadcode */
	    table->file->print_error(tmp_error,MYF(0)); /* purecov: deadcode */
	    result= -1;				/* purecov: deadcode */
	    goto end;				/* purecov: deadcode */
	  }
	  if (grant_column)
	    grant_column->rights  = privileges; // Update hash
	}
	else
	{
	  int tmp_error;
	  if ((tmp_error = table->file->ha_delete_row(table->record[1])))
	  {					/* purecov: deadcode */
	    table->file->print_error(tmp_error,MYF(0)); /* purecov: deadcode */
	    result= -1;				/* purecov: deadcode */
	    goto end;				/* purecov: deadcode */
	  }
	  if (grant_column)
	    hash_delete(&g_t->hash_columns,(uchar*) grant_column);
	}
      }
    } while (!table->file->index_next(table->record[0]) &&
	     !key_cmp_if_same(table, key, 0, key_prefix_length));
  }

end:
  table->file->ha_index_end();
  DBUG_RETURN(result);
}


static int replace_table_table(THD *thd, GRANT_TABLE *grant_table,
			       TABLE *table, const LEX_USER &combo,
			       const char *db, const char *table_name,
			       ulong rights, ulong col_rights,
			       bool revoke_grant)
{
  char grantor[USER_HOST_BUFF_SIZE];
  int old_row_exists = 1;
  int error=0;
  ulong store_table_rights, store_col_rights;
  uchar user_key[MAX_KEY_LENGTH];
  DBUG_ENTER("replace_table_table");

  strxmov(grantor, thd->security_ctx->user, "@",
          thd->security_ctx->host_or_ip, NullS);

  /*
    The following should always succeed as new users are created before
    this function is called!
  */
  if (!find_acl_user(combo.host.str,combo.user.str, FALSE))
  {
    my_message(ER_PASSWORD_NO_MATCH, ER(ER_PASSWORD_NO_MATCH),
               MYF(0));	/* purecov: deadcode */
    DBUG_RETURN(-1);				/* purecov: deadcode */
  }

  table->use_all_columns();
  restore_record(table, s->default_values);     // Get empty record
  table->field[0]->store(combo.host.str,combo.host.length,
                         system_charset_info);
  table->field[1]->store(db,(uint) strlen(db), system_charset_info);
  table->field[2]->store(combo.user.str,combo.user.length,
                         system_charset_info);
  table->field[3]->store(table_name,(uint) strlen(table_name),
                         system_charset_info);
  store_record(table,record[1]);			// store at pos 1
  key_copy(user_key, table->record[0], table->key_info,
           table->key_info->key_length);

  if (table->file->index_read_idx_map(table->record[0], 0, user_key,
                                      HA_WHOLE_KEY,
                                      HA_READ_KEY_EXACT))
  {
    /*
      The following should never happen as we first check the in memory
      grant tables for the user.  There is however always a small change that
      the user has modified the grant tables directly.
    */
    if (revoke_grant)
    { // no row, no revoke
      my_error(ER_NONEXISTING_TABLE_GRANT, MYF(0),
               combo.user.str, combo.host.str,
               table_name);		        /* purecov: deadcode */
      DBUG_RETURN(-1);				/* purecov: deadcode */
    }
    old_row_exists = 0;
    restore_record(table,record[1]);			// Get saved record
  }

  store_table_rights= get_rights_for_table(rights);
  store_col_rights=   get_rights_for_column(col_rights);
  if (old_row_exists)
  {
    ulong j,k;
    store_record(table,record[1]);
    j = (ulong) table->field[6]->val_int();
    k = (ulong) table->field[7]->val_int();

    if (revoke_grant)
    {
      /* column rights are already fixed in mysql_table_grant */
      store_table_rights=j & ~store_table_rights;
    }
    else
    {
      store_table_rights|= j;
      store_col_rights|=   k;
    }
  }

  table->field[4]->store(grantor,(uint) strlen(grantor), system_charset_info);
  table->field[6]->store((longlong) store_table_rights, TRUE);
  table->field[7]->store((longlong) store_col_rights, TRUE);
  rights=fix_rights_for_table(store_table_rights);
  col_rights=fix_rights_for_column(store_col_rights);

  if (old_row_exists)
  {
    if (store_table_rights || store_col_rights)
    {
      if ((error=table->file->ha_update_row(table->record[1],
                                            table->record[0])) &&
          error != HA_ERR_RECORD_IS_THE_SAME)
	goto table_error;			/* purecov: deadcode */
    }
    else if ((error = table->file->ha_delete_row(table->record[1])))
      goto table_error;				/* purecov: deadcode */
  }
  else
  {
    error=table->file->ha_write_row(table->record[0]);
    if (table->file->is_fatal_error(error, HA_CHECK_DUP_KEY))
      goto table_error;				/* purecov: deadcode */
  }

  if (rights | col_rights)
  {
    grant_table->privs= rights;
    grant_table->cols=	col_rights;
  }
  else
  {
    hash_delete(&column_priv_hash,(uchar*) grant_table);
  }
  DBUG_RETURN(0);

  /* This should never happen */
table_error:
  table->file->print_error(error,MYF(0)); /* purecov: deadcode */
  DBUG_RETURN(-1); /* purecov: deadcode */
}


/**
  @retval       0  success
  @retval      -1  error
*/
static int replace_routine_table(THD *thd, GRANT_NAME *grant_name,
			      TABLE *table, const LEX_USER &combo,
			      const char *db, const char *routine_name,
			      bool is_proc, ulong rights, bool revoke_grant)
{
  char grantor[USER_HOST_BUFF_SIZE];
  int old_row_exists= 1;
  int error=0;
  ulong store_proc_rights;
  DBUG_ENTER("replace_routine_table");

  if (!initialized)
  {
    my_error(ER_OPTION_PREVENTS_STATEMENT, MYF(0), "--skip-grant-tables");
    DBUG_RETURN(-1);
  }

  strxmov(grantor, thd->security_ctx->user, "@",
          thd->security_ctx->host_or_ip, NullS);

  /*
    New users are created before this function is called.

    There may be some cases where a routine's definer is removed but the
    routine remains.
  */

  table->use_all_columns();
  restore_record(table, s->default_values);		// Get empty record
  table->field[0]->store(combo.host.str,combo.host.length, &my_charset_latin1);
  table->field[1]->store(db,(uint) strlen(db), &my_charset_latin1);
  table->field[2]->store(combo.user.str,combo.user.length, &my_charset_latin1);
  table->field[3]->store(routine_name,(uint) strlen(routine_name),
                         &my_charset_latin1);
  table->field[4]->store((longlong)(is_proc ?
                                    TYPE_ENUM_PROCEDURE : TYPE_ENUM_FUNCTION),
                         TRUE);
  store_record(table,record[1]);			// store at pos 1

  if (table->file->index_read_idx_map(table->record[0], 0,
                                      (uchar*) table->field[0]->ptr,
                                      HA_WHOLE_KEY,
                                      HA_READ_KEY_EXACT))
  {
    /*
      The following should never happen as we first check the in memory
      grant tables for the user.  There is however always a small change that
      the user has modified the grant tables directly.
    */
    if (revoke_grant)
    { // no row, no revoke
      my_error(ER_NONEXISTING_PROC_GRANT, MYF(0),
               combo.user.str, combo.host.str, routine_name);
      DBUG_RETURN(-1);
    }
    old_row_exists= 0;
    restore_record(table,record[1]);			// Get saved record
  }

  store_proc_rights= get_rights_for_procedure(rights);
  if (old_row_exists)
  {
    ulong j;
    store_record(table,record[1]);
    j= (ulong) table->field[6]->val_int();

    if (revoke_grant)
    {
      /* column rights are already fixed in mysql_table_grant */
      store_proc_rights=j & ~store_proc_rights;
    }
    else
    {
      store_proc_rights|= j;
    }
  }

  table->field[5]->store(grantor,(uint) strlen(grantor), &my_charset_latin1);
  table->field[6]->store((longlong) store_proc_rights, TRUE);
  rights=fix_rights_for_procedure(store_proc_rights);

  if (old_row_exists)
  {
    if (store_proc_rights)
    {
      if ((error=table->file->ha_update_row(table->record[1],
                                            table->record[0])) &&
          error != HA_ERR_RECORD_IS_THE_SAME)
	goto table_error;
    }
    else if ((error= table->file->ha_delete_row(table->record[1])))
      goto table_error;
  }
  else
  {
    error=table->file->ha_write_row(table->record[0]);
    if (table->file->is_fatal_error(error, HA_CHECK_DUP_KEY))
      goto table_error;
  }

  if (rights)
  {
    grant_name->privs= rights;
  }
  else
  {
    hash_delete(is_proc ? &proc_priv_hash : &func_priv_hash,(uchar*) grant_name);
  }
  DBUG_RETURN(0);

  /* This should never happen */
table_error:
  table->file->print_error(error,MYF(0));
  DBUG_RETURN(-1);
}


/*
  Store table level and column level grants in the privilege tables

  SYNOPSIS
    mysql_table_grant()
    thd			Thread handle
    table_list		List of tables to give grant
    user_list		List of users to give grant
    columns		List of columns to give grant
    rights		Table level grant
    revoke_grant	Set to 1 if this is a REVOKE command

  RETURN
    FALSE ok
    TRUE  error
*/

int mysql_table_grant(THD *thd, TABLE_LIST *table_list,
		      List <LEX_USER> &user_list,
		      List <LEX_COLUMN> &columns, ulong rights,
		      bool revoke_grant)
{
  ulong column_priv= 0;
  List_iterator <LEX_USER> str_list (user_list);
  LEX_USER *Str, *tmp_Str;
  TABLE_LIST tables[3];
  bool create_new_users=0;
  char *db_name, *table_name;
  DBUG_ENTER("mysql_table_grant");

  if (!initialized)
  {
    my_error(ER_OPTION_PREVENTS_STATEMENT, MYF(0),
             "--skip-grant-tables");	/* purecov: inspected */
    DBUG_RETURN(TRUE);				/* purecov: inspected */
  }
  if (rights & ~TABLE_ACLS)
  {
    my_message(ER_ILLEGAL_GRANT_FOR_TABLE, ER(ER_ILLEGAL_GRANT_FOR_TABLE),
               MYF(0));
    DBUG_RETURN(TRUE);
  }

  if (!revoke_grant)
  {
    if (columns.elements)
    {
      class LEX_COLUMN *column;
      List_iterator <LEX_COLUMN> column_iter(columns);

      if (open_and_lock_tables(thd, table_list))
        DBUG_RETURN(TRUE);

      while ((column = column_iter++))
      {
        uint unused_field_idx= NO_CACHED_FIELD_INDEX;
        TABLE_LIST *dummy;
        Field *f=find_field_in_table_ref(thd, table_list, column->column.ptr(),
                                         column->column.length(),
                                         column->column.ptr(), NULL, NULL,
                                         NULL, TRUE, FALSE,
                                         &unused_field_idx, FALSE, &dummy);
        if (f == (Field*)0)
        {
          my_error(ER_BAD_FIELD_ERROR, MYF(0),
                   column->column.c_ptr(), table_list->alias);
          DBUG_RETURN(TRUE);
        }
        if (f == (Field *)-1)
          DBUG_RETURN(TRUE);
        column_priv|= column->rights;
      }
      close_thread_tables(thd);
    }
    else
    {
      if (!(rights & CREATE_ACL))
      {
        char buf[FN_REFLEN + 1];
        build_table_filename(buf, sizeof(buf) - 1, table_list->db,
                             table_list->table_name, reg_ext, 0);
        fn_format(buf, buf, "", "", MY_UNPACK_FILENAME  | MY_RESOLVE_SYMLINKS |
                                    MY_RETURN_REAL_PATH | MY_APPEND_EXT);
        if (access(buf,F_OK))
        {
          my_error(ER_NO_SUCH_TABLE, MYF(0), table_list->db, table_list->alias);
          DBUG_RETURN(TRUE);
        }
      }
      if (table_list->grant.want_privilege)
      {
        char command[128];
        get_privilege_desc(command, sizeof(command),
                           table_list->grant.want_privilege);
        my_error(ER_TABLEACCESS_DENIED_ERROR, MYF(0),
                 command, thd->security_ctx->priv_user,
                 thd->security_ctx->host_or_ip, table_list->alias);
        DBUG_RETURN(-1);
      }
    }
  }

  /* open the mysql.tables_priv and mysql.columns_priv tables */

  bzero((char*) &tables,sizeof(tables));
  tables[0].alias=tables[0].table_name= (char*) "user";
  tables[1].alias=tables[1].table_name= (char*) "tables_priv";
  tables[2].alias=tables[2].table_name= (char*) "columns_priv";
  tables[0].next_local= tables[0].next_global= tables+1;
  /* Don't open column table if we don't need it ! */
  tables[1].next_local=
    tables[1].next_global= ((column_priv ||
			     (revoke_grant &&
			      ((rights & COL_ACLS) || columns.elements)))
			    ? tables+2 : 0);
  tables[0].lock_type=tables[1].lock_type=tables[2].lock_type=TL_WRITE;
  tables[0].db=tables[1].db=tables[2].db=(char*) "mysql";

  /*
    This statement will be replicated as a statement, even when using
    row-based replication.  The flag will be reset at the end of the
    statement.
  */
  thd->clear_current_stmt_binlog_row_based();

#ifdef HAVE_REPLICATION
  /*
    GRANT and REVOKE are applied the slave in/exclusion rules as they are
    some kind of updates to the mysql.% tables.
  */
  if (thd->slave_thread && rpl_filter->is_on())
  {
    /*
      The tables must be marked "updating" so that tables_ok() takes them into
      account in tests.
    */
    tables[0].updating= tables[1].updating= tables[2].updating= 1;
    if (!(thd->spcont || rpl_filter->tables_ok(0, tables)))
      DBUG_RETURN(FALSE);
  }
#endif

  /* 
    The lock api is depending on the thd->lex variable which needs to be
    re-initialized.
  */
  Query_tables_list backup;
  thd->lex->reset_n_backup_query_tables_list(&backup);
  if (simple_open_n_lock_tables(thd,tables))
  {						// Should never happen
    close_thread_tables(thd);			/* purecov: deadcode */
    DBUG_RETURN(TRUE);				/* purecov: deadcode */
  }

  if (!revoke_grant)
    create_new_users= test_if_create_new_users(thd);
  bool result= FALSE;
  rw_wrlock(&LOCK_grant);
  pthread_mutex_lock(&acl_cache->lock);
  MEM_ROOT *old_root= thd->mem_root;
  thd->mem_root= &memex;
  grant_version++;

  while ((tmp_Str = str_list++))
  {
    int error;
    GRANT_TABLE *grant_table;
    if (!(Str= get_current_user(thd, tmp_Str)))
    {
      result= TRUE;
      continue;
    }  
    /* Create user if needed */
    error=replace_user_table(thd, tables[0].table, *Str,
			     0, revoke_grant, create_new_users,
                             test(thd->variables.sql_mode &
                                  MODE_NO_AUTO_CREATE_USER));
    if (error)
    {
      result= TRUE;				// Remember error
      continue;					// Add next user
    }

    db_name= table_list->get_db_name();
    table_name= table_list->get_table_name();

    /* Find/create cached table grant */
    grant_table= table_hash_search(Str->host.str, NullS, db_name,
				   Str->user.str, table_name, 1);
    if (!grant_table)
    {
      if (revoke_grant)
      {
	my_error(ER_NONEXISTING_TABLE_GRANT, MYF(0),
                 Str->user.str, Str->host.str, table_list->table_name);
	result= TRUE;
	continue;
      }
      grant_table = new GRANT_TABLE (Str->host.str, db_name,
				     Str->user.str, table_name,
				     rights,
				     column_priv);
      if (!grant_table)				// end of memory
      {
	result= TRUE;				/* purecov: deadcode */
	continue;				/* purecov: deadcode */
      }
      my_hash_insert(&column_priv_hash,(uchar*) grant_table);
    }

    /* If revoke_grant, calculate the new column privilege for tables_priv */
    if (revoke_grant)
    {
      class LEX_COLUMN *column;
      List_iterator <LEX_COLUMN> column_iter(columns);
      GRANT_COLUMN *grant_column;

      /* Fix old grants */
      while ((column = column_iter++))
      {
	grant_column = column_hash_search(grant_table,
					  column->column.ptr(),
					  column->column.length());
	if (grant_column)
	  grant_column->rights&= ~(column->rights | rights);
      }
      /* scan trough all columns to get new column grant */
      column_priv= 0;
      for (uint idx=0 ; idx < grant_table->hash_columns.records ; idx++)
      {
	grant_column= (GRANT_COLUMN*) hash_element(&grant_table->hash_columns,
						   idx);
	grant_column->rights&= ~rights;		// Fix other columns
	column_priv|= grant_column->rights;
      }
    }
    else
    {
      column_priv|= grant_table->cols;
    }


    /* update table and columns */

    if (replace_table_table(thd, grant_table, tables[1].table, *Str,
			    db_name, table_name,
			    rights, column_priv, revoke_grant))
    {
      /* Should only happen if table is crashed */
      result= TRUE;			       /* purecov: deadcode */
    }
    else if (tables[2].table)
    {
      if ((replace_column_table(grant_table, tables[2].table, *Str,
				columns,
				db_name, table_name,
				rights, revoke_grant)))
      {
	result= TRUE;
      }
    }
  }
  thd->mem_root= old_root;
  pthread_mutex_unlock(&acl_cache->lock);

  if (!result) /* success */
  {
    write_bin_log(thd, TRUE, thd->query, thd->query_length);
  }

  rw_unlock(&LOCK_grant);

  if (!result) /* success */
    my_ok(thd);

  /* Tables are automatically closed */
  thd->lex->restore_backup_query_tables_list(&backup);
  DBUG_RETURN(result);
}


/**
  Store routine level grants in the privilege tables

  @param thd Thread handle
  @param table_list List of routines to give grant
  @param is_proc Is this a list of procedures?
  @param user_list List of users to give grant
  @param rights Table level grant
  @param revoke_grant Is this is a REVOKE command?

  @return
    @retval FALSE Success.
    @retval TRUE An error occurred.
*/

bool mysql_routine_grant(THD *thd, TABLE_LIST *table_list, bool is_proc,
			 List <LEX_USER> &user_list, ulong rights,
			 bool revoke_grant, bool write_to_binlog)
{
  List_iterator <LEX_USER> str_list (user_list);
  LEX_USER *Str, *tmp_Str;
  TABLE_LIST tables[2];
  bool create_new_users=0, result=0;
  char *db_name, *table_name;
  DBUG_ENTER("mysql_routine_grant");

  if (!initialized)
  {
    my_error(ER_OPTION_PREVENTS_STATEMENT, MYF(0),
             "--skip-grant-tables");
    DBUG_RETURN(TRUE);
  }
  if (rights & ~PROC_ACLS)
  {
    my_message(ER_ILLEGAL_GRANT_FOR_TABLE, ER(ER_ILLEGAL_GRANT_FOR_TABLE),
               MYF(0));
    DBUG_RETURN(TRUE);
  }

  if (!revoke_grant)
  {
    if (sp_exist_routines(thd, table_list, is_proc))
      DBUG_RETURN(TRUE);
  }

  /* open the mysql.user and mysql.procs_priv tables */

  bzero((char*) &tables,sizeof(tables));
  tables[0].alias=tables[0].table_name= (char*) "user";
  tables[1].alias=tables[1].table_name= (char*) "procs_priv";
  tables[0].next_local= tables[0].next_global= tables+1;
  tables[0].lock_type=tables[1].lock_type=TL_WRITE;
  tables[0].db=tables[1].db=(char*) "mysql";

  /*
    This statement will be replicated as a statement, even when using
    row-based replication.  The flag will be reset at the end of the
    statement.
  */
  thd->clear_current_stmt_binlog_row_based();

#ifdef HAVE_REPLICATION
  /*
    GRANT and REVOKE are applied the slave in/exclusion rules as they are
    some kind of updates to the mysql.% tables.
  */
  if (thd->slave_thread && rpl_filter->is_on())
  {
    /*
      The tables must be marked "updating" so that tables_ok() takes them into
      account in tests.
    */
    tables[0].updating= tables[1].updating= 1;
    if (!(thd->spcont || rpl_filter->tables_ok(0, tables)))
      DBUG_RETURN(FALSE);
  }
#endif

  if (simple_open_n_lock_tables(thd,tables))
  {						// Should never happen
    close_thread_tables(thd);
    DBUG_RETURN(TRUE);
  }

  if (!revoke_grant)
    create_new_users= test_if_create_new_users(thd);
  rw_wrlock(&LOCK_grant);
  pthread_mutex_lock(&acl_cache->lock);
  MEM_ROOT *old_root= thd->mem_root;
  thd->mem_root= &memex;

  DBUG_PRINT("info",("now time to iterate and add users"));

  while ((tmp_Str= str_list++))
  {
    int error;
    GRANT_NAME *grant_name;
    if (!(Str= get_current_user(thd, tmp_Str)))
    {
      result= TRUE;
      continue;
    }  
    /* Create user if needed */
    error=replace_user_table(thd, tables[0].table, *Str,
			     0, revoke_grant, create_new_users,
                             test(thd->variables.sql_mode &
                                  MODE_NO_AUTO_CREATE_USER));
    if (error)
    {
      result= TRUE;				// Remember error
      continue;					// Add next user
    }

    db_name= table_list->db;
    table_name= table_list->table_name;

    grant_name= routine_hash_search(Str->host.str, NullS, db_name,
                                    Str->user.str, table_name, is_proc, 1);
    if (!grant_name)
    {
      if (revoke_grant)
      {
        my_error(ER_NONEXISTING_PROC_GRANT, MYF(0),
	         Str->user.str, Str->host.str, table_name);
	result= TRUE;
	continue;
      }
      grant_name= new GRANT_NAME(Str->host.str, db_name,
				 Str->user.str, table_name,
				 rights);
      if (!grant_name)
      {
        result= TRUE;
	continue;
      }
      my_hash_insert(is_proc ? &proc_priv_hash : &func_priv_hash,(uchar*) grant_name);
    }

    if (replace_routine_table(thd, grant_name, tables[1].table, *Str,
                              db_name, table_name, is_proc, rights, 
                              revoke_grant) != 0)
    {
      result= TRUE;
      continue;
    }
  }
  thd->mem_root= old_root;
  pthread_mutex_unlock(&acl_cache->lock);

  if (write_to_binlog)
  {
    write_bin_log(thd, TRUE, thd->query, thd->query_length);
  }

  rw_unlock(&LOCK_grant);

  /* Tables are automatically closed */
  DBUG_RETURN(result);
}


bool mysql_grant(THD *thd, const char *db, List <LEX_USER> &list,
                 ulong rights, bool revoke_grant)
{
  List_iterator <LEX_USER> str_list (list);
  LEX_USER *Str, *tmp_Str;
  char tmp_db[NAME_LEN+1];
  bool create_new_users=0;
  TABLE_LIST tables[2];
  DBUG_ENTER("mysql_grant");
  if (!initialized)
  {
    my_error(ER_OPTION_PREVENTS_STATEMENT, MYF(0),
             "--skip-grant-tables");	/* purecov: tested */
    DBUG_RETURN(TRUE);				/* purecov: tested */
  }

  if (lower_case_table_names && db)
  {
    strmov(tmp_db,db);
    my_casedn_str(files_charset_info, tmp_db);
    db=tmp_db;
  }

  /* open the mysql.user and mysql.db tables */
  bzero((char*) &tables,sizeof(tables));
  tables[0].alias=tables[0].table_name=(char*) "user";
  tables[1].alias=tables[1].table_name=(char*) "db";
  tables[0].next_local= tables[0].next_global= tables+1;
  tables[0].lock_type=tables[1].lock_type=TL_WRITE;
  tables[0].db=tables[1].db=(char*) "mysql";

  /*
    This statement will be replicated as a statement, even when using
    row-based replication.  The flag will be reset at the end of the
    statement.
  */
  thd->clear_current_stmt_binlog_row_based();

#ifdef HAVE_REPLICATION
  /*
    GRANT and REVOKE are applied the slave in/exclusion rules as they are
    some kind of updates to the mysql.% tables.
  */
  if (thd->slave_thread && rpl_filter->is_on())
  {
    /*
      The tables must be marked "updating" so that tables_ok() takes them into
      account in tests.
    */
    tables[0].updating= tables[1].updating= 1;
    if (!(thd->spcont || rpl_filter->tables_ok(0, tables)))
      DBUG_RETURN(FALSE);
  }
#endif

  if (simple_open_n_lock_tables(thd,tables))
  {						// This should never happen
    close_thread_tables(thd);			/* purecov: deadcode */
    DBUG_RETURN(TRUE);				/* purecov: deadcode */
  }

  if (!revoke_grant)
    create_new_users= test_if_create_new_users(thd);

  /* go through users in user_list */
  rw_wrlock(&LOCK_grant);
  VOID(pthread_mutex_lock(&acl_cache->lock));
  grant_version++;

  int result=0;
  while ((tmp_Str = str_list++))
  {
    if (!(Str= get_current_user(thd, tmp_Str)))
    {
      result= TRUE;
      continue;
    }
    if (replace_user_table(thd, tables[0].table, *Str,
                           (!db ? rights : 0), revoke_grant, create_new_users,
                           test(thd->variables.sql_mode &
                                MODE_NO_AUTO_CREATE_USER)))
      result= -1;
    else if (db)
    {
      ulong db_rights= rights & DB_ACLS;
      if (db_rights  == rights)
      {
	if (replace_db_table(tables[1].table, db, *Str, db_rights,
			     revoke_grant))
	  result= -1;
      }
      else
      {
	my_error(ER_WRONG_USAGE, MYF(0), "DB GRANT", "GLOBAL PRIVILEGES");
	result= -1;
      }
    }
  }
  VOID(pthread_mutex_unlock(&acl_cache->lock));

  if (!result)
  {
    write_bin_log(thd, TRUE, thd->query, thd->query_length);
  }

  rw_unlock(&LOCK_grant);
  close_thread_tables(thd);

  if (!result)
    my_ok(thd);

  DBUG_RETURN(result);
}


/* Free grant array if possible */

void  grant_free(void)
{
  DBUG_ENTER("grant_free");
  hash_free(&column_priv_hash);
  hash_free(&proc_priv_hash);
  hash_free(&func_priv_hash);
  free_root(&memex,MYF(0));
  DBUG_VOID_RETURN;
}


/**
  @brief Initialize structures responsible for table/column-level privilege
   checking and load information for them from tables in the 'mysql' database.

  @return Error status
    @retval 0 OK
    @retval 1 Could not initialize grant subsystem.
*/

my_bool grant_init()
{
  THD  *thd;
  my_bool return_val;
  DBUG_ENTER("grant_init");

  if (!(thd= new THD))
    DBUG_RETURN(1);				/* purecov: deadcode */
  thd->thread_stack= (char*) &thd;
  thd->store_globals();
  lex_start(thd);
  return_val=  grant_reload(thd);
  delete thd;
  /* Remember that we don't have a THD */
  my_pthread_setspecific_ptr(THR_THD,  0);
  DBUG_RETURN(return_val);
}


/**
  @brief Helper function to grant_reload_procs_priv

  Reads the procs_priv table into memory hash.

  @param table A pointer to the procs_priv table structure.

  @see grant_reload
  @see grant_reload_procs_priv

  @return Error state
    @retval TRUE An error occurred
    @retval FALSE Success
*/

static my_bool grant_load_procs_priv(TABLE *p_table)
{
  MEM_ROOT *memex_ptr;
  my_bool return_val= 1;
  bool check_no_resolve= specialflag & SPECIAL_NO_RESOLVE;
  MEM_ROOT **save_mem_root_ptr= my_pthread_getspecific_ptr(MEM_ROOT**,
                                                           THR_MALLOC);
  DBUG_ENTER("grant_load_procs_priv");
  (void) hash_init(&proc_priv_hash,system_charset_info,
                   0,0,0, (hash_get_key) get_grant_table,
                   0,0);
  (void) hash_init(&func_priv_hash,system_charset_info,
                   0,0,0, (hash_get_key) get_grant_table,
                   0,0);
  p_table->file->ha_index_init(0, 1);
  p_table->use_all_columns();

  if (!p_table->file->index_first(p_table->record[0]))
  {
    memex_ptr= &memex;
    my_pthread_setspecific_ptr(THR_MALLOC, &memex_ptr);
    do
    {
      GRANT_NAME *mem_check;
      HASH *hash;
      if (!(mem_check=new (memex_ptr) GRANT_NAME(p_table)))
      {
        /* This could only happen if we are out memory */
        goto end_unlock;
      }

      if (check_no_resolve)
      {
	if (hostname_requires_resolving(mem_check->host.hostname))
	{
          sql_print_warning("'procs_priv' entry '%s %s@%s' "
                            "ignored in --skip-name-resolve mode.",
                            mem_check->tname, mem_check->user,
                            mem_check->host.hostname ?
                            mem_check->host.hostname : "");
          continue;
        }
      }
      if (p_table->field[4]->val_int() == TYPE_ENUM_PROCEDURE)
      {
        hash= &proc_priv_hash;
      }
      else
      if (p_table->field[4]->val_int() == TYPE_ENUM_FUNCTION)
      {
        hash= &func_priv_hash;
      }
      else
      {
        sql_print_warning("'procs_priv' entry '%s' "
                          "ignored, bad routine type",
                          mem_check->tname);
        continue;
      }

      mem_check->privs= fix_rights_for_procedure(mem_check->privs);
      if (! mem_check->ok())
        delete mem_check;
      else if (my_hash_insert(hash, (uchar*) mem_check))
      {
        delete mem_check;
        goto end_unlock;
      }
    }
    while (!p_table->file->index_next(p_table->record[0]));
  }
  /* Return ok */
  return_val= 0;

end_unlock:
  p_table->file->ha_index_end();
  my_pthread_setspecific_ptr(THR_MALLOC, save_mem_root_ptr);
  DBUG_RETURN(return_val);
}


/**
  @brief Initialize structures responsible for table/column-level privilege
    checking and load information about grants from open privilege tables.

  @param thd Current thread
  @param tables List containing open "mysql.tables_priv" and
    "mysql.columns_priv" tables.

  @see grant_reload

  @return Error state
    @retval FALSE Success
    @retval TRUE Error
*/

static my_bool grant_load(THD *thd, TABLE_LIST *tables)
{
  MEM_ROOT *memex_ptr;
  my_bool return_val= 1;
  TABLE *t_table= 0, *c_table= 0;
  bool check_no_resolve= specialflag & SPECIAL_NO_RESOLVE;
  MEM_ROOT **save_mem_root_ptr= my_pthread_getspecific_ptr(MEM_ROOT**,
                                                           THR_MALLOC);
  ulong old_sql_mode= thd->variables.sql_mode;
  DBUG_ENTER("grant_load");

  thd->variables.sql_mode&= ~MODE_PAD_CHAR_TO_FULL_LENGTH;

  (void) hash_init(&column_priv_hash,system_charset_info,
                   0,0,0, (hash_get_key) get_grant_table,
                   (hash_free_key) free_grant_table,0);

  t_table = tables[0].table;
  c_table = tables[1].table;
  t_table->file->ha_index_init(0, 1);
  t_table->use_all_columns();
  c_table->use_all_columns();

  if (!t_table->file->index_first(t_table->record[0]))
  {
    memex_ptr= &memex;
    my_pthread_setspecific_ptr(THR_MALLOC, &memex_ptr);
    do
    {
      GRANT_TABLE *mem_check;
      if (!(mem_check=new (memex_ptr) GRANT_TABLE(t_table,c_table)))
      {
	/* This could only happen if we are out memory */
	goto end_unlock;
      }

      if (check_no_resolve)
      {
	if (hostname_requires_resolving(mem_check->host.hostname))
	{
          sql_print_warning("'tables_priv' entry '%s %s@%s' "
                            "ignored in --skip-name-resolve mode.",
                            mem_check->tname,
                            mem_check->user ? mem_check->user : "",
                            mem_check->host.hostname ?
                            mem_check->host.hostname : "");
	  continue;
	}
      }

      if (! mem_check->ok())
	delete mem_check;
      else if (my_hash_insert(&column_priv_hash,(uchar*) mem_check))
      {
	delete mem_check;
	goto end_unlock;
      }
    }
    while (!t_table->file->index_next(t_table->record[0]));
  }

  return_val=0;					// Return ok

end_unlock:
  thd->variables.sql_mode= old_sql_mode;
  t_table->file->ha_index_end();
  my_pthread_setspecific_ptr(THR_MALLOC, save_mem_root_ptr);
  DBUG_RETURN(return_val);
}


/**
  @brief Helper function to grant_reload. Reloads procs_priv table is it
    exists.

  @param thd A pointer to the thread handler object.

  @see grant_reload

  @return Error state
    @retval FALSE Success
    @retval TRUE An error has occurred.
*/

static my_bool grant_reload_procs_priv(THD *thd)
{
  HASH old_proc_priv_hash, old_func_priv_hash;
  TABLE_LIST table;
  my_bool return_val= FALSE;
  DBUG_ENTER("grant_reload_procs_priv");

  bzero((char*) &table, sizeof(table));
  table.alias= table.table_name= (char*) "procs_priv";
  table.db= (char *) "mysql";
  table.lock_type= TL_READ;
  table.skip_temporary= 1;

  if (simple_open_n_lock_tables(thd, &table))
  {
    close_thread_tables(thd);
    DBUG_RETURN(TRUE);
  }

  /* Save a copy of the current hash if we need to undo the grant load */
  old_proc_priv_hash= proc_priv_hash;
  old_func_priv_hash= func_priv_hash;

  rw_wrlock(&LOCK_grant);
  if ((return_val= grant_load_procs_priv(table.table)))
  {
    /* Error; Reverting to old hash */
    DBUG_PRINT("error",("Reverting to old privileges"));
    grant_free();
    proc_priv_hash= old_proc_priv_hash;
    func_priv_hash= old_func_priv_hash;
  }
  else
  {
    hash_free(&old_proc_priv_hash);
    hash_free(&old_func_priv_hash);
  }
  rw_unlock(&LOCK_grant);

  close_thread_tables(thd);
  DBUG_RETURN(return_val);
}


/**
  @brief Reload information about table and column level privileges if possible

  @param thd Current thread

  Locked tables are checked by acl_reload() and doesn't have to be checked
  in this call.
  This function is also used for initialization of structures responsible
  for table/column-level privilege checking.

  @return Error state
    @retval FALSE Success
    @retval TRUE  Error
*/

my_bool grant_reload(THD *thd)
{
  TABLE_LIST tables[2];
  HASH old_column_priv_hash;
  MEM_ROOT old_mem;
  my_bool return_val= 1;
  DBUG_ENTER("grant_reload");

  /* Don't do anything if running with --skip-grant-tables */
  if (!initialized)
    DBUG_RETURN(0);

  bzero((char*) tables, sizeof(tables));
  tables[0].alias= tables[0].table_name= (char*) "tables_priv";
  tables[1].alias= tables[1].table_name= (char*) "columns_priv";
  tables[0].db= tables[1].db= (char *) "mysql";
  tables[0].next_local= tables[0].next_global= tables+1;
  tables[0].lock_type= tables[1].lock_type= TL_READ;
  tables[0].skip_temporary= tables[1].skip_temporary= TRUE;
  /*
    To avoid deadlocks we should obtain table locks before
    obtaining LOCK_grant rwlock.
  */
  if (simple_open_n_lock_tables(thd, tables))
    goto end;

  rw_wrlock(&LOCK_grant);
  old_column_priv_hash= column_priv_hash;

  /*
    Create a new memory pool but save the current memory pool to make an undo
    opertion possible in case of failure.
  */
  old_mem= memex;
  init_sql_alloc(&memex, ACL_ALLOC_BLOCK_SIZE, 0);

  if ((return_val= grant_load(thd, tables)))
  {						// Error. Revert to old hash
    DBUG_PRINT("error",("Reverting to old privileges"));
    grant_free();				/* purecov: deadcode */
    column_priv_hash= old_column_priv_hash;	/* purecov: deadcode */
    memex= old_mem;				/* purecov: deadcode */
  }
  else
  {
    hash_free(&old_column_priv_hash);
    free_root(&old_mem,MYF(0));
  }
  rw_unlock(&LOCK_grant);
  close_thread_tables(thd);

  /*
    It is OK failing to load procs_priv table because we may be
    working with 4.1 privilege tables.
  */
  if (grant_reload_procs_priv(thd))
    return_val= 1;

  rw_wrlock(&LOCK_grant);
  grant_version++;
  rw_unlock(&LOCK_grant);

end:
  DBUG_RETURN(return_val);
}

/****************************************************************************
  Check table level grants

  SYNOPSIS
   bool check_grant()
   thd		Thread handler
   want_access  Bits of privileges user needs to have
   tables	List of tables to check. The user should have 'want_access'
		to all tables in list.
   show_table	<> 0 if we are in show table. In this case it's enough to have
	        any privilege for the table
   number	Check at most this number of tables.
   no_errors	If 0 then we write an error. The error is sent directly to
		the client

   RETURN
     0  ok
     1  Error: User did not have the requested privileges

   NOTE
     This functions assumes that either number of tables to be inspected
     by it is limited explicitly (i.e. is is not UINT_MAX) or table list
     used and thd->lex->query_tables_own_last value correspond to each
     other (the latter should be either 0 or point to next_global member
     of one of elements of this table list).
****************************************************************************/

bool check_grant(THD *thd, ulong want_access, TABLE_LIST *tables,
		 uint show_table, uint number, bool no_errors)
{
  TABLE_LIST *table, *first_not_own_table= thd->lex->first_not_own_table();
  Security_context *sctx= thd->security_ctx;
  uint i;
  ulong orig_want_access= want_access;
  DBUG_ENTER("check_grant");
  DBUG_ASSERT(number > 0);

  /*
    Walk through the list of tables that belong to the query and save the
    requested access (orig_want_privilege) to be able to use it when
    checking access rights to the underlying tables of a view. Our grant
    system gradually eliminates checked bits from want_privilege and thus
    after all checks are done we can no longer use it.
    The check that first_not_own_table is not reached is for the case when
    the given table list refers to the list for prelocking (contains tables
    of other queries). For simple queries first_not_own_table is 0.
  */
  for (i= 0, table= tables;
       i < number  && table != first_not_own_table;
       table= table->next_global, i++)
  {
    /* Remove SHOW_VIEW_ACL, because it will be checked during making view */
    table->grant.orig_want_privilege= (want_access & ~SHOW_VIEW_ACL);
  }

  rw_rdlock(&LOCK_grant);
  for (table= tables;
       table && number-- && table != first_not_own_table;
       table= table->next_global)
  {
    GRANT_TABLE *grant_table;
    sctx = test(table->security_ctx) ?
      table->security_ctx : thd->security_ctx;

    want_access= orig_want_access;
    want_access&= ~sctx->master_access;
    if (!want_access)
      continue;                                 // ok

<<<<<<< HEAD
    if (!(~table->grant.privilege & want_access) ||
        table->is_anonymous_derived_table() || table->schema_table)
=======
    if (!(~table->grant.privilege & want_access) || 
        table->is_non_materialized_derived_table() || table->schema_table)
>>>>>>> 4207e50e
    {
      /*
        It is subquery in the FROM clause. VIEW set table->derived after
        table opening, but this function is mostly called before table opening.
        When it's called after table opening e.g. for nested views with 
        materialization we shoud check the materialized table for access as 
        any other table.
      */
      if (!table->referencing_view)
      {
        /*
          If it's a temporary table created for a subquery in the FROM
          clause, or an INFORMATION_SCHEMA table, drop the request for
          a privilege.
        */
        table->grant.want_privilege= 0;
      }
      continue;
    }

    if (!(grant_table= table_hash_search(sctx->host, sctx->ip,
                                         table->get_db_name(), sctx->priv_user,
<<<<<<< HEAD
                                         table->get_table_name(), FALSE)))
=======
                                         table->get_table_name(), 0)))
>>>>>>> 4207e50e
    {
      want_access &= ~table->grant.privilege;
      goto err;					// No grants
    }
    if (show_table)
      continue;					// We have some priv on this

    table->grant.grant_table=grant_table;	// Remember for column test
    table->grant.version=grant_version;
    table->grant.privilege|= grant_table->privs;
    table->grant.want_privilege= ((want_access & COL_ACLS)
				  & ~table->grant.privilege);

    if (!(~table->grant.privilege & want_access))
      continue;

    if (want_access & ~(grant_table->cols | table->grant.privilege))
    {
      want_access &= ~(grant_table->cols | table->grant.privilege);
      goto err;					// impossible
    }
  }
  rw_unlock(&LOCK_grant);
  DBUG_RETURN(0);

err:
  rw_unlock(&LOCK_grant);
  if (!no_errors)				// Not a silent skip of table
  {
    char command[128];
    get_privilege_desc(command, sizeof(command), want_access);
    my_error(ER_TABLEACCESS_DENIED_ERROR, MYF(0),
             command,
             sctx->priv_user,
             sctx->host_or_ip,
             table ? table->get_table_name() : "unknown");
  }
  DBUG_RETURN(1);
}


/*
  Check column rights in given security context

  SYNOPSIS
    check_grant_column()
    thd                  thread handler
    grant                grant information structure
    db_name              db name
    table_name           table  name
    name                 column name
    length               column name length
    sctx                 security context

  RETURN
    FALSE OK
    TRUE  access denied
*/

bool check_grant_column(THD *thd, GRANT_INFO *grant,
			const char *db_name, const char *table_name,
			const char *name, uint length,  Security_context *sctx)
{
  GRANT_TABLE *grant_table;
  GRANT_COLUMN *grant_column;
  ulong want_access= grant->want_privilege & ~grant->privilege;
  DBUG_ENTER("check_grant_column");
  DBUG_PRINT("enter", ("table: %s  want_access: %lu", table_name, want_access));

  if (!want_access)
    DBUG_RETURN(0);				// Already checked

  rw_rdlock(&LOCK_grant);

  /* reload table if someone has modified any grants */

  if (grant->version != grant_version)
  {
    grant->grant_table=
      table_hash_search(sctx->host, sctx->ip, db_name,
			sctx->priv_user,
			table_name, 0);         /* purecov: inspected */
    grant->version= grant_version;		/* purecov: inspected */
  }
  if (!(grant_table= grant->grant_table))
    goto err;					/* purecov: deadcode */

  grant_column=column_hash_search(grant_table, name, length);
  if (grant_column && !(~grant_column->rights & want_access))
  {
    rw_unlock(&LOCK_grant);
    DBUG_RETURN(0);
  }

err:
  rw_unlock(&LOCK_grant);
  char command[128];
  get_privilege_desc(command, sizeof(command), want_access);
  my_error(ER_COLUMNACCESS_DENIED_ERROR, MYF(0),
           command,
           sctx->priv_user,
           sctx->host_or_ip,
           name,
           table_name);
  DBUG_RETURN(1);
}


/*
  Check the access right to a column depending on the type of table.

  SYNOPSIS
    check_column_grant_in_table_ref()
    thd              thread handler
    table_ref        table reference where to check the field
    name             name of field to check
    length           length of name

  DESCRIPTION
    Check the access rights to a column depending on the type of table
    reference where the column is checked. The function provides a
    generic interface to check column access rights that hides the
    heterogeneity of the column representation - whether it is a view
    or a stored table colum.

  RETURN
    FALSE OK
    TRUE  access denied
*/

bool check_column_grant_in_table_ref(THD *thd, TABLE_LIST * table_ref,
                                     const char *name, uint length)
{
  GRANT_INFO *grant;
  const char *db_name;
  const char *table_name;
  Security_context *sctx= test(table_ref->security_ctx) ?
                          table_ref->security_ctx : thd->security_ctx;

  if (table_ref->view || table_ref->field_translation)
  {
    /* View or derived information schema table. */
    ulong view_privs;
    grant= &(table_ref->grant);
    db_name= table_ref->view_db.str;
    table_name= table_ref->view_name.str;
    if (table_ref->belong_to_view && 
        (thd->lex->sql_command == SQLCOM_SHOW_FIELDS ||
         thd->lex->sql_command == SQLCOM_SHOW_CREATE))
    {
      view_privs= get_column_grant(thd, grant, db_name, table_name, name);
      if (view_privs & VIEW_ANY_ACL)
      {
        table_ref->belong_to_view->allowed_show= TRUE;
        return FALSE;
      }
      table_ref->belong_to_view->allowed_show= FALSE;
      my_message(ER_VIEW_NO_EXPLAIN, ER(ER_VIEW_NO_EXPLAIN), MYF(0));
      return TRUE;
    }
  }
  else
  {
    /* Normal or temporary table. */
    TABLE *table= table_ref->table;
    grant= &(table->grant);
    db_name= table->s->db.str;
    table_name= table->s->table_name.str;
  }

  if (grant->want_privilege)
    return check_grant_column(thd, grant, db_name, table_name, name,
                              length, sctx);
  else
    return FALSE;

}


/** 
  @brief check if a query can access a set of columns

  @param  thd  the current thread
  @param  want_access_arg  the privileges requested
  @param  fields an iterator over the fields of a table reference.
  @return Operation status
    @retval 0 Success
    @retval 1 Falure
  @details This function walks over the columns of a table reference 
   The columns may originate from different tables, depending on the kind of
   table reference, e.g. join, view.
   For each table it will retrieve the grant information and will use it
   to check the required access privileges for the fields requested from it.
*/    
bool check_grant_all_columns(THD *thd, ulong want_access_arg, 
                             Field_iterator_table_ref *fields)
{
  Security_context *sctx= thd->security_ctx;
  ulong want_access= want_access_arg;
  const char *table_name= NULL;

  const char* db_name; 
  GRANT_INFO *grant;
  /* Initialized only to make gcc happy */
  GRANT_TABLE *grant_table= NULL;
  /* 
     Flag that gets set if privilege checking has to be performed on column
     level.
  */
  bool using_column_privileges= FALSE;

  rw_rdlock(&LOCK_grant);

  for (; !fields->end_of_fields(); fields->next())
  {
    const char *field_name= fields->name();

    if (table_name != fields->get_table_name())
    {
      table_name= fields->get_table_name();
      db_name= fields->get_db_name();
      grant= fields->grant();
      /* get a fresh one for each table */
      want_access= want_access_arg & ~grant->privilege;
      if (want_access)
      {
        /* reload table if someone has modified any grants */
        if (grant->version != grant_version)
        {
          grant->grant_table=
            table_hash_search(sctx->host, sctx->ip, db_name,
                              sctx->priv_user,
                              table_name, 0);	/* purecov: inspected */
          grant->version= grant_version;	/* purecov: inspected */
        }

        grant_table= grant->grant_table;
        DBUG_ASSERT (grant_table);
      }
    }

    if (want_access)
    {
      GRANT_COLUMN *grant_column= 
        column_hash_search(grant_table, field_name,
                           (uint) strlen(field_name));
      if (grant_column)
        using_column_privileges= TRUE;
      if (!grant_column || (~grant_column->rights & want_access))
        goto err;
    }
  }
  rw_unlock(&LOCK_grant);
  return 0;

err:
  rw_unlock(&LOCK_grant);

  char command[128];
  get_privilege_desc(command, sizeof(command), want_access);
  /*
    Do not give an error message listing a column name unless the user has
    privilege to see all columns.
  */
  if (using_column_privileges)
    my_error(ER_TABLEACCESS_DENIED_ERROR, MYF(0),
             command, sctx->priv_user,
             sctx->host_or_ip, table_name); 
  else
    my_error(ER_COLUMNACCESS_DENIED_ERROR, MYF(0),
             command,
             sctx->priv_user,
             sctx->host_or_ip,
             fields->name(),
             table_name);
  return 1;
}


static bool check_grant_db_routine(THD *thd, const char *db, HASH *hash)
{
  Security_context *sctx= thd->security_ctx;

  for (uint idx= 0; idx < hash->records; ++idx)
  {
    GRANT_NAME *item= (GRANT_NAME*) hash_element(hash, idx);

    if (strcmp(item->user, sctx->priv_user) == 0 &&
        strcmp(item->db, db) == 0 &&
        compare_hostname(&item->host, sctx->host, sctx->ip))
    {
      return FALSE;
    }
  }

  return TRUE;
}


/*
  Check if a user has the right to access a database
  Access is accepted if he has a grant for any table/routine in the database
  Return 1 if access is denied
*/

bool check_grant_db(THD *thd,const char *db)
{
  Security_context *sctx= thd->security_ctx;
  char helping [NAME_LEN+USERNAME_LENGTH+2];
  uint len;
  bool error= TRUE;

  len= (uint) (strmov(strmov(helping, sctx->priv_user) + 1, db) - helping) + 1;

  rw_rdlock(&LOCK_grant);

  for (uint idx=0 ; idx < column_priv_hash.records ; idx++)
  {
    GRANT_TABLE *grant_table= (GRANT_TABLE*) hash_element(&column_priv_hash,
							  idx);
    if (len < grant_table->key_length &&
	!memcmp(grant_table->hash_key,helping,len) &&
        compare_hostname(&grant_table->host, sctx->host, sctx->ip))
    {
      error= FALSE; /* Found match. */
      break;
    }
  }

  if (error)
    error= check_grant_db_routine(thd, db, &proc_priv_hash) &&
           check_grant_db_routine(thd, db, &func_priv_hash);

  rw_unlock(&LOCK_grant);

  return error;
}


/****************************************************************************
  Check routine level grants

  SYNPOSIS
   bool check_grant_routine()
   thd		Thread handler
   want_access  Bits of privileges user needs to have
   procs	List of routines to check. The user should have 'want_access'
   is_proc	True if the list is all procedures, else functions
   no_errors	If 0 then we write an error. The error is sent directly to
		the client

   RETURN
     0  ok
     1  Error: User did not have the requested privielges
****************************************************************************/

bool check_grant_routine(THD *thd, ulong want_access,
			 TABLE_LIST *procs, bool is_proc, bool no_errors)
{
  TABLE_LIST *table;
  Security_context *sctx= thd->security_ctx;
  char *user= sctx->priv_user;
  char *host= sctx->priv_host;
  DBUG_ENTER("check_grant_routine");

  want_access&= ~sctx->master_access;
  if (!want_access)
    DBUG_RETURN(0);                             // ok

  rw_rdlock(&LOCK_grant);
  for (table= procs; table; table= table->next_global)
  {
    GRANT_NAME *grant_proc;
    if ((grant_proc= routine_hash_search(host, sctx->ip, table->db, user,
					 table->table_name, is_proc, 0)))
      table->grant.privilege|= grant_proc->privs;

    if (want_access & ~table->grant.privilege)
    {
      want_access &= ~table->grant.privilege;
      goto err;
    }
  }
  rw_unlock(&LOCK_grant);
  DBUG_RETURN(0);
err:
  rw_unlock(&LOCK_grant);
  if (!no_errors)
  {
    char buff[1024];
    const char *command="";
    if (table)
      strxmov(buff, table->db, ".", table->table_name, NullS);
    if (want_access & EXECUTE_ACL)
      command= "execute";
    else if (want_access & ALTER_PROC_ACL)
      command= "alter routine";
    else if (want_access & GRANT_ACL)
      command= "grant";
    my_error(ER_PROCACCESS_DENIED_ERROR, MYF(0),
             command, user, host, table ? buff : "unknown");
  }
  DBUG_RETURN(1);
}


/*
  Check if routine has any of the 
  routine level grants
  
  SYNPOSIS
   bool    check_routine_level_acl()
   thd	        Thread handler
   db           Database name
   name         Routine name

  RETURN
   0            Ok 
   1            error
*/

bool check_routine_level_acl(THD *thd, const char *db, const char *name, 
                             bool is_proc)
{
  bool no_routine_acl= 1;
  GRANT_NAME *grant_proc;
  Security_context *sctx= thd->security_ctx;
  rw_rdlock(&LOCK_grant);
  if ((grant_proc= routine_hash_search(sctx->priv_host,
                                       sctx->ip, db,
                                       sctx->priv_user,
                                       name, is_proc, 0)))
    no_routine_acl= !(grant_proc->privs & SHOW_PROC_ACLS);
  rw_unlock(&LOCK_grant);
  return no_routine_acl;
}


/*****************************************************************************
  Functions to retrieve the grant for a table/column  (for SHOW functions)
*****************************************************************************/

ulong get_table_grant(THD *thd, TABLE_LIST *table)
{
  ulong privilege;
  Security_context *sctx= thd->security_ctx;
  const char *db = table->db ? table->db : thd->db;
  GRANT_TABLE *grant_table;

  rw_rdlock(&LOCK_grant);
#ifdef EMBEDDED_LIBRARY
  grant_table= NULL;
#else
  grant_table= table_hash_search(sctx->host, sctx->ip, db, sctx->priv_user,
				 table->table_name, 0);
#endif
  table->grant.grant_table=grant_table; // Remember for column test
  table->grant.version=grant_version;
  if (grant_table)
    table->grant.privilege|= grant_table->privs;
  privilege= table->grant.privilege;
  rw_unlock(&LOCK_grant);
  return privilege;
}


/*
  Determine the access priviliges for a field.

  SYNOPSIS
    get_column_grant()
    thd         thread handler
    grant       grants table descriptor
    db_name     name of database that the field belongs to
    table_name  name of table that the field belongs to
    field_name  name of field

  DESCRIPTION
    The procedure may also modify: grant->grant_table and grant->version.

  RETURN
    The access priviliges for the field db_name.table_name.field_name
*/

ulong get_column_grant(THD *thd, GRANT_INFO *grant,
                       const char *db_name, const char *table_name,
                       const char *field_name)
{
  GRANT_TABLE *grant_table;
  GRANT_COLUMN *grant_column;
  ulong priv;

  rw_rdlock(&LOCK_grant);
  /* reload table if someone has modified any grants */
  if (grant->version != grant_version)
  {
    Security_context *sctx= thd->security_ctx;
    grant->grant_table=
      table_hash_search(sctx->host, sctx->ip,
                        db_name, sctx->priv_user,
			table_name, 0);	        /* purecov: inspected */
    grant->version= grant_version;              /* purecov: inspected */
  }

  if (!(grant_table= grant->grant_table))
    priv= grant->privilege;
  else
  {
    grant_column= column_hash_search(grant_table, field_name,
                                     (uint) strlen(field_name));
    if (!grant_column)
      priv= (grant->privilege | grant_table->privs);
    else
      priv= (grant->privilege | grant_table->privs | grant_column->rights);
  }
  rw_unlock(&LOCK_grant);
  return priv;
}


/* Help function for mysql_show_grants */

static void add_user_option(String *grant, ulong value, const char *name)
{
  if (value)
  {
    char buff[22], *p; // just as in int2str
    grant->append(' ');
    grant->append(name, strlen(name));
    grant->append(' ');
    p=int10_to_str(value, buff, 10);
    grant->append(buff,p-buff);
  }
}

static const char *command_array[]=
{
  "SELECT", "INSERT", "UPDATE", "DELETE", "CREATE", "DROP", "RELOAD",
  "SHUTDOWN", "PROCESS","FILE", "GRANT", "REFERENCES", "INDEX",
  "ALTER", "SHOW DATABASES", "SUPER", "CREATE TEMPORARY TABLES",
  "LOCK TABLES", "EXECUTE", "REPLICATION SLAVE", "REPLICATION CLIENT",
  "CREATE VIEW", "SHOW VIEW", "CREATE ROUTINE", "ALTER ROUTINE",
  "CREATE USER", "EVENT", "TRIGGER"
};

static uint command_lengths[]=
{
  6, 6, 6, 6, 6, 4, 6, 8, 7, 4, 5, 10, 5, 5, 14, 5, 23, 11, 7, 17, 18, 11, 9,
  14, 13, 11, 5, 7
};


static int show_routine_grants(THD *thd, LEX_USER *lex_user, HASH *hash,
                               const char *type, int typelen,
                               char *buff, int buffsize);


/*
  SHOW GRANTS;  Send grants for a user to the client

  IMPLEMENTATION
   Send to client grant-like strings depicting user@host privileges
*/

bool mysql_show_grants(THD *thd,LEX_USER *lex_user)
{
  ulong want_access;
  uint counter,index;
  int  error = 0;
  ACL_USER *acl_user;
  ACL_DB *acl_db;
  char buff[1024];
  Protocol *protocol= thd->protocol;
  DBUG_ENTER("mysql_show_grants");

  LINT_INIT(acl_user);
  if (!initialized)
  {
    my_error(ER_OPTION_PREVENTS_STATEMENT, MYF(0), "--skip-grant-tables");
    DBUG_RETURN(TRUE);
  }

  rw_rdlock(&LOCK_grant);
  VOID(pthread_mutex_lock(&acl_cache->lock));

  acl_user= find_acl_user(lex_user->host.str, lex_user->user.str, TRUE);
  if (!acl_user)
  {
    VOID(pthread_mutex_unlock(&acl_cache->lock));
    rw_unlock(&LOCK_grant);

    my_error(ER_NONEXISTING_GRANT, MYF(0),
             lex_user->user.str, lex_user->host.str);
    DBUG_RETURN(TRUE);
  }

  Item_string *field=new Item_string("",0,&my_charset_latin1);
  List<Item> field_list;
  field->name=buff;
  field->max_length=1024;
  strxmov(buff,"Grants for ",lex_user->user.str,"@",
	  lex_user->host.str,NullS);
  field_list.push_back(field);
  if (protocol->send_fields(&field_list,
                            Protocol::SEND_NUM_ROWS | Protocol::SEND_EOF))
  {
    VOID(pthread_mutex_unlock(&acl_cache->lock));
    rw_unlock(&LOCK_grant);

    DBUG_RETURN(TRUE);
  }

  /* Add first global access grants */
  {
    String global(buff,sizeof(buff),system_charset_info);
    global.length(0);
    global.append(STRING_WITH_LEN("GRANT "));

    want_access= acl_user->access;
    if (test_all_bits(want_access, (GLOBAL_ACLS & ~ GRANT_ACL)))
      global.append(STRING_WITH_LEN("ALL PRIVILEGES"));
    else if (!(want_access & ~GRANT_ACL))
      global.append(STRING_WITH_LEN("USAGE"));
    else
    {
      bool found=0;
      ulong j,test_access= want_access & ~GRANT_ACL;
      for (counter=0, j = SELECT_ACL;j <= GLOBAL_ACLS;counter++,j <<= 1)
      {
	if (test_access & j)
	{
	  if (found)
	    global.append(STRING_WITH_LEN(", "));
	  found=1;
	  global.append(command_array[counter],command_lengths[counter]);
	}
      }
    }
    global.append (STRING_WITH_LEN(" ON *.* TO '"));
    global.append(lex_user->user.str, lex_user->user.length,
		  system_charset_info);
    global.append (STRING_WITH_LEN("'@'"));
    global.append(lex_user->host.str,lex_user->host.length,
		  system_charset_info);
    global.append ('\'');
    if (acl_user->salt_len)
    {
      char passwd_buff[SCRAMBLED_PASSWORD_CHAR_LENGTH+1];
      if (acl_user->salt_len == SCRAMBLE_LENGTH)
        make_password_from_salt(passwd_buff, acl_user->salt);
      else
        make_password_from_salt_323(passwd_buff, (ulong *) acl_user->salt);
      global.append(STRING_WITH_LEN(" IDENTIFIED BY PASSWORD '"));
      global.append(passwd_buff);
      global.append('\'');
    }
    /* "show grants" SSL related stuff */
    if (acl_user->ssl_type == SSL_TYPE_ANY)
      global.append(STRING_WITH_LEN(" REQUIRE SSL"));
    else if (acl_user->ssl_type == SSL_TYPE_X509)
      global.append(STRING_WITH_LEN(" REQUIRE X509"));
    else if (acl_user->ssl_type == SSL_TYPE_SPECIFIED)
    {
      int ssl_options = 0;
      global.append(STRING_WITH_LEN(" REQUIRE "));
      if (acl_user->x509_issuer)
      {
	ssl_options++;
	global.append(STRING_WITH_LEN("ISSUER \'"));
	global.append(acl_user->x509_issuer,strlen(acl_user->x509_issuer));
	global.append('\'');
      }
      if (acl_user->x509_subject)
      {
	if (ssl_options++)
	  global.append(' ');
	global.append(STRING_WITH_LEN("SUBJECT \'"));
	global.append(acl_user->x509_subject,strlen(acl_user->x509_subject),
                      system_charset_info);
	global.append('\'');
      }
      if (acl_user->ssl_cipher)
      {
	if (ssl_options++)
	  global.append(' ');
	global.append(STRING_WITH_LEN("CIPHER '"));
	global.append(acl_user->ssl_cipher,strlen(acl_user->ssl_cipher),
                      system_charset_info);
	global.append('\'');
      }
    }
    if ((want_access & GRANT_ACL) ||
	(acl_user->user_resource.questions ||
         acl_user->user_resource.updates ||
         acl_user->user_resource.conn_per_hour ||
         acl_user->user_resource.user_conn))
    {
      global.append(STRING_WITH_LEN(" WITH"));
      if (want_access & GRANT_ACL)
	global.append(STRING_WITH_LEN(" GRANT OPTION"));
      add_user_option(&global, acl_user->user_resource.questions,
		      "MAX_QUERIES_PER_HOUR");
      add_user_option(&global, acl_user->user_resource.updates,
		      "MAX_UPDATES_PER_HOUR");
      add_user_option(&global, acl_user->user_resource.conn_per_hour,
		      "MAX_CONNECTIONS_PER_HOUR");
      add_user_option(&global, acl_user->user_resource.user_conn,
		      "MAX_USER_CONNECTIONS");
    }
    protocol->prepare_for_resend();
    protocol->store(global.ptr(),global.length(),global.charset());
    if (protocol->write())
    {
      error= -1;
      goto end;
    }
  }

  /* Add database access */
  for (counter=0 ; counter < acl_dbs.elements ; counter++)
  {
    const char *user, *host;

    acl_db=dynamic_element(&acl_dbs,counter,ACL_DB*);
    if (!(user=acl_db->user))
      user= "";
    if (!(host=acl_db->host.hostname))
      host= "";

    /*
      We do not make SHOW GRANTS case-sensitive here (like REVOKE),
      but make it case-insensitive because that's the way they are
      actually applied, and showing fewer privileges than are applied
      would be wrong from a security point of view.
    */

    if (!strcmp(lex_user->user.str,user) &&
	!my_strcasecmp(system_charset_info, lex_user->host.str, host))
    {
      want_access=acl_db->access;
      if (want_access)
      {
	String db(buff,sizeof(buff),system_charset_info);
	db.length(0);
	db.append(STRING_WITH_LEN("GRANT "));

	if (test_all_bits(want_access,(DB_ACLS & ~GRANT_ACL)))
	  db.append(STRING_WITH_LEN("ALL PRIVILEGES"));
	else if (!(want_access & ~GRANT_ACL))
	  db.append(STRING_WITH_LEN("USAGE"));
	else
	{
	  int found=0, cnt;
	  ulong j,test_access= want_access & ~GRANT_ACL;
	  for (cnt=0, j = SELECT_ACL; j <= DB_ACLS; cnt++,j <<= 1)
	  {
	    if (test_access & j)
	    {
	      if (found)
		db.append(STRING_WITH_LEN(", "));
	      found = 1;
	      db.append(command_array[cnt],command_lengths[cnt]);
	    }
	  }
	}
	db.append (STRING_WITH_LEN(" ON "));
	append_identifier(thd, &db, acl_db->db, strlen(acl_db->db));
	db.append (STRING_WITH_LEN(".* TO '"));
	db.append(lex_user->user.str, lex_user->user.length,
		  system_charset_info);
	db.append (STRING_WITH_LEN("'@'"));
	// host and lex_user->host are equal except for case
	db.append(host, strlen(host), system_charset_info);
	db.append ('\'');
	if (want_access & GRANT_ACL)
	  db.append(STRING_WITH_LEN(" WITH GRANT OPTION"));
	protocol->prepare_for_resend();
	protocol->store(db.ptr(),db.length(),db.charset());
	if (protocol->write())
	{
	  error= -1;
	  goto end;
	}
      }
    }
  }

  /* Add table & column access */
  for (index=0 ; index < column_priv_hash.records ; index++)
  {
    const char *user, *host;
    GRANT_TABLE *grant_table= (GRANT_TABLE*) hash_element(&column_priv_hash,
							  index);

    if (!(user=grant_table->user))
      user= "";
    if (!(host= grant_table->host.hostname))
      host= "";

    /*
      We do not make SHOW GRANTS case-sensitive here (like REVOKE),
      but make it case-insensitive because that's the way they are
      actually applied, and showing fewer privileges than are applied
      would be wrong from a security point of view.
    */

    if (!strcmp(lex_user->user.str,user) &&
	!my_strcasecmp(system_charset_info, lex_user->host.str, host))
    {
      ulong table_access= grant_table->privs;
      if ((table_access | grant_table->cols) != 0)
      {
	String global(buff, sizeof(buff), system_charset_info);
	ulong test_access= (table_access | grant_table->cols) & ~GRANT_ACL;

	global.length(0);
	global.append(STRING_WITH_LEN("GRANT "));

	if (test_all_bits(table_access, (TABLE_ACLS & ~GRANT_ACL)))
	  global.append(STRING_WITH_LEN("ALL PRIVILEGES"));
	else if (!test_access)
	  global.append(STRING_WITH_LEN("USAGE"));
	else
	{
          /* Add specific column access */
	  int found= 0;
	  ulong j;

	  for (counter= 0, j= SELECT_ACL; j <= TABLE_ACLS; counter++, j<<= 1)
	  {
	    if (test_access & j)
	    {
	      if (found)
		global.append(STRING_WITH_LEN(", "));
	      found= 1;
	      global.append(command_array[counter],command_lengths[counter]);

	      if (grant_table->cols)
	      {
		uint found_col= 0;
		for (uint col_index=0 ;
		     col_index < grant_table->hash_columns.records ;
		     col_index++)
		{
		  GRANT_COLUMN *grant_column = (GRANT_COLUMN*)
		    hash_element(&grant_table->hash_columns,col_index);
		  if (grant_column->rights & j)
		  {
		    if (!found_col)
		    {
		      found_col= 1;
		      /*
			If we have a duplicated table level privilege, we
			must write the access privilege name again.
		      */
		      if (table_access & j)
		      {
			global.append(STRING_WITH_LEN(", "));
			global.append(command_array[counter],
				      command_lengths[counter]);
		      }
		      global.append(STRING_WITH_LEN(" ("));
		    }
		    else
		      global.append(STRING_WITH_LEN(", "));
		    global.append(grant_column->column,
				  grant_column->key_length,
				  system_charset_info);
		  }
		}
		if (found_col)
		  global.append(')');
	      }
	    }
	  }
	}
	global.append(STRING_WITH_LEN(" ON "));
	append_identifier(thd, &global, grant_table->db,
			  strlen(grant_table->db));
	global.append('.');
	append_identifier(thd, &global, grant_table->tname,
			  strlen(grant_table->tname));
	global.append(STRING_WITH_LEN(" TO '"));
	global.append(lex_user->user.str, lex_user->user.length,
		      system_charset_info);
	global.append(STRING_WITH_LEN("'@'"));
	// host and lex_user->host are equal except for case
	global.append(host, strlen(host), system_charset_info);
	global.append('\'');
	if (table_access & GRANT_ACL)
	  global.append(STRING_WITH_LEN(" WITH GRANT OPTION"));
	protocol->prepare_for_resend();
	protocol->store(global.ptr(),global.length(),global.charset());
	if (protocol->write())
	{
	  error= -1;
	  break;
	}
      }
    }
  }

  if (show_routine_grants(thd, lex_user, &proc_priv_hash, 
                          STRING_WITH_LEN("PROCEDURE"), buff, sizeof(buff)))
  {
    error= -1;
    goto end;
  }

  if (show_routine_grants(thd, lex_user, &func_priv_hash,
                          STRING_WITH_LEN("FUNCTION"), buff, sizeof(buff)))
  {
    error= -1;
    goto end;
  }

end:
  VOID(pthread_mutex_unlock(&acl_cache->lock));
  rw_unlock(&LOCK_grant);

  my_eof(thd);
  DBUG_RETURN(error);
}

static int show_routine_grants(THD* thd, LEX_USER *lex_user, HASH *hash,
                               const char *type, int typelen,
                               char *buff, int buffsize)
{
  uint counter, index;
  int error= 0;
  Protocol *protocol= thd->protocol;
  /* Add routine access */
  for (index=0 ; index < hash->records ; index++)
  {
    const char *user, *host;
    GRANT_NAME *grant_proc= (GRANT_NAME*) hash_element(hash, index);

    if (!(user=grant_proc->user))
      user= "";
    if (!(host= grant_proc->host.hostname))
      host= "";

    /*
      We do not make SHOW GRANTS case-sensitive here (like REVOKE),
      but make it case-insensitive because that's the way they are
      actually applied, and showing fewer privileges than are applied
      would be wrong from a security point of view.
    */

    if (!strcmp(lex_user->user.str,user) &&
	!my_strcasecmp(system_charset_info, lex_user->host.str, host))
    {
      ulong proc_access= grant_proc->privs;
      if (proc_access != 0)
      {
	String global(buff, buffsize, system_charset_info);
	ulong test_access= proc_access & ~GRANT_ACL;

	global.length(0);
	global.append(STRING_WITH_LEN("GRANT "));

	if (!test_access)
 	  global.append(STRING_WITH_LEN("USAGE"));
	else
	{
          /* Add specific procedure access */
	  int found= 0;
	  ulong j;

	  for (counter= 0, j= SELECT_ACL; j <= PROC_ACLS; counter++, j<<= 1)
	  {
	    if (test_access & j)
	    {
	      if (found)
		global.append(STRING_WITH_LEN(", "));
	      found= 1;
	      global.append(command_array[counter],command_lengths[counter]);
	    }
	  }
	}
	global.append(STRING_WITH_LEN(" ON "));
        global.append(type,typelen);
        global.append(' ');
	append_identifier(thd, &global, grant_proc->db,
			  strlen(grant_proc->db));
	global.append('.');
	append_identifier(thd, &global, grant_proc->tname,
			  strlen(grant_proc->tname));
	global.append(STRING_WITH_LEN(" TO '"));
	global.append(lex_user->user.str, lex_user->user.length,
		      system_charset_info);
	global.append(STRING_WITH_LEN("'@'"));
	// host and lex_user->host are equal except for case
	global.append(host, strlen(host), system_charset_info);
	global.append('\'');
	if (proc_access & GRANT_ACL)
	  global.append(STRING_WITH_LEN(" WITH GRANT OPTION"));
	protocol->prepare_for_resend();
	protocol->store(global.ptr(),global.length(),global.charset());
	if (protocol->write())
	{
	  error= -1;
	  break;
	}
      }
    }
  }
  return error;
}

/*
  Make a clear-text version of the requested privilege.
*/

void get_privilege_desc(char *to, uint max_length, ulong access)
{
  uint pos;
  char *start=to;
  DBUG_ASSERT(max_length >= 30);		// For end ',' removal

  if (access)
  {
    max_length--;				// Reserve place for end-zero
    for (pos=0 ; access ; pos++, access>>=1)
    {
      if ((access & 1) &&
	  command_lengths[pos] + (uint) (to-start) < max_length)
      {
	to= strmov(to, command_array[pos]);
	*to++=',';
      }
    }
    to--;					// Remove end ','
  }
  *to=0;
}


void get_mqh(const char *user, const char *host, USER_CONN *uc)
{
  ACL_USER *acl_user;

  pthread_mutex_lock(&acl_cache->lock);

  if (initialized && (acl_user= find_acl_user(host,user, FALSE)))
    uc->user_resources= acl_user->user_resource;
  else
    bzero((char*) &uc->user_resources, sizeof(uc->user_resources));

  pthread_mutex_unlock(&acl_cache->lock);
}

/*
  Open the grant tables.

  SYNOPSIS
    open_grant_tables()
    thd                         The current thread.
    tables (out)                The 4 elements array for the opened tables.

  DESCRIPTION
    Tables are numbered as follows:
    0 user
    1 db
    2 tables_priv
    3 columns_priv

  RETURN
    1           Skip GRANT handling during replication.
    0           OK.
    < 0         Error.
*/

#define GRANT_TABLES 5
int open_grant_tables(THD *thd, TABLE_LIST *tables)
{
  DBUG_ENTER("open_grant_tables");

  if (!initialized)
  {
    my_error(ER_OPTION_PREVENTS_STATEMENT, MYF(0), "--skip-grant-tables");
    DBUG_RETURN(-1);
  }

  bzero((char*) tables, GRANT_TABLES*sizeof(*tables));
  tables->alias= tables->table_name= (char*) "user";
  (tables+1)->alias= (tables+1)->table_name= (char*) "db";
  (tables+2)->alias= (tables+2)->table_name= (char*) "tables_priv";
  (tables+3)->alias= (tables+3)->table_name= (char*) "columns_priv";
  (tables+4)->alias= (tables+4)->table_name= (char*) "procs_priv";
  tables->next_local= tables->next_global= tables+1;
  (tables+1)->next_local= (tables+1)->next_global= tables+2;
  (tables+2)->next_local= (tables+2)->next_global= tables+3;
  (tables+3)->next_local= (tables+3)->next_global= tables+4;
  tables->lock_type= (tables+1)->lock_type=
    (tables+2)->lock_type= (tables+3)->lock_type= 
    (tables+4)->lock_type= TL_WRITE;
  tables->db= (tables+1)->db= (tables+2)->db= 
    (tables+3)->db= (tables+4)->db= (char*) "mysql";

#ifdef HAVE_REPLICATION
  /*
    GRANT and REVOKE are applied the slave in/exclusion rules as they are
    some kind of updates to the mysql.% tables.
  */
  if (thd->slave_thread && rpl_filter->is_on())
  {
    /*
      The tables must be marked "updating" so that tables_ok() takes them into
      account in tests.
    */
    tables[0].updating=tables[1].updating=tables[2].updating=
      tables[3].updating=tables[4].updating=1;
    if (!(thd->spcont || rpl_filter->tables_ok(0, tables)))
      DBUG_RETURN(1);
    tables[0].updating=tables[1].updating=tables[2].updating=
      tables[3].updating=tables[4].updating=0;;
  }
#endif

  if (simple_open_n_lock_tables(thd, tables))
  {						// This should never happen
    close_thread_tables(thd);
    DBUG_RETURN(-1);
  }

  DBUG_RETURN(0);
}

ACL_USER *check_acl_user(LEX_USER *user_name,
			 uint *acl_acl_userdx)
{
  ACL_USER *acl_user= 0;
  uint counter;

  safe_mutex_assert_owner(&acl_cache->lock);

  for (counter= 0 ; counter < acl_users.elements ; counter++)
  {
    const char *user,*host;
    acl_user= dynamic_element(&acl_users, counter, ACL_USER*);
    if (!(user=acl_user->user))
      user= "";
    if (!(host=acl_user->host.hostname))
      host= "";
    if (!strcmp(user_name->user.str,user) &&
	!my_strcasecmp(system_charset_info, user_name->host.str, host))
      break;
  }
  if (counter == acl_users.elements)
    return 0;

  *acl_acl_userdx= counter;
  return acl_user;
}

/*
  Modify a privilege table.

  SYNOPSIS
    modify_grant_table()
    table                       The table to modify.
    host_field                  The host name field.
    user_field                  The user name field.
    user_to                     The new name for the user if to be renamed,
                                NULL otherwise.

  DESCRIPTION
  Update user/host in the current record if user_to is not NULL.
  Delete the current record if user_to is NULL.

  RETURN
    0           OK.
    != 0        Error.
*/

static int modify_grant_table(TABLE *table, Field *host_field,
                              Field *user_field, LEX_USER *user_to)
{
  int error;
  DBUG_ENTER("modify_grant_table");

  if (user_to)
  {
    /* rename */
    store_record(table, record[1]);
    host_field->store(user_to->host.str, user_to->host.length,
                      system_charset_info);
    user_field->store(user_to->user.str, user_to->user.length,
                      system_charset_info);
    if ((error= table->file->ha_update_row(table->record[1], 
                                           table->record[0])) &&
        error != HA_ERR_RECORD_IS_THE_SAME)
      table->file->print_error(error, MYF(0));
    else
      error= 0;
  }
  else
  {
    /* delete */
    if ((error=table->file->ha_delete_row(table->record[0])))
      table->file->print_error(error, MYF(0));
  }

  DBUG_RETURN(error);
}

/*
  Handle a privilege table.

  SYNOPSIS
    handle_grant_table()
    tables                      The array with the four open tables.
    table_no                    The number of the table to handle (0..4).
    drop                        If user_from is to be dropped.
    user_from                   The the user to be searched/dropped/renamed.
    user_to                     The new name for the user if to be renamed,
                                NULL otherwise.

  DESCRIPTION
    Scan through all records in a grant table and apply the requested
    operation. For the "user" table, a single index access is sufficient,
    since there is an unique index on (host, user).
    Delete from grant table if drop is true.
    Update in grant table if drop is false and user_to is not NULL.
    Search in grant table if drop is false and user_to is NULL.
    Tables are numbered as follows:
    0 user
    1 db
    2 tables_priv
    3 columns_priv
    4 procs_priv

  RETURN
    > 0         At least one record matched.
    0           OK, but no record matched.
    < 0         Error.
*/

static int handle_grant_table(TABLE_LIST *tables, uint table_no, bool drop,
                              LEX_USER *user_from, LEX_USER *user_to)
{
  int result= 0;
  int error;
  TABLE *table= tables[table_no].table;
  Field *host_field= table->field[0];
  Field *user_field= table->field[table_no ? 2 : 1];
  char *host_str= user_from->host.str;
  char *user_str= user_from->user.str;
  const char *host;
  const char *user;
  uchar user_key[MAX_KEY_LENGTH];
  uint key_prefix_length;
  DBUG_ENTER("handle_grant_table");
  THD *thd= current_thd;

  table->use_all_columns();
  if (! table_no) // mysql.user table
  {
    /*
      The 'user' table has an unique index on (host, user).
      Thus, we can handle everything with a single index access.
      The host- and user fields are consecutive in the user table records.
      So we set host- and user fields of table->record[0] and use the
      pointer to the host field as key.
      index_read_idx() will replace table->record[0] (its first argument)
      by the searched record, if it exists.
    */
    DBUG_PRINT("info",("read table: '%s'  search: '%s'@'%s'",
                       table->s->table_name.str, user_str, host_str));
    host_field->store(host_str, user_from->host.length, system_charset_info);
    user_field->store(user_str, user_from->user.length, system_charset_info);

    key_prefix_length= (table->key_info->key_part[0].store_length +
                        table->key_info->key_part[1].store_length);
    key_copy(user_key, table->record[0], table->key_info, key_prefix_length);

    if ((error= table->file->index_read_idx_map(table->record[0], 0,
                                                user_key, (key_part_map)3,
                                                HA_READ_KEY_EXACT)))
    {
      if (error != HA_ERR_KEY_NOT_FOUND && error != HA_ERR_END_OF_FILE)
      {
        table->file->print_error(error, MYF(0));
        result= -1;
      }
    }
    else
    {
      /* If requested, delete or update the record. */
      result= ((drop || user_to) &&
               modify_grant_table(table, host_field, user_field, user_to)) ?
        -1 : 1; /* Error or found. */
    }
    DBUG_PRINT("info",("read result: %d", result));
  }
  else
  {
    /*
      The non-'user' table do not have indexes on (host, user).
      And their host- and user fields are not consecutive.
      Thus, we need to do a table scan to find all matching records.
    */
    if ((error= table->file->ha_rnd_init(1)))
    {
      table->file->print_error(error, MYF(0));
      result= -1;
    }
    else
    {
#ifdef EXTRA_DEBUG
      DBUG_PRINT("info",("scan table: '%s'  search: '%s'@'%s'",
                         table->s->table_name.str, user_str, host_str));
#endif
      while ((error= table->file->rnd_next(table->record[0])) != 
             HA_ERR_END_OF_FILE)
      {
        if (error)
        {
          /* Most probable 'deleted record'. */
          DBUG_PRINT("info",("scan error: %d", error));
          continue;
        }
        if (! (host= get_field(thd->mem_root, host_field)))
          host= "";
        if (! (user= get_field(thd->mem_root, user_field)))
          user= "";

#ifdef EXTRA_DEBUG
        DBUG_PRINT("loop",("scan fields: '%s'@'%s' '%s' '%s' '%s'",
                           user, host,
                           get_field(thd->mem_root, table->field[1]) /*db*/,
                           get_field(thd->mem_root, table->field[3]) /*table*/,
                           get_field(thd->mem_root,
                                     table->field[4]) /*column*/));
#endif
        if (strcmp(user_str, user) ||
            my_strcasecmp(system_charset_info, host_str, host))
          continue;

        /* If requested, delete or update the record. */
        result= ((drop || user_to) &&
                 modify_grant_table(table, host_field, user_field, user_to)) ?
          -1 : result ? result : 1; /* Error or keep result or found. */
        /* If search is requested, we do not need to search further. */
        if (! drop && ! user_to)
          break ;
      }
      (void) table->file->ha_rnd_end();
      DBUG_PRINT("info",("scan result: %d", result));
    }
  }

  DBUG_RETURN(result);
}


/*
  Handle an in-memory privilege structure.

  SYNOPSIS
    handle_grant_struct()
    struct_no                   The number of the structure to handle (0..3).
    drop                        If user_from is to be dropped.
    user_from                   The the user to be searched/dropped/renamed.
    user_to                     The new name for the user if to be renamed,
                                NULL otherwise.

  DESCRIPTION
    Scan through all elements in an in-memory grant structure and apply
    the requested operation.
    Delete from grant structure if drop is true.
    Update in grant structure if drop is false and user_to is not NULL.
    Search in grant structure if drop is false and user_to is NULL.
    Structures are numbered as follows:
    0 acl_users
    1 acl_dbs
    2 column_priv_hash
    3 procs_priv_hash

  RETURN
    > 0         At least one element matched.
    0           OK, but no element matched.
    -1		Wrong arguments to function
*/

static int handle_grant_struct(uint struct_no, bool drop,
                               LEX_USER *user_from, LEX_USER *user_to)
{
  int result= 0;
  uint idx;
  uint elements;
  const char *user;
  const char *host;
  ACL_USER *acl_user= NULL;
  ACL_DB *acl_db= NULL;
  GRANT_NAME *grant_name= NULL;
  DBUG_ENTER("handle_grant_struct");
  DBUG_PRINT("info",("scan struct: %u  search: '%s'@'%s'",
                     struct_no, user_from->user.str, user_from->host.str));

  LINT_INIT(user);
  LINT_INIT(host);

  safe_mutex_assert_owner(&acl_cache->lock);

  /* Get the number of elements in the in-memory structure. */
  switch (struct_no) {
  case 0:
    elements= acl_users.elements;
    break;
  case 1:
    elements= acl_dbs.elements;
    break;
  case 2:
    elements= column_priv_hash.records;
    break;
  case 3:
    elements= proc_priv_hash.records;
    break;
  default:
    return -1;
  }

#ifdef EXTRA_DEBUG
    DBUG_PRINT("loop",("scan struct: %u  search    user: '%s'  host: '%s'",
                       struct_no, user_from->user.str, user_from->host.str));
#endif
  /* Loop over all elements. */
  for (idx= 0; idx < elements; idx++)
  {
    /*
      Get a pointer to the element.
    */
    switch (struct_no) {
    case 0:
      acl_user= dynamic_element(&acl_users, idx, ACL_USER*);
      user= acl_user->user;
      host= acl_user->host.hostname;
    break;

    case 1:
      acl_db= dynamic_element(&acl_dbs, idx, ACL_DB*);
      user= acl_db->user;
      host= acl_db->host.hostname;
      break;

    case 2:
      grant_name= (GRANT_NAME*) hash_element(&column_priv_hash, idx);
      user= grant_name->user;
      host= grant_name->host.hostname;
      break;

    case 3:
      grant_name= (GRANT_NAME*) hash_element(&proc_priv_hash, idx);
      user= grant_name->user;
      host= grant_name->host.hostname;
      break;
    default:
      assert(0);
    }
    if (! user)
      user= "";
    if (! host)
      host= "";

#ifdef EXTRA_DEBUG
    DBUG_PRINT("loop",("scan struct: %u  index: %u  user: '%s'  host: '%s'",
                       struct_no, idx, user, host));
#endif
    if (strcmp(user_from->user.str, user) ||
        my_strcasecmp(system_charset_info, user_from->host.str, host))
      continue;

    result= 1; /* At least one element found. */
    if ( drop )
    {
      switch ( struct_no ) {
      case 0:
        delete_dynamic_element(&acl_users, idx);
        break;

      case 1:
        delete_dynamic_element(&acl_dbs, idx);
        break;

      case 2:
        hash_delete(&column_priv_hash, (uchar*) grant_name);
	break;

      case 3:
        hash_delete(&proc_priv_hash, (uchar*) grant_name);
	break;
      }
      elements--;
      idx--;
    }
    else if ( user_to )
    {
      switch ( struct_no ) {
      case 0:
        acl_user->user= strdup_root(&mem, user_to->user.str);
        acl_user->host.hostname= strdup_root(&mem, user_to->host.str);
        break;

      case 1:
        acl_db->user= strdup_root(&mem, user_to->user.str);
        acl_db->host.hostname= strdup_root(&mem, user_to->host.str);
        break;

      case 2:
      case 3:
        grant_name->user= strdup_root(&mem, user_to->user.str);
        update_hostname(&grant_name->host,
                        strdup_root(&mem, user_to->host.str));
	break;
      }
    }
    else
    {
      /* If search is requested, we do not need to search further. */
      break;
    }
  }
#ifdef EXTRA_DEBUG
  DBUG_PRINT("loop",("scan struct: %u  result %d", struct_no, result));
#endif

  DBUG_RETURN(result);
}


/*
  Handle all privilege tables and in-memory privilege structures.

  SYNOPSIS
    handle_grant_data()
    tables                      The array with the four open tables.
    drop                        If user_from is to be dropped.
    user_from                   The the user to be searched/dropped/renamed.
    user_to                     The new name for the user if to be renamed,
                                NULL otherwise.

  DESCRIPTION
    Go through all grant tables and in-memory grant structures and apply
    the requested operation.
    Delete from grant data if drop is true.
    Update in grant data if drop is false and user_to is not NULL.
    Search in grant data if drop is false and user_to is NULL.

  RETURN
    > 0         At least one element matched.
    0           OK, but no element matched.
    < 0         Error.
*/

static int handle_grant_data(TABLE_LIST *tables, bool drop,
                             LEX_USER *user_from, LEX_USER *user_to)
{
  int result= 0;
  int found;
  DBUG_ENTER("handle_grant_data");

  /* Handle user table. */
  if ((found= handle_grant_table(tables, 0, drop, user_from, user_to)) < 0)
  {
    /* Handle of table failed, don't touch the in-memory array. */
    result= -1;
  }
  else
  {
    /* Handle user array. */
    if ((handle_grant_struct(0, drop, user_from, user_to) && ! result) ||
        found)
    {
      result= 1; /* At least one record/element found. */
      /* If search is requested, we do not need to search further. */
      if (! drop && ! user_to)
        goto end;
    }
  }

  /* Handle db table. */
  if ((found= handle_grant_table(tables, 1, drop, user_from, user_to)) < 0)
  {
    /* Handle of table failed, don't touch the in-memory array. */
    result= -1;
  }
  else
  {
    /* Handle db array. */
    if (((handle_grant_struct(1, drop, user_from, user_to) && ! result) ||
         found) && ! result)
    {
      result= 1; /* At least one record/element found. */
      /* If search is requested, we do not need to search further. */
      if (! drop && ! user_to)
        goto end;
    }
  }

  /* Handle procedures table. */
  if ((found= handle_grant_table(tables, 4, drop, user_from, user_to)) < 0)
  {
    /* Handle of table failed, don't touch in-memory array. */
    result= -1;
  }
  else
  {
    /* Handle procs array. */
    if (((handle_grant_struct(3, drop, user_from, user_to) && ! result) ||
         found) && ! result)
    {
      result= 1; /* At least one record/element found. */
      /* If search is requested, we do not need to search further. */
      if (! drop && ! user_to)
        goto end;
    }
  }

  /* Handle tables table. */
  if ((found= handle_grant_table(tables, 2, drop, user_from, user_to)) < 0)
  {
    /* Handle of table failed, don't touch columns and in-memory array. */
    result= -1;
  }
  else
  {
    if (found && ! result)
    {
      result= 1; /* At least one record found. */
      /* If search is requested, we do not need to search further. */
      if (! drop && ! user_to)
        goto end;
    }

    /* Handle columns table. */
    if ((found= handle_grant_table(tables, 3, drop, user_from, user_to)) < 0)
    {
      /* Handle of table failed, don't touch the in-memory array. */
      result= -1;
    }
    else
    {
      /* Handle columns hash. */
      if (((handle_grant_struct(2, drop, user_from, user_to) && ! result) ||
           found) && ! result)
        result= 1; /* At least one record/element found. */
    }
  }
 end:
  DBUG_RETURN(result);
}


static void append_user(String *str, LEX_USER *user)
{
  if (str->length())
    str->append(',');
  str->append('\'');
  str->append(user->user.str);
  str->append(STRING_WITH_LEN("'@'"));
  str->append(user->host.str);
  str->append('\'');
}


/*
  Create a list of users.

  SYNOPSIS
    mysql_create_user()
    thd                         The current thread.
    list                        The users to create.

  RETURN
    FALSE       OK.
    TRUE        Error.
*/

bool mysql_create_user(THD *thd, List <LEX_USER> &list)
{
  int result;
  String wrong_users;
  ulong sql_mode;
  LEX_USER *user_name, *tmp_user_name;
  List_iterator <LEX_USER> user_list(list);
  TABLE_LIST tables[GRANT_TABLES];
  bool some_users_created= FALSE;
  DBUG_ENTER("mysql_create_user");

  /*
    This statement will be replicated as a statement, even when using
    row-based replication.  The flag will be reset at the end of the
    statement.
  */
  thd->clear_current_stmt_binlog_row_based();

  /* CREATE USER may be skipped on replication client. */
  if ((result= open_grant_tables(thd, tables)))
    DBUG_RETURN(result != 1);

  rw_wrlock(&LOCK_grant);
  VOID(pthread_mutex_lock(&acl_cache->lock));

  while ((tmp_user_name= user_list++))
  {
    if (!(user_name= get_current_user(thd, tmp_user_name)))
    {
      result= TRUE;
      continue;
    }

    /*
      Search all in-memory structures and grant tables
      for a mention of the new user name.
    */
    if (handle_grant_data(tables, 0, user_name, NULL))
    {
      append_user(&wrong_users, user_name);
      result= TRUE;
      continue;
    }

    some_users_created= TRUE;
    sql_mode= thd->variables.sql_mode;
    if (replace_user_table(thd, tables[0].table, *user_name, 0, 0, 1, 0))
    {
      append_user(&wrong_users, user_name);
      result= TRUE;
    }
  }

  VOID(pthread_mutex_unlock(&acl_cache->lock));

  if (result)
    my_error(ER_CANNOT_USER, MYF(0), "CREATE USER", wrong_users.c_ptr_safe());

  if (some_users_created)
    write_bin_log(thd, FALSE, thd->query, thd->query_length);

  rw_unlock(&LOCK_grant);
  close_thread_tables(thd);
  DBUG_RETURN(result);
}


/*
  Drop a list of users and all their privileges.

  SYNOPSIS
    mysql_drop_user()
    thd                         The current thread.
    list                        The users to drop.

  RETURN
    FALSE       OK.
    TRUE        Error.
*/

bool mysql_drop_user(THD *thd, List <LEX_USER> &list)
{
  int result;
  String wrong_users;
  LEX_USER *user_name, *tmp_user_name;
  List_iterator <LEX_USER> user_list(list);
  TABLE_LIST tables[GRANT_TABLES];
  bool some_users_deleted= FALSE;
  ulong old_sql_mode= thd->variables.sql_mode;
  DBUG_ENTER("mysql_drop_user");

  /*
    This statement will be replicated as a statement, even when using
    row-based replication.  The flag will be reset at the end of the
    statement.
  */
  thd->clear_current_stmt_binlog_row_based();

  /* DROP USER may be skipped on replication client. */
  if ((result= open_grant_tables(thd, tables)))
    DBUG_RETURN(result != 1);

  thd->variables.sql_mode&= ~MODE_PAD_CHAR_TO_FULL_LENGTH;

  rw_wrlock(&LOCK_grant);
  VOID(pthread_mutex_lock(&acl_cache->lock));

  while ((tmp_user_name= user_list++))
  {
    if (!(user_name= get_current_user(thd, tmp_user_name)))
    {
      result= TRUE;
      continue;
    }  
    if (handle_grant_data(tables, 1, user_name, NULL) <= 0)
    {
      append_user(&wrong_users, user_name);
      result= TRUE;
      continue;
    }
    some_users_deleted= TRUE;
  }

  /* Rebuild 'acl_check_hosts' since 'acl_users' has been modified */
  rebuild_check_host();

  VOID(pthread_mutex_unlock(&acl_cache->lock));

  if (result)
    my_error(ER_CANNOT_USER, MYF(0), "DROP USER", wrong_users.c_ptr_safe());

  if (some_users_deleted)
    write_bin_log(thd, FALSE, thd->query, thd->query_length);

  rw_unlock(&LOCK_grant);
  close_thread_tables(thd);
  thd->variables.sql_mode= old_sql_mode;
  DBUG_RETURN(result);
}


/*
  Rename a user.

  SYNOPSIS
    mysql_rename_user()
    thd                         The current thread.
    list                        The user name pairs: (from, to).

  RETURN
    FALSE       OK.
    TRUE        Error.
*/

bool mysql_rename_user(THD *thd, List <LEX_USER> &list)
{
  int result;
  String wrong_users;
  LEX_USER *user_from, *tmp_user_from;
  LEX_USER *user_to, *tmp_user_to;
  List_iterator <LEX_USER> user_list(list);
  TABLE_LIST tables[GRANT_TABLES];
  bool some_users_renamed= FALSE;
  DBUG_ENTER("mysql_rename_user");

  /*
    This statement will be replicated as a statement, even when using
    row-based replication.  The flag will be reset at the end of the
    statement.
  */
  thd->clear_current_stmt_binlog_row_based();

  /* RENAME USER may be skipped on replication client. */
  if ((result= open_grant_tables(thd, tables)))
    DBUG_RETURN(result != 1);

  rw_wrlock(&LOCK_grant);
  VOID(pthread_mutex_lock(&acl_cache->lock));

  while ((tmp_user_from= user_list++))
  {
    if (!(user_from= get_current_user(thd, tmp_user_from)))
    {
      result= TRUE;
      continue;
    }  
    tmp_user_to= user_list++;
    if (!(user_to= get_current_user(thd, tmp_user_to)))
    {
      result= TRUE;
      continue;
    }  
    DBUG_ASSERT(user_to != 0); /* Syntax enforces pairs of users. */

    /*
      Search all in-memory structures and grant tables
      for a mention of the new user name.
    */
    if (handle_grant_data(tables, 0, user_to, NULL) ||
        handle_grant_data(tables, 0, user_from, user_to) <= 0)
    {
      append_user(&wrong_users, user_from);
      result= TRUE;
      continue;
    }
    some_users_renamed= TRUE;
  }
  
  /* Rebuild 'acl_check_hosts' since 'acl_users' has been modified */
  rebuild_check_host();

  VOID(pthread_mutex_unlock(&acl_cache->lock));

  if (result)
    my_error(ER_CANNOT_USER, MYF(0), "RENAME USER", wrong_users.c_ptr_safe());
  
  if (some_users_renamed && mysql_bin_log.is_open())
    write_bin_log(thd, FALSE, thd->query, thd->query_length);

  rw_unlock(&LOCK_grant);
  close_thread_tables(thd);
  DBUG_RETURN(result);
}


/*
  Revoke all privileges from a list of users.

  SYNOPSIS
    mysql_revoke_all()
    thd                         The current thread.
    list                        The users to revoke all privileges from.

  RETURN
    > 0         Error. Error message already sent.
    0           OK.
    < 0         Error. Error message not yet sent.
*/

bool mysql_revoke_all(THD *thd,  List <LEX_USER> &list)
{
  uint counter, revoked, is_proc;
  int result;
  ACL_DB *acl_db;
  TABLE_LIST tables[GRANT_TABLES];
  DBUG_ENTER("mysql_revoke_all");

  /*
    This statement will be replicated as a statement, even when using
    row-based replication.  The flag will be reset at the end of the
    statement.
  */
  thd->clear_current_stmt_binlog_row_based();

  if ((result= open_grant_tables(thd, tables)))
    DBUG_RETURN(result != 1);

  rw_wrlock(&LOCK_grant);
  VOID(pthread_mutex_lock(&acl_cache->lock));

  LEX_USER *lex_user, *tmp_lex_user;
  List_iterator <LEX_USER> user_list(list);
  while ((tmp_lex_user= user_list++))
  {
    if (!(lex_user= get_current_user(thd, tmp_lex_user)))
    {
      result= -1;
      continue;
    }  
    if (!find_acl_user(lex_user->host.str, lex_user->user.str, TRUE))
    {
      result= -1;
      continue;
    }

    if (replace_user_table(thd, tables[0].table,
			   *lex_user, ~(ulong)0, 1, 0, 0))
    {
      result= -1;
      continue;
    }

    /* Remove db access privileges */
    /*
      Because acl_dbs and column_priv_hash shrink and may re-order
      as privileges are removed, removal occurs in a repeated loop
      until no more privileges are revoked.
     */
    do
    {
      for (counter= 0, revoked= 0 ; counter < acl_dbs.elements ; )
      {
	const char *user,*host;

	acl_db=dynamic_element(&acl_dbs,counter,ACL_DB*);
	if (!(user=acl_db->user))
	  user= "";
	if (!(host=acl_db->host.hostname))
	  host= "";

	if (!strcmp(lex_user->user.str,user) &&
            !strcmp(lex_user->host.str, host))
	{
	  if (!replace_db_table(tables[1].table, acl_db->db, *lex_user,
                                ~(ulong)0, 1))
	  {
	    /*
	      Don't increment counter as replace_db_table deleted the
	      current element in acl_dbs.
	     */
	    revoked= 1;
	    continue;
	  }
	  result= -1; // Something went wrong
	}
	counter++;
      }
    } while (revoked);

    /* Remove column access */
    do
    {
      for (counter= 0, revoked= 0 ; counter < column_priv_hash.records ; )
      {
	const char *user,*host;
	GRANT_TABLE *grant_table= (GRANT_TABLE*)hash_element(&column_priv_hash,
							     counter);
	if (!(user=grant_table->user))
	  user= "";
	if (!(host=grant_table->host.hostname))
	  host= "";

	if (!strcmp(lex_user->user.str,user) &&
            !strcmp(lex_user->host.str, host))
	{
	  if (replace_table_table(thd,grant_table,tables[2].table,*lex_user,
				  grant_table->db,
				  grant_table->tname,
				  ~(ulong)0, 0, 1))
	  {
	    result= -1;
	  }
	  else
	  {
	    if (!grant_table->cols)
	    {
	      revoked= 1;
	      continue;
	    }
	    List<LEX_COLUMN> columns;
	    if (!replace_column_table(grant_table,tables[3].table, *lex_user,
				      columns,
				      grant_table->db,
				      grant_table->tname,
				      ~(ulong)0, 1))
	    {
	      revoked= 1;
	      continue;
	    }
	    result= -1;
	  }
	}
	counter++;
      }
    } while (revoked);

    /* Remove procedure access */
    for (is_proc=0; is_proc<2; is_proc++) do {
      HASH *hash= is_proc ? &proc_priv_hash : &func_priv_hash;
      for (counter= 0, revoked= 0 ; counter < hash->records ; )
      {
	const char *user,*host;
	GRANT_NAME *grant_proc= (GRANT_NAME*) hash_element(hash, counter);
	if (!(user=grant_proc->user))
	  user= "";
	if (!(host=grant_proc->host.hostname))
	  host= "";

	if (!strcmp(lex_user->user.str,user) &&
            !strcmp(lex_user->host.str, host))
	{
	  if (replace_routine_table(thd,grant_proc,tables[4].table,*lex_user,
				  grant_proc->db,
				  grant_proc->tname,
                                  is_proc,
				  ~(ulong)0, 1) == 0)
	  {
	    revoked= 1;
	    continue;
	  }
	  result= -1;	// Something went wrong
	}
	counter++;
      }
    } while (revoked);
  }

  VOID(pthread_mutex_unlock(&acl_cache->lock));

  write_bin_log(thd, FALSE, thd->query, thd->query_length);

  rw_unlock(&LOCK_grant);
  close_thread_tables(thd);

  if (result)
    my_message(ER_REVOKE_GRANTS, ER(ER_REVOKE_GRANTS), MYF(0));

  DBUG_RETURN(result);
}




/**
  If the defining user for a routine does not exist, then the ACL lookup
  code should raise two errors which we should intercept.  We convert the more
  descriptive error into a warning, and consume the other.

  If any other errors are raised, then we set a flag that should indicate
  that there was some failure we should complain at a higher level.
*/
class Silence_routine_definer_errors : public Internal_error_handler
{
public:
  Silence_routine_definer_errors()
    : is_grave(FALSE)
  {}

  virtual ~Silence_routine_definer_errors()
  {}

  virtual bool handle_error(uint sql_errno, const char *message,
                            MYSQL_ERROR::enum_warning_level level,
                            THD *thd);

  bool has_errors() { return is_grave; }

private:
  bool is_grave;
};

bool
Silence_routine_definer_errors::handle_error(uint sql_errno,
                                       const char *message,
                                       MYSQL_ERROR::enum_warning_level level,
                                       THD *thd)
{
  if (level == MYSQL_ERROR::WARN_LEVEL_ERROR)
  {
    switch (sql_errno)
    {
      case ER_NONEXISTING_PROC_GRANT:
        /* Convert the error into a warning. */
        push_warning(thd, MYSQL_ERROR::WARN_LEVEL_WARN, sql_errno, message);
        return TRUE;
      default:
        is_grave= TRUE;
    }
  }

  return FALSE;
}


/**
  Revoke privileges for all users on a stored procedure.  Use an error handler
  that converts errors about missing grants into warnings.

  @param
    thd                         The current thread.
  @param
    db				DB of the stored procedure
  @param
    name			Name of the stored procedure

  @retval
    0           OK.
  @retval
    < 0         Error. Error message not yet sent.
*/

bool sp_revoke_privileges(THD *thd, const char *sp_db, const char *sp_name,
                          bool is_proc)
{
  uint counter, revoked;
  int result;
  TABLE_LIST tables[GRANT_TABLES];
  HASH *hash= is_proc ? &proc_priv_hash : &func_priv_hash;
  Silence_routine_definer_errors error_handler;
  DBUG_ENTER("sp_revoke_privileges");

  if ((result= open_grant_tables(thd, tables)))
    DBUG_RETURN(result != 1);

  /* Be sure to pop this before exiting this scope! */
  thd->push_internal_handler(&error_handler);

  rw_wrlock(&LOCK_grant);
  VOID(pthread_mutex_lock(&acl_cache->lock));

  /*
    This statement will be replicated as a statement, even when using
    row-based replication.  The flag will be reset at the end of the
    statement.
  */
  thd->clear_current_stmt_binlog_row_based();

  /* Remove procedure access */
  do
  {
    for (counter= 0, revoked= 0 ; counter < hash->records ; )
    {
      GRANT_NAME *grant_proc= (GRANT_NAME*) hash_element(hash, counter);
      if (!my_strcasecmp(system_charset_info, grant_proc->db, sp_db) &&
	  !my_strcasecmp(system_charset_info, grant_proc->tname, sp_name))
      {
        LEX_USER lex_user;
	lex_user.user.str= grant_proc->user;
	lex_user.user.length= strlen(grant_proc->user);
	lex_user.host.str= grant_proc->host.hostname ?
	  grant_proc->host.hostname : (char*)"";
	lex_user.host.length= grant_proc->host.hostname ?
	  strlen(grant_proc->host.hostname) : 0;

	if (replace_routine_table(thd,grant_proc,tables[4].table,lex_user,
				  grant_proc->db, grant_proc->tname,
                                  is_proc, ~(ulong)0, 1) == 0)
	{
	  revoked= 1;
	  continue;
	}
      }
      counter++;
    }
  } while (revoked);

  VOID(pthread_mutex_unlock(&acl_cache->lock));
  rw_unlock(&LOCK_grant);
  close_thread_tables(thd);

  thd->pop_internal_handler();

  DBUG_RETURN(error_handler.has_errors());
}


/**
  Grant EXECUTE,ALTER privilege for a stored procedure

  @param thd The current thread.
  @param sp_db
  @param sp_name
  @param is_proc

  @return
    @retval FALSE Success
    @retval TRUE An error occured. Error message not yet sent.
*/

bool sp_grant_privileges(THD *thd, const char *sp_db, const char *sp_name,
                         bool is_proc)
{
  Security_context *sctx= thd->security_ctx;
  LEX_USER *combo;
  TABLE_LIST tables[1];
  List<LEX_USER> user_list;
  bool result;
  ACL_USER *au;
  char passwd_buff[SCRAMBLED_PASSWORD_CHAR_LENGTH+1];
  Dummy_error_handler error_handler;
  DBUG_ENTER("sp_grant_privileges");

  if (!(combo=(LEX_USER*) thd->alloc(sizeof(st_lex_user))))
    DBUG_RETURN(TRUE);

  combo->user.str= sctx->user;

  VOID(pthread_mutex_lock(&acl_cache->lock));

  if ((au= find_acl_user(combo->host.str=(char*)sctx->host_or_ip,combo->user.str,FALSE)))
    goto found_acl;
  if ((au= find_acl_user(combo->host.str=(char*)sctx->host, combo->user.str,FALSE)))
    goto found_acl;
  if ((au= find_acl_user(combo->host.str=(char*)sctx->ip, combo->user.str,FALSE)))
    goto found_acl;
  if((au= find_acl_user(combo->host.str=(char*)"%", combo->user.str, FALSE)))
    goto found_acl;

  VOID(pthread_mutex_unlock(&acl_cache->lock));
  DBUG_RETURN(TRUE);

 found_acl:
  VOID(pthread_mutex_unlock(&acl_cache->lock));

  bzero((char*)tables, sizeof(TABLE_LIST));
  user_list.empty();

  tables->db= (char*)sp_db;
  tables->table_name= tables->alias= (char*)sp_name;

  combo->host.length= strlen(combo->host.str);
  combo->user.length= strlen(combo->user.str);
  combo->host.str= thd->strmake(combo->host.str,combo->host.length);
  combo->user.str= thd->strmake(combo->user.str,combo->user.length);


  if(au && au->salt_len)
  {
    if (au->salt_len == SCRAMBLE_LENGTH)
    {
      make_password_from_salt(passwd_buff, au->salt);
      combo->password.length= SCRAMBLED_PASSWORD_CHAR_LENGTH;
    }
    else if (au->salt_len == SCRAMBLE_LENGTH_323)
    {
      make_password_from_salt_323(passwd_buff, (ulong *) au->salt);
      combo->password.length= SCRAMBLED_PASSWORD_CHAR_LENGTH_323;
    }
    else
    {
      push_warning_printf(thd, MYSQL_ERROR::WARN_LEVEL_WARN,
                          ER_PASSWD_LENGTH,
                          ER(ER_PASSWD_LENGTH),
                          SCRAMBLED_PASSWORD_CHAR_LENGTH);
      return TRUE;
    }
    combo->password.str= passwd_buff;
  }
  else
  {
    combo->password.str= (char*)"";
    combo->password.length= 0;
  }

  if (user_list.push_back(combo))
    DBUG_RETURN(TRUE);

  thd->lex->ssl_type= SSL_TYPE_NOT_SPECIFIED;
  thd->lex->ssl_cipher= thd->lex->x509_subject= thd->lex->x509_issuer= 0;
  bzero((char*) &thd->lex->mqh, sizeof(thd->lex->mqh));

  /*
    Only care about whether the operation failed or succeeded
    as all errors will be handled later.
  */
  thd->push_internal_handler(&error_handler);
  result= mysql_routine_grant(thd, tables, is_proc, user_list,
                              DEFAULT_CREATE_PROC_ACLS, FALSE, FALSE);
  thd->pop_internal_handler();
  DBUG_RETURN(result);
}


/*****************************************************************************
  Instantiate used templates
*****************************************************************************/

#ifdef HAVE_EXPLICIT_TEMPLATE_INSTANTIATION
template class List_iterator<LEX_COLUMN>;
template class List_iterator<LEX_USER>;
template class List<LEX_COLUMN>;
template class List<LEX_USER>;
#endif

#endif /*NO_EMBEDDED_ACCESS_CHECKS */


int wild_case_compare(CHARSET_INFO *cs, const char *str,const char *wildstr)
{
  reg3 int flag;
  DBUG_ENTER("wild_case_compare");
  DBUG_PRINT("enter",("str: '%s'  wildstr: '%s'",str,wildstr));
  while (*wildstr)
  {
    while (*wildstr && *wildstr != wild_many && *wildstr != wild_one)
    {
      if (*wildstr == wild_prefix && wildstr[1])
	wildstr++;
      if (my_toupper(cs, *wildstr++) !=
          my_toupper(cs, *str++)) DBUG_RETURN(1);
    }
    if (! *wildstr ) DBUG_RETURN (*str != 0);
    if (*wildstr++ == wild_one)
    {
      if (! *str++) DBUG_RETURN (1);	/* One char; skip */
    }
    else
    {						/* Found '*' */
      if (!*wildstr) DBUG_RETURN(0);		/* '*' as last char: OK */
      flag=(*wildstr != wild_many && *wildstr != wild_one);
      do
      {
	if (flag)
	{
	  char cmp;
	  if ((cmp= *wildstr) == wild_prefix && wildstr[1])
	    cmp=wildstr[1];
	  cmp=my_toupper(cs, cmp);
	  while (*str && my_toupper(cs, *str) != cmp)
	    str++;
	  if (!*str) DBUG_RETURN (1);
	}
	if (wild_case_compare(cs, str,wildstr) == 0) DBUG_RETURN (0);
      } while (*str++);
      DBUG_RETURN(1);
    }
  }
  DBUG_RETURN (*str != '\0');
}


#ifndef NO_EMBEDDED_ACCESS_CHECKS
static bool update_schema_privilege(THD *thd, TABLE *table, char *buff,
                                    const char* db, const char* t_name,
                                    const char* column, uint col_length,
                                    const char *priv, uint priv_length,
                                    const char* is_grantable)
{
  int i= 2;
  CHARSET_INFO *cs= system_charset_info;
  restore_record(table, s->default_values);
  table->field[0]->store(buff, (uint) strlen(buff), cs);
  if (db)
    table->field[i++]->store(db, (uint) strlen(db), cs);
  if (t_name)
    table->field[i++]->store(t_name, (uint) strlen(t_name), cs);
  if (column)
    table->field[i++]->store(column, col_length, cs);
  table->field[i++]->store(priv, priv_length, cs);
  table->field[i]->store(is_grantable, strlen(is_grantable), cs);
  return schema_table_store_record(thd, table);
}
#endif


int fill_schema_user_privileges(THD *thd, TABLE_LIST *tables, COND *cond)
{
#ifndef NO_EMBEDDED_ACCESS_CHECKS
  int error= 0;
  uint counter;
  ACL_USER *acl_user;
  ulong want_access;
  char buff[100];
  TABLE *table= tables->table;
  bool no_global_access= check_access(thd, SELECT_ACL, "mysql",0,1,1,0);
  char *curr_host= thd->security_ctx->priv_host_name();
  DBUG_ENTER("fill_schema_user_privileges");

  if (!initialized)
    DBUG_RETURN(0);
  pthread_mutex_lock(&acl_cache->lock);

  for (counter=0 ; counter < acl_users.elements ; counter++)
  {
    const char *user,*host, *is_grantable="YES";
    acl_user=dynamic_element(&acl_users,counter,ACL_USER*);
    if (!(user=acl_user->user))
      user= "";
    if (!(host=acl_user->host.hostname))
      host= "";

    if (no_global_access &&
        (strcmp(thd->security_ctx->priv_user, user) ||
         my_strcasecmp(system_charset_info, curr_host, host)))
      continue;
      
    want_access= acl_user->access;
    if (!(want_access & GRANT_ACL))
      is_grantable= "NO";

    strxmov(buff,"'",user,"'@'",host,"'",NullS);
    if (!(want_access & ~GRANT_ACL))
    {
      if (update_schema_privilege(thd, table, buff, 0, 0, 0, 0,
                                  STRING_WITH_LEN("USAGE"), is_grantable))
      {
        error= 1;
        goto err;
      }
    }
    else
    {
      uint priv_id;
      ulong j,test_access= want_access & ~GRANT_ACL;
      for (priv_id=0, j = SELECT_ACL;j <= GLOBAL_ACLS; priv_id++,j <<= 1)
      {
	if (test_access & j)
        {
          if (update_schema_privilege(thd, table, buff, 0, 0, 0, 0, 
                                      command_array[priv_id],
                                      command_lengths[priv_id], is_grantable))
          {
            error= 1;
            goto err;
          }
        }
      }
    }
  }
err:
  pthread_mutex_unlock(&acl_cache->lock);

  DBUG_RETURN(error);
#else
  return(0);
#endif
}


int fill_schema_schema_privileges(THD *thd, TABLE_LIST *tables, COND *cond)
{
#ifndef NO_EMBEDDED_ACCESS_CHECKS
  int error= 0;
  uint counter;
  ACL_DB *acl_db;
  ulong want_access;
  char buff[100];
  TABLE *table= tables->table;
  bool no_global_access= check_access(thd, SELECT_ACL, "mysql",0,1,1,0);
  char *curr_host= thd->security_ctx->priv_host_name();
  DBUG_ENTER("fill_schema_schema_privileges");

  if (!initialized)
    DBUG_RETURN(0);
  pthread_mutex_lock(&acl_cache->lock);

  for (counter=0 ; counter < acl_dbs.elements ; counter++)
  {
    const char *user, *host, *is_grantable="YES";

    acl_db=dynamic_element(&acl_dbs,counter,ACL_DB*);
    if (!(user=acl_db->user))
      user= "";
    if (!(host=acl_db->host.hostname))
      host= "";

    if (no_global_access &&
        (strcmp(thd->security_ctx->priv_user, user) ||
         my_strcasecmp(system_charset_info, curr_host, host)))
      continue;

    want_access=acl_db->access;
    if (want_access)
    {
      if (!(want_access & GRANT_ACL))
      {
        is_grantable= "NO";
      }
      strxmov(buff,"'",user,"'@'",host,"'",NullS);
      if (!(want_access & ~GRANT_ACL))
      {
        if (update_schema_privilege(thd, table, buff, acl_db->db, 0, 0,
                                    0, STRING_WITH_LEN("USAGE"), is_grantable))
        {
          error= 1;
          goto err;
        }
      }
      else
      {
        int cnt;
        ulong j,test_access= want_access & ~GRANT_ACL;
        for (cnt=0, j = SELECT_ACL; j <= DB_ACLS; cnt++,j <<= 1)
          if (test_access & j)
          {
            if (update_schema_privilege(thd, table, buff, acl_db->db, 0, 0, 0,
                                        command_array[cnt], command_lengths[cnt],
                                        is_grantable))
            {
              error= 1;
              goto err;
            }
          }
      }
    }
  }
err:
  pthread_mutex_unlock(&acl_cache->lock);

  DBUG_RETURN(error);
#else
  return (0);
#endif
}


int fill_schema_table_privileges(THD *thd, TABLE_LIST *tables, COND *cond)
{
#ifndef NO_EMBEDDED_ACCESS_CHECKS
  int error= 0;
  uint index;
  char buff[100];
  TABLE *table= tables->table;
  bool no_global_access= check_access(thd, SELECT_ACL, "mysql",0,1,1,0);
  char *curr_host= thd->security_ctx->priv_host_name();
  DBUG_ENTER("fill_schema_table_privileges");

  rw_rdlock(&LOCK_grant);

  for (index=0 ; index < column_priv_hash.records ; index++)
  {
    const char *user, *host, *is_grantable= "YES";
    GRANT_TABLE *grant_table= (GRANT_TABLE*) hash_element(&column_priv_hash,
							  index);
    if (!(user=grant_table->user))
      user= "";
    if (!(host= grant_table->host.hostname))
      host= "";

    if (no_global_access &&
        (strcmp(thd->security_ctx->priv_user, user) ||
         my_strcasecmp(system_charset_info, curr_host, host)))
      continue;

    ulong table_access= grant_table->privs;
    if (table_access)
    {
      ulong test_access= table_access & ~GRANT_ACL;
      /*
        We should skip 'usage' privilege on table if
        we have any privileges on column(s) of this table
      */
      if (!test_access && grant_table->cols)
        continue;
      if (!(table_access & GRANT_ACL))
        is_grantable= "NO";

      strxmov(buff, "'", user, "'@'", host, "'", NullS);
      if (!test_access)
      {
        if (update_schema_privilege(thd, table, buff, grant_table->db,
                                    grant_table->tname, 0, 0,
                                    STRING_WITH_LEN("USAGE"), is_grantable))
        {
          error= 1;
          goto err;
        }
      }
      else
      {
        ulong j;
        int cnt;
        for (cnt= 0, j= SELECT_ACL; j <= TABLE_ACLS; cnt++, j<<= 1)
        {
          if (test_access & j)
          {
            if (update_schema_privilege(thd, table, buff, grant_table->db,
                                        grant_table->tname, 0, 0,
                                        command_array[cnt],
                                        command_lengths[cnt], is_grantable))
            {
              error= 1;
              goto err;
            }
          }
        }
      }
    }   
  }
err:
  rw_unlock(&LOCK_grant);

  DBUG_RETURN(error);
#else
  return (0);
#endif
}


int fill_schema_column_privileges(THD *thd, TABLE_LIST *tables, COND *cond)
{
#ifndef NO_EMBEDDED_ACCESS_CHECKS
  int error= 0;
  uint index;
  char buff[100];
  TABLE *table= tables->table;
  bool no_global_access= check_access(thd, SELECT_ACL, "mysql",0,1,1,0);
  char *curr_host= thd->security_ctx->priv_host_name();
  DBUG_ENTER("fill_schema_table_privileges");

  rw_rdlock(&LOCK_grant);

  for (index=0 ; index < column_priv_hash.records ; index++)
  {
    const char *user, *host, *is_grantable= "YES";
    GRANT_TABLE *grant_table= (GRANT_TABLE*) hash_element(&column_priv_hash,
							  index);
    if (!(user=grant_table->user))
      user= "";
    if (!(host= grant_table->host.hostname))
      host= "";

    if (no_global_access &&
        (strcmp(thd->security_ctx->priv_user, user) ||
         my_strcasecmp(system_charset_info, curr_host, host)))
      continue;

    ulong table_access= grant_table->cols;
    if (table_access != 0)
    {
      if (!(grant_table->privs & GRANT_ACL))
        is_grantable= "NO";

      ulong test_access= table_access & ~GRANT_ACL;
      strxmov(buff, "'", user, "'@'", host, "'", NullS);
      if (!test_access)
        continue;
      else
      {
        ulong j;
        int cnt;
        for (cnt= 0, j= SELECT_ACL; j <= TABLE_ACLS; cnt++, j<<= 1)
        {
          if (test_access & j)
          {
            for (uint col_index=0 ;
                 col_index < grant_table->hash_columns.records ;
                 col_index++)
            {
              GRANT_COLUMN *grant_column = (GRANT_COLUMN*)
                hash_element(&grant_table->hash_columns,col_index);
              if ((grant_column->rights & j) && (table_access & j))
              {
                if (update_schema_privilege(thd, table, buff, grant_table->db,
                                            grant_table->tname,
                                            grant_column->column,
                                            grant_column->key_length,
                                            command_array[cnt],
                                            command_lengths[cnt], is_grantable))
                {
                  error= 1;
                  goto err;
                }
              }
            }
          }
        }
      }
    }
  }
err:
  rw_unlock(&LOCK_grant);

  DBUG_RETURN(error);
#else
  return (0);
#endif
}


#ifndef NO_EMBEDDED_ACCESS_CHECKS
/*
  fill effective privileges for table

  SYNOPSIS
    fill_effective_table_privileges()
    thd     thread handler
    grant   grants table descriptor
    db      db name
    table   table name
*/

void fill_effective_table_privileges(THD *thd, GRANT_INFO *grant,
                                     const char *db, const char *table)
{
  Security_context *sctx= thd->security_ctx;
  DBUG_ENTER("fill_effective_table_privileges");
  DBUG_PRINT("enter", ("Host: '%s', Ip: '%s', User: '%s', table: `%s`.`%s`",
                       sctx->priv_host, (sctx->ip ? sctx->ip : "(NULL)"),
                       (sctx->priv_user ? sctx->priv_user : "(NULL)"),
                       db, table));
  /* --skip-grants */
  if (!initialized)
  {
    DBUG_PRINT("info", ("skip grants"));
    grant->privilege= ~NO_ACCESS;             // everything is allowed
    DBUG_PRINT("info", ("privilege 0x%lx", grant->privilege));
    DBUG_VOID_RETURN;
  }

  /* global privileges */
  grant->privilege= sctx->master_access;

  if (!sctx->priv_user)
  {
    DBUG_PRINT("info", ("privilege 0x%lx", grant->privilege));
    DBUG_VOID_RETURN;                         // it is slave
  }

  /* db privileges */
  grant->privilege|= acl_get(sctx->host, sctx->ip, sctx->priv_user, db, 0);

  /* table privileges */
  rw_rdlock(&LOCK_grant);
  if (grant->version != grant_version)
  {
    grant->grant_table=
      table_hash_search(sctx->host, sctx->ip, db,
			sctx->priv_user,
			table, 0);              /* purecov: inspected */
    grant->version= grant_version;              /* purecov: inspected */
  }
  if (grant->grant_table != 0)
  {
    grant->privilege|= grant->grant_table->privs;
  }
  rw_unlock(&LOCK_grant);

  DBUG_PRINT("info", ("privilege 0x%lx", grant->privilege));
  DBUG_VOID_RETURN;
}

#else /* NO_EMBEDDED_ACCESS_CHECKS */

/****************************************************************************
 Dummy wrappers when we don't have any access checks
****************************************************************************/

bool check_routine_level_acl(THD *thd, const char *db, const char *name,
                             bool is_proc)
{
  return FALSE;
}

#endif<|MERGE_RESOLUTION|>--- conflicted
+++ resolved
@@ -3904,13 +3904,9 @@
     if (!want_access)
       continue;                                 // ok
 
-<<<<<<< HEAD
     if (!(~table->grant.privilege & want_access) ||
-        table->is_anonymous_derived_table() || table->schema_table)
-=======
-    if (!(~table->grant.privilege & want_access) || 
-        table->is_non_materialized_derived_table() || table->schema_table)
->>>>>>> 4207e50e
+        (table->is_anonymous_derived_table() &&
+        table->is_non_materialized_derived_table()) || table->schema_table)
     {
       /*
         It is subquery in the FROM clause. VIEW set table->derived after
@@ -3933,11 +3929,7 @@
 
     if (!(grant_table= table_hash_search(sctx->host, sctx->ip,
                                          table->get_db_name(), sctx->priv_user,
-<<<<<<< HEAD
                                          table->get_table_name(), FALSE)))
-=======
-                                         table->get_table_name(), 0)))
->>>>>>> 4207e50e
     {
       want_access &= ~table->grant.privilege;
       goto err;					// No grants
