--- conflicted
+++ resolved
@@ -1,8 +1,4 @@
-<<<<<<< HEAD
-/* Copyright (c) 2000, 2010, Oracle and/or its affiliates. All rights reserved.
-=======
 /* Copyright (c) 2001, 2011, Oracle and/or its affiliates. All rights reserved.
->>>>>>> fb5f6ee8
 
    This program is free software; you can redistribute it and/or modify
    it under the terms of the GNU General Public License as published by
@@ -14,14 +10,8 @@
    GNU General Public License for more details.
 
    You should have received a copy of the GNU General Public License
-<<<<<<< HEAD
-   along with this program; if not, write to the Free Software Foundation,
-   51 Franklin Street, Suite 500, Boston, MA 02110-1335 USA */
-
-=======
    along with this program; if not, write to the Free Software
    Foundation, Inc., 51 Franklin St, Fifth Floor, Boston, MA  02111-1307  USA */
->>>>>>> fb5f6ee8
 
 /*
   UNION  of select's
@@ -41,17 +31,10 @@
                  SELECT_LEX_UNIT *unit, ulong setup_tables_done_option)
 {
   DBUG_ENTER("mysql_union");
-<<<<<<< HEAD
-  bool res;
-  if (!(res= unit->prepare(thd, result, SELECT_NO_UNLOCK |
-                           setup_tables_done_option)))
-    res= unit->exec();
-=======
   bool res= unit->prepare(thd, result, SELECT_NO_UNLOCK |
                            setup_tables_done_option) ||
             unit->optimize() ||
             unit->exec();
->>>>>>> fb5f6ee8
   res|= unit->cleanup();
   DBUG_RETURN(res);
 }
@@ -136,19 +119,12 @@
 select_union::create_result_table(THD *thd_arg, List<Item> *column_types,
                                   bool is_union_distinct, ulonglong options,
                                   const char *table_alias,
-<<<<<<< HEAD
-                                  bool bit_fields_as_long)
-=======
                                   bool bit_fields_as_long, bool create_table)
->>>>>>> fb5f6ee8
 {
   DBUG_ASSERT(table == 0);
   tmp_table_param.init();
   tmp_table_param.field_count= column_types->elements;
-<<<<<<< HEAD
-=======
   tmp_table_param.skip_create_table= !create_table;
->>>>>>> fb5f6ee8
   tmp_table_param.bit_fields_as_long= bit_fields_as_long;
 
   if (! (table= create_tmp_table(thd_arg, &tmp_table_param, *column_types,
@@ -416,11 +392,7 @@
       create_options= create_options | TMP_TABLE_FORCE_MYISAM;
 
     if (union_result->create_result_table(thd, &types, test(union_distinct),
-<<<<<<< HEAD
-                                          create_options, "", FALSE))
-=======
                                           create_options, "", FALSE, TRUE))
->>>>>>> fb5f6ee8
       goto err;
     memset(&result_table_list, 0, sizeof(result_table_list));
     result_table_list.db= (char*) "";
@@ -449,13 +421,8 @@
 	init_prepare_fake_select_lex(thd);
         /* Should be done only once (the only item_list per statement) */
         DBUG_ASSERT(fake_select_lex->join == 0);
-<<<<<<< HEAD
-	if (!(fake_select_lex->join= new JOIN(thd, item_list, thd->variables.option_bits,
-					      result)))
-=======
 	if (!(fake_select_lex->join=
               new JOIN(thd, item_list, thd->variables.option_bits, result)))
->>>>>>> fb5f6ee8
 	{
 	  fake_select_lex->table_list.empty();
 	  DBUG_RETURN(TRUE);
@@ -608,46 +575,16 @@
       DBUG_ASSERT(sl->join);
       thd->lex->current_select= sl;
 
-<<<<<<< HEAD
-      if (optimized)
-      {
-        saved_error= false;
-        sl->join->reset();
-      }
-      else
-      {
-        set_limit(sl);
-        if (sl == global_parameters || describe)
-        {
-          offset_limit_cnt= 0;
-          /*
-            We can't use LIMIT at this stage if we are using ORDER BY for the
-            whole query
-          */
-          if (sl->order_list.first || describe)
-            select_limit_cnt= HA_POS_ERROR;
-        }
-
-=======
       set_limit(sl);
       if (sl == global_parameters || describe)
       {
         offset_limit_cnt= 0;
->>>>>>> fb5f6ee8
         /*
           We can't use LIMIT at this stage if we are using ORDER BY for the
           whole query
         */
-<<<<<<< HEAD
-        sl->join->select_options= 
-          (select_limit_cnt == HA_POS_ERROR || sl->braces) ?
-          sl->options & ~OPTION_FOUND_ROWS : sl->options | found_rows_for_union;
-
-        saved_error= sl->join->optimize();
-=======
         if (sl->order_list.first || describe)
           select_limit_cnt= HA_POS_ERROR;
->>>>>>> fb5f6ee8
       }
       if (!saved_error)
       {
@@ -699,11 +636,7 @@
       }
     }
   }
-<<<<<<< HEAD
-  optimized= true;
-=======
   DBUG_ASSERT(optimized);
->>>>>>> fb5f6ee8
 
   /* Send result to 'result' */
   saved_error= true;
@@ -735,20 +668,6 @@
         fake_select_lex->join->no_const_tables= true;
 
         /*
-<<<<<<< HEAD
-          Fake st_select_lex should have item list for correctref_array
-          allocation.
-        */
-        fake_select_lex->item_list= item_list;
-        saved_error= mysql_select(thd, &fake_select_lex->ref_pointer_array,
-                              &result_table_list,
-                              0, item_list, NULL,
-                              global_parameters->order_list.elements,
-                              global_parameters->order_list.first,
-                              NULL, NULL, NULL,
-                              fake_select_lex->options | SELECT_NO_UNLOCK,
-                              result, this, fake_select_lex);
-=======
           Fake st_select_lex should have item list for correct ref_array
           allocation.
         */
@@ -778,7 +697,6 @@
                        result,                  // result
                        this,                    // unit
                        fake_select_lex);        // select_lex
->>>>>>> fb5f6ee8
       }
       else
       {
@@ -794,11 +712,7 @@
             to reset them back, we re-do all of the actions (yes it is ugly):
           */
           join->init(thd, item_list, fake_select_lex->options, result);
-<<<<<<< HEAD
-          saved_error= mysql_select(thd, &fake_select_lex->ref_pointer_array,
-=======
           saved_error= mysql_select(thd,
->>>>>>> fb5f6ee8
                                 &result_table_list,
                                 0, item_list, NULL,
                                 global_parameters->order_list.elements,
