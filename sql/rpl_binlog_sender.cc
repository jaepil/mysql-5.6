/* Copyright (c) 2013, 2021, Oracle and/or its affiliates.

   This program is free software; you can redistribute it and/or modify
   it under the terms of the GNU General Public License, version 2.0,
   as published by the Free Software Foundation.

   This program is also distributed with certain software (including
   but not limited to OpenSSL) that is licensed under separate terms,
   as designated in a particular file or component or in included license
   documentation.  The authors of MySQL hereby grant you an additional
   permission to link the program and your derivative works with the
   separately licensed software that they have included with MySQL.

   This program is distributed in the hope that it will be useful,
   but WITHOUT ANY WARRANTY; without even the implied warranty of
   MERCHANTABILITY or FITNESS FOR A PARTICULAR PURPOSE.  See the
   GNU General Public License, version 2.0, for more details.

   You should have received a copy of the GNU General Public License
   along with this program; if not, write to the Free Software
   Foundation, Inc., 51 Franklin St, Fifth Floor, Boston, MA 02110-1301  USA */

#include "sql/rpl_binlog_sender.h"

#include <stdio.h>
#include <algorithm>
#include <atomic>
#include <memory>
#include <unordered_map>
#include <utility>

#include "lex_string.h"
#include "m_string.h"
#include "map_helpers.h"
#include "my_byteorder.h"
#include "my_compiler.h"
#include "my_dbug.h"
#include "my_loglevel.h"
#include "my_pointer_arithmetic.h"
#include "my_sys.h"
#include "my_thread.h"
#include "mysql/components/services/log_builtins.h"
#include "mysql/components/services/psi_stage_bits.h"
#include "mysql/psi/mysql_file.h"
#include "mysql/psi/mysql_mutex.h"
#include "sql/binlog_reader.h"
#include "sql/debug_sync.h"  // debug_sync_set_action
#include "sql/derror.h"      // ER_THD
#include "sql/item_func.h"   // user_var_entry
#include "sql/log.h"
#include "sql/log_event.h"  // MAX_MAX_ALLOWED_PACKET
#include "sql/mdl.h"
#include "sql/mysqld.h"  // global_system_variables ...
#include "sql/protocol.h"
#include "sql/protocol_classic.h"
#include "sql/rpl_constants.h"  // BINLOG_DUMP_NON_BLOCK
#include "sql/rpl_gtid.h"
#include "sql/rpl_handler.h"    // RUN_HOOK
#include "sql/rpl_reporting.h"  // MAX_SLAVE_ERRMSG
#include "sql/rpl_source.h"     // opt_sporadic_binlog_dump_fail
#include "sql/sql_class.h"      // THD
#include "sql/system_variables.h"
#include "sql_string.h"
#include "typelib.h"
#include "unsafe_string_append.h"

#ifndef NDEBUG
static uint binlog_dump_count = 0;
#endif
using binary_log::checksum_crc32;

const uint32 Binlog_sender::PACKET_MIN_SIZE = 4096;
const uint32 Binlog_sender::PACKET_MAX_SIZE = UINT_MAX32;
const ushort Binlog_sender::PACKET_SHRINK_COUNTER_THRESHOLD = 100;
const float Binlog_sender::PACKET_GROW_FACTOR = 2.0;
const float Binlog_sender::PACKET_SHRINK_FACTOR = 0.5;

/**
  @class Observe_transmission_guard

  Sentry class to guard the transitions for `Delegate::m_observe_transmission`
  flag within given contexts.

*/
class Observe_transmission_guard {
 public:
  /**
    Constructor for the class. It will change the value of the `flag` parameter
    according with the `event_type` and `event_ptr` content. The `flag` will be
    set to `true` as follows:

    - The event is an `XID_EVENT`
    - The event is an `XA_PREPARE_LOG_EVENT`.
    - The event is a `QUERY_EVENT` with query equal to "XA COMMIT" or "XA ABORT"
      or "COMMIT".
    - The event is the first `QUERY_EVENT` after a `GTID_EVENT` and the query is
      not "BEGIN" --the statement is a DDL, for instance.

    @param flag            The flag variable to guard
    @param event_type      The type of the event being processed
    @param event_ptr       The raw content of the event being processed
    @param event_len       The size of the raw content of the event being
                           processed
    @param checksum_alg    The checksum algorithm being used currently
    @param prev_event_type The type of the event processed just before the
                           current one
  */
  Observe_transmission_guard(bool &flag, binary_log::Log_event_type event_type,
                             const char *event_ptr,
                             binary_log::enum_binlog_checksum_alg checksum_alg,
                             binary_log::Log_event_type prev_event_type)
      : m_saved(flag), m_to_set(flag) {
    if (opt_replication_sender_observe_commit_only) {
      switch (event_type) {
        case binary_log::TRANSACTION_PAYLOAD_EVENT:
        case binary_log::XID_EVENT:
        case binary_log::XA_PREPARE_LOG_EVENT: {
          m_to_set = true;
          break;
        }
        case binary_log::QUERY_EVENT: {
          bool first_event_after_gtid =
              prev_event_type == binary_log::ANONYMOUS_GTID_LOG_EVENT ||
              prev_event_type == binary_log::GTID_LOG_EVENT;

          Format_description_log_event fd_ev;
          fd_ev.common_footer->checksum_alg = checksum_alg;
          Query_log_event ev(event_ptr, &fd_ev, binary_log::QUERY_EVENT);
          if (first_event_after_gtid)
            m_to_set = (strcmp("BEGIN", ev.query) != 0);
          else
            m_to_set = (strncmp("XA COMMIT", ev.query, 9) == 0) ||
                       (strncmp("XA ABORT", ev.query, 8) == 0) ||
                       (strncmp("COMMIT", ev.query, 6) == 0);
          break;
        }
        default: {
          m_to_set = false;
          break;
        }
      }
    }
  }

  /**
    Destructor for the sentry class. It will instantiate the guarded flag with
    the value prior to the creation of this object.
  */
  ~Observe_transmission_guard() { m_to_set = m_saved; }

 private:
  /** The value of the guarded flag upon this object creation */
  bool m_saved;
  /** The flag variable to guard */
  bool &m_to_set;
};

/**
  @class Sender_context_guard

  Sentry class that guards the Binlog_sender context and, at destruction, will
  prepare it for the next event to be processed.
*/
class Sender_context_guard {
 public:
  /**
    Class constructor that simply stores, internally, the reference for the
    `Binlog_sender` to be guarded and the values to be set upon destruction.

    @param target     The `Binlog_sender` object to be guarded.
    @param event_type The currently processed event type, to be used for context
                      of the next event processing round.
  */
  Sender_context_guard(Binlog_sender &target,
                       binary_log::Log_event_type event_type)
      : m_target(target), m_event_type(event_type) {}

  /**
    Class destructor that will set the proper context of the guarded
    `Binlog_sender` object.
  */
  virtual ~Sender_context_guard() {
    m_target.set_prev_event_type(m_event_type);
  }

 private:
  /** The object to be guarded */
  Binlog_sender &m_target;
  /** The currently being processed event type */
  binary_log::Log_event_type m_event_type;
};

/**
  Simple function to help readability w.r.t. chrono operations.

  This function SHALL return a nanoseconds duration representing
  the current time. It is just a convenience function to interface
  with std::chrono::high_resolution_clock::now().

  @return a std::chrono::nanoseconds duration since the epoch.
 */
static std::chrono::nanoseconds now_in_nanosecs() {
  return std::chrono::duration_cast<std::chrono::nanoseconds>(
      std::chrono::high_resolution_clock::now().time_since_epoch());
}

/**
  Binlog_sender reads events one by one. It uses the preallocated memory
  (A String object) to store all event_data instead of allocating memory when
  reading each event_data. So event should not free the memory at destructor.
*/
class Binlog_sender::Event_allocator {
 public:
  enum { DELEGATE_MEMORY_TO_EVENT_OBJECT = false };

  void set_sender(Binlog_sender *sender) { m_sender = sender; }
  unsigned char *allocate(size_t size) {
    my_off_t event_offset = m_sender->m_packet.length();
    if (m_sender->grow_packet(size)) return nullptr;

    m_sender->m_packet.length(event_offset + size);
    return pointer_cast<unsigned char *>(m_sender->m_packet.ptr() +
                                         event_offset);
  }

  void deallocate(unsigned char *ptr [[maybe_unused]]) {}

 private:
  Binlog_sender *m_sender = nullptr;
};

Binlog_sender::Binlog_sender(THD *thd, const char *start_file,
                             my_off_t start_pos, Gtid_set *exclude_gtids,
                             uint32 flag)
    : m_thd(thd),
      m_packet(*thd->get_protocol_classic()->get_output_packet()),
      m_start_file(start_file),
      m_start_pos(start_pos),
      m_exclude_gtid(exclude_gtids),
      m_using_gtid_protocol(exclude_gtids != nullptr),
      m_check_previous_gtid_event(exclude_gtids != nullptr),
      m_gtid_clear_fd_created_flag(exclude_gtids == nullptr),
      m_diag_area(false),
      m_errmsg(nullptr),
      m_errno(0),
      m_last_file(nullptr),
      m_last_pos(0),
      m_half_buffer_size_req_counter(0),
      m_new_shrink_size(PACKET_MIN_SIZE),
      m_flag(flag),
      m_observe_transmission(false),
      m_transmit_started(false),
      m_prev_event_type(binary_log::UNKNOWN_EVENT) {}

void Binlog_sender::init() {
  DBUG_TRACE;
  THD *thd = m_thd;

  thd->push_diagnostics_area(&m_diag_area);
  init_heartbeat_period();
  m_last_event_sent_ts = now_in_nanosecs();

  mysql_mutex_lock(&thd->LOCK_thd_data);
  thd->current_linfo = &m_linfo;
  mysql_mutex_unlock(&thd->LOCK_thd_data);

  /* Initialize the buffer only once. */
  m_packet.mem_realloc(PACKET_MIN_SIZE);  // size of the buffer
  m_new_shrink_size = PACKET_MIN_SIZE;
  DBUG_PRINT("info", ("Initial packet->alloced_length: %zu",
                      m_packet.alloced_length()));

  if (!mysql_bin_log.is_open()) {
    set_fatal_error("Binary log is not open");
    return;
  }

  if (DBUG_EVALUATE_IF("simulate_no_server_id", true, server_id == 0)) {
    set_fatal_error("Misconfigured master - master server_id is 0");
    return;
  }

  if (m_using_gtid_protocol) {
    auto gtid_mode = global_gtid_mode.get();
    if (gtid_mode != Gtid_mode::ON) {
      char buf[MYSQL_ERRMSG_SIZE];
      sprintf(buf,
              "The replication sender thread cannot start in "
              "AUTO_POSITION mode: this server has GTID_MODE = %.192s "
              "instead of ON.",
              Gtid_mode::to_string(gtid_mode));
      set_fatal_error(buf);
      return;
    }
  }

  if (check_start_file()) return;

  LogErr(INFORMATION_LEVEL, ER_RPL_BINLOG_STARTING_DUMP, thd->thread_id(),
         thd->server_id, m_start_file, m_start_pos);

  if (RUN_HOOK(
          binlog_transmit, transmit_start,
          (thd, m_flag, m_start_file, m_start_pos, &m_observe_transmission))) {
    set_unknown_error("Failed to run hook 'transmit_start'");
    return;
  }
  m_transmit_started = true;

  init_checksum_alg();
  /*
    There are two ways to tell the server to not block:

    - Set the BINLOG_DUMP_NON_BLOCK flag.
      This is official, documented, not used by any mysql
      client, but used by some external users.

    - Set server_id=0.
      This is unofficial, undocumented, and used by
      mysqlbinlog -R since the beginning of time.

    When mysqlbinlog --stop-never is used, it sets a 'fake'
    server_id that defaults to 1 but can be set to anything
    else using stop-never-slave-server-id. This has the
    drawback that if the server_id conflicts with any other
    running slave, or with any other instance of mysqlbinlog
    --stop-never, then that other instance will be killed.  It
    is also an unnecessary burden on the user to have to
    specify a server_id different from all other server_ids
    just to avoid conflicts.

    As of MySQL 5.6.20 and 5.7.5, mysqlbinlog redundantly sets
    the BINLOG_DUMP_NONBLOCK flag when one or both of the
    following holds:
    - the --stop-never option is *not* specified

    In a far future, this means we can remove the unofficial
    functionality that server_id=0 implies nonblocking
    behavior. That will allow mysqlbinlog to use server_id=0
    always. That has the advantage that mysqlbinlog
    --stop-never cannot cause any running dump threads to be
    killed.
  */
  m_wait_new_events =
      !((thd->server_id == 0) || ((m_flag & BINLOG_DUMP_NON_BLOCK) != 0));
  /* Binary event can be vary large. So set it to max allowed packet. */
  thd->variables.max_allowed_packet = MAX_MAX_ALLOWED_PACKET;

#ifndef NDEBUG
  if (opt_sporadic_binlog_dump_fail && (binlog_dump_count++ % 2))
    set_unknown_error(
        "Master fails in COM_BINLOG_DUMP because of "
        "--sporadic-binlog-dump-fail");
  m_event_count = 0;
#endif
}

void Binlog_sender::cleanup() {
  DBUG_TRACE;

  THD *thd = m_thd;

  if (m_transmit_started)
    (void)RUN_HOOK(binlog_transmit, transmit_stop, (thd, m_flag));

  mysql_mutex_lock(&thd->LOCK_thd_data);
  thd->current_linfo = nullptr;
  mysql_mutex_unlock(&thd->LOCK_thd_data);

  thd->variables.max_allowed_packet =
      global_system_variables.max_allowed_packet;

  thd->pop_diagnostics_area();
  if (has_error())
    my_message(m_errno, m_errmsg, MYF(0));
  else
    my_eof(thd);
}

void Binlog_sender::run() {
  DBUG_TRACE;
  init();

  unsigned int max_event_size =
      std::max(m_thd->variables.max_allowed_packet,
               binlog_row_event_max_size + MAX_LOG_EVENT_HEADER);
  File_reader reader(opt_source_verify_checksum, max_event_size);
  my_off_t start_pos = m_start_pos;
  const char *log_file = m_linfo.log_file_name;
  bool is_index_file_reopened_on_binlog_disable = false;

  reader.allocator()->set_sender(this);
  while (!has_error() && !m_thd->killed) {
    /*
      Faked rotate event is only required in a few cases(see comment of the
      function). But even so, a faked rotate event is always sent before sending
      event log file, even if a rotate log event exists in last binlog and
      was already sent. The slave then gets an extra rotation and records
      two Rotate_log_events.

      The main issue here are some dependencies on mysqlbinlog, that should be
      solved in the future.
    */
    if (unlikely(fake_rotate_event(log_file, start_pos))) break;

    if (reader.open(log_file)) {
      set_fatal_error(log_read_error_msg(reader.get_error_type()));
      break;
    }

    THD_STAGE_INFO(m_thd, stage_sending_binlog_event_to_replica);
    if (send_binlog(&reader, start_pos)) break;

    /* Will go to next file, need to copy log file name */
    set_last_file(log_file);

    THD_STAGE_INFO(m_thd,
                   stage_finished_reading_one_binlog_switching_to_next_binlog);
    DBUG_EXECUTE_IF("waiting_for_disable_binlog", {
      const char act[] =
          "now "
          "signal dump_thread_reached_wait_point "
          "wait_for continue_dump_thread no_clear_event";
      assert(!debug_sync_set_action(m_thd, STRING_WITH_LEN(act)));
    };);
    mysql_bin_log.lock_index();
    if (!mysql_bin_log.is_open()) {
      if (mysql_bin_log.open_index_file(mysql_bin_log.get_index_fname(),
                                        log_file, false)) {
        set_fatal_error(
            "Binary log is not open and failed to open index file "
            "to retrieve next file.");
        mysql_bin_log.unlock_index();
        break;
      }
      is_index_file_reopened_on_binlog_disable = true;
    }
    int error = mysql_bin_log.find_next_log(&m_linfo, false);
    mysql_bin_log.unlock_index();
    if (unlikely(error)) {
      DBUG_EXECUTE_IF("waiting_for_disable_binlog", {
        const char act[] = "now signal consumed_binlog";
        assert(!debug_sync_set_action(m_thd, STRING_WITH_LEN(act)));
      };);
      if (is_index_file_reopened_on_binlog_disable)
        mysql_bin_log.close(LOG_CLOSE_INDEX, true /*need_lock_log=true*/,
                            true /*need_lock_index=true*/);
      set_fatal_error("could not find next log");
      break;
    }

    start_pos = BIN_LOG_HEADER_SIZE;
    reader.close();
  }

  THD_STAGE_INFO(m_thd, stage_waiting_to_finalize_termination);
  char error_text[MAX_SLAVE_ERRMSG + 100];

  /*
    If the dump thread was killed because of a duplicate slave UUID we
    will fail throwing an error to the slave so it will not try to
    reconnect anymore.
  */
  mysql_mutex_lock(&m_thd->LOCK_thd_data);
  bool was_killed_by_duplicate_slave_id = m_thd->duplicate_slave_id;
  mysql_mutex_unlock(&m_thd->LOCK_thd_data);
  if (was_killed_by_duplicate_slave_id)
    set_fatal_error(
        "A slave with the same server_uuid/server_id as this slave "
        "has connected to the master");

  if (reader.is_open()) {
    if (is_fatal_error()) {
      /* output events range to error message */
      snprintf(error_text, sizeof(error_text),
               "%s; the first event '%s' at %lld, "
               "the last event read from '%s' at %lld, "
               "the last byte read from '%s' at %lld.",
               m_errmsg, m_start_file, m_start_pos, m_last_file, m_last_pos,
               log_file, reader.position());
      set_fatal_error(error_text);
    }

    reader.close();
  }

  cleanup();
}

int Binlog_sender::send_binlog(File_reader *reader, my_off_t start_pos) {
  if (unlikely(send_format_description_event(reader, start_pos))) return 1;

  if (start_pos == BIN_LOG_HEADER_SIZE) start_pos = reader->position();

  if (m_check_previous_gtid_event) {
    bool has_prev_gtid_ev;
    if (has_previous_gtid_log_event(reader, &has_prev_gtid_ev)) return 1;

    if (!has_prev_gtid_ev) return 0;
  }

  /*
    Slave is requesting a position which is in the middle of a file,
    so seek to the correct position.
  */
  if (reader->position() != start_pos && reader->seek(start_pos)) return 1;

  while (!m_thd->killed) {
    my_off_t end_pos = 0;

    if (get_binlog_end_pos(reader, &end_pos)) return 1;
    if (send_events(reader, end_pos)) return 1;
    /*
      It is not active binlog, send_events should not return unless
      it reads all events.
    */
    if (end_pos == 0) return 0;

    m_thd->killed.store(DBUG_EVALUATE_IF(
        "simulate_kill_dump", THD::KILL_CONNECTION, m_thd->killed.load()));

    DBUG_EXECUTE_IF("wait_after_binlog_EOF", {
      const char act[] = "now wait_for signal.rotate_finished no_clear_event";
      assert(!debug_sync_set_action(m_thd, STRING_WITH_LEN(act)));
    };);
  }
  return 1;
}

int Binlog_sender::get_binlog_end_pos(File_reader *reader, my_off_t *end_pos) {
  DBUG_TRACE;
  my_off_t read_pos = reader->position();

  do {
    /*
      MYSQL_BIN_LOG::binlog_end_pos is atomic. We should only acquire the
      LOCK_binlog_end_pos if we reached the end of the hot log and are going
      to wait for updates on the binary log (Binlog_sender::wait_new_event()).
    */
    *end_pos = mysql_bin_log.get_binlog_end_pos();

    /* If this is a cold binlog file, we are done getting the end pos */
    if (unlikely(!mysql_bin_log.is_active(m_linfo.log_file_name))) {
      *end_pos = 0;
      return 0;
    }

    DBUG_PRINT("info", ("Reading file %s, seek pos %llu, end_pos is %llu",
                        m_linfo.log_file_name, read_pos, *end_pos));
    DBUG_PRINT("info", ("Active file is %s", mysql_bin_log.get_log_fname()));

    if (read_pos < *end_pos) return 0;

    /* Some data may be in net buffer, it should be flushed before waiting */
    if (!m_wait_new_events || flush_net()) return 1;

    if (unlikely(wait_new_events(read_pos))) return 1;
  } while (unlikely(!m_thd->killed));

  return 1;
}

int Binlog_sender::send_events(File_reader *reader, my_off_t end_pos) {
  DBUG_TRACE;

  THD *thd = m_thd;
  const char *log_file = m_linfo.log_file_name;
  my_off_t log_pos = reader->position();
  my_off_t exclude_group_end_pos = 0;
  bool in_exclude_group = false;

  while (likely(log_pos < end_pos) || end_pos == 0) {
    uchar *event_ptr = nullptr;
    uint32 event_len = 0;

    if (unlikely(thd->killed)) return 1;

    if (unlikely(read_event(reader, &event_ptr, &event_len))) return 1;

    if (event_ptr == nullptr) {
      if (end_pos == 0) return 0;  // Arrive the end of inactive file

      /*
        It is reading events before end_pos of active binlog file. In theory,
        it should never return nullptr. But RESET MASTER doesn't check if there
        is any dump thread working. So it is possible that the active binlog
        file is reopened and truncated to 0 after RESET MASTER.
      */
      set_fatal_error(log_read_error_msg(Binlog_read_error::SYSTEM_IO));
      return 1;
    }

    Log_event_type event_type = (Log_event_type)event_ptr[EVENT_TYPE_OFFSET];
    if (unlikely(check_event_type(event_type, log_file, log_pos))) return 1;

    DBUG_EXECUTE_IF("dump_thread_wait_before_send_xid", {
      if (event_type == binary_log::XID_EVENT) {
        thd->get_protocol()->flush();
        const char act[] =
            "now "
            "wait_for signal.continue";
        assert(opt_debug_sync_timeout > 0);
        assert(!debug_sync_set_action(thd, STRING_WITH_LEN(act)));
      }
    });

    Sender_context_guard ctx_guard(*this, event_type);
    Observe_transmission_guard obs_guard(
        m_observe_transmission, event_type,
        const_cast<const char *>(reinterpret_cast<char *>(event_ptr)),
        m_event_checksum_alg, m_prev_event_type);

    log_pos = reader->position();

    if (before_send_hook(log_file, log_pos)) return 1;
    /*
      TODO: Set m_exclude_gtid to NULL if all gtids in m_exclude_gtid has
      be skipped. and maybe removing the gtid from m_exclude_gtid will make
      skip_event has better performance.
    */
    if (m_exclude_gtid &&
        (in_exclude_group = skip_event(event_ptr, in_exclude_group))) {
      /*
        If we have not send any event from past 'heartbeat_period' time
        period, then it is time to send a packet before skipping this group.
       */
      DBUG_EXECUTE_IF("inject_2sec_sleep_when_skipping_an_event",
                      { my_sleep(2000000); });
      auto now = now_in_nanosecs();
      assert(now >= m_last_event_sent_ts);

      // if enough time has elapsed so that we should send another heartbeat
      if ((now - m_last_event_sent_ts) >= m_heartbeat_period) {
        if (unlikely(send_heartbeat_event(log_pos))) return 1;
        exclude_group_end_pos = 0;
      } else {
        exclude_group_end_pos = log_pos;
      }
      DBUG_PRINT("info", ("Event of type %s is skipped",
                          Log_event::get_type_str(event_type)));
    } else {
      /*
        A heartbeat is required before sending a event, If some events are
        skipped. It notifies the slave to increase master_log_pos for
        excluded events.
      */
      if (exclude_group_end_pos) {
        /* Save a copy of the buffer content. */
        String tmp;
        tmp.copy(m_packet);
        tmp.length(m_packet.length());

        if (unlikely(send_heartbeat_event(exclude_group_end_pos))) return 1;
        exclude_group_end_pos = 0;

        /* Restore the copy back. */
        m_packet.copy(tmp);
        m_packet.length(tmp.length());
      }

      if (unlikely(send_packet())) return 1;
    }

    if (unlikely(after_send_hook(log_file, in_exclude_group ? log_pos : 0)))
      return 1;
  }

  /*
    A heartbeat is needed before waiting for more events, if some
    events are skipped. This is needed so that the slave can increase
    master_log_pos correctly.
  */
  if (unlikely(in_exclude_group)) {
    if (send_heartbeat_event(log_pos)) return 1;
  }
  return 0;
}

bool Binlog_sender::check_event_type(Log_event_type type, const char *log_file,
                                     my_off_t log_pos) {
  if (type == binary_log::ANONYMOUS_GTID_LOG_EVENT) {
    /*
      Normally, there will not be any anonymous events when
      auto_position is enabled, since both the master and the slave
      refuse to connect if the master is not using GTID_MODE=ON.
      However, if the master changes GTID_MODE after the connection
      was initialized, or if the slave requests to replicate
      transactions that appear before the last anonymous event, then
      this can happen. Then we generate this error to prevent sending
      anonymous transactions to the slave.
    */
    if (m_using_gtid_protocol) {
      DBUG_EXECUTE_IF("skip_sender_anon_autoposition_error",
                      { return false; };);
      char buf[MYSQL_ERRMSG_SIZE];
      snprintf(buf, MYSQL_ERRMSG_SIZE,
               ER_THD(m_thd, ER_CANT_REPLICATE_ANONYMOUS_WITH_AUTO_POSITION),
               log_file, log_pos);
      set_fatal_error(buf);
      return true;
    }
    /*
      Normally, there will not be any anonymous events when master has
      GTID_MODE=ON, since anonymous events are not generated when
      GTID_MODE=ON.  However, this can happen if the master changes
      GTID_MODE to ON when the slave has not yet replicated all
      anonymous transactions.
    */
    else if (global_gtid_mode.get() == Gtid_mode::ON) {
      char buf[MYSQL_ERRMSG_SIZE];
      snprintf(buf, MYSQL_ERRMSG_SIZE,
               ER_THD(m_thd, ER_CANT_REPLICATE_ANONYMOUS_WITH_GTID_MODE_ON),
               log_file, log_pos);
      set_fatal_error(buf);
      return true;
    }
  } else if (type == binary_log::GTID_LOG_EVENT) {
    /*
      Normally, there will not be any GTID events when master has
      GTID_MODE=OFF, since GTID events are not generated when
      GTID_MODE=OFF.  However, this can happen if the master changes
      GTID_MODE to OFF when the slave has not yet replicated all GTID
      transactions.
    */
    if (global_gtid_mode.get() == Gtid_mode::OFF) {
      char buf[MYSQL_ERRMSG_SIZE];
      snprintf(buf, MYSQL_ERRMSG_SIZE,
               ER_THD(m_thd, ER_CANT_REPLICATE_GTID_WITH_GTID_MODE_OFF),
               log_file, log_pos);
      set_fatal_error(buf);
      return true;
    }
  }
  return false;
}

inline bool Binlog_sender::skip_event(const uchar *event_ptr,
                                      bool in_exclude_group) {
  DBUG_TRACE;

  uint8 event_type = (Log_event_type)event_ptr[LOG_EVENT_OFFSET];
  switch (event_type) {
    case binary_log::GTID_LOG_EVENT: {
      Format_description_log_event fd_ev;
      fd_ev.common_footer->checksum_alg = m_event_checksum_alg;
      Gtid_log_event gtid_ev(reinterpret_cast<const char *>(event_ptr), &fd_ev);
      Gtid gtid;
      gtid.sidno = gtid_ev.get_sidno(m_exclude_gtid->get_sid_map());
      gtid.gno = gtid_ev.get_gno();
      return m_exclude_gtid->contains_gtid(gtid);
    }
    case binary_log::ROTATE_EVENT:
      return false;
  }
  return in_exclude_group;
}

int Binlog_sender::wait_new_events(my_off_t log_pos) {
  int ret = 0;
  PSI_stage_info old_stage;

  mysql_bin_log.lock_binlog_end_pos();
  /*
    If the binary log was updated before reaching this waiting point,
    there is no need to wait.
  */
  if (mysql_bin_log.get_binlog_end_pos() > log_pos ||
      !mysql_bin_log.is_active(m_linfo.log_file_name)) {
    mysql_bin_log.unlock_binlog_end_pos();
    return ret;
  }

  m_thd->ENTER_COND(mysql_bin_log.get_log_cond(),
                    mysql_bin_log.get_binlog_end_pos_lock(),
                    &stage_source_has_sent_all_binlog_to_replica, &old_stage);

  if (m_heartbeat_period.count() > 0)
    ret = wait_with_heartbeat(log_pos);
  else
    ret = wait_without_heartbeat();

  mysql_bin_log.unlock_binlog_end_pos();
  m_thd->EXIT_COND(&old_stage);
  return ret;
}

inline int Binlog_sender::wait_with_heartbeat(my_off_t log_pos) {
#ifndef NDEBUG
  ulong hb_info_counter = 0;
#endif
  struct timespec ts;
  int ret;

  do {
    set_timespec_nsec(&ts, m_heartbeat_period.count());
    ret = mysql_bin_log.wait_for_update(&ts);
    if (!is_timeout(ret)) break;

#ifndef NDEBUG
    if (hb_info_counter < 3) {
      LogErr(INFORMATION_LEVEL, ER_RPL_BINLOG_MASTER_SENDS_HEARTBEAT);
      hb_info_counter++;
      if (hb_info_counter == 3)
        LogErr(INFORMATION_LEVEL,
               ER_RPL_BINLOG_SKIPPING_REMAINING_HEARTBEAT_INFO);
    }
#endif
    if (send_heartbeat_event(log_pos)) return 1;
  } while (!m_thd->killed);

  return ret ? 1 : 0;
}

inline int Binlog_sender::wait_without_heartbeat() {
  return mysql_bin_log.wait_for_update(nullptr);
}

void Binlog_sender::init_heartbeat_period() {
  /* Protects m_thd->user_vars. */
  mysql_mutex_lock(&m_thd->LOCK_thd_data);

  // Get user_var.
  const auto &uv = get_user_var_from_alternatives(
      m_thd, "source_heartbeat_period", "master_heartbeat_period");
  // Get value of user_var.
  bool null_value;
  m_heartbeat_period =
      std::chrono::nanoseconds(uv ? uv->val_int(&null_value) : 0);

  mysql_mutex_unlock(&m_thd->LOCK_thd_data);
}

int Binlog_sender::check_start_file() {
  char index_entry_name[FN_REFLEN];
<<<<<<< HEAD
  char *name_ptr = nullptr;
  const char *errmsg;
=======
  char *name_ptr= NULL;
  File file;
  IO_CACHE cache;
  std::string errmsg;
  my_off_t size;
>>>>>>> d7e5a188

  if (m_start_file[0] != '\0') {
    mysql_bin_log.make_log_name(index_entry_name, m_start_file);
    name_ptr = index_entry_name;
  } else if (m_using_gtid_protocol) {
    /*
      In normal scenarios, it is not possible that Slave will
      contain more gtids than Master with resepctive to Master's
      UUID. But it could be possible case if Master's binary log
      is truncated(due to raid failure) or Master's binary log is
      deleted but GTID_PURGED was not set properly. That scenario
      needs to be validated, i.e., it should *always* be the case that
      Slave's gtid executed set (+retrieved set) is a subset of
      Master's gtid executed set with respective to Master's UUID.
      If it happens, dump thread will be stopped during the handshake
      with Slave (thus the Slave's I/O thread will be stopped with the
      error. Otherwise, it can lead to data inconsistency between Master
      and Slave.
    */
    Sid_map *slave_sid_map = m_exclude_gtid->get_sid_map();
    assert(slave_sid_map);
    global_sid_lock->wrlock();
    const rpl_sid &server_sid = gtid_state->get_server_sid();
    rpl_sidno subset_sidno = slave_sid_map->sid_to_sidno(server_sid);
    Gtid_set gtid_executed_and_owned(
        gtid_state->get_executed_gtids()->get_sid_map());

    // gtids = executed_gtids & owned_gtids
    if (gtid_executed_and_owned.add_gtid_set(
            gtid_state->get_executed_gtids()) != RETURN_STATUS_OK) {
      assert(0);
    }
    gtid_state->get_owned_gtids()->get_gtids(gtid_executed_and_owned);

    if (!m_exclude_gtid->is_subset_for_sid(&gtid_executed_and_owned,
                                           gtid_state->get_server_sidno(),
<<<<<<< HEAD
                                           subset_sidno)) {
      errmsg = ER_THD(m_thd, ER_SLAVE_HAS_MORE_GTIDS_THAN_MASTER);
=======
                                           subset_sidno))
    {
>>>>>>> d7e5a188
      global_sid_lock->unlock();
      set_fatal_error(ER(ER_SLAVE_HAS_MORE_GTIDS_THAN_MASTER));
      return 1;
    }
    /*
      Setting GTID_PURGED (when GTID_EXECUTED set is empty i.e., when
      previous_gtids are also empty) will make binlog rotate. That
      leaves first binary log with empty previous_gtids and second
      binary log's previous_gtids with the value of gtid_purged.
      In find_first_log_not_in_gtid_set() while we search for a binary
      log whose previous_gtid_set is subset of slave_gtid_executed,
      in this particular case, server will always find the first binary
      log with empty previous_gtids which is subset of any given
      slave_gtid_executed. Thus Master thinks that it found the first
      binary log which is actually not correct and unable to catch
      this error situation. Hence adding below extra if condition
      to check the situation. Slave should know about Master's purged GTIDs.
      If Slave's GTID executed + retrieved set does not contain Master's
      complete purged GTID list, that means Slave is requesting(expecting)
      GTIDs which were purged by Master. We should let Slave know about the
      situation. i.e., throw error if slave's GTID executed set is not
      a superset of Master's purged GTID set.
      The other case, where user deleted binary logs manually
      (without using 'PURGE BINARY LOGS' command) but gtid_purged
      is not set by the user, the following if condition cannot catch it.
      But that is not a problem because in find_first_log_not_in_gtid_set()
      while checking for subset previous_gtids binary log, the logic
      will not find one and an error ER_MASTER_HAS_PURGED_REQUIRED_GTIDS
      is thrown from there.
    */
<<<<<<< HEAD
    if (!gtid_state->get_lost_gtids()->is_subset(m_exclude_gtid)) {
      mysql_bin_log.report_missing_purged_gtids(m_exclude_gtid, &errmsg);
=======
    if (!gtid_state->get_lost_gtids()->is_subset(m_exclude_gtid))
    {
      mysql_bin_log.report_missing_purged_gtids(m_exclude_gtid, errmsg);
>>>>>>> d7e5a188
      global_sid_lock->unlock();
      set_fatal_error(errmsg.c_str());
      return 1;
    }
    global_sid_lock->unlock();
<<<<<<< HEAD
    Gtid first_gtid = {0, 0};
    if (mysql_bin_log.find_first_log_not_in_gtid_set(
            index_entry_name, m_exclude_gtid, &first_gtid, &errmsg)) {
      set_fatal_error(errmsg);
=======
    Gtid first_gtid= {0, 0};
    if (mysql_bin_log.find_first_log_not_in_gtid_set(index_entry_name,
                                                     m_exclude_gtid,
                                                     &first_gtid,
                                                     errmsg))
    {
      set_fatal_error(errmsg.c_str());
>>>>>>> d7e5a188
      return 1;
    }
    name_ptr = index_entry_name;
    /*
      find_first_log_not_in_gtid_set() guarantees the file it found has
      Previous_gtids_log_event as all following binlogs. So the variable is
      set to false which tells not to check the event again when starting to
      dump binglogs.
    */
    m_check_previous_gtid_event = false;
    /*
      If we are skipping at least the first transaction of the binlog,
      we must clear the "created" field of the FD event (set it to 0)
      to avoid cleaning up temp tables on slave.
    */
    m_gtid_clear_fd_created_flag =
        (first_gtid.sidno >= 1 && first_gtid.gno >= 1 &&
         m_exclude_gtid->contains_gtid(first_gtid));
  }

  /*
    Index entry name is saved into m_linfo. If name_ptr is NULL,
    then starts from the first file in index file.
  */

  if (mysql_bin_log.find_log_pos(&m_linfo, name_ptr, true)) {
    set_fatal_error(
        "Could not find first log file name in binary log "
        "index file");
    return 1;
  }

  if (m_start_pos < BIN_LOG_HEADER_SIZE) {
    set_fatal_error(
        "Client requested master to start replication "
        "from position < 4");
    return 1;
  }

<<<<<<< HEAD
  Binlog_read_error binlog_read_error;
  Binlog_ifile binlog_ifile(&binlog_read_error);
  if (binlog_ifile.open(m_linfo.log_file_name)) {
    set_fatal_error(binlog_read_error.get_str());
=======
  const char *bl_errmsg= NULL;
  if ((file= open_binlog_file(&cache, m_linfo.log_file_name, &bl_errmsg)) < 0)
  {
    set_fatal_error(bl_errmsg);
>>>>>>> d7e5a188
    return 1;
  }

  if (m_start_pos > binlog_ifile.length()) {
    set_fatal_error(
        "Client requested master to start replication from "
        "position > file size");
    return 1;
  }
  return 0;
}

extern TYPELIB binlog_checksum_typelib;

void Binlog_sender::init_checksum_alg() {
  DBUG_TRACE;

  m_slave_checksum_alg = binary_log::BINLOG_CHECKSUM_ALG_UNDEF;

  /* Protects m_thd->user_vars. */
  mysql_mutex_lock(&m_thd->LOCK_thd_data);

  // Get user_var.
  const auto &uv = get_user_var_from_alternatives(
      m_thd, "source_binlog_checksum", "master_binlog_checksum");
  // Get value of user_var.
  if (uv) {
    m_slave_checksum_alg = static_cast<enum_binlog_checksum_alg>(
        find_type(uv->ptr(), &binlog_checksum_typelib, 1) - 1);
    assert(m_slave_checksum_alg < binary_log::BINLOG_CHECKSUM_ALG_ENUM_END);
  }

  mysql_mutex_unlock(&m_thd->LOCK_thd_data);

  /*
    m_event_checksum_alg should be set to the checksum algorithm in
    Format_description_log_event. But it is used by fake_rotate_event() which
    will be called before reading any Format_description_log_event. In that
    case, m_slave_checksum_alg is set as the value of m_event_checksum_alg.
  */
  m_event_checksum_alg = m_slave_checksum_alg;
}

int Binlog_sender::fake_rotate_event(const char *next_log_file,
                                     my_off_t log_pos) {
  DBUG_TRACE;
  const char *p = next_log_file + dirname_length(next_log_file);
  size_t ident_len = strlen(p);
  size_t event_len = ident_len + LOG_EVENT_HEADER_LEN +
                     Binary_log_event::ROTATE_HEADER_LEN +
                     (event_checksum_on() ? BINLOG_CHECKSUM_LEN : 0);

  /* reset transmit packet for the fake rotate event below */
  if (reset_transmit_packet(0, event_len)) return 1;

  size_t event_offset = m_packet.length();
  m_packet.length(event_len + event_offset);
  uchar *header = pointer_cast<uchar *>(m_packet.ptr()) + event_offset;
  uchar *rotate_header = header + LOG_EVENT_HEADER_LEN;
  /*
    'when' (the timestamp) is set to 0 so that slave could distinguish between
    real and fake Rotate events (if necessary)
  */
  int4store(header, 0);
  header[EVENT_TYPE_OFFSET] = binary_log::ROTATE_EVENT;
  int4store(header + SERVER_ID_OFFSET, server_id);
  int4store(header + EVENT_LEN_OFFSET, static_cast<uint32>(event_len));
  int4store(header + LOG_POS_OFFSET, 0);
  int2store(header + FLAGS_OFFSET, LOG_EVENT_ARTIFICIAL_F);

  int8store(rotate_header, log_pos);
  memcpy(rotate_header + Binary_log_event::ROTATE_HEADER_LEN, p, ident_len);

  if (event_checksum_on()) calc_event_checksum(header, event_len);

  return send_packet();
}

inline void Binlog_sender::calc_event_checksum(uchar *event_ptr,
                                               size_t event_len) {
  ha_checksum crc = checksum_crc32(0L, nullptr, 0);
  crc = checksum_crc32(crc, event_ptr, event_len - BINLOG_CHECKSUM_LEN);
  int4store(event_ptr + event_len - BINLOG_CHECKSUM_LEN, crc);
}

inline int Binlog_sender::reset_transmit_packet(ushort flags,
                                                size_t event_len) {
  DBUG_TRACE;
  DBUG_PRINT("info", ("event_len: %zu, m_packet->alloced_length: %zu",
                      event_len, m_packet.alloced_length()));
  assert(m_packet.alloced_length() >= PACKET_MIN_SIZE);

  m_packet.length(0);          // size of the content
  qs_append('\0', &m_packet);  // Set this as an OK packet

  /* reserve and set default header */
  if (m_observe_transmission &&
      RUN_HOOK(binlog_transmit, reserve_header, (m_thd, flags, &m_packet))) {
    set_unknown_error("Failed to run hook 'reserve_header'");
    return 1;
  }

  /* Resizes the buffer if needed. */
  if (event_len > 0 && grow_packet(event_len)) return 1;

  DBUG_PRINT("info", ("m_packet.alloced_length: %zu (after potential "
                      "reallocation)",
                      m_packet.alloced_length()));

  return 0;
}

int Binlog_sender::send_format_description_event(File_reader *reader,
                                                 my_off_t start_pos) {
  DBUG_TRACE;
  uchar *event_ptr = nullptr;
  uint32 event_len = 0;

  if (read_event(reader, &event_ptr, &event_len)) return 1;

  DBUG_PRINT(
      "info",
      ("Looked for a Format_description_log_event, found event type %s",
       Log_event::get_type_str((Log_event_type)event_ptr[EVENT_TYPE_OFFSET])));

  if (event_ptr == nullptr ||
      event_ptr[EVENT_TYPE_OFFSET] != binary_log::FORMAT_DESCRIPTION_EVENT) {
    set_fatal_error("Could not find format_description_event in binlog file");
    return 1;
  }

  Log_event *ev = nullptr;
  Binlog_read_error binlog_read_error = binlog_event_deserialize(
      event_ptr, event_len, reader->format_description_event(), false, &ev);
  if (binlog_read_error.has_error()) {
    set_fatal_error(binlog_read_error.get_str());
    return 1;
  }
  reader->set_format_description_event(
      dynamic_cast<Format_description_log_event &>(*ev));
  delete ev;

  assert(event_ptr[LOG_POS_OFFSET] > 0);
  m_event_checksum_alg =
      Log_event_footer::get_checksum_alg((const char *)event_ptr, event_len);

  assert(m_event_checksum_alg < binary_log::BINLOG_CHECKSUM_ALG_ENUM_END ||
         m_event_checksum_alg == binary_log::BINLOG_CHECKSUM_ALG_UNDEF);

  /* Slave does not support checksum, but binary events include checksum */
  if (m_slave_checksum_alg == binary_log::BINLOG_CHECKSUM_ALG_UNDEF &&
      event_checksum_on()) {
    set_fatal_error(
        "Slave can not handle replication events with the "
        "checksum that master is configured to log");

    LogErr(WARNING_LEVEL, ER_RPL_BINLOG_MASTER_USES_CHECKSUM_AND_SLAVE_CANT);
    return 1;
  }

  event_ptr[FLAGS_OFFSET] &= ~LOG_EVENT_BINLOG_IN_USE_F;

  bool event_updated = false;
  if (m_using_gtid_protocol) {
    if (m_gtid_clear_fd_created_flag) {
      /*
        As we are skipping at least the first transaction of the binlog,
        we must clear the "created" field of the FD event (set it to 0)
        to avoid destroying temp tables on slave.
      */
      int4store(event_ptr + LOG_EVENT_MINIMAL_HEADER_LEN + ST_CREATED_OFFSET,
                0);
      event_updated = true;
    }
  } else if (start_pos > BIN_LOG_HEADER_SIZE) {
    /*
      If we are skipping the beginning of the binlog file based on the position
      asked by the slave, we must clear the log_pos and the created flag of the
      Format_description_log_event to be sent. Mark that this event with
      "log_pos=0", so the slave should not increment master's binlog position
      (rli->group_master_log_pos)
    */
    int4store(event_ptr + LOG_POS_OFFSET, 0);
    /*
      Set the 'created' field to 0 to avoid destroying
      temp tables on slave.
    */
    int4store(event_ptr + LOG_EVENT_MINIMAL_HEADER_LEN + ST_CREATED_OFFSET, 0);
    event_updated = true;
  }

  /* fix the checksum due to latest changes in header */
  if (event_checksum_on() && event_updated)
    calc_event_checksum(event_ptr, event_len);

  return send_packet();
}

int Binlog_sender::has_previous_gtid_log_event(File_reader *reader,
                                               bool *found) {
  uchar *event = nullptr;
  uint32 event_len;
  *found = false;

  if (read_event(reader, &event, &event_len) || event == nullptr) {
    if (reader->get_error_type() == Binlog_read_error::READ_EOF) return 0;
    set_fatal_error(log_read_error_msg(reader->get_error_type()));
    return 1;
  }

  *found = (event[EVENT_TYPE_OFFSET] == binary_log::PREVIOUS_GTIDS_LOG_EVENT);
  return 0;
}

const char *Binlog_sender::log_read_error_msg(
    Binlog_read_error::Error_type error) {
  switch (error) {
    case Binlog_read_error::BOGUS:
      return "bogus data in log event";
    case Binlog_read_error::EVENT_TOO_LARGE:
      return "log event entry exceeded max_allowed_packet; Increase "
             "max_allowed_packet on master";
    case Binlog_read_error::MEM_ALLOCATE:
      return "memory allocation failed reading log event";
    case Binlog_read_error::TRUNC_EVENT:
      return "binlog truncated in the middle of event; consider out of disk "
             "space on master";
    case Binlog_read_error::CHECKSUM_FAILURE:
      return "event read from binlog did not pass crc check";
    default:
      return Binlog_read_error(error).get_str();
  }
}

inline int Binlog_sender::read_event(File_reader *reader, uchar **event_ptr,
                                     uint32 *event_len) {
  DBUG_TRACE;

  if (reset_transmit_packet(0, 0)) return 1;
#ifndef NDEBUG
  size_t event_offset;
  event_offset = m_packet.length();
#endif

  DBUG_EXECUTE_IF("dump_thread_before_read_event", {
    const char act[] = "now wait_for signal.continue no_clear_event";
    assert(!debug_sync_set_action(m_thd, STRING_WITH_LEN(act)));
  };);

  if (reader->read_event_data(event_ptr, event_len)) {
    if (reader->get_error_type() == Binlog_read_error::READ_EOF) {
      *event_ptr = nullptr;
      *event_len = 0;
      return 0;
    }
    set_fatal_error(log_read_error_msg(reader->get_error_type()));
    return 1;
  }

  set_last_pos(reader->position());

  /*
    As we pre-allocate the buffer to store the event at reset_transmit_packet,
    the buffer should not be changed while calling read_log_event, even knowing
    that it might call functions to replace the buffer by one with the size to
    fit the event.
  */
  assert(reinterpret_cast<char *>(*event_ptr) ==
         (m_packet.ptr() + event_offset));

  DBUG_PRINT("info", ("Read event %s", Log_event::get_type_str(Log_event_type(
                                           (*event_ptr)[EVENT_TYPE_OFFSET]))));
#ifndef NDEBUG
  if (check_event_count()) return 1;
#endif
  return 0;
}

int Binlog_sender::send_heartbeat_event(my_off_t log_pos) {
  DBUG_TRACE;
  const char *filename = m_linfo.log_file_name;
  const char *p = filename + dirname_length(filename);
  size_t ident_len = strlen(p);
  size_t event_len = ident_len + LOG_EVENT_HEADER_LEN +
                     (event_checksum_on() ? BINLOG_CHECKSUM_LEN : 0);

  DBUG_PRINT("info", ("log_file_name %s, log_pos %llu", p, log_pos));

  if (reset_transmit_packet(0, event_len)) return 1;

  size_t event_offset = m_packet.length();
  m_packet.length(event_len + event_offset);
  uchar *header = pointer_cast<uchar *>(m_packet.ptr()) + event_offset;

  /* Timestamp field */
  int4store(header, 0);
  header[EVENT_TYPE_OFFSET] = binary_log::HEARTBEAT_LOG_EVENT;
  int4store(header + SERVER_ID_OFFSET, server_id);
  int4store(header + EVENT_LEN_OFFSET, event_len);
  int4store(header + LOG_POS_OFFSET, static_cast<uint32>(log_pos));
  int2store(header + FLAGS_OFFSET, 0);
  memcpy(header + LOG_EVENT_HEADER_LEN, p, ident_len);

  if (event_checksum_on()) calc_event_checksum(header, event_len);

  return send_packet_and_flush();
}

inline int Binlog_sender::flush_net() {
  if (DBUG_EVALUATE_IF("simulate_flush_error", 1,
                       m_thd->get_protocol()->flush())) {
    set_unknown_error("failed on flush_net()");
    return 1;
  }
  return 0;
}

inline int Binlog_sender::send_packet() {
  DBUG_TRACE;
  DBUG_PRINT("info",
             ("Sending event of type %s",
              Log_event::get_type_str(
                  (Log_event_type)m_packet.ptr()[1 + EVENT_TYPE_OFFSET])));
  // We should always use the same buffer to guarantee that the reallocation
  // logic is not broken.
  if (DBUG_EVALUATE_IF("simulate_send_error", true,
                       my_net_write(m_thd->get_protocol_classic()->get_net(),
                                    pointer_cast<const uchar *>(m_packet.ptr()),
                                    m_packet.length()))) {
    set_unknown_error("Failed on my_net_write()");
    return 1;
  }

  /* Shrink the packet if needed. */
  int ret = shrink_packet() ? 1 : 0;
  m_last_event_sent_ts = now_in_nanosecs();
  return ret;
}

inline int Binlog_sender::send_packet_and_flush() {
  return (send_packet() || flush_net());
}

inline int Binlog_sender::before_send_hook(const char *log_file,
                                           my_off_t log_pos) {
  if (m_observe_transmission &&
      RUN_HOOK(binlog_transmit, before_send_event,
               (m_thd, m_flag, &m_packet, log_file, log_pos))) {
    set_unknown_error("run 'before_send_event' hook failed");
    return 1;
  }
  return 0;
}

inline int Binlog_sender::after_send_hook(const char *log_file,
                                          my_off_t log_pos) {
  if (m_observe_transmission &&
      RUN_HOOK(binlog_transmit, after_send_event,
               (m_thd, m_flag, &m_packet, log_file, log_pos))) {
    set_unknown_error("Failed to run hook 'after_send_event'");
    return 1;
  }

  /*
    semisync after_send_event hook doesn't return and error when net error
    happens.
  */
  if (m_thd->get_protocol_classic()->get_net()->last_errno != 0) {
    set_unknown_error("Found net error");
    return 1;
  }
  return 0;
}

#ifndef NDEBUG
extern int max_binlog_dump_events;

inline int Binlog_sender::check_event_count() {
  if (max_binlog_dump_events != 0 &&
      (++m_event_count > max_binlog_dump_events)) {
    set_unknown_error("Debugging binlog dump abort");
    return 1;
  }
  return 0;
}
#endif

inline bool Binlog_sender::grow_packet(size_t extra_size) {
  DBUG_TRACE;
  size_t cur_buffer_size = m_packet.alloced_length();
  size_t cur_buffer_used = m_packet.length();
  size_t needed_buffer_size = cur_buffer_used + extra_size;

  if (extra_size > (PACKET_MAX_SIZE - cur_buffer_used))
    /*
       Not enough memory: requesting packet to be bigger than the max
       allowed - PACKET_MAX_SIZE.
    */
    return true;

  /* Grow the buffer if needed. */
  if (needed_buffer_size > cur_buffer_size) {
    size_t new_buffer_size;
    new_buffer_size =
        calc_grow_buffer_size(cur_buffer_size, needed_buffer_size);

    if (!new_buffer_size) return true;

    if (m_packet.mem_realloc(new_buffer_size)) return true;

    /*
     Calculates the new, smaller buffer, size to use the next time
     one wants to shrink the buffer.
    */
    calc_shrink_buffer_size(new_buffer_size);
  }

  return false;
}

inline bool Binlog_sender::shrink_packet() {
  DBUG_TRACE;
  bool res = false;
  size_t cur_buffer_size = m_packet.alloced_length();
  size_t buffer_used = m_packet.length();

  assert(!(cur_buffer_size < PACKET_MIN_SIZE));

  /*
     If the packet is already at the minimum size, just
     do nothing. Otherwise, check if we should shrink.
   */
  if (cur_buffer_size > PACKET_MIN_SIZE) {
    /* increment the counter if we used less than the new shrink size. */
    if (buffer_used < m_new_shrink_size) {
      m_half_buffer_size_req_counter++;

      /* Check if we should shrink the buffer. */
      if (m_half_buffer_size_req_counter == PACKET_SHRINK_COUNTER_THRESHOLD) {
        /*
         The last PACKET_SHRINK_COUNTER_THRESHOLD consecutive packets
         required less than half of the current buffer size. Lets shrink
         it to not hold more memory than we potentially need.
        */
        m_packet.shrink(m_new_shrink_size);

        /*
           Calculates the new, smaller buffer, size to use the next time
           one wants to shrink the buffer.
         */
        calc_shrink_buffer_size(m_new_shrink_size);

        /* Reset the counter. */
        m_half_buffer_size_req_counter = 0;
      }
    } else
      m_half_buffer_size_req_counter = 0;
  }
#ifndef NDEBUG
  if (res == false) {
    assert(m_new_shrink_size <= cur_buffer_size);
    assert(m_packet.alloced_length() >= PACKET_MIN_SIZE);
  }
#endif
  return res;
}

inline size_t Binlog_sender::calc_grow_buffer_size(size_t current_size,
                                                   size_t min_size) {
  /* Check that a sane minimum buffer size was requested.  */
  assert(min_size > PACKET_MIN_SIZE);
  if (min_size > PACKET_MAX_SIZE) return 0;

  /*
     Even if this overflows (PACKET_MAX_SIZE == UINT_MAX32) and
     new_size wraps around, the min_size will always be returned,
     i.e., it is a safety net.

     Also, cap new_size to PACKET_MAX_SIZE (in case
     PACKET_MAX_SIZE < UINT_MAX32).
   */
  size_t new_size = static_cast<size_t>(
      std::min(static_cast<double>(PACKET_MAX_SIZE),
               static_cast<double>(current_size * PACKET_GROW_FACTOR)));

  new_size = ALIGN_SIZE(std::max(new_size, min_size));

  return new_size;
}

void Binlog_sender::calc_shrink_buffer_size(size_t current_size) {
  size_t new_size = static_cast<size_t>(
      std::max(static_cast<double>(PACKET_MIN_SIZE),
               static_cast<double>(current_size * PACKET_SHRINK_FACTOR)));

  m_new_shrink_size = ALIGN_SIZE(new_size);
}<|MERGE_RESOLUTION|>--- conflicted
+++ resolved
@@ -832,16 +832,8 @@
 
 int Binlog_sender::check_start_file() {
   char index_entry_name[FN_REFLEN];
-<<<<<<< HEAD
   char *name_ptr = nullptr;
-  const char *errmsg;
-=======
-  char *name_ptr= NULL;
-  File file;
-  IO_CACHE cache;
   std::string errmsg;
-  my_off_t size;
->>>>>>> d7e5a188
 
   if (m_start_file[0] != '\0') {
     mysql_bin_log.make_log_name(index_entry_name, m_start_file);
@@ -878,15 +870,9 @@
 
     if (!m_exclude_gtid->is_subset_for_sid(&gtid_executed_and_owned,
                                            gtid_state->get_server_sidno(),
-<<<<<<< HEAD
                                            subset_sidno)) {
-      errmsg = ER_THD(m_thd, ER_SLAVE_HAS_MORE_GTIDS_THAN_MASTER);
-=======
-                                           subset_sidno))
-    {
->>>>>>> d7e5a188
       global_sid_lock->unlock();
-      set_fatal_error(ER(ER_SLAVE_HAS_MORE_GTIDS_THAN_MASTER));
+      set_fatal_error(ER_THD(m_thd, ER_SLAVE_HAS_MORE_GTIDS_THAN_MASTER));
       return 1;
     }
     /*
@@ -915,33 +901,17 @@
       will not find one and an error ER_MASTER_HAS_PURGED_REQUIRED_GTIDS
       is thrown from there.
     */
-<<<<<<< HEAD
     if (!gtid_state->get_lost_gtids()->is_subset(m_exclude_gtid)) {
-      mysql_bin_log.report_missing_purged_gtids(m_exclude_gtid, &errmsg);
-=======
-    if (!gtid_state->get_lost_gtids()->is_subset(m_exclude_gtid))
-    {
       mysql_bin_log.report_missing_purged_gtids(m_exclude_gtid, errmsg);
->>>>>>> d7e5a188
       global_sid_lock->unlock();
       set_fatal_error(errmsg.c_str());
       return 1;
     }
     global_sid_lock->unlock();
-<<<<<<< HEAD
     Gtid first_gtid = {0, 0};
     if (mysql_bin_log.find_first_log_not_in_gtid_set(
-            index_entry_name, m_exclude_gtid, &first_gtid, &errmsg)) {
-      set_fatal_error(errmsg);
-=======
-    Gtid first_gtid= {0, 0};
-    if (mysql_bin_log.find_first_log_not_in_gtid_set(index_entry_name,
-                                                     m_exclude_gtid,
-                                                     &first_gtid,
-                                                     errmsg))
-    {
+            index_entry_name, m_exclude_gtid, &first_gtid, errmsg)) {
       set_fatal_error(errmsg.c_str());
->>>>>>> d7e5a188
       return 1;
     }
     name_ptr = index_entry_name;
@@ -981,17 +951,10 @@
     return 1;
   }
 
-<<<<<<< HEAD
   Binlog_read_error binlog_read_error;
   Binlog_ifile binlog_ifile(&binlog_read_error);
   if (binlog_ifile.open(m_linfo.log_file_name)) {
     set_fatal_error(binlog_read_error.get_str());
-=======
-  const char *bl_errmsg= NULL;
-  if ((file= open_binlog_file(&cache, m_linfo.log_file_name, &bl_errmsg)) < 0)
-  {
-    set_fatal_error(bl_errmsg);
->>>>>>> d7e5a188
     return 1;
   }
 
