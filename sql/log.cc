/* Copyright 2000-2008 MySQL AB, 2008-2009 Sun Microsystems, Inc.

   This program is free software; you can redistribute it and/or modify
   it under the terms of the GNU General Public License as published by
   the Free Software Foundation; version 2 of the License.

   This program is distributed in the hope that it will be useful,
   but WITHOUT ANY WARRANTY; without even the implied warranty of
   MERCHANTABILITY or FITNESS FOR A PARTICULAR PURPOSE.  See the
   GNU General Public License for more details.

   You should have received a copy of the GNU General Public License
   along with this program; if not, write to the Free Software
   Foundation, Inc., 59 Temple Place, Suite 330, Boston, MA  02111-1307  USA */


/**
  @file

  @brief
  logging of commands

  @todo
    Abort logging when we get an error in reading or writing log files
*/

#include "my_global.h"                          /* NO_EMBEDDED_ACCESS_CHECKS */
#include "sql_priv.h"
#include "log.h"
#include "sql_base.h"                           // open_log_table
#include "sql_repl.h"
#include "sql_delete.h"                         // mysql_truncate
#include "sql_parse.h"                          // command_name
#include "sql_time.h"           // calc_time_from_sec, my_time_compare
#include "tztime.h"             // my_tz_OFFSET0, struct Time_zone
#include "sql_acl.h"            // SUPER_ACL
#include "log_event.h"          // Query_log_event
#include "rpl_filter.h"
#include "rpl_rli.h"
#include "sql_audit.h"

#include <my_dir.h>
#include <stdarg.h>
#include <m_ctype.h>				// For test_if_number

#ifdef _WIN32
#include "message.h"
#endif

#include "sql_plugin.h"
#include "rpl_handler.h"

/* max size of the log message */
#define MAX_LOG_BUFFER_SIZE 1024
#define MAX_TIME_SIZE 32
#define MY_OFF_T_UNDEF (~(my_off_t)0UL)

#define FLAGSTR(V,F) ((V)&(F)?#F" ":"")

LOGGER logger;

MYSQL_BIN_LOG mysql_bin_log(&sync_binlog_period);

static bool test_if_number(const char *str,
			   ulong *res, bool allow_wildcards);
static int binlog_init(void *p);
static int binlog_close_connection(handlerton *hton, THD *thd);
static int binlog_savepoint_set(handlerton *hton, THD *thd, void *sv);
static int binlog_savepoint_rollback(handlerton *hton, THD *thd, void *sv);
static int binlog_commit(handlerton *hton, THD *thd, bool all);
static int binlog_rollback(handlerton *hton, THD *thd, bool all);
static int binlog_prepare(handlerton *hton, THD *thd, bool all);

/**
   purge logs, master and slave sides both, related error code
   convertor.
   Called from @c purge_error_message(), @c MYSQL_BIN_LOG::reset_logs()

   @param  res  an internal to purging routines error code 

   @return the user level error code ER_*
*/
uint purge_log_get_error_code(int res)
{
  uint errcode= 0;

  switch (res)  {
  case 0: break;
  case LOG_INFO_EOF:	errcode= ER_UNKNOWN_TARGET_BINLOG; break;
  case LOG_INFO_IO:	errcode= ER_IO_ERR_LOG_INDEX_READ; break;
  case LOG_INFO_INVALID:errcode= ER_BINLOG_PURGE_PROHIBITED; break;
  case LOG_INFO_SEEK:	errcode= ER_FSEEK_FAIL; break;
  case LOG_INFO_MEM:	errcode= ER_OUT_OF_RESOURCES; break;
  case LOG_INFO_FATAL:	errcode= ER_BINLOG_PURGE_FATAL_ERR; break;
  case LOG_INFO_IN_USE: errcode= ER_LOG_IN_USE; break;
  case LOG_INFO_EMFILE: errcode= ER_BINLOG_PURGE_EMFILE; break;
  default:		errcode= ER_LOG_PURGE_UNKNOWN_ERR; break;
  }

  return errcode;
}

/**
  Silence all errors and warnings reported when performing a write
  to a log table.
  Errors and warnings are not reported to the client or SQL exception
  handlers, so that the presence of logging does not interfere and affect
  the logic of an application.
*/
class Silence_log_table_errors : public Internal_error_handler
{
  char m_message[MYSQL_ERRMSG_SIZE];
public:
  Silence_log_table_errors()
  {
    m_message[0]= '\0';
  }

  virtual ~Silence_log_table_errors() {}

  virtual bool handle_condition(THD *thd,
                                uint sql_errno,
                                const char* sql_state,
                                MYSQL_ERROR::enum_warning_level level,
                                const char* msg,
                                MYSQL_ERROR ** cond_hdl);
  const char *message() const { return m_message; }
};

bool
Silence_log_table_errors::handle_condition(THD *,
                                           uint,
                                           const char*,
                                           MYSQL_ERROR::enum_warning_level,
                                           const char* msg,
                                           MYSQL_ERROR ** cond_hdl)
{
  *cond_hdl= NULL;
  strmake(m_message, msg, sizeof(m_message)-1);
  return TRUE;
}

sql_print_message_func sql_print_message_handlers[3] =
{
  sql_print_information,
  sql_print_warning,
  sql_print_error
};

/**
  Create the name of the log specified.

  This method forms a new path + file name for the
  log specified in @c name.

  @param[IN] buff    Location for building new string.
  @param[IN] name    Name of the log file.
  @param[IN] log_ext The extension for the log (e.g. .log).

  @returns Pointer to new string containing the name.
*/
char *make_log_name(char *buff, const char *name, const char* log_ext)
{
  strmake(buff, name, FN_REFLEN-5);
  return fn_format(buff, buff, mysql_real_data_home, log_ext,
                   MYF(MY_UNPACK_FILENAME|MY_REPLACE_EXT));
}

/*
  Helper class to hold a mutex for the duration of the
  block.

  Eliminates the need for explicit unlocking of mutexes on, e.g.,
  error returns.  On passing a null pointer, the sentry will not do
  anything.
 */
class Mutex_sentry
{
public:
  Mutex_sentry(mysql_mutex_t *mutex)
    : m_mutex(mutex)
  {
    if (m_mutex)
      mysql_mutex_lock(mutex);
  }

  ~Mutex_sentry()
  {
    if (m_mutex)
      mysql_mutex_unlock(m_mutex);
#ifndef DBUG_OFF
    m_mutex= 0;
#endif
  }

private:
  mysql_mutex_t *m_mutex;

  // It's not allowed to copy this object in any way
  Mutex_sentry(Mutex_sentry const&);
  void operator=(Mutex_sentry const&);
};

/*
  Helper classes to store non-transactional and transactional data
  before copying it to the binary log.
*/
class binlog_cache_data
{
public:
  binlog_cache_data(): m_pending(0), before_stmt_pos(MY_OFF_T_UNDEF),
  incident(FALSE), changes_to_non_trans_temp_table_flag(FALSE)
  {
    cache_log.end_of_file= max_binlog_cache_size;
  }

  ~binlog_cache_data()
  {
    DBUG_ASSERT(empty());
    close_cached_file(&cache_log);
  }

  bool empty() const
  {
    return pending() == NULL && my_b_tell(&cache_log) == 0;
  }

  Rows_log_event *pending() const
  {
    return m_pending;
  }

  void set_pending(Rows_log_event *const pending)
  {
    m_pending= pending;
  }

  void set_incident(void)
  {
    incident= TRUE;
  }
  
  bool has_incident(void)
  {
    return(incident);
  }

  void set_changes_to_non_trans_temp_table()
  {
    changes_to_non_trans_temp_table_flag= TRUE;    
  }

  bool changes_to_non_trans_temp_table()
  {
    return (changes_to_non_trans_temp_table_flag);    
  }

  void reset()
  {
    truncate(0);
    changes_to_non_trans_temp_table_flag= FALSE;
    incident= FALSE;
    before_stmt_pos= MY_OFF_T_UNDEF;
    cache_log.end_of_file= max_binlog_cache_size;
    DBUG_ASSERT(empty());
  }

  my_off_t get_byte_position() const
  {
    return my_b_tell(&cache_log);
  }

  my_off_t get_prev_position()
  {
     return(before_stmt_pos);
  }

  void set_prev_position(my_off_t pos)
  {
     before_stmt_pos= pos;
  }
  
  void restore_prev_position()
  {
    truncate(before_stmt_pos);
  }

  void restore_savepoint(my_off_t pos)
  {
    truncate(pos);
    if (pos < before_stmt_pos)
      before_stmt_pos= MY_OFF_T_UNDEF;
  }

  /*
    Cache to store data before copying it to the binary log.
  */
  IO_CACHE cache_log;

private:
  /*
    Pending binrows event. This event is the event where the rows are currently
    written.
   */
  Rows_log_event *m_pending;

  /*
    Binlog position before the start of the current statement.
  */
  my_off_t before_stmt_pos;
 
  /*
    This indicates that some events did not get into the cache and most likely
    it is corrupted.
  */ 
  bool incident;

  /*
    This flag indicates if the cache has changes to temporary tables.
    @TODO This a temporary fix and should be removed after BUG#54562.
  */
  bool changes_to_non_trans_temp_table_flag;

  /*
    It truncates the cache to a certain position. This includes deleting the
    pending event.
   */
  void truncate(my_off_t pos)
  {
    DBUG_PRINT("info", ("truncating to position %lu", (ulong) pos));
    if (pending())
    {
      delete pending();
      set_pending(0);
    }
    reinit_io_cache(&cache_log, WRITE_CACHE, pos, 0, 0);
    cache_log.end_of_file= max_binlog_cache_size;
  }
 
  binlog_cache_data& operator=(const binlog_cache_data& info);
  binlog_cache_data(const binlog_cache_data& info);
};

class binlog_cache_mngr {
public:
  binlog_cache_mngr() {}

  void reset_cache(binlog_cache_data* cache_data)
  {
    cache_data->reset();
  }

  binlog_cache_data* get_binlog_cache_data(bool is_transactional)
  {
    return (is_transactional ? &trx_cache : &stmt_cache);
  }

  IO_CACHE* get_binlog_cache_log(bool is_transactional)
  {
    return (is_transactional ? &trx_cache.cache_log : &stmt_cache.cache_log);
  }

  binlog_cache_data stmt_cache;

  binlog_cache_data trx_cache;

private:

  binlog_cache_mngr& operator=(const binlog_cache_mngr& info);
  binlog_cache_mngr(const binlog_cache_mngr& info);
};

handlerton *binlog_hton;

bool LOGGER::is_log_table_enabled(uint log_table_type)
{
  switch (log_table_type) {
  case QUERY_LOG_SLOW:
    return (table_log_handler != NULL) && opt_slow_log;
  case QUERY_LOG_GENERAL:
    return (table_log_handler != NULL) && opt_log ;
  default:
    DBUG_ASSERT(0);
    return FALSE;                             /* make compiler happy */
  }
}


/* Check if a given table is opened log table */
int check_if_log_table(size_t db_len, const char *db, size_t table_name_len,
                       const char *table_name, bool check_if_opened)
{
  if (db_len == 5 &&
      !(lower_case_table_names ?
        my_strcasecmp(system_charset_info, db, "mysql") :
        strcmp(db, "mysql")))
  {
    if (table_name_len == 11 && !(lower_case_table_names ?
                                  my_strcasecmp(system_charset_info,
                                                table_name, "general_log") :
                                  strcmp(table_name, "general_log")))
    {
      if (!check_if_opened || logger.is_log_table_enabled(QUERY_LOG_GENERAL))
        return QUERY_LOG_GENERAL;
      return 0;
    }

    if (table_name_len == 8 && !(lower_case_table_names ?
      my_strcasecmp(system_charset_info, table_name, "slow_log") :
      strcmp(table_name, "slow_log")))
    {
      if (!check_if_opened || logger.is_log_table_enabled(QUERY_LOG_SLOW))
        return QUERY_LOG_SLOW;
      return 0;
    }
  }
  return 0;
}


Log_to_csv_event_handler::Log_to_csv_event_handler()
{
}


Log_to_csv_event_handler::~Log_to_csv_event_handler()
{
}


void Log_to_csv_event_handler::cleanup()
{
  logger.is_log_tables_initialized= FALSE;
}

/* log event handlers */

/**
  Log command to the general log table

  Log given command to the general log table.

  @param  event_time        command start timestamp
  @param  user_host         the pointer to the string with user@host info
  @param  user_host_len     length of the user_host string. this is computed
                            once and passed to all general log event handlers
  @param  thread_id         Id of the thread, issued a query
  @param  command_type      the type of the command being logged
  @param  command_type_len  the length of the string above
  @param  sql_text          the very text of the query being executed
  @param  sql_text_len      the length of sql_text string


  @return This function attempts to never call my_error(). This is
  necessary, because general logging happens already after a statement
  status has been sent to the client, so the client can not see the
  error anyway. Besides, the error is not related to the statement
  being executed and is internal, and thus should be handled
  internally (@todo: how?).
  If a write to the table has failed, the function attempts to
  write to a short error message to the file. The failure is also
  indicated in the return value. 

  @retval  FALSE   OK
  @retval  TRUE    error occured
*/

bool Log_to_csv_event_handler::
  log_general(THD *thd, time_t event_time, const char *user_host,
              uint user_host_len, int thread_id,
              const char *command_type, uint command_type_len,
              const char *sql_text, uint sql_text_len,
              CHARSET_INFO *client_cs)
{
  TABLE_LIST table_list;
  TABLE *table;
  bool result= TRUE;
  bool need_close= FALSE;
  bool need_pop= FALSE;
  bool need_rnd_end= FALSE;
  uint field_index;
  Silence_log_table_errors error_handler;
  Open_tables_backup open_tables_backup;
  ulonglong save_thd_options;
  bool save_time_zone_used;

  /*
    CSV uses TIME_to_timestamp() internally if table needs to be repaired
    which will set thd->time_zone_used
  */
  save_time_zone_used= thd->time_zone_used;

  save_thd_options= thd->variables.option_bits;
  thd->variables.option_bits&= ~OPTION_BIN_LOG;

  table_list.init_one_table(MYSQL_SCHEMA_NAME.str, MYSQL_SCHEMA_NAME.length,
                            GENERAL_LOG_NAME.str, GENERAL_LOG_NAME.length,
                            GENERAL_LOG_NAME.str,
                            TL_WRITE_CONCURRENT_INSERT);

  /*
    1) open_log_table generates an error of the
    table can not be opened or is corrupted.
    2) "INSERT INTO general_log" can generate warning sometimes.

    Suppress these warnings and errors, they can't be dealt with
    properly anyway.

    QQ: this problem needs to be studied in more detail.
    Comment this 2 lines and run "cast.test" to see what's happening.
  */
  thd->push_internal_handler(& error_handler);
  need_pop= TRUE;

  if (!(table= open_log_table(thd, &table_list, &open_tables_backup)))
    goto err;

  need_close= TRUE;

  if (table->file->extra(HA_EXTRA_MARK_AS_LOG_TABLE) ||
      table->file->ha_rnd_init(0))
    goto err;

  need_rnd_end= TRUE;

  /* Honor next number columns if present */
  table->next_number_field= table->found_next_number_field;

  /*
    NOTE: we do not call restore_record() here, as all fields are
    filled by the Logger (=> no need to load default ones).
  */

  /*
    We do not set a value for table->field[0], as it will use
    default value (which is CURRENT_TIMESTAMP).
  */

  /* check that all columns exist */
  if (table->s->fields < 6)
    goto err;

  DBUG_ASSERT(table->field[0]->type() == MYSQL_TYPE_TIMESTAMP);

  ((Field_timestamp*) table->field[0])->store_timestamp((my_time_t)
                                                        event_time);

  /* do a write */
  if (table->field[1]->store(user_host, user_host_len, client_cs) ||
      table->field[2]->store((longlong) thread_id, TRUE) ||
      table->field[3]->store((longlong) server_id, TRUE) ||
      table->field[4]->store(command_type, command_type_len, client_cs))
    goto err;

  /*
    A positive return value in store() means truncation.
    Still logging a message in the log in this case.
  */
  table->field[5]->flags|= FIELDFLAG_HEX_ESCAPE;
  if (table->field[5]->store(sql_text, sql_text_len, client_cs) < 0)
    goto err;

  /* mark all fields as not null */
  table->field[1]->set_notnull();
  table->field[2]->set_notnull();
  table->field[3]->set_notnull();
  table->field[4]->set_notnull();
  table->field[5]->set_notnull();

  /* Set any extra columns to their default values */
  for (field_index= 6 ; field_index < table->s->fields ; field_index++)
  {
    table->field[field_index]->set_default();
  }

  /* log table entries are not replicated */
  if (table->file->ha_write_row(table->record[0]))
    goto err;

  result= FALSE;

err:
  if (result && !thd->killed)
    sql_print_error("Failed to write to mysql.general_log: %s",
                    error_handler.message());

  if (need_rnd_end)
  {
    table->file->ha_rnd_end();
    table->file->ha_release_auto_increment();
  }
  if (need_pop)
    thd->pop_internal_handler();
  if (need_close)
    close_log_table(thd, &open_tables_backup);

  thd->variables.option_bits= save_thd_options;
  thd->time_zone_used= save_time_zone_used;
  return result;
}


/*
  Log a query to the slow log table

  SYNOPSIS
    log_slow()
    thd               THD of the query
    current_time      current timestamp
    query_start_arg   command start timestamp
    user_host         the pointer to the string with user@host info
    user_host_len     length of the user_host string. this is computed once
                      and passed to all general log event handlers
    query_time        Amount of time the query took to execute (in microseconds)
    lock_time         Amount of time the query was locked (in microseconds)
    is_command        The flag, which determines, whether the sql_text is a
                      query or an administrator command (these are treated
                      differently by the old logging routines)
    sql_text          the very text of the query or administrator command
                      processed
    sql_text_len      the length of sql_text string

  DESCRIPTION

   Log a query to the slow log table

  RETURN
    FALSE - OK
    TRUE - error occured
*/

bool Log_to_csv_event_handler::
  log_slow(THD *thd, time_t current_time, time_t query_start_arg,
           const char *user_host, uint user_host_len,
           ulonglong query_utime, ulonglong lock_utime, bool is_command,
           const char *sql_text, uint sql_text_len)
{
  TABLE_LIST table_list;
  TABLE *table;
  bool result= TRUE;
  bool need_close= FALSE;
  bool need_rnd_end= FALSE;
  Silence_log_table_errors error_handler;
  Open_tables_backup open_tables_backup;
  CHARSET_INFO *client_cs= thd->variables.character_set_client;
  bool save_time_zone_used;
  DBUG_ENTER("Log_to_csv_event_handler::log_slow");

  thd->push_internal_handler(& error_handler);
  /*
    CSV uses TIME_to_timestamp() internally if table needs to be repaired
    which will set thd->time_zone_used
  */
  save_time_zone_used= thd->time_zone_used;

  table_list.init_one_table(MYSQL_SCHEMA_NAME.str, MYSQL_SCHEMA_NAME.length,
                            SLOW_LOG_NAME.str, SLOW_LOG_NAME.length,
                            SLOW_LOG_NAME.str,
                            TL_WRITE_CONCURRENT_INSERT);

  if (!(table= open_log_table(thd, &table_list, &open_tables_backup)))
    goto err;

  need_close= TRUE;

  if (table->file->extra(HA_EXTRA_MARK_AS_LOG_TABLE) ||
      table->file->ha_rnd_init(0))
    goto err;

  need_rnd_end= TRUE;

  /* Honor next number columns if present */
  table->next_number_field= table->found_next_number_field;

  restore_record(table, s->default_values);    // Get empty record

  /* check that all columns exist */
  if (table->s->fields < 11)
    goto err;

  /* store the time and user values */
  DBUG_ASSERT(table->field[0]->type() == MYSQL_TYPE_TIMESTAMP);
  ((Field_timestamp*) table->field[0])->store_timestamp((my_time_t)
                                                        current_time);
  if (table->field[1]->store(user_host, user_host_len, client_cs))
    goto err;

  if (query_start_arg)
  {
    longlong query_time= (longlong) (query_utime/1000000);
    longlong lock_time=  (longlong) (lock_utime/1000000);
    /*
      A TIME field can not hold the full longlong range; query_time or
      lock_time may be truncated without warning here, if greater than
      839 hours (~35 days)
    */
    MYSQL_TIME t;
    t.neg= 0;

    /* fill in query_time field */
    calc_time_from_sec(&t, (long) min(query_time, (longlong) TIME_MAX_VALUE_SECONDS), 0);
    if (table->field[2]->store_time(&t, MYSQL_TIMESTAMP_TIME))
      goto err;
    /* lock_time */
    calc_time_from_sec(&t, (long) min(lock_time, (longlong) TIME_MAX_VALUE_SECONDS), 0);
    if (table->field[3]->store_time(&t, MYSQL_TIMESTAMP_TIME))
      goto err;
    /* rows_sent */
    if (table->field[4]->store((longlong) thd->sent_row_count, TRUE))
      goto err;
    /* rows_examined */
    if (table->field[5]->store((longlong) thd->examined_row_count, TRUE))
      goto err;
  }
  else
  {
    table->field[2]->set_null();
    table->field[3]->set_null();
    table->field[4]->set_null();
    table->field[5]->set_null();
  }
  /* fill database field */
  if (thd->db)
  {
    if (table->field[6]->store(thd->db, thd->db_length, client_cs))
      goto err;
    table->field[6]->set_notnull();
  }

  if (thd->stmt_depends_on_first_successful_insert_id_in_prev_stmt)
  {
    if (table->
        field[7]->store((longlong)
                        thd->first_successful_insert_id_in_prev_stmt_for_binlog,
                        TRUE))
      goto err;
    table->field[7]->set_notnull();
  }

  /*
    Set value if we do an insert on autoincrement column. Note that for
    some engines (those for which get_auto_increment() does not leave a
    table lock until the statement ends), this is just the first value and
    the next ones used may not be contiguous to it.
  */
  if (thd->auto_inc_intervals_in_cur_stmt_for_binlog.nb_elements() > 0)
  {
    if (table->
        field[8]->store((longlong)
          thd->auto_inc_intervals_in_cur_stmt_for_binlog.minimum(), TRUE))
      goto err;
    table->field[8]->set_notnull();
  }

  if (table->field[9]->store((longlong) server_id, TRUE))
    goto err;
  table->field[9]->set_notnull();

  /*
    Column sql_text.
    A positive return value in store() means truncation.
    Still logging a message in the log in this case.
  */
  if (table->field[10]->store(sql_text, sql_text_len, client_cs) < 0)
    goto err;

  /* log table entries are not replicated */
  if (table->file->ha_write_row(table->record[0]))
    goto err;

  result= FALSE;

err:
  thd->pop_internal_handler();

  if (result && !thd->killed)
    sql_print_error("Failed to write to mysql.slow_log: %s",
                    error_handler.message());

  if (need_rnd_end)
  {
    table->file->ha_rnd_end();
    table->file->ha_release_auto_increment();
  }
  if (need_close)
    close_log_table(thd, &open_tables_backup);
  thd->time_zone_used= save_time_zone_used;
  DBUG_RETURN(result);
}

int Log_to_csv_event_handler::
  activate_log(THD *thd, uint log_table_type)
{
  TABLE_LIST table_list;
  TABLE *table;
  LEX_STRING *UNINIT_VAR(log_name);
  int result;
  Open_tables_backup open_tables_backup;

  DBUG_ENTER("Log_to_csv_event_handler::activate_log");

  if (log_table_type == QUERY_LOG_GENERAL)
  {
    log_name= &GENERAL_LOG_NAME;
  }
  else
  {
    DBUG_ASSERT(log_table_type == QUERY_LOG_SLOW);

    log_name= &SLOW_LOG_NAME;
  }
  table_list.init_one_table(MYSQL_SCHEMA_NAME.str, MYSQL_SCHEMA_NAME.length,
                            log_name->str, log_name->length, log_name->str,
                            TL_WRITE_CONCURRENT_INSERT);

  table= open_log_table(thd, &table_list, &open_tables_backup);
  if (table)
  {
    result= 0;
    close_log_table(thd, &open_tables_backup);
  }
  else
    result= 1;

  DBUG_RETURN(result);
}

bool Log_to_csv_event_handler::
  log_error(enum loglevel level, const char *format, va_list args)
{
  /* No log table is implemented */
  DBUG_ASSERT(0);
  return FALSE;
}

bool Log_to_file_event_handler::
  log_error(enum loglevel level, const char *format,
            va_list args)
{
  return vprint_msg_to_log(level, format, args);
}

void Log_to_file_event_handler::init_pthread_objects()
{
  mysql_log.init_pthread_objects();
  mysql_slow_log.init_pthread_objects();
}


/** Wrapper around MYSQL_LOG::write() for slow log. */

bool Log_to_file_event_handler::
  log_slow(THD *thd, time_t current_time, time_t query_start_arg,
           const char *user_host, uint user_host_len,
           ulonglong query_utime, ulonglong lock_utime, bool is_command,
           const char *sql_text, uint sql_text_len)
{
  Silence_log_table_errors error_handler;
  thd->push_internal_handler(&error_handler);
  bool retval= mysql_slow_log.write(thd, current_time, query_start_arg,
                                    user_host, user_host_len,
                                    query_utime, lock_utime, is_command,
                                    sql_text, sql_text_len);
  thd->pop_internal_handler();
  return retval;
}


/**
   Wrapper around MYSQL_LOG::write() for general log. We need it since we
   want all log event handlers to have the same signature.
*/

bool Log_to_file_event_handler::
  log_general(THD *thd, time_t event_time, const char *user_host,
              uint user_host_len, int thread_id,
              const char *command_type, uint command_type_len,
              const char *sql_text, uint sql_text_len,
              CHARSET_INFO *client_cs)
{
  Silence_log_table_errors error_handler;
  thd->push_internal_handler(&error_handler);
  bool retval= mysql_log.write(event_time, user_host, user_host_len,
                               thread_id, command_type, command_type_len,
                               sql_text, sql_text_len);
  thd->pop_internal_handler();
  return retval;
}


bool Log_to_file_event_handler::init()
{
  if (!is_initialized)
  {
    if (opt_slow_log)
      mysql_slow_log.open_slow_log(opt_slow_logname);

    if (opt_log)
      mysql_log.open_query_log(opt_logname);

    is_initialized= TRUE;
  }

  return FALSE;
}


void Log_to_file_event_handler::cleanup()
{
  mysql_log.cleanup();
  mysql_slow_log.cleanup();
}

void Log_to_file_event_handler::flush()
{
  /* reopen log files */
  if (opt_log)
    mysql_log.reopen_file();
  if (opt_slow_log)
    mysql_slow_log.reopen_file();
}

/*
  Log error with all enabled log event handlers

  SYNOPSIS
    error_log_print()

    level             The level of the error significance: NOTE,
                      WARNING or ERROR.
    format            format string for the error message
    args              list of arguments for the format string

  RETURN
    FALSE - OK
    TRUE - error occured
*/

bool LOGGER::error_log_print(enum loglevel level, const char *format,
                             va_list args)
{
  bool error= FALSE;
  Log_event_handler **current_handler;

  /* currently we don't need locking here as there is no error_log table */
  for (current_handler= error_log_handler_list ; *current_handler ;)
    error= (*current_handler++)->log_error(level, format, args) || error;

  return error;
}


void LOGGER::cleanup_base()
{
  DBUG_ASSERT(inited == 1);
  mysql_rwlock_destroy(&LOCK_logger);
  if (table_log_handler)
  {
    table_log_handler->cleanup();
    delete table_log_handler;
    table_log_handler= NULL;
  }
  if (file_log_handler)
    file_log_handler->cleanup();
}


void LOGGER::cleanup_end()
{
  DBUG_ASSERT(inited == 1);
  if (file_log_handler)
  {
    delete file_log_handler;
    file_log_handler=NULL;
  }
  inited= 0;
}


/**
  Perform basic log initialization: create file-based log handler and
  init error log.
*/
void LOGGER::init_base()
{
  DBUG_ASSERT(inited == 0);
  inited= 1;

  /*
    Here we create file log handler. We don't do it for the table log handler
    here as it cannot be created so early. The reason is THD initialization,
    which depends on the system variables (parsed later).
  */
  if (!file_log_handler)
    file_log_handler= new Log_to_file_event_handler;

  /* by default we use traditional error log */
  init_error_log(LOG_FILE);

  file_log_handler->init_pthread_objects();
  mysql_rwlock_init(key_rwlock_LOCK_logger, &LOCK_logger);
}


void LOGGER::init_log_tables()
{
  if (!table_log_handler)
    table_log_handler= new Log_to_csv_event_handler;

  if (!is_log_tables_initialized &&
      !table_log_handler->init() && !file_log_handler->init())
    is_log_tables_initialized= TRUE;
}


bool LOGGER::flush_logs(THD *thd)
{
  int rc= 0;

  /*
    Now we lock logger, as nobody should be able to use logging routines while
    log tables are closed
  */
  logger.lock_exclusive();

  /* reopen log files */
  file_log_handler->flush();

  /* end of log flush */
  logger.unlock();
  return rc;
}


/**
  Close and reopen the slow log (with locks).
  
  @returns FALSE.
*/
bool LOGGER::flush_slow_log()
{
  /*
    Now we lock logger, as nobody should be able to use logging routines while
    log tables are closed
  */
  logger.lock_exclusive();

  /* Reopen slow log file */
  if (opt_slow_log)
    file_log_handler->get_mysql_slow_log()->reopen_file();

  /* End of log flush */
  logger.unlock();

  return 0;
}


/**
  Close and reopen the general log (with locks).

  @returns FALSE.
*/
bool LOGGER::flush_general_log()
{
  /*
    Now we lock logger, as nobody should be able to use logging routines while
    log tables are closed
  */
  logger.lock_exclusive();

  /* Reopen general log file */
  if (opt_log)
    file_log_handler->get_mysql_log()->reopen_file();

  /* End of log flush */
  logger.unlock();

  return 0;
}


/*
  Log slow query with all enabled log event handlers

  SYNOPSIS
    slow_log_print()

    thd                 THD of the query being logged
    query               The query being logged
    query_length        The length of the query string
    current_utime       Current time in microseconds (from undefined start)

  RETURN
    FALSE   OK
    TRUE    error occured
*/

bool LOGGER::slow_log_print(THD *thd, const char *query, uint query_length,
                            ulonglong current_utime)

{
  bool error= FALSE;
  Log_event_handler **current_handler;
  bool is_command= FALSE;
  char user_host_buff[MAX_USER_HOST_SIZE + 1];
  Security_context *sctx= thd->security_ctx;
  uint user_host_len= 0;
  ulonglong query_utime, lock_utime;

  DBUG_ASSERT(thd->enable_slow_log);
  /*
    Print the message to the buffer if we have slow log enabled
  */

  if (*slow_log_handler_list)
  {
    time_t current_time;

    /* do not log slow queries from replication threads */
    if (thd->slave_thread && !opt_log_slow_slave_statements)
      return 0;

    lock_shared();
    if (!opt_slow_log)
    {
      unlock();
      return 0;
    }

    /* fill in user_host value: the format is "%s[%s] @ %s [%s]" */
    user_host_len= (strxnmov(user_host_buff, MAX_USER_HOST_SIZE,
                             sctx->priv_user ? sctx->priv_user : "", "[",
                             sctx->user ? sctx->user : "", "] @ ",
                             sctx->host ? sctx->host : "", " [",
                             sctx->ip ? sctx->ip : "", "]", NullS) -
                    user_host_buff);

    current_time= my_time_possible_from_micro(current_utime);
    if (thd->start_utime)
    {
      query_utime= (current_utime - thd->start_utime);
      lock_utime=  (thd->utime_after_lock - thd->start_utime);
    }
    else
    {
      query_utime= lock_utime= 0;
    }

    if (!query)
    {
      is_command= TRUE;
      query= command_name[thd->command].str;
      query_length= command_name[thd->command].length;
    }

    for (current_handler= slow_log_handler_list; *current_handler ;)
      error= (*current_handler++)->log_slow(thd, current_time, thd->start_time,
                                            user_host_buff, user_host_len,
                                            query_utime, lock_utime, is_command,
                                            query, query_length) || error;

    unlock();
  }
  return error;
}

bool LOGGER::general_log_write(THD *thd, enum enum_server_command command,
                               const char *query, uint query_length)
{
  bool error= FALSE;
  Log_event_handler **current_handler= general_log_handler_list;
  char user_host_buff[MAX_USER_HOST_SIZE + 1];
  uint user_host_len= 0;
  time_t current_time;

  DBUG_ASSERT(thd);

  lock_shared();
  if (!opt_log)
  {
    unlock();
    return 0;
  }
  user_host_len= make_user_name(thd, user_host_buff);

  current_time= my_time(0);

  mysql_audit_general_log(thd, current_time,
                          user_host_buff, user_host_len,
                          command_name[(uint) command].str,
                          command_name[(uint) command].length,
                          query, query_length);
                        
  while (*current_handler)
    error|= (*current_handler++)->
      log_general(thd, current_time, user_host_buff,
                  user_host_len, thd->thread_id,
                  command_name[(uint) command].str,
                  command_name[(uint) command].length,
                  query, query_length,
                  thd->variables.character_set_client) || error;
  unlock();

  return error;
}

bool LOGGER::general_log_print(THD *thd, enum enum_server_command command,
                               const char *format, va_list args)
{
  uint message_buff_len= 0;
  char message_buff[MAX_LOG_BUFFER_SIZE];

  /* prepare message */
  if (format)
    message_buff_len= my_vsnprintf(message_buff, sizeof(message_buff),
                                   format, args);
  else
    message_buff[0]= '\0';

  return general_log_write(thd, command, message_buff, message_buff_len);
}

void LOGGER::init_error_log(uint error_log_printer)
{
  if (error_log_printer & LOG_NONE)
  {
    error_log_handler_list[0]= 0;
    return;
  }

  switch (error_log_printer) {
  case LOG_FILE:
    error_log_handler_list[0]= file_log_handler;
    error_log_handler_list[1]= 0;
    break;
    /* these two are disabled for now */
  case LOG_TABLE:
    DBUG_ASSERT(0);
    break;
  case LOG_TABLE|LOG_FILE:
    DBUG_ASSERT(0);
    break;
  }
}

void LOGGER::init_slow_log(uint slow_log_printer)
{
  if (slow_log_printer & LOG_NONE)
  {
    slow_log_handler_list[0]= 0;
    return;
  }

  switch (slow_log_printer) {
  case LOG_FILE:
    slow_log_handler_list[0]= file_log_handler;
    slow_log_handler_list[1]= 0;
    break;
  case LOG_TABLE:
    slow_log_handler_list[0]= table_log_handler;
    slow_log_handler_list[1]= 0;
    break;
  case LOG_TABLE|LOG_FILE:
    slow_log_handler_list[0]= file_log_handler;
    slow_log_handler_list[1]= table_log_handler;
    slow_log_handler_list[2]= 0;
    break;
  }
}

void LOGGER::init_general_log(uint general_log_printer)
{
  if (general_log_printer & LOG_NONE)
  {
    general_log_handler_list[0]= 0;
    return;
  }

  switch (general_log_printer) {
  case LOG_FILE:
    general_log_handler_list[0]= file_log_handler;
    general_log_handler_list[1]= 0;
    break;
  case LOG_TABLE:
    general_log_handler_list[0]= table_log_handler;
    general_log_handler_list[1]= 0;
    break;
  case LOG_TABLE|LOG_FILE:
    general_log_handler_list[0]= file_log_handler;
    general_log_handler_list[1]= table_log_handler;
    general_log_handler_list[2]= 0;
    break;
  }
}


bool LOGGER::activate_log_handler(THD* thd, uint log_type)
{
  MYSQL_QUERY_LOG *file_log;
  bool res= FALSE;
  lock_exclusive();
  switch (log_type) {
  case QUERY_LOG_SLOW:
    if (!opt_slow_log)
    {
      file_log= file_log_handler->get_mysql_slow_log();

      file_log->open_slow_log(opt_slow_logname);
      if (table_log_handler->activate_log(thd, QUERY_LOG_SLOW))
      {
        /* Error printed by open table in activate_log() */
        res= TRUE;
        file_log->close(0);
      }
      else
      {
        init_slow_log(log_output_options);
        opt_slow_log= TRUE;
      }
    }
    break;
  case QUERY_LOG_GENERAL:
    if (!opt_log)
    {
      file_log= file_log_handler->get_mysql_log();

      file_log->open_query_log(opt_logname);
      if (table_log_handler->activate_log(thd, QUERY_LOG_GENERAL))
      {
        /* Error printed by open table in activate_log() */
        res= TRUE;
        file_log->close(0);
      }
      else
      {
        init_general_log(log_output_options);
        opt_log= TRUE;
      }
    }
    break;
  default:
    DBUG_ASSERT(0);
  }
  unlock();
  return res;
}


void LOGGER::deactivate_log_handler(THD *thd, uint log_type)
{
  my_bool *tmp_opt= 0;
  MYSQL_LOG *file_log;

  switch (log_type) {
  case QUERY_LOG_SLOW:
    tmp_opt= &opt_slow_log;
    file_log= file_log_handler->get_mysql_slow_log();
    break;
  case QUERY_LOG_GENERAL:
    tmp_opt= &opt_log;
    file_log= file_log_handler->get_mysql_log();
    break;
  default:
    assert(0);                                  // Impossible
  }

  if (!(*tmp_opt))
    return;

  lock_exclusive();
  file_log->close(0);
  *tmp_opt= FALSE;
  unlock();
}


/* the parameters are unused for the log tables */
bool Log_to_csv_event_handler::init()
{
  return 0;
}

int LOGGER::set_handlers(uint error_log_printer,
                         uint slow_log_printer,
                         uint general_log_printer)
{
  /* error log table is not supported yet */
  DBUG_ASSERT(error_log_printer < LOG_TABLE);

  lock_exclusive();

  if ((slow_log_printer & LOG_TABLE || general_log_printer & LOG_TABLE) &&
      !is_log_tables_initialized)
  {
    slow_log_printer= (slow_log_printer & ~LOG_TABLE) | LOG_FILE;
    general_log_printer= (general_log_printer & ~LOG_TABLE) | LOG_FILE;

    sql_print_error("Failed to initialize log tables. "
                    "Falling back to the old-fashioned logs");
  }

  init_error_log(error_log_printer);
  init_slow_log(slow_log_printer);
  init_general_log(general_log_printer);

  unlock();

  return 0;
}

 /*
  Save position of binary log transaction cache.

  SYNPOSIS
    binlog_trans_log_savepos()

    thd      The thread to take the binlog data from
    pos      Pointer to variable where the position will be stored

  DESCRIPTION

    Save the current position in the binary log transaction cache into
    the variable pointed to by 'pos'
 */

static void
binlog_trans_log_savepos(THD *thd, my_off_t *pos)
{
  DBUG_ENTER("binlog_trans_log_savepos");
  DBUG_ASSERT(pos != NULL);
  if (thd_get_ha_data(thd, binlog_hton) == NULL)
    thd->binlog_setup_trx_data();
  binlog_cache_mngr *const cache_mngr=
    (binlog_cache_mngr*) thd_get_ha_data(thd, binlog_hton);
  DBUG_ASSERT(mysql_bin_log.is_open());
  *pos= cache_mngr->trx_cache.get_byte_position();
  DBUG_PRINT("return", ("*pos: %lu", (ulong) *pos));
  DBUG_VOID_RETURN;
}


/*
  Truncate the binary log transaction cache.

  SYNPOSIS
    binlog_trans_log_truncate()

    thd      The thread to take the binlog data from
    pos      Position to truncate to

  DESCRIPTION

    Truncate the binary log to the given position. Will not change
    anything else.

 */
static void
binlog_trans_log_truncate(THD *thd, my_off_t pos)
{
  DBUG_ENTER("binlog_trans_log_truncate");
  DBUG_PRINT("enter", ("pos: %lu", (ulong) pos));

  DBUG_ASSERT(thd_get_ha_data(thd, binlog_hton) != NULL);
  /* Only true if binlog_trans_log_savepos() wasn't called before */
  DBUG_ASSERT(pos != ~(my_off_t) 0);

  binlog_cache_mngr *const cache_mngr=
    (binlog_cache_mngr*) thd_get_ha_data(thd, binlog_hton);
  cache_mngr->trx_cache.restore_savepoint(pos);
  DBUG_VOID_RETURN;
}


/*
  this function is mostly a placeholder.
  conceptually, binlog initialization (now mostly done in MYSQL_BIN_LOG::open)
  should be moved here.
*/

int binlog_init(void *p)
{
  binlog_hton= (handlerton *)p;
  binlog_hton->state=opt_bin_log ? SHOW_OPTION_YES : SHOW_OPTION_NO;
  binlog_hton->db_type=DB_TYPE_BINLOG;
  binlog_hton->savepoint_offset= sizeof(my_off_t);
  binlog_hton->close_connection= binlog_close_connection;
  binlog_hton->savepoint_set= binlog_savepoint_set;
  binlog_hton->savepoint_rollback= binlog_savepoint_rollback;
  binlog_hton->commit= binlog_commit;
  binlog_hton->rollback= binlog_rollback;
  binlog_hton->prepare= binlog_prepare;
  binlog_hton->flags= HTON_NOT_USER_SELECTABLE | HTON_HIDDEN;
  return 0;
}

static int binlog_close_connection(handlerton *hton, THD *thd)
{
  binlog_cache_mngr *const cache_mngr=
    (binlog_cache_mngr*) thd_get_ha_data(thd, binlog_hton);
  DBUG_ASSERT(cache_mngr->trx_cache.empty() && cache_mngr->stmt_cache.empty());
  thd_set_ha_data(thd, binlog_hton, NULL);
  cache_mngr->~binlog_cache_mngr();
  my_free(cache_mngr);
  return 0;
}

/**
  This function flushes a transactional cache upon commit/rollback.

  @param thd        The thread whose transaction should be flushed
  @param cache_mngr Pointer to the cache data to be flushed
  @param end_ev     The end event either commit/rollback.

  @return
    nonzero if an error pops up when flushing the transactional cache.
*/
static int
binlog_flush_trx_cache(THD *thd, binlog_cache_mngr *cache_mngr,
                       Log_event *end_ev)
{
  DBUG_ENTER("binlog_flush_trx_cache");
  int error=0;
  IO_CACHE *cache_log= &cache_mngr->trx_cache.cache_log;

  /*
    This function handles transactional changes and as such
    this flag equals to true.
  */
  bool const is_transactional= TRUE;

  if (thd->binlog_flush_pending_rows_event(TRUE, is_transactional))
    DBUG_RETURN(1);
  /*
    Doing a commit or a rollback including non-transactional tables,
    i.e., ending a transaction where we might write the transaction
    cache to the binary log.

    We can always end the statement when ending a transaction since
    transactions are not allowed inside stored functions. If they
    were, we would have to ensure that we're not ending a statement
    inside a stored function.
  */
  error= mysql_bin_log.write(thd, &cache_mngr->trx_cache.cache_log, end_ev,
                             cache_mngr->trx_cache.has_incident());
  cache_mngr->reset_cache(&cache_mngr->trx_cache);

  statistic_increment(binlog_cache_use, &LOCK_status);
  if (cache_log->disk_writes != 0)
  {
    statistic_increment(binlog_cache_disk_use, &LOCK_status);
    cache_log->disk_writes= 0;
  }

  DBUG_ASSERT(cache_mngr->trx_cache.empty());
  DBUG_RETURN(error);
}

/**
  This function truncates the transactional cache upon committing or rolling
  back either a transaction or a statement.

  @param thd        The thread whose transaction should be flushed
  @param cache_mngr Pointer to the cache data to be flushed
  @param all        @c true means truncate the transaction, otherwise the
                    statement must be truncated.

  @return
    nonzero if an error pops up when truncating the transactional cache.
*/
static int
binlog_truncate_trx_cache(THD *thd, binlog_cache_mngr *cache_mngr, bool all)
{
  DBUG_ENTER("binlog_truncate_trx_cache");
  int error=0;
  /*
    This function handles transactional changes and as such this flag
    equals to true.
  */
  bool const is_transactional= TRUE;

  DBUG_PRINT("info", ("thd->options={ %s%s}, transaction: %s",
                      FLAGSTR(thd->variables.option_bits, OPTION_NOT_AUTOCOMMIT),
                      FLAGSTR(thd->variables.option_bits, OPTION_BEGIN),
                      all ? "all" : "stmt"));
  /*
    If rolling back an entire transaction or a single statement not
    inside a transaction, we reset the transaction cache.
  */
  thd->binlog_remove_pending_rows_event(TRUE, is_transactional);
  if (ending_trans(thd, all))
  {
    if (cache_mngr->trx_cache.has_incident())
      error= mysql_bin_log.write_incident(thd, TRUE);

    cache_mngr->reset_cache(&cache_mngr->trx_cache);

    thd->clear_binlog_table_maps();
  }
  /*
    If rolling back a statement in a transaction, we truncate the
    transaction cache to remove the statement.
  */
  else
    cache_mngr->trx_cache.restore_prev_position();

  DBUG_ASSERT(thd->binlog_get_pending_rows_event(is_transactional) == NULL);
  DBUG_RETURN(error);
}

static int binlog_prepare(handlerton *hton, THD *thd, bool all)
{
  /*
    do nothing.
    just pretend we can do 2pc, so that MySQL won't
    switch to 1pc.
    real work will be done in MYSQL_BIN_LOG::log_xid()
  */
  return 0;
}

/**
  This function flushes the non-transactional to the binary log upon
  committing or rolling back a statement.

  @param thd        The thread whose transaction should be flushed
  @param cache_mngr Pointer to the cache data to be flushed

  @return
    nonzero if an error pops up when flushing the non-transactional cache.
*/
static int
binlog_flush_stmt_cache(THD *thd, binlog_cache_mngr *cache_mngr)
{
  int error= 0;
  DBUG_ENTER("binlog_flush_stmt_cache");
  /*
    If we are flushing the statement cache, it means that the changes get
    through otherwise the cache is empty and this routine should not be called.
  */
  DBUG_ASSERT(cache_mngr->stmt_cache.has_incident() == FALSE);
  /*
    This function handles non-transactional changes and as such this flag equals
    to false.
  */
  bool const is_transactional= FALSE;
  IO_CACHE *cache_log= &cache_mngr->stmt_cache.cache_log;

  if (thd->binlog_flush_pending_rows_event(TRUE, is_transactional))
    DBUG_RETURN(1);

  Query_log_event qev(thd, STRING_WITH_LEN("COMMIT"), TRUE, FALSE, TRUE, 0);
  if ((error= mysql_bin_log.write(thd, cache_log, &qev,
                                  cache_mngr->stmt_cache.has_incident())))
    DBUG_RETURN(error);
  cache_mngr->reset_cache(&cache_mngr->stmt_cache);

  statistic_increment(binlog_cache_use, &LOCK_status);
  if (cache_log->disk_writes != 0)
  {
    statistic_increment(binlog_cache_disk_use, &LOCK_status);
    cache_log->disk_writes= 0;
  }
  DBUG_RETURN(error);
}

/**
  This function is called once after each statement.

  It has the responsibility to flush the caches to the binary log on commits.

  @param hton  The binlog handlerton.
  @param thd   The client thread that executes the transaction.
  @param all   This is @c true if this is a real transaction commit, and
               @false otherwise.

  @see handlerton::commit
*/
static int binlog_commit(handlerton *hton, THD *thd, bool all)
{
  int error= 0;
  DBUG_ENTER("binlog_commit");
  binlog_cache_mngr *const cache_mngr=
    (binlog_cache_mngr*) thd_get_ha_data(thd, binlog_hton);

  DBUG_PRINT("debug",
             ("all: %d, in_transaction: %s, all.modified_non_trans_table: %s, stmt.modified_non_trans_table: %s",
              all,
              YESNO(thd->in_multi_stmt_transaction_mode()),
              YESNO(thd->transaction.all.modified_non_trans_table),
              YESNO(thd->transaction.stmt.modified_non_trans_table)));

  if (!cache_mngr->stmt_cache.empty())
  {
    binlog_flush_stmt_cache(thd, cache_mngr);
  }

  if (cache_mngr->trx_cache.empty())
  {
    /*
      we're here because cache_log was flushed in MYSQL_BIN_LOG::log_xid()
    */
    cache_mngr->reset_cache(&cache_mngr->trx_cache);
    DBUG_RETURN(0);
  }

  /*
    We commit the transaction if:
     - We are not in a transaction and committing a statement, or
     - We are in a transaction and a full transaction is committed.
    Otherwise, we accumulate the changes.
  */
  if (ending_trans(thd, all))
  {
    Query_log_event qev(thd, STRING_WITH_LEN("COMMIT"), TRUE, FALSE, TRUE, 0);
    error= binlog_flush_trx_cache(thd, cache_mngr, &qev);
  }

  /*
    This is part of the stmt rollback.
  */
  if (!all)
    cache_mngr->trx_cache.set_prev_position(MY_OFF_T_UNDEF);
  DBUG_RETURN(error);
}

/**
  This function is called when a transaction or a statement is rolled back.

  @param hton  The binlog handlerton.
  @param thd   The client thread that executes the transaction.
  @param all   This is @c true if this is a real transaction rollback, and
               @false otherwise.

  @see handlerton::rollback
*/
static int binlog_rollback(handlerton *hton, THD *thd, bool all)
{
  DBUG_ENTER("binlog_rollback");
  int error=0;
  binlog_cache_mngr *const cache_mngr=
    (binlog_cache_mngr*) thd_get_ha_data(thd, binlog_hton);

  DBUG_PRINT("debug", ("all: %s, all.modified_non_trans_table: %s, stmt.modified_non_trans_table: %s",
                       YESNO(all),
                       YESNO(thd->transaction.all.modified_non_trans_table),
                       YESNO(thd->transaction.stmt.modified_non_trans_table)));

  /*
    If an incident event is set we do not flush the content of the statement
    cache because it may be corrupted.
  */
  if (cache_mngr->stmt_cache.has_incident())
  {
    error= mysql_bin_log.write_incident(thd, TRUE);
    cache_mngr->reset_cache(&cache_mngr->stmt_cache);
  }
  else if (!cache_mngr->stmt_cache.empty())
  {
    binlog_flush_stmt_cache(thd, cache_mngr);
  }

  if (cache_mngr->trx_cache.empty())
  {
    /* 
      we're here because cache_log was flushed in MYSQL_BIN_LOG::log_xid()
    */
    cache_mngr->reset_cache(&cache_mngr->trx_cache);
    DBUG_RETURN(0);
  }

  if (mysql_bin_log.check_write_error(thd))
  {
    /*
      "all == true" means that a "rollback statement" triggered the error and
      this function was called. However, this must not happen as a rollback
      is written directly to the binary log. And in auto-commit mode, a single
      statement that is rolled back has the flag all == false.
    */
    DBUG_ASSERT(!all);
    /*
      We reach this point if the effect of a statement did not properly get into
      a cache and need to be rolled back.
    */
    error= binlog_truncate_trx_cache(thd, cache_mngr, all);
  }
  else
  {  
    /*
      We flush the cache wrapped in a beging/rollback if:
        . aborting a single or multi-statement transaction and;
        . the OPTION_KEEP_LOG is active or;
        . the format is STMT and a non-trans table was updated or;
        . the format is MIXED and a temporary non-trans table was
          updated or;
        . the format is MIXED, non-trans table was updated and
          aborting a single statement transaction;
    */

    if (ending_trans(thd, all) &&
        ((thd->variables.option_bits & OPTION_KEEP_LOG) ||
         (trans_has_updated_non_trans_table(thd) &&
          thd->variables.binlog_format == BINLOG_FORMAT_STMT) ||
         (cache_mngr->trx_cache.changes_to_non_trans_temp_table() &&
          thd->variables.binlog_format == BINLOG_FORMAT_MIXED) ||
         (trans_has_updated_non_trans_table(thd) &&
          ending_single_stmt_trans(thd,all) &&
          thd->variables.binlog_format == BINLOG_FORMAT_MIXED)))
    {
      Query_log_event qev(thd, STRING_WITH_LEN("ROLLBACK"), TRUE, FALSE, TRUE, 0);
      error= binlog_flush_trx_cache(thd, cache_mngr, &qev);
    }
    /*
      Truncate the cache if:
        . aborting a single or multi-statement transaction or;
        . the OPTION_KEEP_LOG is not active and;
        . the format is not STMT or no non-trans table was
          updated and;
        . the format is not MIXED or no temporary non-trans table
          was updated.
    */
    else if (ending_trans(thd, all) ||
             (!(thd->variables.option_bits & OPTION_KEEP_LOG) &&
              (!stmt_has_updated_non_trans_table(thd) ||
               thd->variables.binlog_format != BINLOG_FORMAT_STMT) &&
              (!cache_mngr->trx_cache.changes_to_non_trans_temp_table() ||
               thd->variables.binlog_format != BINLOG_FORMAT_MIXED)))
      error= binlog_truncate_trx_cache(thd, cache_mngr, all);
  }

  /* 
    This is part of the stmt rollback.
  */
  if (!all)
    cache_mngr->trx_cache.set_prev_position(MY_OFF_T_UNDEF); 
  DBUG_RETURN(error);
}

void MYSQL_BIN_LOG::set_write_error(THD *thd)
{
  DBUG_ENTER("MYSQL_BIN_LOG::set_write_error");

  write_error= 1;

  if (check_write_error(thd))
    DBUG_VOID_RETURN;

  if (my_errno == EFBIG)
    my_message(ER_TRANS_CACHE_FULL, ER(ER_TRANS_CACHE_FULL), MYF(MY_WME));
  else
    my_error(ER_ERROR_ON_WRITE, MYF(MY_WME), name, errno);

  DBUG_VOID_RETURN;
}

bool MYSQL_BIN_LOG::check_write_error(THD *thd)
{
  DBUG_ENTER("MYSQL_BIN_LOG::check_write_error");

  bool checked= FALSE;

  if (!thd->is_error())
    DBUG_RETURN(checked);

  switch (thd->stmt_da->sql_errno())
  {
    case ER_TRANS_CACHE_FULL:
    case ER_ERROR_ON_WRITE:
    case ER_BINLOG_LOGGING_IMPOSSIBLE:
      checked= TRUE;
    break;
  }

  DBUG_RETURN(checked);
}

/**
  @note
  How do we handle this (unlikely but legal) case:
  @verbatim
    [transaction] + [update to non-trans table] + [rollback to savepoint] ?
  @endverbatim
  The problem occurs when a savepoint is before the update to the
  non-transactional table. Then when there's a rollback to the savepoint, if we
  simply truncate the binlog cache, we lose the part of the binlog cache where
  the update is. If we want to not lose it, we need to write the SAVEPOINT
  command and the ROLLBACK TO SAVEPOINT command to the binlog cache. The latter
  is easy: it's just write at the end of the binlog cache, but the former
  should be *inserted* to the place where the user called SAVEPOINT. The
  solution is that when the user calls SAVEPOINT, we write it to the binlog
  cache (so no need to later insert it). As transactions are never intermixed
  in the binary log (i.e. they are serialized), we won't have conflicts with
  savepoint names when using mysqlbinlog or in the slave SQL thread.
  Then when ROLLBACK TO SAVEPOINT is called, if we updated some
  non-transactional table, we don't truncate the binlog cache but instead write
  ROLLBACK TO SAVEPOINT to it; otherwise we truncate the binlog cache (which
  will chop the SAVEPOINT command from the binlog cache, which is good as in
  that case there is no need to have it in the binlog).
*/

static int binlog_savepoint_set(handlerton *hton, THD *thd, void *sv)
{
  DBUG_ENTER("binlog_savepoint_set");

  binlog_trans_log_savepos(thd, (my_off_t*) sv);
  /* Write it to the binary log */

  String log_query;
  if (log_query.append(STRING_WITH_LEN("SAVEPOINT ")) ||
      log_query.append("`") ||
      log_query.append(thd->lex->ident.str, thd->lex->ident.length) ||
      log_query.append("`"))
    DBUG_RETURN(1);
  int errcode= query_error_code(thd, thd->killed == THD::NOT_KILLED);
  Query_log_event qinfo(thd, log_query.c_ptr_safe(), log_query.length(),
                        TRUE, FALSE, TRUE, errcode);
  DBUG_RETURN(mysql_bin_log.write(&qinfo));
}

static int binlog_savepoint_rollback(handlerton *hton, THD *thd, void *sv)
{
  DBUG_ENTER("binlog_savepoint_rollback");

  /*
    Write ROLLBACK TO SAVEPOINT to the binlog cache if we have updated some
    non-transactional table. Otherwise, truncate the binlog cache starting
    from the SAVEPOINT command.
  */
  if (unlikely(trans_has_updated_non_trans_table(thd) ||
               (thd->variables.option_bits & OPTION_KEEP_LOG)))
  {
    String log_query;
    if (log_query.append(STRING_WITH_LEN("ROLLBACK TO ")) ||
        log_query.append("`") ||
        log_query.append(thd->lex->ident.str, thd->lex->ident.length) ||
        log_query.append("`"))
      DBUG_RETURN(1);
    int errcode= query_error_code(thd, thd->killed == THD::NOT_KILLED);
    Query_log_event qinfo(thd, log_query.c_ptr_safe(), log_query.length(),
                          TRUE, FALSE, TRUE, errcode);
    DBUG_RETURN(mysql_bin_log.write(&qinfo));
  }
  binlog_trans_log_truncate(thd, *(my_off_t*)sv);
  DBUG_RETURN(0);
}


int check_binlog_magic(IO_CACHE* log, const char** errmsg)
{
  char magic[4];
  DBUG_ASSERT(my_b_tell(log) == 0);

  if (my_b_read(log, (uchar*) magic, sizeof(magic)))
  {
    *errmsg = "I/O error reading the header from the binary log";
    sql_print_error("%s, errno=%d, io cache code=%d", *errmsg, my_errno,
		    log->error);
    return 1;
  }
  if (memcmp(magic, BINLOG_MAGIC, sizeof(magic)))
  {
    *errmsg = "Binlog has bad magic number;  It's not a binary log file that can be used by this version of MySQL";
    return 1;
  }
  return 0;
}


File open_binlog(IO_CACHE *log, const char *log_file_name, const char **errmsg)
{
  File file;
  DBUG_ENTER("open_binlog");

  if ((file= mysql_file_open(key_file_binlog,
                             log_file_name, O_RDONLY | O_BINARY | O_SHARE,
                             MYF(MY_WME))) < 0)
  {
    sql_print_error("Failed to open log (file '%s', errno %d)",
                    log_file_name, my_errno);
    *errmsg = "Could not open log file";
    goto err;
  }
  if (init_io_cache(log, file, IO_SIZE*2, READ_CACHE, 0, 0,
                    MYF(MY_WME|MY_DONT_CHECK_FILESIZE)))
  {
    sql_print_error("Failed to create a cache on log (file '%s')",
                    log_file_name);
    *errmsg = "Could not open log file";
    goto err;
  }
  if (check_binlog_magic(log,errmsg))
    goto err;
  DBUG_RETURN(file);

err:
  if (file >= 0)
  {
    mysql_file_close(file, MYF(0));
    end_io_cache(log);
  }
  DBUG_RETURN(-1);
}

#ifdef _WIN32
static int eventSource = 0;

static void setup_windows_event_source()
{
  HKEY    hRegKey= NULL;
  DWORD   dwError= 0;
  TCHAR   szPath[MAX_PATH];
  DWORD dwTypes;

  if (eventSource)               // Ensure that we are only called once
    return;
  eventSource= 1;

  // Create the event source registry key
  dwError= RegCreateKey(HKEY_LOCAL_MACHINE,
                          "SYSTEM\\CurrentControlSet\\Services\\EventLog\\Application\\MySQL", 
                          &hRegKey);

  /* Name of the PE module that contains the message resource */
  GetModuleFileName(NULL, szPath, MAX_PATH);

  /* Register EventMessageFile */
  dwError = RegSetValueEx(hRegKey, "EventMessageFile", 0, REG_EXPAND_SZ,
                          (PBYTE) szPath, (DWORD) (strlen(szPath) + 1));

  /* Register supported event types */
  dwTypes= (EVENTLOG_ERROR_TYPE | EVENTLOG_WARNING_TYPE |
            EVENTLOG_INFORMATION_TYPE);
  dwError= RegSetValueEx(hRegKey, "TypesSupported", 0, REG_DWORD,
                         (LPBYTE) &dwTypes, sizeof dwTypes);

  RegCloseKey(hRegKey);
}

#endif /* _WIN32 */


/**
  Find a unique filename for 'filename.#'.

  Set '#' to the number next to the maximum found in the most
  recent log file extension.

  This function will return nonzero if: (i) the generated name
  exceeds FN_REFLEN; (ii) if the number of extensions is exhausted;
  or (iii) some other error happened while examining the filesystem.

  @return
    nonzero if not possible to get unique filename.
*/

static int find_uniq_filename(char *name)
{
  uint                  i;
  char                  buff[FN_REFLEN], ext_buf[FN_REFLEN];
  struct st_my_dir     *dir_info;
  reg1 struct fileinfo *file_info;
  ulong                 max_found= 0, next= 0, number= 0;
  size_t		buf_length, length;
  char			*start, *end;
  int                   error= 0;
  DBUG_ENTER("find_uniq_filename");

  length= dirname_part(buff, name, &buf_length);
  start=  name + length;
  end=    strend(start);

  *end='.';
  length= (size_t) (end - start + 1);

  if (!(dir_info= my_dir(buff,MYF(MY_DONT_SORT))))
  {						// This shouldn't happen
    strmov(end,".1");				// use name+1
    DBUG_RETURN(1);
  }
  file_info= dir_info->dir_entry;
  for (i= dir_info->number_off_files ; i-- ; file_info++)
  {
    if (memcmp(file_info->name, start, length) == 0 &&
	test_if_number(file_info->name+length, &number,0))
    {
      set_if_bigger(max_found,(ulong) number);
    }
  }
  my_dirend(dir_info);

  /* check if reached the maximum possible extension number */
  if ((max_found == MAX_LOG_UNIQUE_FN_EXT))
  {
    sql_print_error("Log filename extension number exhausted: %06lu. \
Please fix this by archiving old logs and \
updating the index files.", max_found);
    error= 1;
    goto end;
  }

  next= max_found + 1;
  sprintf(ext_buf, "%06lu", next);
  *end++='.';

  /* 
    Check if the generated extension size + the file name exceeds the
    buffer size used. If one did not check this, then the filename might be
    truncated, resulting in error.
   */
  if (((strlen(ext_buf) + (end - name)) >= FN_REFLEN))
  {
    sql_print_error("Log filename too large: %s%s (%zu). \
Please fix this by archiving old logs and updating the \
index files.", name, ext_buf, (strlen(ext_buf) + (end - name)));
    error= 1;
    goto end;
  }

  sprintf(end, "%06lu", next);

  /* print warning if reaching the end of available extensions. */
  if ((next > (MAX_LOG_UNIQUE_FN_EXT - LOG_WARN_UNIQUE_FN_EXT_LEFT)))
    sql_print_warning("Next log extension: %lu. \
Remaining log filename extensions: %lu. \
Please consider archiving some logs.", next, (MAX_LOG_UNIQUE_FN_EXT - next));

end:
  DBUG_RETURN(error);
}


void MYSQL_LOG::init(enum_log_type log_type_arg,
                     enum cache_type io_cache_type_arg)
{
  DBUG_ENTER("MYSQL_LOG::init");
  log_type= log_type_arg;
  io_cache_type= io_cache_type_arg;
  DBUG_PRINT("info",("log_type: %d", log_type));
  DBUG_VOID_RETURN;
}


bool MYSQL_LOG::init_and_set_log_file_name(const char *log_name,
                                           const char *new_name,
                                           enum_log_type log_type_arg,
                                           enum cache_type io_cache_type_arg)
{
  init(log_type_arg, io_cache_type_arg);

  if (new_name && !strmov(log_file_name, new_name))
    return TRUE;
  else if (!new_name && generate_new_name(log_file_name, log_name))
    return TRUE;

  return FALSE;
}


/*
  Open a (new) log file.

  SYNOPSIS
    open()

    log_name            The name of the log to open
    log_type_arg        The type of the log. E.g. LOG_NORMAL
    new_name            The new name for the logfile. This is only needed
                        when the method is used to open the binlog file.
    io_cache_type_arg   The type of the IO_CACHE to use for this log file

  DESCRIPTION
    Open the logfile, init IO_CACHE and write startup messages
    (in case of general and slow query logs).

  RETURN VALUES
    0   ok
    1   error
*/

bool MYSQL_LOG::open(const char *log_name, enum_log_type log_type_arg,
                     const char *new_name, enum cache_type io_cache_type_arg)
{
  char buff[FN_REFLEN];
  File file= -1;
  int open_flags= O_CREAT | O_BINARY;
  DBUG_ENTER("MYSQL_LOG::open");
  DBUG_PRINT("enter", ("log_type: %d", (int) log_type_arg));

  write_error= 0;

  if (!(name= my_strdup(log_name, MYF(MY_WME))))
  {
    name= (char *)log_name; // for the error message
    goto err;
  }

  if (init_and_set_log_file_name(name, new_name,
                                 log_type_arg, io_cache_type_arg))
    goto err;

  if (io_cache_type == SEQ_READ_APPEND)
    open_flags |= O_RDWR | O_APPEND;
  else
    open_flags |= O_WRONLY | (log_type == LOG_BIN ? 0 : O_APPEND);

  db[0]= 0;

  if ((file= mysql_file_open(key_file_MYSQL_LOG,
                             log_file_name, open_flags,
                             MYF(MY_WME | ME_WAITTANG))) < 0 ||
      init_io_cache(&log_file, file, IO_SIZE, io_cache_type,
                    mysql_file_tell(file, MYF(MY_WME)), 0,
                    MYF(MY_WME | MY_NABP |
                        ((log_type == LOG_BIN) ? MY_WAIT_IF_FULL : 0))))
    goto err;

  if (log_type == LOG_NORMAL)
  {
    char *end;
    int len=my_snprintf(buff, sizeof(buff), "%s, Version: %s (%s). "
#ifdef EMBEDDED_LIBRARY
                        "embedded library\n",
                        my_progname, server_version, MYSQL_COMPILATION_COMMENT
#elif _WIN32
			"started with:\nTCP Port: %d, Named Pipe: %s\n",
                        my_progname, server_version, MYSQL_COMPILATION_COMMENT,
                        mysqld_port, mysqld_unix_port
#else
			"started with:\nTcp port: %d  Unix socket: %s\n",
                        my_progname, server_version, MYSQL_COMPILATION_COMMENT,
                        mysqld_port, mysqld_unix_port
#endif
                       );
    end= strnmov(buff + len, "Time                 Id Command    Argument\n",
                 sizeof(buff) - len);
    if (my_b_write(&log_file, (uchar*) buff, (uint) (end-buff)) ||
	flush_io_cache(&log_file))
      goto err;
  }

  log_state= LOG_OPENED;
  DBUG_RETURN(0);

err:
  sql_print_error("Could not use %s for logging (error %d). \
Turning logging off for the whole duration of the MySQL server process. \
To turn it on again: fix the cause, \
shutdown the MySQL server and restart it.", name, errno);
  if (file >= 0)
    mysql_file_close(file, MYF(0));
  end_io_cache(&log_file);
  my_free(name);
  name= NULL;
  log_state= LOG_CLOSED;
  DBUG_RETURN(1);
}

MYSQL_LOG::MYSQL_LOG()
  : name(0), write_error(FALSE), inited(FALSE), log_type(LOG_UNKNOWN),
    log_state(LOG_CLOSED)
{
  /*
    We don't want to initialize LOCK_Log here as such initialization depends on
    safe_mutex (when using safe_mutex) which depends on MY_INIT(), which is
    called only in main(). Doing initialization here would make it happen
    before main().
  */
  bzero((char*) &log_file, sizeof(log_file));
}

void MYSQL_LOG::init_pthread_objects()
{
  DBUG_ASSERT(inited == 0);
  inited= 1;
  mysql_mutex_init(key_LOG_LOCK_log, &LOCK_log, MY_MUTEX_INIT_SLOW);
}

/*
  Close the log file

  SYNOPSIS
    close()
    exiting     Bitmask. For the slow and general logs the only used bit is
                LOG_CLOSE_TO_BE_OPENED. This is used if we intend to call
                open at once after close.

  NOTES
    One can do an open on the object at once after doing a close.
    The internal structures are not freed until cleanup() is called
*/

void MYSQL_LOG::close(uint exiting)
{					// One can't set log_type here!
  DBUG_ENTER("MYSQL_LOG::close");
  DBUG_PRINT("enter",("exiting: %d", (int) exiting));
  if (log_state == LOG_OPENED)
  {
    end_io_cache(&log_file);

    if (mysql_file_sync(log_file.file, MYF(MY_WME)) && ! write_error)
    {
      write_error= 1;
      sql_print_error(ER(ER_ERROR_ON_WRITE), name, errno);
    }

    if (mysql_file_close(log_file.file, MYF(MY_WME)) && ! write_error)
    {
      write_error= 1;
      sql_print_error(ER(ER_ERROR_ON_WRITE), name, errno);
    }
  }

  log_state= (exiting & LOG_CLOSE_TO_BE_OPENED) ? LOG_TO_BE_OPENED : LOG_CLOSED;
  my_free(name);
  name= NULL;
  DBUG_VOID_RETURN;
}

/** This is called only once. */

void MYSQL_LOG::cleanup()
{
  DBUG_ENTER("cleanup");
  if (inited)
  {
    inited= 0;
    mysql_mutex_destroy(&LOCK_log);
    close(0);
  }
  DBUG_VOID_RETURN;
}


int MYSQL_LOG::generate_new_name(char *new_name, const char *log_name)
{
  fn_format(new_name, log_name, mysql_data_home, "", 4);
  if (log_type == LOG_BIN)
  {
    if (!fn_ext(log_name)[0])
    {
      if (find_uniq_filename(new_name))
      {
        /* 
          This should be treated as error once propagation of error further
          up in the stack gets proper handling.
        */
        push_warning_printf(current_thd, MYSQL_ERROR::WARN_LEVEL_WARN, 
                            ER_NO_UNIQUE_LOGFILE, ER(ER_NO_UNIQUE_LOGFILE),
                            log_name);
	sql_print_error(ER(ER_NO_UNIQUE_LOGFILE), log_name);
	return 1;
      }
    }
  }
  return 0;
}


/*
  Reopen the log file

  SYNOPSIS
    reopen_file()

  DESCRIPTION
    Reopen the log file. The method is used during FLUSH LOGS
    and locks LOCK_log mutex
*/


void MYSQL_QUERY_LOG::reopen_file()
{
  char *save_name;

  DBUG_ENTER("MYSQL_LOG::reopen_file");
  if (!is_open())
  {
    DBUG_PRINT("info",("log is closed"));
    DBUG_VOID_RETURN;
  }

  mysql_mutex_lock(&LOCK_log);

  save_name= name;
  name= 0;				// Don't free name
  close(LOG_CLOSE_TO_BE_OPENED);

  /*
     Note that at this point, log_state != LOG_CLOSED (important for is_open()).
  */

  open(save_name, log_type, 0, io_cache_type);
  my_free(save_name);

  mysql_mutex_unlock(&LOCK_log);

  DBUG_VOID_RETURN;
}


/*
  Write a command to traditional general log file

  SYNOPSIS
    write()

    event_time        command start timestamp
    user_host         the pointer to the string with user@host info
    user_host_len     length of the user_host string. this is computed once
                      and passed to all general log  event handlers
    thread_id         Id of the thread, issued a query
    command_type      the type of the command being logged
    command_type_len  the length of the string above
    sql_text          the very text of the query being executed
    sql_text_len      the length of sql_text string

  DESCRIPTION

   Log given command to to normal (not rotable) log file

  RETURN
    FASE - OK
    TRUE - error occured
*/

bool MYSQL_QUERY_LOG::write(time_t event_time, const char *user_host,
                            uint user_host_len, int thread_id,
                            const char *command_type, uint command_type_len,
                            const char *sql_text, uint sql_text_len)
{
  char buff[32];
  uint length= 0;
  char local_time_buff[MAX_TIME_SIZE];
  struct tm start;
  uint time_buff_len= 0;

  mysql_mutex_lock(&LOCK_log);

  /* Test if someone closed between the is_open test and lock */
  if (is_open())
  {
    /* for testing output of timestamp and thread id */
    DBUG_EXECUTE_IF("reset_log_last_time", last_time= 0;);

    /* Note that my_b_write() assumes it knows the length for this */
      if (event_time != last_time)
      {
        last_time= event_time;

        localtime_r(&event_time, &start);

        time_buff_len= my_snprintf(local_time_buff, MAX_TIME_SIZE,
                                   "%02d%02d%02d %2d:%02d:%02d\t",
                                   start.tm_year % 100, start.tm_mon + 1,
                                   start.tm_mday, start.tm_hour,
                                   start.tm_min, start.tm_sec);

        if (my_b_write(&log_file, (uchar*) local_time_buff, time_buff_len))
          goto err;
      }
      else
        if (my_b_write(&log_file, (uchar*) "\t\t" ,2) < 0)
          goto err;

      /* command_type, thread_id */
      length= my_snprintf(buff, 32, "%5ld ", (long) thread_id);

    if (my_b_write(&log_file, (uchar*) buff, length))
      goto err;

    if (my_b_write(&log_file, (uchar*) command_type, command_type_len))
      goto err;

    if (my_b_write(&log_file, (uchar*) "\t", 1))
      goto err;

    /* sql_text */
    if (my_b_write(&log_file, (uchar*) sql_text, sql_text_len))
      goto err;

    if (my_b_write(&log_file, (uchar*) "\n", 1) ||
        flush_io_cache(&log_file))
      goto err;
  }

  mysql_mutex_unlock(&LOCK_log);
  return FALSE;
err:

  if (!write_error)
  {
    write_error= 1;
    sql_print_error(ER(ER_ERROR_ON_WRITE), name, errno);
  }
  mysql_mutex_unlock(&LOCK_log);
  return TRUE;
}


/*
  Log a query to the traditional slow log file

  SYNOPSIS
    write()

    thd               THD of the query
    current_time      current timestamp
    query_start_arg   command start timestamp
    user_host         the pointer to the string with user@host info
    user_host_len     length of the user_host string. this is computed once
                      and passed to all general log event handlers
    query_utime       Amount of time the query took to execute (in microseconds)
    lock_utime        Amount of time the query was locked (in microseconds)
    is_command        The flag, which determines, whether the sql_text is a
                      query or an administrator command.
    sql_text          the very text of the query or administrator command
                      processed
    sql_text_len      the length of sql_text string

  DESCRIPTION

   Log a query to the slow log file.

  RETURN
    FALSE - OK
    TRUE - error occured
*/

bool MYSQL_QUERY_LOG::write(THD *thd, time_t current_time,
                            time_t query_start_arg, const char *user_host,
                            uint user_host_len, ulonglong query_utime,
                            ulonglong lock_utime, bool is_command,
                            const char *sql_text, uint sql_text_len)
{
  bool error= 0;
  DBUG_ENTER("MYSQL_QUERY_LOG::write");

  mysql_mutex_lock(&LOCK_log);

  if (!is_open())
  {
    mysql_mutex_unlock(&LOCK_log);
    DBUG_RETURN(0);
  }

  if (is_open())
  {						// Safety agains reopen
    int tmp_errno= 0;
    char buff[80], *end;
    char query_time_buff[22+7], lock_time_buff[22+7];
    uint buff_len;
    end= buff;

    if (!(specialflag & SPECIAL_SHORT_LOG_FORMAT))
    {
      if (current_time != last_time)
      {
        last_time= current_time;
        struct tm start;
        localtime_r(&current_time, &start);

        buff_len= my_snprintf(buff, sizeof buff,
                              "# Time: %02d%02d%02d %2d:%02d:%02d\n",
                              start.tm_year % 100, start.tm_mon + 1,
                              start.tm_mday, start.tm_hour,
                              start.tm_min, start.tm_sec);

        /* Note that my_b_write() assumes it knows the length for this */
        if (my_b_write(&log_file, (uchar*) buff, buff_len))
          tmp_errno= errno;
      }
      const uchar uh[]= "# User@Host: ";
      if (my_b_write(&log_file, uh, sizeof(uh) - 1))
        tmp_errno= errno;
      if (my_b_write(&log_file, (uchar*) user_host, user_host_len))
        tmp_errno= errno;
      if (my_b_write(&log_file, (uchar*) "\n", 1))
        tmp_errno= errno;
    }
    /* For slow query log */
    sprintf(query_time_buff, "%.6f", ulonglong2double(query_utime)/1000000.0);
    sprintf(lock_time_buff,  "%.6f", ulonglong2double(lock_utime)/1000000.0);
    if (my_b_printf(&log_file,
                    "# Query_time: %s  Lock_time: %s"
                    " Rows_sent: %lu  Rows_examined: %lu\n",
                    query_time_buff, lock_time_buff,
                    (ulong) thd->sent_row_count,
                    (ulong) thd->examined_row_count) == (uint) -1)
      tmp_errno= errno;
    if (thd->db && strcmp(thd->db, db))
    {						// Database changed
      if (my_b_printf(&log_file,"use %s;\n",thd->db) == (uint) -1)
        tmp_errno= errno;
      strmov(db,thd->db);
    }
    if (thd->stmt_depends_on_first_successful_insert_id_in_prev_stmt)
    {
      end=strmov(end, ",last_insert_id=");
      end=longlong10_to_str((longlong)
                            thd->first_successful_insert_id_in_prev_stmt_for_binlog,
                            end, -10);
    }
    // Save value if we do an insert.
    if (thd->auto_inc_intervals_in_cur_stmt_for_binlog.nb_elements() > 0)
    {
      if (!(specialflag & SPECIAL_SHORT_LOG_FORMAT))
      {
        end=strmov(end,",insert_id=");
        end=longlong10_to_str((longlong)
                              thd->auto_inc_intervals_in_cur_stmt_for_binlog.minimum(),
                              end, -10);
      }
    }

    /*
      This info used to show up randomly, depending on whether the query
      checked the query start time or not. now we always write current
      timestamp to the slow log
    */
    end= strmov(end, ",timestamp=");
    end= int10_to_str((long) current_time, end, 10);

    if (end != buff)
    {
      *end++=';';
      *end='\n';
      if (my_b_write(&log_file, (uchar*) "SET ", 4) ||
          my_b_write(&log_file, (uchar*) buff + 1, (uint) (end-buff)))
        tmp_errno= errno;
    }
    if (is_command)
    {
      end= strxmov(buff, "# administrator command: ", NullS);
      buff_len= (ulong) (end - buff);
      my_b_write(&log_file, (uchar*) buff, buff_len);
    }
    if (my_b_write(&log_file, (uchar*) sql_text, sql_text_len) ||
        my_b_write(&log_file, (uchar*) ";\n",2) ||
        flush_io_cache(&log_file))
      tmp_errno= errno;
    if (tmp_errno)
    {
      error= 1;
      if (! write_error)
      {
        write_error= 1;
        sql_print_error(ER(ER_ERROR_ON_WRITE), name, error);
      }
    }
  }
  mysql_mutex_unlock(&LOCK_log);
  DBUG_RETURN(error);
}


/**
  @todo
  The following should be using fn_format();  We just need to
  first change fn_format() to cut the file name if it's too long.
*/
const char *MYSQL_LOG::generate_name(const char *log_name,
                                      const char *suffix,
                                      bool strip_ext, char *buff)
{
  if (!log_name || !log_name[0])
  {
    strmake(buff, pidfile_name, FN_REFLEN - strlen(suffix) - 1);
    return (const char *)
      fn_format(buff, buff, "", suffix, MYF(MY_REPLACE_EXT|MY_REPLACE_DIR));
  }
  // get rid of extension if the log is binary to avoid problems
  if (strip_ext)
  {
    char *p= fn_ext(log_name);
    uint length= (uint) (p - log_name);
    strmake(buff, log_name, min(length, FN_REFLEN-1));
    return (const char*)buff;
  }
  return log_name;
}



MYSQL_BIN_LOG::MYSQL_BIN_LOG(uint *sync_period)
  :bytes_written(0), prepared_xids(0), file_id(1), open_count(1),
   need_start_event(TRUE),
   sync_period_ptr(sync_period),
   is_relay_log(0), signal_cnt(0),
   description_event_for_exec(0), description_event_for_queue(0)
{
  /*
    We don't want to initialize locks here as such initialization depends on
    safe_mutex (when using safe_mutex) which depends on MY_INIT(), which is
    called only in main(). Doing initialization here would make it happen
    before main().
  */
  index_file_name[0] = 0;
  bzero((char*) &index_file, sizeof(index_file));
  bzero((char*) &purge_index_file, sizeof(purge_index_file));
}

/* this is called only once */

void MYSQL_BIN_LOG::cleanup()
{
  DBUG_ENTER("cleanup");
  if (inited)
  {
    inited= 0;
    close(LOG_CLOSE_INDEX|LOG_CLOSE_STOP_EVENT);
    delete description_event_for_queue;
    delete description_event_for_exec;
    mysql_mutex_destroy(&LOCK_log);
    mysql_mutex_destroy(&LOCK_index);
    mysql_cond_destroy(&update_cond);
  }
  DBUG_VOID_RETURN;
}


/* Init binlog-specific vars */
void MYSQL_BIN_LOG::init(bool no_auto_events_arg, ulong max_size_arg)
{
  DBUG_ENTER("MYSQL_BIN_LOG::init");
  no_auto_events= no_auto_events_arg;
  max_size= max_size_arg;
  DBUG_PRINT("info",("max_size: %lu", max_size));
  DBUG_VOID_RETURN;
}


void MYSQL_BIN_LOG::init_pthread_objects()
{
  DBUG_ASSERT(inited == 0);
  inited= 1;
  mysql_mutex_init(key_LOG_LOCK_log, &LOCK_log, MY_MUTEX_INIT_SLOW);
  mysql_mutex_init(key_BINLOG_LOCK_index, &LOCK_index, MY_MUTEX_INIT_SLOW);
  mysql_cond_init(key_BINLOG_update_cond, &update_cond, 0);
}


bool MYSQL_BIN_LOG::open_index_file(const char *index_file_name_arg,
                                    const char *log_name, bool need_mutex)
{
  File index_file_nr= -1;
  DBUG_ASSERT(!my_b_inited(&index_file));

  /*
    First open of this class instance
    Create an index file that will hold all file names uses for logging.
    Add new entries to the end of it.
  */
  myf opt= MY_UNPACK_FILENAME;
  if (!index_file_name_arg)
  {
    index_file_name_arg= log_name;    // Use same basename for index file
    opt= MY_UNPACK_FILENAME | MY_REPLACE_EXT;
  }
  fn_format(index_file_name, index_file_name_arg, mysql_data_home,
            ".index", opt);
  if ((index_file_nr= mysql_file_open(key_file_binlog_index,
                                      index_file_name,
                                      O_RDWR | O_CREAT | O_BINARY,
                                      MYF(MY_WME))) < 0 ||
       mysql_file_sync(index_file_nr, MYF(MY_WME)) ||
       init_io_cache(&index_file, index_file_nr,
                     IO_SIZE, WRITE_CACHE,
                     mysql_file_seek(index_file_nr, 0L, MY_SEEK_END, MYF(0)),
                                     0, MYF(MY_WME | MY_WAIT_IF_FULL)) ||
      DBUG_EVALUATE_IF("fault_injection_openning_index", 1, 0))
  {
    /*
      TODO: all operations creating/deleting the index file or a log, should
      call my_sync_dir() or my_sync_dir_by_file() to be durable.
      TODO: file creation should be done with mysql_file_create()
      not mysql_file_open().
    */
    if (index_file_nr >= 0)
      mysql_file_close(index_file_nr, MYF(0));
    return TRUE;
  }

#ifdef HAVE_REPLICATION
  /*
    Sync the index by purging any binary log file that is not registered.
    In other words, either purge binary log files that were removed from
    the index but not purged from the file system due to a crash or purge
    any binary log file that was created but not register in the index
    due to a crash.
  */

  if (set_purge_index_file_name(index_file_name_arg) ||
      open_purge_index_file(FALSE) ||
      purge_index_entry(NULL, NULL, need_mutex) ||
      close_purge_index_file() ||
      DBUG_EVALUATE_IF("fault_injection_recovering_index", 1, 0))
  {
    sql_print_error("MYSQL_BIN_LOG::open_index_file failed to sync the index "
                    "file.");
    return TRUE;
  }
#endif

  return FALSE;
}


/**
  Open a (new) binlog file.

  - Open the log file and the index file. Register the new
  file name in it
  - When calling this when the file is in use, you must have a locks
  on LOCK_log and LOCK_index.

  @retval
    0	ok
  @retval
    1	error
*/

bool MYSQL_BIN_LOG::open(const char *log_name,
                         enum_log_type log_type_arg,
                         const char *new_name,
                         enum cache_type io_cache_type_arg,
                         bool no_auto_events_arg,
                         ulong max_size_arg,
                         bool null_created_arg,
                         bool need_mutex)
{
  File file= -1;

  DBUG_ENTER("MYSQL_BIN_LOG::open");
  DBUG_PRINT("enter",("log_type: %d",(int) log_type_arg));

  if (init_and_set_log_file_name(log_name, new_name, log_type_arg,
                                 io_cache_type_arg))
  {
    sql_print_error("MSYQL_BIN_LOG::open failed to generate new file name.");
    DBUG_RETURN(1);
  }

#ifdef HAVE_REPLICATION
  if (open_purge_index_file(TRUE) ||
      register_create_index_entry(log_file_name) ||
      sync_purge_index_file() ||
      DBUG_EVALUATE_IF("fault_injection_registering_index", 1, 0))
  {
    sql_print_error("MSYQL_BIN_LOG::open failed to sync the index file.");
    DBUG_RETURN(1);
  }
<<<<<<< HEAD
  DBUG_EXECUTE_IF("crash_create_non_critical_before_update_index", DBUG_ABORT(););
=======
  DBUG_EXECUTE_IF("crash_create_non_critical_before_update_index", DBUG_SUICIDE(););
>>>>>>> 08531533
#endif

  write_error= 0;

  /* open the main log file */
  if (MYSQL_LOG::open(log_name, log_type_arg, new_name,
                      io_cache_type_arg))
  {
#ifdef HAVE_REPLICATION
    close_purge_index_file();
#endif
    DBUG_RETURN(1);                            /* all warnings issued */
  }

  init(no_auto_events_arg, max_size_arg);

  open_count++;

  DBUG_ASSERT(log_type == LOG_BIN);

  {
    bool write_file_name_to_index_file=0;

    if (!my_b_filelength(&log_file))
    {
      /*
	The binary log file was empty (probably newly created)
	This is the normal case and happens when the user doesn't specify
	an extension for the binary log files.
	In this case we write a standard header to it.
      */
      if (my_b_safe_write(&log_file, (uchar*) BINLOG_MAGIC,
			  BIN_LOG_HEADER_SIZE))
        goto err;
      bytes_written+= BIN_LOG_HEADER_SIZE;
      write_file_name_to_index_file= 1;
    }

    if (need_start_event && !no_auto_events)
    {
      /*
        In 4.x we set need_start_event=0 here, but in 5.0 we want a Start event
        even if this is not the very first binlog.
      */
      Format_description_log_event s(BINLOG_VERSION);
      /*
        don't set LOG_EVENT_BINLOG_IN_USE_F for SEQ_READ_APPEND io_cache
        as we won't be able to reset it later
      */
      if (io_cache_type == WRITE_CACHE)
        s.flags|= LOG_EVENT_BINLOG_IN_USE_F;
      if (!s.is_valid())
        goto err;
      s.dont_set_created= null_created_arg;
      if (s.write(&log_file))
        goto err;
      bytes_written+= s.data_written;
    }
    if (description_event_for_queue &&
        description_event_for_queue->binlog_version>=4)
    {
      /*
        This is a relay log written to by the I/O slave thread.
        Write the event so that others can later know the format of this relay
        log.
        Note that this event is very close to the original event from the
        master (it has binlog version of the master, event types of the
        master), so this is suitable to parse the next relay log's event. It
        has been produced by
        Format_description_log_event::Format_description_log_event(char* buf,).
        Why don't we want to write the description_event_for_queue if this
        event is for format<4 (3.23 or 4.x): this is because in that case, the
        description_event_for_queue describes the data received from the
        master, but not the data written to the relay log (*conversion*),
        which is in format 4 (slave's).
      */
      /*
        Set 'created' to 0, so that in next relay logs this event does not
        trigger cleaning actions on the slave in
        Format_description_log_event::apply_event_impl().
      */
      description_event_for_queue->created= 0;
      /* Don't set log_pos in event header */
      description_event_for_queue->set_artificial_event();

      if (description_event_for_queue->write(&log_file))
        goto err;
      bytes_written+= description_event_for_queue->data_written;
    }
    if (flush_io_cache(&log_file) ||
        mysql_file_sync(log_file.file, MYF(MY_WME)))
      goto err;

    if (write_file_name_to_index_file)
    {
#ifdef HAVE_REPLICATION
<<<<<<< HEAD
      DBUG_EXECUTE_IF("crash_create_critical_before_update_index", DBUG_ABORT(););
=======
      DBUG_EXECUTE_IF("crash_create_critical_before_update_index", DBUG_SUICIDE(););
>>>>>>> 08531533
#endif

      DBUG_ASSERT(my_b_inited(&index_file) != 0);
      reinit_io_cache(&index_file, WRITE_CACHE,
                      my_b_filelength(&index_file), 0, 0);
      /*
        As this is a new log file, we write the file name to the index
        file. As every time we write to the index file, we sync it.
      */
      if (DBUG_EVALUATE_IF("fault_injection_updating_index", 1, 0) ||
          my_b_write(&index_file, (uchar*) log_file_name,
                     strlen(log_file_name)) ||
          my_b_write(&index_file, (uchar*) "\n", 1) ||
          flush_io_cache(&index_file) ||
          mysql_file_sync(index_file.file, MYF(MY_WME)))
        goto err;

#ifdef HAVE_REPLICATION
<<<<<<< HEAD
      DBUG_EXECUTE_IF("crash_create_after_update_index", DBUG_ABORT(););
=======
      DBUG_EXECUTE_IF("crash_create_after_update_index", DBUG_SUICIDE(););
>>>>>>> 08531533
#endif
    }
  }
  log_state= LOG_OPENED;

#ifdef HAVE_REPLICATION
  close_purge_index_file();
#endif

  DBUG_RETURN(0);

err:
#ifdef HAVE_REPLICATION
  if (is_inited_purge_index_file())
    purge_index_entry(NULL, NULL, need_mutex);
  close_purge_index_file();
#endif
  sql_print_error("Could not use %s for logging (error %d). \
Turning logging off for the whole duration of the MySQL server process. \
To turn it on again: fix the cause, \
shutdown the MySQL server and restart it.", name, errno);
  if (file >= 0)
    mysql_file_close(file, MYF(0));
  end_io_cache(&log_file);
  end_io_cache(&index_file);
  my_free(name);
  name= NULL;
  log_state= LOG_CLOSED;
  DBUG_RETURN(1);
}


int MYSQL_BIN_LOG::get_current_log(LOG_INFO* linfo)
{
  mysql_mutex_lock(&LOCK_log);
  int ret = raw_get_current_log(linfo);
  mysql_mutex_unlock(&LOCK_log);
  return ret;
}

int MYSQL_BIN_LOG::raw_get_current_log(LOG_INFO* linfo)
{
  strmake(linfo->log_file_name, log_file_name, sizeof(linfo->log_file_name)-1);
  linfo->pos = my_b_tell(&log_file);
  return 0;
}

/**
  Move all data up in a file in an filename index file.

    We do the copy outside of the IO_CACHE as the cache buffers would just
    make things slower and more complicated.
    In most cases the copy loop should only do one read.

  @param index_file			File to move
  @param offset			Move everything from here to beginning

  @note
    File will be truncated to be 'offset' shorter or filled up with newlines

  @retval
    0	ok
*/

#ifdef HAVE_REPLICATION

static bool copy_up_file_and_fill(IO_CACHE *index_file, my_off_t offset)
{
  int bytes_read;
  my_off_t init_offset= offset;
  File file= index_file->file;
  uchar io_buf[IO_SIZE*2];
  DBUG_ENTER("copy_up_file_and_fill");

  for (;; offset+= bytes_read)
  {
    mysql_file_seek(file, offset, MY_SEEK_SET, MYF(0));
    if ((bytes_read= (int) mysql_file_read(file, io_buf, sizeof(io_buf),
                                           MYF(MY_WME)))
	< 0)
      goto err;
    if (!bytes_read)
      break;					// end of file
    mysql_file_seek(file, offset-init_offset, MY_SEEK_SET, MYF(0));
    if (mysql_file_write(file, io_buf, bytes_read, MYF(MY_WME | MY_NABP)))
      goto err;
  }
  /* The following will either truncate the file or fill the end with \n' */
  if (mysql_file_chsize(file, offset - init_offset, '\n', MYF(MY_WME)) ||
      mysql_file_sync(file, MYF(MY_WME)))
    goto err;

  /* Reset data in old index cache */
  reinit_io_cache(index_file, READ_CACHE, (my_off_t) 0, 0, 1);
  DBUG_RETURN(0);

err:
  DBUG_RETURN(1);
}

#endif /* HAVE_REPLICATION */

/**
  Find the position in the log-index-file for the given log name.

  @param linfo		Store here the found log file name and position to
                       the NEXT log file name in the index file.
  @param log_name	Filename to find in the index file.
                       Is a null pointer if we want to read the first entry
  @param need_lock	Set this to 1 if the parent doesn't already have a
                       lock on LOCK_index

  @note
    On systems without the truncate function the file will end with one or
    more empty lines.  These will be ignored when reading the file.

  @retval
    0			ok
  @retval
    LOG_INFO_EOF	        End of log-index-file found
  @retval
    LOG_INFO_IO		Got IO error while reading file
*/

int MYSQL_BIN_LOG::find_log_pos(LOG_INFO *linfo, const char *log_name,
			    bool need_lock)
{
  int error= 0;
  char *fname= linfo->log_file_name;
  uint log_name_len= log_name ? (uint) strlen(log_name) : 0;
  DBUG_ENTER("find_log_pos");
  DBUG_PRINT("enter",("log_name: %s", log_name ? log_name : "NULL"));

  /*
    Mutex needed because we need to make sure the file pointer does not
    move from under our feet
  */
  if (need_lock)
    mysql_mutex_lock(&LOCK_index);
  mysql_mutex_assert_owner(&LOCK_index);

  /* As the file is flushed, we can't get an error here */
  (void) reinit_io_cache(&index_file, READ_CACHE, (my_off_t) 0, 0, 0);

  for (;;)
  {
    uint length;
    my_off_t offset= my_b_tell(&index_file);

    DBUG_EXECUTE_IF("simulate_find_log_pos_error",
                    error=  LOG_INFO_EOF; break;);
    /* If we get 0 or 1 characters, this is the end of the file */
    if ((length= my_b_gets(&index_file, fname, FN_REFLEN)) <= 1)
    {
      /* Did not find the given entry; Return not found or error */
      error= !index_file.error ? LOG_INFO_EOF : LOG_INFO_IO;
      break;
    }

    // if the log entry matches, null string matching anything
    if (!log_name ||
	(log_name_len == length-1 && fname[log_name_len] == '\n' &&
	 !memcmp(fname, log_name, log_name_len)))
    {
      DBUG_PRINT("info",("Found log file entry"));
      fname[length-1]=0;			// remove last \n
      linfo->index_file_start_offset= offset;
      linfo->index_file_offset = my_b_tell(&index_file);
      break;
    }
  }

  if (need_lock)
    mysql_mutex_unlock(&LOCK_index);
  DBUG_RETURN(error);
}


/**
  Find the position in the log-index-file for the given log name.

  @param
    linfo		Store here the next log file name and position to
			the file name after that.
  @param
    need_lock		Set this to 1 if the parent doesn't already have a
			lock on LOCK_index

  @note
    - Before calling this function, one has to call find_log_pos()
    to set up 'linfo'
    - Mutex needed because we need to make sure the file pointer does not move
    from under our feet

  @retval
    0			ok
  @retval
    LOG_INFO_EOF	        End of log-index-file found
  @retval
    LOG_INFO_IO		Got IO error while reading file
*/

int MYSQL_BIN_LOG::find_next_log(LOG_INFO* linfo, bool need_lock)
{
  int error= 0;
  uint length;
  char *fname= linfo->log_file_name;

  if (need_lock)
    mysql_mutex_lock(&LOCK_index);
  mysql_mutex_assert_owner(&LOCK_index);

  /* As the file is flushed, we can't get an error here */
  (void) reinit_io_cache(&index_file, READ_CACHE, linfo->index_file_offset, 0,
			 0);

  linfo->index_file_start_offset= linfo->index_file_offset;
  if ((length=my_b_gets(&index_file, fname, FN_REFLEN)) <= 1)
  {
    error = !index_file.error ? LOG_INFO_EOF : LOG_INFO_IO;
    goto err;
  }
  fname[length-1]=0;				// kill \n
  linfo->index_file_offset = my_b_tell(&index_file);

err:
  if (need_lock)
    mysql_mutex_unlock(&LOCK_index);
  return error;
}


/**
  Delete all logs refered to in the index file.
  Start writing to a new log file.

  The new index file will only contain this file.

  @param thd		Thread

  @note
    If not called from slave thread, write start event to new log

  @retval
    0	ok
  @retval
    1   error
*/

bool MYSQL_BIN_LOG::reset_logs(THD* thd)
{
  LOG_INFO linfo;
  bool error=0;
  int err;
  const char* save_name;
  DBUG_ENTER("reset_logs");

  ha_reset_logs(thd);
  /*
    We need to get both locks to be sure that no one is trying to
    write to the index log file.
  */
  mysql_mutex_lock(&LOCK_log);
  mysql_mutex_lock(&LOCK_index);

  /*
    The following mutex is needed to ensure that no threads call
    'delete thd' as we would then risk missing a 'rollback' from this
    thread. If the transaction involved MyISAM tables, it should go
    into binlog even on rollback.
  */
  mysql_mutex_lock(&LOCK_thread_count);

  /* Save variables so that we can reopen the log */
  save_name=name;
  name=0;					// Protect against free
  close(LOG_CLOSE_TO_BE_OPENED);

  /*
    First delete all old log files and then update the index file.
    As we first delete the log files and do not use sort of logging,
    a crash may lead to an inconsistent state where the index has
    references to non-existent files.

    We need to invert the steps and use the purge_index_file methods
    in order to make the operation safe.
  */

  if ((err= find_log_pos(&linfo, NullS, 0)) != 0)
  {
    uint errcode= purge_log_get_error_code(err);
    sql_print_error("Failed to locate old binlog or relay log files");
    my_message(errcode, ER(errcode), MYF(0));
    error= 1;
    goto err;
  }

  for (;;)
  {
    if ((error= my_delete_allow_opened(linfo.log_file_name, MYF(0))) != 0)
    {
      if (my_errno == ENOENT) 
      {
        push_warning_printf(current_thd, MYSQL_ERROR::WARN_LEVEL_WARN,
                            ER_LOG_PURGE_NO_FILE, ER(ER_LOG_PURGE_NO_FILE),
                            linfo.log_file_name);
        sql_print_information("Failed to delete file '%s'",
                              linfo.log_file_name);
        my_errno= 0;
        error= 0;
      }
      else
      {
        push_warning_printf(current_thd, MYSQL_ERROR::WARN_LEVEL_WARN,
                            ER_BINLOG_PURGE_FATAL_ERR,
                            "a problem with deleting %s; "
                            "consider examining correspondence "
                            "of your binlog index file "
                            "to the actual binlog files",
                            linfo.log_file_name);
        error= 1;
        goto err;
      }
    }
    if (find_next_log(&linfo, 0))
      break;
  }

  /* Start logging with a new file */
  close(LOG_CLOSE_INDEX);
  if ((error= my_delete_allow_opened(index_file_name, MYF(0))))	// Reset (open will update)
  {
    if (my_errno == ENOENT) 
    {
      push_warning_printf(current_thd, MYSQL_ERROR::WARN_LEVEL_WARN,
                          ER_LOG_PURGE_NO_FILE, ER(ER_LOG_PURGE_NO_FILE),
                          index_file_name);
      sql_print_information("Failed to delete file '%s'",
                            index_file_name);
      my_errno= 0;
      error= 0;
    }
    else
    {
      push_warning_printf(current_thd, MYSQL_ERROR::WARN_LEVEL_WARN,
                          ER_BINLOG_PURGE_FATAL_ERR,
                          "a problem with deleting %s; "
                          "consider examining correspondence "
                          "of your binlog index file "
                          "to the actual binlog files",
                          index_file_name);
      error= 1;
      goto err;
    }
  }
  if (!thd->slave_thread)
    need_start_event=1;
  if (!open_index_file(index_file_name, 0, FALSE))
    open(save_name, log_type, 0, io_cache_type, no_auto_events, max_size, 0, FALSE);
  my_free((void *) save_name);

err:
  if (error == 1)
    name= const_cast<char*>(save_name);
  mysql_mutex_unlock(&LOCK_thread_count);
  mysql_mutex_unlock(&LOCK_index);
  mysql_mutex_unlock(&LOCK_log);
  DBUG_RETURN(error);
}


/**
  Delete relay log files prior to rli->group_relay_log_name
  (i.e. all logs which are not involved in a non-finished group
  (transaction)), remove them from the index file and start on next
  relay log.

  IMPLEMENTATION
  - Protects index file with LOCK_index
  - Delete relevant relay log files
  - Copy all file names after these ones to the front of the index file
  - If the OS has truncate, truncate the file, else fill it with \n'
  - Read the next file name from the index file and store in rli->linfo

  @param rli	       Relay log information
  @param included     If false, all relay logs that are strictly before
                      rli->group_relay_log_name are deleted ; if true, the
                      latter is deleted too (i.e. all relay logs
                      read by the SQL slave thread are deleted).

  @note
    - This is only called from the slave-execute thread when it has read
    all commands from a relay log and want to switch to a new relay log.
    - When this happens, we can be in an active transaction as
    a transaction can span over two relay logs
    (although it is always written as a single block to the master's binary
    log, hence cannot span over two master's binary logs).

  @retval
    0			ok
  @retval
    LOG_INFO_EOF	        End of log-index-file found
  @retval
    LOG_INFO_SEEK	Could not allocate IO cache
  @retval
    LOG_INFO_IO		Got IO error while reading file
*/

#ifdef HAVE_REPLICATION

int MYSQL_BIN_LOG::purge_first_log(Relay_log_info* rli, bool included)
{
  int error;
  char *to_purge_if_included= NULL;
  DBUG_ENTER("purge_first_log");

  DBUG_ASSERT(is_open());
  DBUG_ASSERT(rli->slave_running == 1);
  DBUG_ASSERT(!strcmp(rli->linfo.log_file_name,rli->event_relay_log_name));

  mysql_mutex_lock(&LOCK_index);
  to_purge_if_included= my_strdup(rli->group_relay_log_name, MYF(0));

  /*
    Read the next log file name from the index file and pass it back to
    the caller.
  */
  if((error=find_log_pos(&rli->linfo, rli->event_relay_log_name, 0)) || 
     (error=find_next_log(&rli->linfo, 0)))
  {
    char buff[22];
    sql_print_error("next log error: %d  offset: %s  log: %s included: %d",
                    error,
                    llstr(rli->linfo.index_file_offset,buff),
                    rli->event_relay_log_name,
                    included);
    goto err;
  }

  /*
    Reset rli's coordinates to the current log.
  */
  rli->event_relay_log_pos= BIN_LOG_HEADER_SIZE;
  strmake(rli->event_relay_log_name,rli->linfo.log_file_name,
	  sizeof(rli->event_relay_log_name)-1);

  /*
    If we removed the rli->group_relay_log_name file,
    we must update the rli->group* coordinates, otherwise do not touch it as the
    group's execution is not finished (e.g. COMMIT not executed)
  */
  if (included)
  {
    rli->group_relay_log_pos = BIN_LOG_HEADER_SIZE;
    strmake(rli->group_relay_log_name,rli->linfo.log_file_name,
            sizeof(rli->group_relay_log_name)-1);
    rli->notify_group_relay_log_name_update();
  }

  /* Store where we are in the new file for the execution thread */
  flush_relay_log_info(rli);

<<<<<<< HEAD
  DBUG_EXECUTE_IF("crash_before_purge_logs", DBUG_ABORT(););
=======
  DBUG_EXECUTE_IF("crash_before_purge_logs", DBUG_SUICIDE(););
>>>>>>> 08531533

  mysql_mutex_lock(&rli->log_space_lock);
  rli->relay_log.purge_logs(to_purge_if_included, included,
                            0, 0, &rli->log_space_total);
  // Tell the I/O thread to take the relay_log_space_limit into account
  rli->ignore_log_space_limit= 0;
  mysql_mutex_unlock(&rli->log_space_lock);

  /*
    Ok to broadcast after the critical region as there is no risk of
    the mutex being destroyed by this thread later - this helps save
    context switches
  */
  mysql_cond_broadcast(&rli->log_space_cond);

  /*
   * Need to update the log pos because purge logs has been called 
   * after fetching initially the log pos at the begining of the method.
   */
  if((error=find_log_pos(&rli->linfo, rli->event_relay_log_name, 0)))
  {
    char buff[22];
    sql_print_error("next log error: %d  offset: %s  log: %s included: %d",
                    error,
                    llstr(rli->linfo.index_file_offset,buff),
                    rli->group_relay_log_name,
                    included);
    goto err;
  }

  /* If included was passed, rli->linfo should be the first entry. */
  DBUG_ASSERT(!included || rli->linfo.index_file_start_offset == 0);

err:
  my_free(to_purge_if_included);
  mysql_mutex_unlock(&LOCK_index);
  DBUG_RETURN(error);
}

/**
  Update log index_file.
*/

int MYSQL_BIN_LOG::update_log_index(LOG_INFO* log_info, bool need_update_threads)
{
  if (copy_up_file_and_fill(&index_file, log_info->index_file_start_offset))
    return LOG_INFO_IO;

  // now update offsets in index file for running threads
  if (need_update_threads)
    adjust_linfo_offsets(log_info->index_file_start_offset);
  return 0;
}

/**
  Remove all logs before the given log from disk and from the index file.

  @param to_log	      Delete all log file name before this file.
  @param included            If true, to_log is deleted too.
  @param need_mutex
  @param need_update_threads If we want to update the log coordinates of
                             all threads. False for relay logs, true otherwise.
  @param freed_log_space     If not null, decrement this variable of
                             the amount of log space freed

  @note
    If any of the logs before the deleted one is in use,
    only purge logs up to this one.

  @retval
    0			ok
  @retval
    LOG_INFO_EOF		to_log not found
    LOG_INFO_EMFILE             too many files opened
    LOG_INFO_FATAL              if any other than ENOENT error from
                                mysql_file_stat() or mysql_file_delete()
*/

int MYSQL_BIN_LOG::purge_logs(const char *to_log, 
                          bool included,
                          bool need_mutex, 
                          bool need_update_threads, 
                          ulonglong *decrease_log_space)
{
  int error= 0;
  bool exit_loop= 0;
  LOG_INFO log_info;
  THD *thd= current_thd;
  DBUG_ENTER("purge_logs");
  DBUG_PRINT("info",("to_log= %s",to_log));

  if (need_mutex)
    mysql_mutex_lock(&LOCK_index);
  if ((error=find_log_pos(&log_info, to_log, 0 /*no mutex*/))) 
  {
    sql_print_error("MYSQL_BIN_LOG::purge_logs was called with file %s not "
                    "listed in the index.", to_log);
    goto err;
  }

  if ((error= open_purge_index_file(TRUE)))
  {
    sql_print_error("MYSQL_BIN_LOG::purge_logs failed to sync the index file.");
    goto err;
  }

  /*
    File name exists in index file; delete until we find this file
    or a file that is used.
  */
  if ((error=find_log_pos(&log_info, NullS, 0 /*no mutex*/)))
    goto err;
  while ((strcmp(to_log,log_info.log_file_name) || (exit_loop=included)) &&
         !is_active(log_info.log_file_name) &&
         !log_in_use(log_info.log_file_name))
  {
    if ((error= register_purge_index_entry(log_info.log_file_name)))
    {
      sql_print_error("MYSQL_BIN_LOG::purge_logs failed to copy %s to register file.",
                      log_info.log_file_name);
      goto err;
    }

    if (find_next_log(&log_info, 0) || exit_loop)
      break;
  }

<<<<<<< HEAD
  DBUG_EXECUTE_IF("crash_purge_before_update_index", DBUG_ABORT(););
=======
  DBUG_EXECUTE_IF("crash_purge_before_update_index", DBUG_SUICIDE(););
>>>>>>> 08531533

  if ((error= sync_purge_index_file()))
  {
    sql_print_error("MSYQL_BIN_LOG::purge_logs failed to flush register file.");
    goto err;
  }

  /* We know how many files to delete. Update index file. */
  if ((error=update_log_index(&log_info, need_update_threads)))
  {
    sql_print_error("MSYQL_BIN_LOG::purge_logs failed to update the index file");
    goto err;
  }

<<<<<<< HEAD
  DBUG_EXECUTE_IF("crash_purge_critical_after_update_index", DBUG_ABORT(););
=======
  DBUG_EXECUTE_IF("crash_purge_critical_after_update_index", DBUG_SUICIDE(););
>>>>>>> 08531533

err:
  /* Read each entry from purge_index_file and delete the file. */
  if (is_inited_purge_index_file() &&
      (error= purge_index_entry(thd, decrease_log_space, FALSE)))
    sql_print_error("MSYQL_BIN_LOG::purge_logs failed to process registered files"
                    " that would be purged.");
  close_purge_index_file();

<<<<<<< HEAD
  DBUG_EXECUTE_IF("crash_purge_non_critical_after_update_index", DBUG_ABORT(););
=======
  DBUG_EXECUTE_IF("crash_purge_non_critical_after_update_index", DBUG_SUICIDE(););
>>>>>>> 08531533

  if (need_mutex)
    mysql_mutex_unlock(&LOCK_index);
  DBUG_RETURN(error);
}

int MYSQL_BIN_LOG::set_purge_index_file_name(const char *base_file_name)
{
  int error= 0;
  DBUG_ENTER("MYSQL_BIN_LOG::set_purge_index_file_name");
  if (fn_format(purge_index_file_name, base_file_name, mysql_data_home,
                ".~rec~", MYF(MY_UNPACK_FILENAME | MY_SAFE_PATH |
                              MY_REPLACE_EXT)) == NULL)
  {
    error= 1;
    sql_print_error("MYSQL_BIN_LOG::set_purge_index_file_name failed to set "
                      "file name.");
  }
  DBUG_RETURN(error);
}

int MYSQL_BIN_LOG::open_purge_index_file(bool destroy)
{
  int error= 0;
  File file= -1;

  DBUG_ENTER("MYSQL_BIN_LOG::open_purge_index_file");

  if (destroy)
    close_purge_index_file();

  if (!my_b_inited(&purge_index_file))
  {
    if ((file= my_open(purge_index_file_name, O_RDWR | O_CREAT | O_BINARY,
                       MYF(MY_WME | ME_WAITTANG))) < 0  ||
        init_io_cache(&purge_index_file, file, IO_SIZE,
                      (destroy ? WRITE_CACHE : READ_CACHE),
                      0, 0, MYF(MY_WME | MY_NABP | MY_WAIT_IF_FULL)))
    {
      error= 1;
      sql_print_error("MYSQL_BIN_LOG::open_purge_index_file failed to open register "
                      " file.");
    }
  }
  DBUG_RETURN(error);
}

int MYSQL_BIN_LOG::close_purge_index_file()
{
  int error= 0;

  DBUG_ENTER("MYSQL_BIN_LOG::close_purge_index_file");

  if (my_b_inited(&purge_index_file))
  {
    end_io_cache(&purge_index_file);
    error= my_close(purge_index_file.file, MYF(0));
  }
  my_delete(purge_index_file_name, MYF(0));
  bzero((char*) &purge_index_file, sizeof(purge_index_file));

  DBUG_RETURN(error);
}

bool MYSQL_BIN_LOG::is_inited_purge_index_file()
{
  DBUG_ENTER("MYSQL_BIN_LOG::is_inited_purge_index_file");
  DBUG_RETURN (my_b_inited(&purge_index_file));
}

int MYSQL_BIN_LOG::sync_purge_index_file()
{
  int error= 0;
  DBUG_ENTER("MYSQL_BIN_LOG::sync_purge_index_file");

  if ((error= flush_io_cache(&purge_index_file)) ||
      (error= my_sync(purge_index_file.file, MYF(MY_WME))))
    DBUG_RETURN(error);

  DBUG_RETURN(error);
}

int MYSQL_BIN_LOG::register_purge_index_entry(const char *entry)
{
  int error= 0;
  DBUG_ENTER("MYSQL_BIN_LOG::register_purge_index_entry");

  if ((error=my_b_write(&purge_index_file, (const uchar*)entry, strlen(entry))) ||
      (error=my_b_write(&purge_index_file, (const uchar*)"\n", 1)))
    DBUG_RETURN (error);

  DBUG_RETURN(error);
}

int MYSQL_BIN_LOG::register_create_index_entry(const char *entry)
{
  DBUG_ENTER("MYSQL_BIN_LOG::register_create_index_entry");
  DBUG_RETURN(register_purge_index_entry(entry));
}

int MYSQL_BIN_LOG::purge_index_entry(THD *thd, ulonglong *decrease_log_space,
                                     bool need_mutex)
{
  MY_STAT s;
  int error= 0;
  LOG_INFO log_info;
  LOG_INFO check_log_info;

  DBUG_ENTER("MYSQL_BIN_LOG:purge_index_entry");

  DBUG_ASSERT(my_b_inited(&purge_index_file));

  if ((error=reinit_io_cache(&purge_index_file, READ_CACHE, 0, 0, 0)))
  {
    sql_print_error("MSYQL_BIN_LOG::purge_index_entry failed to reinit register file "
                    "for read");
    goto err;
  }

  for (;;)
  {
    uint length;

    if ((length=my_b_gets(&purge_index_file, log_info.log_file_name,
                          FN_REFLEN)) <= 1)
    {
      if (purge_index_file.error)
      {
        error= purge_index_file.error;
        sql_print_error("MSYQL_BIN_LOG::purge_index_entry error %d reading from "
                        "register file.", error);
        goto err;
      }

      /* Reached EOF */
      break;
    }

    /* Get rid of the trailing '\n' */
    log_info.log_file_name[length-1]= 0;

    if (!mysql_file_stat(key_file_binlog, log_info.log_file_name, &s, MYF(0)))
    {
      if (my_errno == ENOENT) 
      {
        /*
          It's not fatal if we can't stat a log file that does not exist;
          If we could not stat, we won't delete.
        */
        if (thd)
        {
          push_warning_printf(thd, MYSQL_ERROR::WARN_LEVEL_WARN,
                              ER_LOG_PURGE_NO_FILE, ER(ER_LOG_PURGE_NO_FILE),
                              log_info.log_file_name);
        }
        sql_print_information("Failed to execute mysql_file_stat on file '%s'",
			      log_info.log_file_name);
        my_errno= 0;
      }
      else
      {
        /*
          Other than ENOENT are fatal
        */
        if (thd)
        {
          push_warning_printf(thd, MYSQL_ERROR::WARN_LEVEL_WARN,
                              ER_BINLOG_PURGE_FATAL_ERR,
                              "a problem with getting info on being purged %s; "
                              "consider examining correspondence "
                              "of your binlog index file "
                              "to the actual binlog files",
                              log_info.log_file_name);
        }
        else
        {
          sql_print_information("Failed to delete log file '%s'; "
                                "consider examining correspondence "
                                "of your binlog index file "
                                "to the actual binlog files",
                                log_info.log_file_name);
        }
        error= LOG_INFO_FATAL;
        goto err;
      }
    }
    else
    {
      if ((error= find_log_pos(&check_log_info, log_info.log_file_name, need_mutex)))
      {
        if (error != LOG_INFO_EOF)
        {
          if (thd)
          {
            push_warning_printf(thd, MYSQL_ERROR::WARN_LEVEL_WARN,
                                ER_BINLOG_PURGE_FATAL_ERR,
                                "a problem with deleting %s and "
                                "reading the binlog index file",
                                log_info.log_file_name);
          }
          else
          {
            sql_print_information("Failed to delete file '%s' and "
                                  "read the binlog index file",
                                  log_info.log_file_name);
          }
          goto err;
        }
           
        error= 0;
        if (!need_mutex)
        {
          /*
            This is to avoid triggering an error in NDB.
          */
          ha_binlog_index_purge_file(current_thd, log_info.log_file_name);
        }

        DBUG_PRINT("info",("purging %s",log_info.log_file_name));
        if (!my_delete(log_info.log_file_name, MYF(0)))
        {
          if (decrease_log_space)
            *decrease_log_space-= s.st_size;
        }
        else
        {
          if (my_errno == ENOENT)
          {
            if (thd)
            {
              push_warning_printf(thd, MYSQL_ERROR::WARN_LEVEL_WARN,
                                  ER_LOG_PURGE_NO_FILE, ER(ER_LOG_PURGE_NO_FILE),
                                  log_info.log_file_name);
            }
            sql_print_information("Failed to delete file '%s'",
                                  log_info.log_file_name);
            my_errno= 0;
          }
          else
          {
            if (thd)
            {
              push_warning_printf(thd, MYSQL_ERROR::WARN_LEVEL_WARN,
                                  ER_BINLOG_PURGE_FATAL_ERR,
                                  "a problem with deleting %s; "
                                  "consider examining correspondence "
                                  "of your binlog index file "
                                  "to the actual binlog files",
                                  log_info.log_file_name);
            }
            else
            {
              sql_print_information("Failed to delete file '%s'; "
                                    "consider examining correspondence "
                                    "of your binlog index file "
                                    "to the actual binlog files",
                                    log_info.log_file_name);
            }
            if (my_errno == EMFILE)
            {
              DBUG_PRINT("info",
                         ("my_errno: %d, set ret = LOG_INFO_EMFILE", my_errno));
              error= LOG_INFO_EMFILE;
              goto err;
            }
            error= LOG_INFO_FATAL;
            goto err;
          }
        }
      }
    }
  }

err:
  DBUG_RETURN(error);
}

/**
  Remove all logs before the given file date from disk and from the
  index file.

  @param thd		Thread pointer
  @param purge_time	Delete all log files before given date.

  @note
    If any of the logs before the deleted one is in use,
    only purge logs up to this one.

  @retval
    0				ok
  @retval
    LOG_INFO_PURGE_NO_ROTATE	Binary file that can't be rotated
    LOG_INFO_FATAL              if any other than ENOENT error from
                                mysql_file_stat() or mysql_file_delete()
*/

int MYSQL_BIN_LOG::purge_logs_before_date(time_t purge_time)
{
  int error;
  char to_log[FN_REFLEN];
  LOG_INFO log_info;
  MY_STAT stat_area;
  THD *thd= current_thd;
  
  DBUG_ENTER("purge_logs_before_date");

  mysql_mutex_lock(&LOCK_index);
  to_log[0]= 0;

  if ((error=find_log_pos(&log_info, NullS, 0 /*no mutex*/)))
    goto err;

  while (strcmp(log_file_name, log_info.log_file_name) &&
	 !is_active(log_info.log_file_name) &&
         !log_in_use(log_info.log_file_name))
  {
    if (!mysql_file_stat(key_file_binlog,
                         log_info.log_file_name, &stat_area, MYF(0)))
    {
      if (my_errno == ENOENT) 
      {
        /*
          It's not fatal if we can't stat a log file that does not exist.
        */
        my_errno= 0;
      }
      else
      {
        /*
          Other than ENOENT are fatal
        */
        if (thd)
        {
          push_warning_printf(thd, MYSQL_ERROR::WARN_LEVEL_WARN,
                              ER_BINLOG_PURGE_FATAL_ERR,
                              "a problem with getting info on being purged %s; "
                              "consider examining correspondence "
                              "of your binlog index file "
                              "to the actual binlog files",
                              log_info.log_file_name);
        }
        else
        {
          sql_print_information("Failed to delete log file '%s'",
                                log_info.log_file_name);
        }
        error= LOG_INFO_FATAL;
        goto err;
      }
    }
    else
    {
      if (stat_area.st_mtime < purge_time) 
        strmake(to_log, 
                log_info.log_file_name, 
                sizeof(log_info.log_file_name) - 1);
      else
        break;
    }
    if (find_next_log(&log_info, 0))
      break;
  }

  error= (to_log[0] ? purge_logs(to_log, 1, 0, 1, (ulonglong *) 0) : 0);

err:
  mysql_mutex_unlock(&LOCK_index);
  DBUG_RETURN(error);
}
#endif /* HAVE_REPLICATION */


/**
  Create a new log file name.

  @param buf		buf of at least FN_REFLEN where new name is stored

  @note
    If file name will be longer then FN_REFLEN it will be truncated
*/

void MYSQL_BIN_LOG::make_log_name(char* buf, const char* log_ident)
{
  uint dir_len = dirname_length(log_file_name); 
  if (dir_len >= FN_REFLEN)
    dir_len=FN_REFLEN-1;
  strnmov(buf, log_file_name, dir_len);
  strmake(buf+dir_len, log_ident, FN_REFLEN - dir_len -1);
}


/**
  Check if we are writing/reading to the given log file.
*/

bool MYSQL_BIN_LOG::is_active(const char *log_file_name_arg)
{
  return !strcmp(log_file_name, log_file_name_arg);
}


/*
  Wrappers around new_file_impl to avoid using argument
  to control locking. The argument 1) less readable 2) breaks
  incapsulation 3) allows external access to the class without
  a lock (which is not possible with private new_file_without_locking
  method).
*/

void MYSQL_BIN_LOG::new_file()
{
  new_file_impl(1);
}


void MYSQL_BIN_LOG::new_file_without_locking()
{
  new_file_impl(0);
}


/**
  Start writing to a new log file or reopen the old file.

  @param need_lock		Set to 1 if caller has not locked LOCK_log

  @note
    The new file name is stored last in the index file
*/

void MYSQL_BIN_LOG::new_file_impl(bool need_lock)
{
  char new_name[FN_REFLEN], *new_name_ptr, *old_name;

  DBUG_ENTER("MYSQL_BIN_LOG::new_file_impl");
  if (!is_open())
  {
    DBUG_PRINT("info",("log is closed"));
    DBUG_VOID_RETURN;
  }

  if (need_lock)
    mysql_mutex_lock(&LOCK_log);
  mysql_mutex_lock(&LOCK_index);

  mysql_mutex_assert_owner(&LOCK_log);
  mysql_mutex_assert_owner(&LOCK_index);

  /*
    if binlog is used as tc log, be sure all xids are "unlogged",
    so that on recover we only need to scan one - latest - binlog file
    for prepared xids. As this is expected to be a rare event,
    simple wait strategy is enough. We're locking LOCK_log to be sure no
    new Xid_log_event's are added to the log (and prepared_xids is not
    increased), and waiting on COND_prep_xids for late threads to
    catch up.
  */
  if (prepared_xids)
  {
    tc_log_page_waits++;
    mysql_mutex_lock(&LOCK_prep_xids);
    while (prepared_xids) {
      DBUG_PRINT("info", ("prepared_xids=%lu", prepared_xids));
      mysql_cond_wait(&COND_prep_xids, &LOCK_prep_xids);
    }
    mysql_mutex_unlock(&LOCK_prep_xids);
  }

  /* Reuse old name if not binlog and not update log */
  new_name_ptr= name;

  /*
    If user hasn't specified an extension, generate a new log name
    We have to do this here and not in open as we want to store the
    new file name in the current binary log file.
  */
  if (generate_new_name(new_name, name))
    goto end;
  new_name_ptr=new_name;

  if (log_type == LOG_BIN)
  {
    if (!no_auto_events)
    {
      /*
        We log the whole file name for log file as the user may decide
        to change base names at some point.
      */
      Rotate_log_event r(new_name+dirname_length(new_name),
                         0, LOG_EVENT_OFFSET, is_relay_log ? Rotate_log_event::RELAY_LOG : 0);
      r.write(&log_file);
      bytes_written += r.data_written;
    }
    /*
      Update needs to be signalled even if there is no rotate event
      log rotation should give the waiting thread a signal to
      discover EOF and move on to the next log.
    */
    signal_update();
  }
  old_name=name;
  name=0;				// Don't free name
  close(LOG_CLOSE_TO_BE_OPENED | LOG_CLOSE_INDEX);

  /*
     Note that at this point, log_state != LOG_CLOSED (important for is_open()).
  */

  /*
     new_file() is only used for rotation (in FLUSH LOGS or because size >
     max_binlog_size or max_relay_log_size).
     If this is a binary log, the Format_description_log_event at the beginning of
     the new file should have created=0 (to distinguish with the
     Format_description_log_event written at server startup, which should
     trigger temp tables deletion on slaves.
  */

  /* reopen index binlog file, BUG#34582 */
  if (!open_index_file(index_file_name, 0, FALSE))
    open(old_name, log_type, new_name_ptr,
         io_cache_type, no_auto_events, max_size, 1, FALSE);
  my_free(old_name);

end:
  if (need_lock)
    mysql_mutex_unlock(&LOCK_log);
  mysql_mutex_unlock(&LOCK_index);

  DBUG_VOID_RETURN;
}


bool MYSQL_BIN_LOG::append(Log_event* ev)
{
  bool error = 0;
  mysql_mutex_lock(&LOCK_log);
  DBUG_ENTER("MYSQL_BIN_LOG::append");

  DBUG_ASSERT(log_file.type == SEQ_READ_APPEND);
  /*
    Log_event::write() is smart enough to use my_b_write() or
    my_b_append() depending on the kind of cache we have.
  */
  if (ev->write(&log_file))
  {
    error=1;
    goto err;
  }
  bytes_written+= ev->data_written;
  DBUG_PRINT("info",("max_size: %lu",max_size));
  if (flush_and_sync(0))
    goto err;
  if ((uint) my_b_append_tell(&log_file) > max_size)
    new_file_without_locking();

err:
  mysql_mutex_unlock(&LOCK_log);
  signal_update();				// Safe as we don't call close
  DBUG_RETURN(error);
}


bool MYSQL_BIN_LOG::appendv(const char* buf, uint len,...)
{
  bool error= 0;
  DBUG_ENTER("MYSQL_BIN_LOG::appendv");
  va_list(args);
  va_start(args,len);

  DBUG_ASSERT(log_file.type == SEQ_READ_APPEND);

  mysql_mutex_assert_owner(&LOCK_log);
  do
  {
    if (my_b_append(&log_file,(uchar*) buf,len))
    {
      error= 1;
      goto err;
    }
    bytes_written += len;
  } while ((buf=va_arg(args,const char*)) && (len=va_arg(args,uint)));
  DBUG_PRINT("info",("max_size: %lu",max_size));
  if (flush_and_sync(0))
    goto err;
  if ((uint) my_b_append_tell(&log_file) > max_size)
    new_file_without_locking();

err:
  if (!error)
    signal_update();
  DBUG_RETURN(error);
}

bool MYSQL_BIN_LOG::flush_and_sync(bool *synced)
{
  int err=0, fd=log_file.file;
  if (synced)
    *synced= 0;
  mysql_mutex_assert_owner(&LOCK_log);
  if (flush_io_cache(&log_file))
    return 1;
  uint sync_period= get_sync_period();
  if (sync_period && ++sync_counter >= sync_period)
  {
    sync_counter= 0;
    err= mysql_file_sync(fd, MYF(MY_WME));
    if (synced)
      *synced= 1;
  }
  return err;
}

void MYSQL_BIN_LOG::start_union_events(THD *thd, query_id_t query_id_param)
{
  DBUG_ASSERT(!thd->binlog_evt_union.do_union);
  thd->binlog_evt_union.do_union= TRUE;
  thd->binlog_evt_union.unioned_events= FALSE;
  thd->binlog_evt_union.unioned_events_trans= FALSE;
  thd->binlog_evt_union.first_query_id= query_id_param;
}

void MYSQL_BIN_LOG::stop_union_events(THD *thd)
{
  DBUG_ASSERT(thd->binlog_evt_union.do_union);
  thd->binlog_evt_union.do_union= FALSE;
}

bool MYSQL_BIN_LOG::is_query_in_union(THD *thd, query_id_t query_id_param)
{
  return (thd->binlog_evt_union.do_union && 
          query_id_param >= thd->binlog_evt_union.first_query_id);
}

/** 
  This function checks if a transactional table was updated by the
  current transaction.

  @param thd The client thread that executed the current statement.
  @return
    @c true if a transactional table was updated, @c false otherwise.
*/
bool
trans_has_updated_trans_table(const THD* thd)
{
  binlog_cache_mngr *const cache_mngr=
    (binlog_cache_mngr*) thd_get_ha_data(thd, binlog_hton);

  return (cache_mngr ? !cache_mngr->trx_cache.empty() : 0);
}

/** 
  This function checks if a transactional table was updated by the
  current statement.

  @param thd The client thread that executed the current statement.
  @return
    @c true if a transactional table was updated, @c false otherwise.
*/
bool
stmt_has_updated_trans_table(const THD *thd)
{
  Ha_trx_info *ha_info;

  for (ha_info= thd->transaction.stmt.ha_list; ha_info;
       ha_info= ha_info->next())
  {
    if (ha_info->is_trx_read_write() && ha_info->ht() != binlog_hton)
      return (TRUE);
  }
  return (FALSE);
}

/** 
  This function checks if either a trx-cache or a non-trx-cache should
  be used. If @c bin_log_direct_non_trans_update is active or the format
  is either MIXED or ROW, the cache to be used depends on the flag @c
  is_transactional. 

  On the other hand, if binlog_format is STMT or direct option is
  OFF, the trx-cache should be used if and only if the statement is
  transactional or the trx-cache is not empty. Otherwise, the
  non-trx-cache should be used.

  @param thd              The client thread.
  @param is_transactional The changes are related to a trx-table.
  @return
    @c true if a trx-cache should be used, @c false otherwise.
*/
bool use_trans_cache(const THD* thd, bool is_transactional)
{
  binlog_cache_mngr *const cache_mngr=
    (binlog_cache_mngr*) thd_get_ha_data(thd, binlog_hton);

  return
    ((thd->is_current_stmt_binlog_format_row() ||
     thd->variables.binlog_direct_non_trans_update) ? is_transactional :
     (is_transactional || !cache_mngr->trx_cache.empty()));
}

/**
  This function checks if a transaction, either a multi-statement
  or a single statement transaction is about to commit or not.

  @param thd The client thread that executed the current statement.
  @param all Committing a transaction (i.e. TRUE) or a statement
             (i.e. FALSE).
  @return
    @c true if committing a transaction, otherwise @c false.
*/
bool ending_trans(THD* thd, const bool all)
{
  return (all || ending_single_stmt_trans(thd, all));
}

/**
  This function checks if a single statement transaction is about
  to commit or not.

  @param thd The client thread that executed the current statement.
  @param all Committing a transaction (i.e. TRUE) or a statement
             (i.e. FALSE).
  @return
    @c true if committing a single statement transaction, otherwise
    @c false.
*/
bool ending_single_stmt_trans(THD* thd, const bool all)
{
  return (!all && !thd->in_multi_stmt_transaction_mode());
}

/**
  This function checks if a non-transactional table was updated by
  the current transaction.

  @param thd The client thread that executed the current statement.
  @return
    @c true if a non-transactional table was updated, @c false
    otherwise.
*/
bool trans_has_updated_non_trans_table(const THD* thd)
{
  return (thd->transaction.all.modified_non_trans_table ||
          thd->transaction.stmt.modified_non_trans_table);
}

/**
  This function checks if a non-transactional table was updated by the
  current statement.

  @param thd The client thread that executed the current statement.
  @return
    @c true if a non-transactional table was updated, @c false otherwise.
*/
bool stmt_has_updated_non_trans_table(const THD* thd)
{
  return (thd->transaction.stmt.modified_non_trans_table);
}

/*
  These functions are placed in this file since they need access to
  binlog_hton, which has internal linkage.
*/

int THD::binlog_setup_trx_data()
{
  DBUG_ENTER("THD::binlog_setup_trx_data");
  binlog_cache_mngr *cache_mngr=
    (binlog_cache_mngr*) thd_get_ha_data(this, binlog_hton);

  if (cache_mngr)
    DBUG_RETURN(0);                             // Already set up

  cache_mngr= (binlog_cache_mngr*) my_malloc(sizeof(binlog_cache_mngr), MYF(MY_ZEROFILL));
  if (!cache_mngr ||
      open_cached_file(&cache_mngr->stmt_cache.cache_log, mysql_tmpdir,
                       LOG_PREFIX, binlog_cache_size, MYF(MY_WME)) ||
      open_cached_file(&cache_mngr->trx_cache.cache_log, mysql_tmpdir,
                       LOG_PREFIX, binlog_cache_size, MYF(MY_WME)))
  {
    my_free(cache_mngr);
    DBUG_RETURN(1);                      // Didn't manage to set it up
  }
  thd_set_ha_data(this, binlog_hton, cache_mngr);

  cache_mngr= new (thd_get_ha_data(this, binlog_hton)) binlog_cache_mngr;

  DBUG_RETURN(0);
}

/*
  Function to start a statement and optionally a transaction for the
  binary log.

  SYNOPSIS
    binlog_start_trans_and_stmt()

  DESCRIPTION

    This function does three things:
    - Start a transaction if not in autocommit mode or if a BEGIN
      statement has been seen.

    - Start a statement transaction to allow us to truncate the cache.

    - Save the currrent binlog position so that we can roll back the
      statement by truncating the cache.

      We only update the saved position if the old one was undefined,
      the reason is that there are some cases (e.g., for CREATE-SELECT)
      where the position is saved twice (e.g., both in
      select_create::prepare() and THD::binlog_write_table_map()) , but
      we should use the first. This means that calls to this function
      can be used to start the statement before the first table map
      event, to include some extra events.
 */

void
THD::binlog_start_trans_and_stmt()
{
  binlog_cache_mngr *cache_mngr= (binlog_cache_mngr*) thd_get_ha_data(this, binlog_hton);
  DBUG_ENTER("binlog_start_trans_and_stmt");
  DBUG_PRINT("enter", ("cache_mngr: %p  cache_mngr->trx_cache.get_prev_position(): %lu",
                       cache_mngr,
                       (cache_mngr ? (ulong) cache_mngr->trx_cache.get_prev_position() :
                        (ulong) 0)));

  if (cache_mngr == NULL ||
      cache_mngr->trx_cache.get_prev_position() == MY_OFF_T_UNDEF)
  {
    this->binlog_set_stmt_begin();
    if (in_multi_stmt_transaction_mode())
      trans_register_ha(this, TRUE, binlog_hton);
    trans_register_ha(this, FALSE, binlog_hton);
    /*
      Mark statement transaction as read/write. We never start
      a binary log transaction and keep it read-only,
      therefore it's best to mark the transaction read/write just
      at the same time we start it.
      Not necessary to mark the normal transaction read/write
      since the statement-level flag will be propagated automatically
      inside ha_commit_trans.
    */
    ha_data[binlog_hton->slot].ha_info[0].set_trx_read_write();
  }
  DBUG_VOID_RETURN;
}

void THD::binlog_set_stmt_begin() {
  binlog_cache_mngr *cache_mngr=
    (binlog_cache_mngr*) thd_get_ha_data(this, binlog_hton);

  /*
    The call to binlog_trans_log_savepos() might create the cache_mngr
    structure, if it didn't exist before, so we save the position
    into an auto variable and then write it into the transaction
    data for the binary log (i.e., cache_mngr).
  */
  my_off_t pos= 0;
  binlog_trans_log_savepos(this, &pos);
  cache_mngr= (binlog_cache_mngr*) thd_get_ha_data(this, binlog_hton);
  cache_mngr->trx_cache.set_prev_position(pos);
}


/**
  This function writes a table map to the binary log. 
  Note that in order to keep the signature uniform with related methods,
  we use a redundant parameter to indicate whether a transactional table
  was changed or not.
 
  @param table             a pointer to the table.
  @param is_transactional  @c true indicates a transactional table,
                           otherwise @c false a non-transactional.
  @return
    nonzero if an error pops up when writing the table map event.
*/
int THD::binlog_write_table_map(TABLE *table, bool is_transactional)
{
  int error;
  DBUG_ENTER("THD::binlog_write_table_map");
  DBUG_PRINT("enter", ("table: 0x%lx  (%s: #%lu)",
                       (long) table, table->s->table_name.str,
                       table->s->table_map_id));

  /* Pre-conditions */
  DBUG_ASSERT(is_current_stmt_binlog_format_row() && mysql_bin_log.is_open());
  DBUG_ASSERT(table->s->table_map_id != ULONG_MAX);

  Table_map_log_event
    the_event(this, table, table->s->table_map_id, is_transactional);

  if (binlog_table_maps == 0)
    binlog_start_trans_and_stmt();

  binlog_cache_mngr *const cache_mngr=
    (binlog_cache_mngr*) thd_get_ha_data(this, binlog_hton);

  IO_CACHE *file=
    cache_mngr->get_binlog_cache_log(use_trans_cache(this, is_transactional));
  if ((error= the_event.write(file)))
    DBUG_RETURN(error);

  binlog_table_maps++;
  DBUG_RETURN(0);
}

/**
  This function retrieves a pending row event from a cache which is
  specified through the parameter @c is_transactional. Respectively, when it
  is @c true, the pending event is returned from the transactional cache.
  Otherwise from the non-transactional cache.

  @param is_transactional  @c true indicates a transactional cache,
                           otherwise @c false a non-transactional.
  @return
    The row event if any. 
*/
Rows_log_event*
THD::binlog_get_pending_rows_event(bool is_transactional) const
{
  Rows_log_event* rows= NULL;
  binlog_cache_mngr *const cache_mngr=
    (binlog_cache_mngr*) thd_get_ha_data(this, binlog_hton);

  /*
    This is less than ideal, but here's the story: If there is no cache_mngr,
    prepare_pending_rows_event() has never been called (since the cache_mngr
    is set up there). In that case, we just return NULL.
   */
  if (cache_mngr)
  {
    binlog_cache_data *cache_data=
      cache_mngr->get_binlog_cache_data(use_trans_cache(this, is_transactional));

    rows= cache_data->pending();
  }
  return (rows);
}

/**
  This function stores a pending row event into a cache which is specified
  through the parameter @c is_transactional. Respectively, when it is @c
  true, the pending event is stored into the transactional cache. Otherwise
  into the non-transactional cache.

  @param evt               a pointer to the row event.
  @param is_transactional  @c true indicates a transactional cache,
                           otherwise @c false a non-transactional.
*/
void
THD::binlog_set_pending_rows_event(Rows_log_event* ev, bool is_transactional)
{
  if (thd_get_ha_data(this, binlog_hton) == NULL)
    binlog_setup_trx_data();

  binlog_cache_mngr *const cache_mngr=
    (binlog_cache_mngr*) thd_get_ha_data(this, binlog_hton);

  DBUG_ASSERT(cache_mngr);

  binlog_cache_data *cache_data=
    cache_mngr->get_binlog_cache_data(use_trans_cache(this, is_transactional));

  cache_data->set_pending(ev);
}


/**
  This function removes the pending rows event, discarding any outstanding
  rows. If there is no pending rows event available, this is effectively a
  no-op.

  @param thd               a pointer to the user thread.
  @param is_transactional  @c true indicates a transactional cache,
                           otherwise @c false a non-transactional.
*/
int
MYSQL_BIN_LOG::remove_pending_rows_event(THD *thd, bool is_transactional)
{
  DBUG_ENTER("MYSQL_BIN_LOG::remove_pending_rows_event");

  binlog_cache_mngr *const cache_mngr=
    (binlog_cache_mngr*) thd_get_ha_data(thd, binlog_hton);

  DBUG_ASSERT(cache_mngr);

  binlog_cache_data *cache_data=
    cache_mngr->get_binlog_cache_data(use_trans_cache(thd, is_transactional));

  if (Rows_log_event* pending= cache_data->pending())
  {
    delete pending;
    cache_data->set_pending(NULL);
  }

  DBUG_RETURN(0);
}

/*
  Moves the last bunch of rows from the pending Rows event to a cache (either
  transactional cache if is_transaction is @c true, or the non-transactional
  cache otherwise. Sets a new pending event.

  @param thd               a pointer to the user thread.
  @param evt               a pointer to the row event.
  @param is_transactional  @c true indicates a transactional cache,
                           otherwise @c false a non-transactional.
*/
int
MYSQL_BIN_LOG::flush_and_set_pending_rows_event(THD *thd,
                                                Rows_log_event* event,
                                                bool is_transactional)
{
  DBUG_ENTER("MYSQL_BIN_LOG::flush_and_set_pending_rows_event(event)");
  DBUG_ASSERT(mysql_bin_log.is_open());
  DBUG_PRINT("enter", ("event: 0x%lx", (long) event));

  int error= 0;
  binlog_cache_mngr *const cache_mngr=
    (binlog_cache_mngr*) thd_get_ha_data(thd, binlog_hton);

  DBUG_ASSERT(cache_mngr);

  binlog_cache_data *cache_data=
    cache_mngr->get_binlog_cache_data(use_trans_cache(thd, is_transactional));

  DBUG_PRINT("info", ("cache_mngr->pending(): 0x%lx", (long) cache_data->pending()));

  if (Rows_log_event* pending= cache_data->pending())
  {
    IO_CACHE *file= &cache_data->cache_log;

    /*
      Write pending event to the cache.
    */
    if (pending->write(file))
    {
      set_write_error(thd);
      if (check_write_error(thd) && cache_data &&
          stmt_has_updated_non_trans_table(thd))
        cache_data->set_incident();
      DBUG_RETURN(1);
    }

    delete pending;
  }

  thd->binlog_set_pending_rows_event(event, is_transactional);

  DBUG_RETURN(error);
}

/**
  Write an event to the binary log.
*/

bool MYSQL_BIN_LOG::write(Log_event *event_info)
{
  THD *thd= event_info->thd;
  bool error= 1;
  DBUG_ENTER("MYSQL_BIN_LOG::write(Log_event *)");
  binlog_cache_data *cache_data= 0;

  if (thd->binlog_evt_union.do_union)
  {
    /*
      In Stored function; Remember that function call caused an update.
      We will log the function call to the binary log on function exit
    */
    thd->binlog_evt_union.unioned_events= TRUE;
    thd->binlog_evt_union.unioned_events_trans |=
      event_info->use_trans_cache();
    DBUG_RETURN(0);
  }

  /*
    We only end the statement if we are in a top-level statement.  If
    we are inside a stored function, we do not end the statement since
    this will close all tables on the slave.
  */
  bool const end_stmt=
    thd->locked_tables_mode && thd->lex->requires_prelocking();
  if (thd->binlog_flush_pending_rows_event(end_stmt,
                                           event_info->use_trans_cache()))
    DBUG_RETURN(error);

  /*
     In most cases this is only called if 'is_open()' is true; in fact this is
     mostly called if is_open() *was* true a few instructions before, but it
     could have changed since.
  */
  if (likely(is_open()))
  {
#ifdef HAVE_REPLICATION
    /*
      In the future we need to add to the following if tests like
      "do the involved tables match (to be implemented)
      binlog_[wild_]{do|ignore}_table?" (WL#1049)"
    */
    const char *local_db= event_info->get_db();
    if ((thd && !(thd->variables.option_bits & OPTION_BIN_LOG)) ||
	(thd->lex->sql_command != SQLCOM_ROLLBACK_TO_SAVEPOINT &&
         thd->lex->sql_command != SQLCOM_SAVEPOINT &&
         !binlog_filter->db_ok(local_db)))
      DBUG_RETURN(0);
#endif /* HAVE_REPLICATION */

    IO_CACHE *file= NULL;

    if (event_info->use_direct_logging())
    {
      file= &log_file;
      mysql_mutex_lock(&LOCK_log);
    }
    else
    {
      if (thd->binlog_setup_trx_data())
        goto err;

      binlog_cache_mngr *const cache_mngr=
        (binlog_cache_mngr*) thd_get_ha_data(thd, binlog_hton);

      bool is_trans_cache= use_trans_cache(thd, event_info->use_trans_cache());
      file= cache_mngr->get_binlog_cache_log(is_trans_cache);
      cache_data= cache_mngr->get_binlog_cache_data(is_trans_cache);

      if (thd->lex->stmt_accessed_non_trans_temp_table())
        cache_data->set_changes_to_non_trans_temp_table();

      thd->binlog_start_trans_and_stmt();
    }
    DBUG_PRINT("info",("event type: %d",event_info->get_type_code()));

    /*
       No check for auto events flag here - this write method should
       never be called if auto-events are enabled.

       Write first log events which describe the 'run environment'
       of the SQL command. If row-based binlogging, Insert_id, Rand
       and other kind of "setting context" events are not needed.
    */
    if (thd)
    {
      if (!thd->is_current_stmt_binlog_format_row())
      {
        if (thd->stmt_depends_on_first_successful_insert_id_in_prev_stmt)
        {
          Intvar_log_event e(thd,(uchar) LAST_INSERT_ID_EVENT,
                             thd->first_successful_insert_id_in_prev_stmt_for_binlog);
          if (e.write(file))
            goto err;
        }
        if (thd->auto_inc_intervals_in_cur_stmt_for_binlog.nb_elements() > 0)
        {
          DBUG_PRINT("info",("number of auto_inc intervals: %u",
                             thd->auto_inc_intervals_in_cur_stmt_for_binlog.
                             nb_elements()));
          Intvar_log_event e(thd, (uchar) INSERT_ID_EVENT,
                             thd->auto_inc_intervals_in_cur_stmt_for_binlog.
                             minimum());
          if (e.write(file))
            goto err;
        }
        if (thd->rand_used)
        {
          Rand_log_event e(thd,thd->rand_saved_seed1,thd->rand_saved_seed2);
          if (e.write(file))
            goto err;
        }
        if (thd->user_var_events.elements)
        {
          for (uint i= 0; i < thd->user_var_events.elements; i++)
          {
            BINLOG_USER_VAR_EVENT *user_var_event;
            get_dynamic(&thd->user_var_events,(uchar*) &user_var_event, i);

            /* setting flags for user var log event */
            uchar flags= User_var_log_event::UNDEF_F;
            if (user_var_event->unsigned_flag)
              flags|= User_var_log_event::UNSIGNED_F;

            User_var_log_event e(thd, user_var_event->user_var_event->name.str,
                                 user_var_event->user_var_event->name.length,
                                 user_var_event->value,
                                 user_var_event->length,
                                 user_var_event->type,
                                 user_var_event->charset_number,
                                 flags);
            if (e.write(file))
              goto err;
          }
        }
      }
    }

    /*
      Write the event.
    */
    if (event_info->write(file) ||
        DBUG_EVALUATE_IF("injecting_fault_writing", 1, 0))
      goto err;

    error= 0;

err:
    if (event_info->use_direct_logging())
    {
      if (!error)
      {
        bool synced;
        if ((error= flush_and_sync(&synced)))
          goto unlock;

        if ((error= RUN_HOOK(binlog_storage, after_flush,
                 (thd, log_file_name, file->pos_in_file, synced))))
        {
          sql_print_error("Failed to run 'after_flush' hooks");
          goto unlock;
        }
        signal_update();
        rotate_and_purge(RP_LOCK_LOG_IS_ALREADY_LOCKED);
      }
unlock:
      mysql_mutex_unlock(&LOCK_log);
    }

    if (error)
    {
      set_write_error(thd);
      if (check_write_error(thd) && cache_data &&
          stmt_has_updated_non_trans_table(thd))
        cache_data->set_incident();
    }
  }

  DBUG_RETURN(error);
}


int error_log_print(enum loglevel level, const char *format,
                    va_list args)
{
  return logger.error_log_print(level, format, args);
}


bool slow_log_print(THD *thd, const char *query, uint query_length,
                    ulonglong current_utime)
{
  return logger.slow_log_print(thd, query, query_length, current_utime);
}


bool LOGGER::log_command(THD *thd, enum enum_server_command command)
{
#ifndef NO_EMBEDDED_ACCESS_CHECKS
  Security_context *sctx= thd->security_ctx;
#endif
  /*
    Log command if we have at least one log event handler enabled and want
    to log this king of commands
  */
  if (*general_log_handler_list && (what_to_log & (1L << (uint) command)))
  {
    if ((thd->variables.option_bits & OPTION_LOG_OFF)
#ifndef NO_EMBEDDED_ACCESS_CHECKS
         && (sctx->master_access & SUPER_ACL)
#endif
       )
    {
      /* No logging */
      return FALSE;
    }

    return TRUE;
  }

  return FALSE;
}


bool general_log_print(THD *thd, enum enum_server_command command,
                       const char *format, ...)
{
  va_list args;
  uint error= 0;

  /* Print the message to the buffer if we want to log this king of commands */
  if (! logger.log_command(thd, command))
    return FALSE;

  va_start(args, format);
  error= logger.general_log_print(thd, command, format, args);
  va_end(args);

  return error;
}

bool general_log_write(THD *thd, enum enum_server_command command,
                       const char *query, uint query_length)
{
  /* Write the message to the log if we want to log this king of commands */
  if (logger.log_command(thd, command))
    return logger.general_log_write(thd, command, query, query_length);

  return FALSE;
}

void MYSQL_BIN_LOG::rotate_and_purge(uint flags)
{
#ifdef HAVE_REPLICATION
  bool check_purge= false;
#endif
  if (!(flags & RP_LOCK_LOG_IS_ALREADY_LOCKED))
    mysql_mutex_lock(&LOCK_log);
  if ((flags & RP_FORCE_ROTATE) ||
      (my_b_tell(&log_file) >= (my_off_t) max_size))
  {
    new_file_without_locking();
#ifdef HAVE_REPLICATION
    check_purge= true;
#endif
  }
  if (!(flags & RP_LOCK_LOG_IS_ALREADY_LOCKED))
    mysql_mutex_unlock(&LOCK_log);

#ifdef HAVE_REPLICATION
  /*
    NOTE: Run purge_logs wo/ holding LOCK_log
          as it otherwise will deadlock in ndbcluster_binlog_index_purge_file
  */
  if (check_purge && expire_logs_days)
  {
    time_t purge_time= my_time(0) - expire_logs_days*24*60*60;
    if (purge_time >= 0)
      purge_logs_before_date(purge_time);
  }
#endif
}

uint MYSQL_BIN_LOG::next_file_id()
{
  uint res;
  mysql_mutex_lock(&LOCK_log);
  res = file_id++;
  mysql_mutex_unlock(&LOCK_log);
  return res;
}


/*
  Write the contents of a cache to the binary log.

  SYNOPSIS
    write_cache()
    cache    Cache to write to the binary log
    lock_log True if the LOCK_log mutex should be aquired, false otherwise
    sync_log True if the log should be flushed and synced

  DESCRIPTION
    Write the contents of the cache to the binary log. The cache will
    be reset as a READ_CACHE to be able to read the contents from it.
 */

int MYSQL_BIN_LOG::write_cache(IO_CACHE *cache, bool lock_log, bool sync_log)
{
  Mutex_sentry sentry(lock_log ? &LOCK_log : NULL);

  if (reinit_io_cache(cache, READ_CACHE, 0, 0, 0))
    return ER_ERROR_ON_WRITE;
  uint length= my_b_bytes_in_cache(cache), group, carry, hdr_offs;
  long val;
  uchar header[LOG_EVENT_HEADER_LEN];

  /*
    The events in the buffer have incorrect end_log_pos data
    (relative to beginning of group rather than absolute),
    so we'll recalculate them in situ so the binlog is always
    correct, even in the middle of a group. This is possible
    because we now know the start position of the group (the
    offset of this cache in the log, if you will); all we need
    to do is to find all event-headers, and add the position of
    the group to the end_log_pos of each event.  This is pretty
    straight forward, except that we read the cache in segments,
    so an event-header might end up on the cache-border and get
    split.
  */

  group= (uint)my_b_tell(&log_file);
  hdr_offs= carry= 0;

  do
  {
    /*
      if we only got a partial header in the last iteration,
      get the other half now and process a full header.
    */
    if (unlikely(carry > 0))
    {
      DBUG_ASSERT(carry < LOG_EVENT_HEADER_LEN);

      /* assemble both halves */
      memcpy(&header[carry], (char *)cache->read_pos, LOG_EVENT_HEADER_LEN - carry);

      /* fix end_log_pos */
      val= uint4korr(&header[LOG_POS_OFFSET]) + group;
      int4store(&header[LOG_POS_OFFSET], val);

      /* write the first half of the split header */
      if (my_b_write(&log_file, header, carry))
        return ER_ERROR_ON_WRITE;

      /*
        copy fixed second half of header to cache so the correct
        version will be written later.
      */
      memcpy((char *)cache->read_pos, &header[carry], LOG_EVENT_HEADER_LEN - carry);

      /* next event header at ... */
      hdr_offs = uint4korr(&header[EVENT_LEN_OFFSET]) - carry;

      carry= 0;
    }

    /* if there is anything to write, process it. */

    if (likely(length > 0))
    {
      /*
        process all event-headers in this (partial) cache.
        if next header is beyond current read-buffer,
        we'll get it later (though not necessarily in the
        very next iteration, just "eventually").
      */

      while (hdr_offs < length)
      {
        /*
          partial header only? save what we can get, process once
          we get the rest.
        */

        if (hdr_offs + LOG_EVENT_HEADER_LEN > length)
        {
          carry= length - hdr_offs;
          memcpy(header, (char *)cache->read_pos + hdr_offs, carry);
          length= hdr_offs;
        }
        else
        {
          /* we've got a full event-header, and it came in one piece */

          uchar *log_pos= (uchar *)cache->read_pos + hdr_offs + LOG_POS_OFFSET;

          /* fix end_log_pos */
          val= uint4korr(log_pos) + group;
          int4store(log_pos, val);

          /* next event header at ... */
          log_pos= (uchar *)cache->read_pos + hdr_offs + EVENT_LEN_OFFSET;
          hdr_offs += uint4korr(log_pos);

        }
      }

      /*
        Adjust hdr_offs. Note that it may still point beyond the segment
        read in the next iteration; if the current event is very long,
        it may take a couple of read-iterations (and subsequent adjustments
        of hdr_offs) for it to point into the then-current segment.
        If we have a split header (!carry), hdr_offs will be set at the
        beginning of the next iteration, overwriting the value we set here:
      */
      hdr_offs -= length;
    }

    /* Write data to the binary log file */
    if (my_b_write(&log_file, cache->read_pos, length))
      return ER_ERROR_ON_WRITE;
    cache->read_pos=cache->read_end;		// Mark buffer used up
  } while ((length= my_b_fill(cache)));

  DBUG_ASSERT(carry == 0);

  if (sync_log)
    return flush_and_sync(0);

  return 0;                                     // All OK
}

/*
  Helper function to get the error code of the query to be binlogged.
 */
int query_error_code(THD *thd, bool not_killed)
{
  int error;
  
  if (not_killed || (thd->killed == THD::KILL_BAD_DATA))
  {
    error= thd->is_error() ? thd->stmt_da->sql_errno() : 0;

    /* thd->stmt_da->sql_errno() might be ER_SERVER_SHUTDOWN or
       ER_QUERY_INTERRUPTED, So here we need to make sure that error
       is not set to these errors when specified not_killed by the
       caller.
    */
    if (error == ER_SERVER_SHUTDOWN || error == ER_QUERY_INTERRUPTED)
      error= 0;
  }
  else
  {
    /* killed status for DELAYED INSERT thread should never be used */
    DBUG_ASSERT(!(thd->system_thread & SYSTEM_THREAD_DELAYED_INSERT));
    error= thd->killed_errno();
  }

  return error;
}

bool MYSQL_BIN_LOG::write_incident(THD *thd, bool lock)
{
  uint error= 0;
  DBUG_ENTER("MYSQL_BIN_LOG::write_incident");
  LEX_STRING const write_error_msg=
    { C_STRING_WITH_LEN("error writing to the binary log") };
  Incident incident= INCIDENT_LOST_EVENTS;
  Incident_log_event ev(thd, incident, write_error_msg);
  if (lock)
    mysql_mutex_lock(&LOCK_log);
  error= ev.write(&log_file);
  if (lock)
  {
    if (!error && !(error= flush_and_sync(0)))
    {
      signal_update();
      rotate_and_purge(RP_LOCK_LOG_IS_ALREADY_LOCKED);
    }
    mysql_mutex_unlock(&LOCK_log);
  }
  DBUG_RETURN(error);
}

/**
  Write a cached log entry to the binary log.
  - To support transaction over replication, we wrap the transaction
  with BEGIN/COMMIT or BEGIN/ROLLBACK in the binary log.
  We want to write a BEGIN/ROLLBACK block when a non-transactional table
  was updated in a transaction which was rolled back. This is to ensure
  that the same updates are run on the slave.

  @param thd
  @param cache		The cache to copy to the binlog
  @param commit_event   The commit event to print after writing the
                        contents of the cache.
  @param incident       Defines if an incident event should be created to
                        notify that some non-transactional changes did
                        not get into the binlog.

  @note
    We only come here if there is something in the cache.
  @note
    The thing in the cache is always a complete transaction.
  @note
    'cache' needs to be reinitialized after this functions returns.
*/

bool MYSQL_BIN_LOG::write(THD *thd, IO_CACHE *cache, Log_event *commit_event,
                          bool incident)
{
  DBUG_ENTER("MYSQL_BIN_LOG::write(THD *, IO_CACHE *, Log_event *)");
  mysql_mutex_lock(&LOCK_log);

  DBUG_ASSERT(is_open());
  if (likely(is_open()))                       // Should always be true
  {
    /*
      We only bother to write to the binary log if there is anything
      to write.
     */
    if (my_b_tell(cache) > 0)
    {
      /*
        Log "BEGIN" at the beginning of every transaction.  Here, a
        transaction is either a BEGIN..COMMIT block or a single
        statement in autocommit mode.
      */
      Query_log_event qinfo(thd, STRING_WITH_LEN("BEGIN"), TRUE, FALSE, TRUE, 0);
      if (qinfo.write(&log_file))
        goto err;
      DBUG_EXECUTE_IF("crash_before_writing_xid",
                      {
                        if ((write_error= write_cache(cache, false, true)))
                          DBUG_PRINT("info", ("error writing binlog cache: %d",
                                               write_error));
                        DBUG_PRINT("info", ("crashing before writing xid"));
<<<<<<< HEAD
                        DBUG_ABORT();
=======
                        DBUG_SUICIDE();
>>>>>>> 08531533
                      });

      if ((write_error= write_cache(cache, false, false)))
        goto err;

      if (commit_event && commit_event->write(&log_file))
        goto err;

      if (incident && write_incident(thd, FALSE))
        goto err;

      bool synced= 0;
      if (flush_and_sync(&synced))
        goto err;
<<<<<<< HEAD
      DBUG_EXECUTE_IF("half_binlogged_transaction", DBUG_ABORT(););
=======
      DBUG_EXECUTE_IF("half_binlogged_transaction", DBUG_SUICIDE(););
>>>>>>> 08531533
      if (cache->error)				// Error on read
      {
        sql_print_error(ER(ER_ERROR_ON_READ), cache->file_name, errno);
        write_error=1;				// Don't give more errors
        goto err;
      }

      if (RUN_HOOK(binlog_storage, after_flush,
                   (thd, log_file_name, log_file.pos_in_file, synced)))
      {
        sql_print_error("Failed to run 'after_flush' hooks");
        write_error=1;
        goto err;
      }

      signal_update();
    }

    /*
      if commit_event is Xid_log_event, increase the number of
      prepared_xids (it's decreasd in ::unlog()). Binlog cannot be rotated
      if there're prepared xids in it - see the comment in new_file() for
      an explanation.
      If the commit_event is not Xid_log_event (then it's a Query_log_event)
      rotate binlog, if necessary.
    */
    if (commit_event && commit_event->get_type_code() == XID_EVENT)
    {
      mysql_mutex_lock(&LOCK_prep_xids);
      prepared_xids++;
      mysql_mutex_unlock(&LOCK_prep_xids);
    }
    else
      rotate_and_purge(RP_LOCK_LOG_IS_ALREADY_LOCKED);
  }
  mysql_mutex_unlock(&LOCK_log);

  DBUG_RETURN(0);

err:
  if (!write_error)
  {
    write_error= 1;
    sql_print_error(ER(ER_ERROR_ON_WRITE), name, errno);
  }
  mysql_mutex_unlock(&LOCK_log);
  DBUG_RETURN(1);
}


/**
  Wait until we get a signal that the relay log has been updated.

  @param thd		Thread variable

  @note
    One must have a lock on LOCK_log before calling this function.
    This lock will be released before return! That's required by
    THD::enter_cond() (see NOTES in sql_class.h).
*/

void MYSQL_BIN_LOG::wait_for_update_relay_log(THD* thd)
{
  const char *old_msg;
  DBUG_ENTER("wait_for_update_relay_log");

  old_msg= thd->enter_cond(&update_cond, &LOCK_log,
                           "Slave has read all relay log; "
                           "waiting for the slave I/O "
                           "thread to update it" );
  mysql_cond_wait(&update_cond, &LOCK_log);
  thd->exit_cond(old_msg);
  DBUG_VOID_RETURN;
}

/**
  Wait until we get a signal that the binary log has been updated.
  Applies to master only.
     
  NOTES
  @param[in] thd        a THD struct
  @param[in] timeout    a pointer to a timespec;
                        NULL means to wait w/o timeout.
  @retval    0          if got signalled on update
  @retval    non-0      if wait timeout elapsed
  @note
    LOCK_log must be taken before calling this function.
    LOCK_log is being released while the thread is waiting.
    LOCK_log is released by the caller.
*/

int MYSQL_BIN_LOG::wait_for_update_bin_log(THD* thd,
                                           const struct timespec *timeout)
{
  int ret= 0;
  DBUG_ENTER("wait_for_update_bin_log");

  if (!timeout)
    mysql_cond_wait(&update_cond, &LOCK_log);
  else
    ret= mysql_cond_timedwait(&update_cond, &LOCK_log,
                              const_cast<struct timespec *>(timeout));
  DBUG_RETURN(ret);
}


/**
  Close the log file.

  @param exiting     Bitmask for one or more of the following bits:
          - LOG_CLOSE_INDEX : if we should close the index file
          - LOG_CLOSE_TO_BE_OPENED : if we intend to call open
                                     at once after close.
          - LOG_CLOSE_STOP_EVENT : write a 'stop' event to the log

  @note
    One can do an open on the object at once after doing a close.
    The internal structures are not freed until cleanup() is called
*/

void MYSQL_BIN_LOG::close(uint exiting)
{					// One can't set log_type here!
  DBUG_ENTER("MYSQL_BIN_LOG::close");
  DBUG_PRINT("enter",("exiting: %d", (int) exiting));
  if (log_state == LOG_OPENED)
  {
#ifdef HAVE_REPLICATION
    if (log_type == LOG_BIN && !no_auto_events &&
	(exiting & LOG_CLOSE_STOP_EVENT))
    {
      Stop_log_event s;
      s.write(&log_file);
      bytes_written+= s.data_written;
      signal_update();
    }
#endif /* HAVE_REPLICATION */

    /* don't pwrite in a file opened with O_APPEND - it doesn't work */
    if (log_file.type == WRITE_CACHE && log_type == LOG_BIN)
    {
      my_off_t offset= BIN_LOG_HEADER_SIZE + FLAGS_OFFSET;
      my_off_t org_position= mysql_file_tell(log_file.file, MYF(0));
      uchar flags= 0;            // clearing LOG_EVENT_BINLOG_IN_USE_F
      mysql_file_pwrite(log_file.file, &flags, 1, offset, MYF(0));
      /*
        Restore position so that anything we have in the IO_cache is written
        to the correct position.
        We need the seek here, as mysql_file_pwrite() is not guaranteed to keep the
        original position on system that doesn't support pwrite().
      */
      mysql_file_seek(log_file.file, org_position, MY_SEEK_SET, MYF(0));
    }

    /* this will cleanup IO_CACHE, sync and close the file */
    MYSQL_LOG::close(exiting);
  }

  /*
    The following test is needed even if is_open() is not set, as we may have
    called a not complete close earlier and the index file is still open.
  */

  if ((exiting & LOG_CLOSE_INDEX) && my_b_inited(&index_file))
  {
    end_io_cache(&index_file);
    if (mysql_file_close(index_file.file, MYF(0)) < 0 && ! write_error)
    {
      write_error= 1;
      sql_print_error(ER(ER_ERROR_ON_WRITE), index_file_name, errno);
    }
  }
  log_state= (exiting & LOG_CLOSE_TO_BE_OPENED) ? LOG_TO_BE_OPENED : LOG_CLOSED;
  my_free(name);
  name= NULL;
  DBUG_VOID_RETURN;
}


void MYSQL_BIN_LOG::set_max_size(ulong max_size_arg)
{
  /*
    We need to take locks, otherwise this may happen:
    new_file() is called, calls open(old_max_size), then before open() starts,
    set_max_size() sets max_size to max_size_arg, then open() starts and
    uses the old_max_size argument, so max_size_arg has been overwritten and
    it's like if the SET command was never run.
  */
  DBUG_ENTER("MYSQL_BIN_LOG::set_max_size");
  mysql_mutex_lock(&LOCK_log);
  if (is_open())
    max_size= max_size_arg;
  mysql_mutex_unlock(&LOCK_log);
  DBUG_VOID_RETURN;
}


/**
  Check if a string is a valid number.

  @param str			String to test
  @param res			Store value here
  @param allow_wildcards	Set to 1 if we should ignore '%' and '_'

  @note
    For the moment the allow_wildcards argument is not used
    Should be move to some other file.

  @retval
    1	String is a number
  @retval
    0	String is not a number
*/

static bool test_if_number(register const char *str,
			   ulong *res, bool allow_wildcards)
{
  reg2 int flag;
  const char *start;
  DBUG_ENTER("test_if_number");

  flag=0; start=str;
  while (*str++ == ' ') ;
  if (*--str == '-' || *str == '+')
    str++;
  while (my_isdigit(files_charset_info,*str) ||
	 (allow_wildcards && (*str == wild_many || *str == wild_one)))
  {
    flag=1;
    str++;
  }
  if (*str == '.')
  {
    for (str++ ;
	 my_isdigit(files_charset_info,*str) ||
	   (allow_wildcards && (*str == wild_many || *str == wild_one)) ;
	 str++, flag=1) ;
  }
  if (*str != 0 || flag == 0)
    DBUG_RETURN(0);
  if (res)
    *res=atol(start);
  DBUG_RETURN(1);			/* Number ok */
} /* test_if_number */


void sql_perror(const char *message)
{
#ifdef HAVE_STRERROR
  sql_print_error("%s: %s",message, strerror(errno));
#else
  perror(message);
#endif
}


#ifdef __WIN__
extern "C" my_bool reopen_fstreams(const char *filename,
                                   FILE *outstream, FILE *errstream)
{
  int handle_fd;
  int err_fd, out_fd;
  HANDLE osfh;

  DBUG_ASSERT(filename && errstream);

  // Services don't have stdout/stderr on Windows, so _fileno returns -1.
  err_fd= _fileno(errstream);
  if (err_fd < 0)
  {
    if (!freopen(filename, "a+", errstream))
      return TRUE;

    setbuf(errstream, NULL);
    err_fd= _fileno(errstream);
  }

  if (outstream)
  {
    out_fd= _fileno(outstream);
    if (out_fd < 0)
    {
      if (!freopen(filename, "a+", outstream))
        return TRUE;
      out_fd= _fileno(outstream);
    }
  }

  if ((osfh= CreateFile(filename, GENERIC_READ | GENERIC_WRITE,
                        FILE_SHARE_READ | FILE_SHARE_WRITE |
                        FILE_SHARE_DELETE, NULL,
                        OPEN_ALWAYS, FILE_ATTRIBUTE_NORMAL,
                        NULL)) == INVALID_HANDLE_VALUE)
    return TRUE;

  if ((handle_fd= _open_osfhandle((intptr_t)osfh,
                                  _O_APPEND | _O_TEXT)) == -1)
  {
    CloseHandle(osfh);
    return TRUE;
  }

  if (_dup2(handle_fd, err_fd) < 0)
  {
    CloseHandle(osfh);
    return TRUE;
  }

  if (outstream && _dup2(handle_fd, out_fd) < 0)
  {
    CloseHandle(osfh);
    return TRUE;
  }

  _close(handle_fd);
  return FALSE;
}
#else
extern "C" my_bool reopen_fstreams(const char *filename,
                                   FILE *outstream, FILE *errstream)
{
  if (outstream && !freopen(filename, "a+", outstream))
    return TRUE;

  if (errstream && !freopen(filename, "a+", errstream))
    return TRUE;

  return FALSE;
}
#endif


/*
  Unfortunately, there seems to be no good way
  to restore the original streams upon failure.
*/
static bool redirect_std_streams(const char *file)
{
  if (reopen_fstreams(file, stdout, stderr))
    return TRUE;

  setbuf(stderr, NULL);
  return FALSE;
}


bool flush_error_log()
{
  bool result= 0;
  if (opt_error_log)
  {
    mysql_mutex_lock(&LOCK_error_log);
    if (redirect_std_streams(log_error_file))
      result= 1;
    mysql_mutex_unlock(&LOCK_error_log);
  }
  return result;
}

void MYSQL_BIN_LOG::signal_update()
{
  DBUG_ENTER("MYSQL_BIN_LOG::signal_update");
  signal_cnt++;
  mysql_cond_broadcast(&update_cond);
  DBUG_VOID_RETURN;
}

#ifdef _WIN32
static void print_buffer_to_nt_eventlog(enum loglevel level, char *buff,
                                        size_t length, size_t buffLen)
{
  HANDLE event;
  char   *buffptr= buff;
  DBUG_ENTER("print_buffer_to_nt_eventlog");

  /* Add ending CR/LF's to string, overwrite last chars if necessary */
  strmov(buffptr+min(length, buffLen-5), "\r\n\r\n");

  setup_windows_event_source();
  if ((event= RegisterEventSource(NULL,"MySQL")))
  {
    switch (level) {
      case ERROR_LEVEL:
        ReportEvent(event, EVENTLOG_ERROR_TYPE, 0, MSG_DEFAULT, NULL, 1, 0,
                    (LPCSTR*)&buffptr, NULL);
        break;
      case WARNING_LEVEL:
        ReportEvent(event, EVENTLOG_WARNING_TYPE, 0, MSG_DEFAULT, NULL, 1, 0,
                    (LPCSTR*) &buffptr, NULL);
        break;
      case INFORMATION_LEVEL:
        ReportEvent(event, EVENTLOG_INFORMATION_TYPE, 0, MSG_DEFAULT, NULL, 1,
                    0, (LPCSTR*) &buffptr, NULL);
        break;
    }
    DeregisterEventSource(event);
  }

  DBUG_VOID_RETURN;
}
#endif /* _WIN32 */


#ifndef EMBEDDED_LIBRARY
static void print_buffer_to_file(enum loglevel level, const char *buffer,
                                 size_t length)
{
  time_t skr;
  struct tm tm_tmp;
  struct tm *start;
  DBUG_ENTER("print_buffer_to_file");
  DBUG_PRINT("enter",("buffer: %s", buffer));

  mysql_mutex_lock(&LOCK_error_log);

  skr= my_time(0);
  localtime_r(&skr, &tm_tmp);
  start=&tm_tmp;

  fprintf(stderr, "%02d%02d%02d %2d:%02d:%02d [%s] %.*s\n",
          start->tm_year % 100,
          start->tm_mon+1,
          start->tm_mday,
          start->tm_hour,
          start->tm_min,
          start->tm_sec,
          (level == ERROR_LEVEL ? "ERROR" : level == WARNING_LEVEL ?
           "Warning" : "Note"),
          (int) length, buffer);

  fflush(stderr);

  mysql_mutex_unlock(&LOCK_error_log);
  DBUG_VOID_RETURN;
}

/**
  Prints a printf style message to the error log and, under NT, to the
  Windows event log.

  This function prints the message into a buffer and then sends that buffer
  to other functions to write that message to other logging sources.

  @param level          The level of the msg significance
  @param format         Printf style format of message
  @param args           va_list list of arguments for the message

  @returns
    The function always returns 0. The return value is present in the
    signature to be compatible with other logging routines, which could
    return an error (e.g. logging to the log tables)
*/
int vprint_msg_to_log(enum loglevel level, const char *format, va_list args)
{
  char   buff[1024];
  size_t length;
  DBUG_ENTER("vprint_msg_to_log");

  length= my_vsnprintf(buff, sizeof(buff), format, args);
  print_buffer_to_file(level, buff, length);

#ifdef _WIN32
  print_buffer_to_nt_eventlog(level, buff, length, sizeof(buff));
#endif

  DBUG_RETURN(0);
}
#endif /* EMBEDDED_LIBRARY */


void sql_print_error(const char *format, ...) 
{
  va_list args;
  DBUG_ENTER("sql_print_error");

  va_start(args, format);
  error_log_print(ERROR_LEVEL, format, args);
  va_end(args);

  DBUG_VOID_RETURN;
}


void sql_print_warning(const char *format, ...) 
{
  va_list args;
  DBUG_ENTER("sql_print_warning");

  va_start(args, format);
  error_log_print(WARNING_LEVEL, format, args);
  va_end(args);

  DBUG_VOID_RETURN;
}


void sql_print_information(const char *format, ...) 
{
  va_list args;
  DBUG_ENTER("sql_print_information");

  va_start(args, format);
  error_log_print(INFORMATION_LEVEL, format, args);
  va_end(args);

  DBUG_VOID_RETURN;
}


/********* transaction coordinator log for 2pc - mmap() based solution *******/

/*
  the log consists of a file, mmapped to a memory.
  file is divided on pages of tc_log_page_size size.
  (usable size of the first page is smaller because of log header)
  there's PAGE control structure for each page
  each page (or rather PAGE control structure) can be in one of three
  states - active, syncing, pool.
  there could be only one page in active or syncing states,
  but many in pool - pool is fifo queue.
  usual lifecycle of a page is pool->active->syncing->pool
  "active" page - is a page where new xid's are logged.
  the page stays active as long as syncing slot is taken.
  "syncing" page is being synced to disk. no new xid can be added to it.
  when the sync is done the page is moved to a pool and an active page
  becomes "syncing".

  the result of such an architecture is a natural "commit grouping" -
  If commits are coming faster than the system can sync, they do not
  stall. Instead, all commit that came since the last sync are
  logged to the same page, and they all are synced with the next -
  one - sync. Thus, thought individual commits are delayed, throughput
  is not decreasing.

  when a xid is added to an active page, the thread of this xid waits
  for a page's condition until the page is synced. when syncing slot
  becomes vacant one of these waiters is awaken to take care of syncing.
  it syncs the page and signals all waiters that the page is synced.
  PAGE::waiters is used to count these waiters, and a page may never
  become active again until waiters==0 (that is all waiters from the
  previous sync have noticed the sync was completed)

  note, that the page becomes "dirty" and has to be synced only when a
  new xid is added into it. Removing a xid from a page does not make it
  dirty - we don't sync removals to disk.
*/

ulong tc_log_page_waits= 0;

#ifdef HAVE_MMAP

#define TC_LOG_HEADER_SIZE (sizeof(tc_log_magic)+1)

static const char tc_log_magic[]={(char) 254, 0x23, 0x05, 0x74};

ulong opt_tc_log_size= TC_LOG_MIN_SIZE;
ulong tc_log_max_pages_used=0, tc_log_page_size=0, tc_log_cur_pages_used=0;

int TC_LOG_MMAP::open(const char *opt_name)
{
  uint i;
  bool crashed=FALSE;
  PAGE *pg;

  DBUG_ASSERT(total_ha_2pc > 1);
  DBUG_ASSERT(opt_name && opt_name[0]);

  tc_log_page_size= my_getpagesize();
  DBUG_ASSERT(TC_LOG_PAGE_SIZE % tc_log_page_size == 0);

  fn_format(logname,opt_name,mysql_data_home,"",MY_UNPACK_FILENAME);
  if ((fd= mysql_file_open(key_file_tclog, logname, O_RDWR, MYF(0))) < 0)
  {
    if (my_errno != ENOENT)
      goto err;
    if (using_heuristic_recover())
      return 1;
    if ((fd= mysql_file_create(key_file_tclog, logname, CREATE_MODE,
                               O_RDWR, MYF(MY_WME))) < 0)
      goto err;
    inited=1;
    file_length= opt_tc_log_size;
    if (mysql_file_chsize(fd, file_length, 0, MYF(MY_WME)))
      goto err;
  }
  else
  {
    inited= 1;
    crashed= TRUE;
    sql_print_information("Recovering after a crash using %s", opt_name);
    if (tc_heuristic_recover)
    {
      sql_print_error("Cannot perform automatic crash recovery when "
                      "--tc-heuristic-recover is used");
      goto err;
    }
    file_length= mysql_file_seek(fd, 0L, MY_SEEK_END, MYF(MY_WME+MY_FAE));
    if (file_length == MY_FILEPOS_ERROR || file_length % tc_log_page_size)
      goto err;
  }

  data= (uchar *)my_mmap(0, (size_t)file_length, PROT_READ|PROT_WRITE,
                        MAP_NOSYNC|MAP_SHARED, fd, 0);
  if (data == MAP_FAILED)
  {
    my_errno=errno;
    goto err;
  }
  inited=2;

  npages=(uint)file_length/tc_log_page_size;
  DBUG_ASSERT(npages >= 3);             // to guarantee non-empty pool
  if (!(pages=(PAGE *)my_malloc(npages*sizeof(PAGE), MYF(MY_WME|MY_ZEROFILL))))
    goto err;
  inited=3;
  for (pg=pages, i=0; i < npages; i++, pg++)
  {
    pg->next=pg+1;
    pg->waiters=0;
    pg->state=POOL;
    mysql_mutex_init(key_PAGE_lock, &pg->lock, MY_MUTEX_INIT_FAST);
    mysql_cond_init(key_PAGE_cond, &pg->cond, 0);
    pg->start=(my_xid *)(data + i*tc_log_page_size);
    pg->end=(my_xid *)(pg->start + tc_log_page_size);
    pg->size=pg->free=tc_log_page_size/sizeof(my_xid);
  }
  pages[0].size=pages[0].free=
                (tc_log_page_size-TC_LOG_HEADER_SIZE)/sizeof(my_xid);
  pages[0].start=pages[0].end-pages[0].size;
  pages[npages-1].next=0;
  inited=4;

  if (crashed && recover())
      goto err;

  memcpy(data, tc_log_magic, sizeof(tc_log_magic));
  data[sizeof(tc_log_magic)]= (uchar)total_ha_2pc;
  my_msync(fd, data, tc_log_page_size, MS_SYNC);
  inited=5;

  mysql_mutex_init(key_LOCK_sync, &LOCK_sync, MY_MUTEX_INIT_FAST);
  mysql_mutex_init(key_LOCK_active, &LOCK_active, MY_MUTEX_INIT_FAST);
  mysql_mutex_init(key_LOCK_pool, &LOCK_pool, MY_MUTEX_INIT_FAST);
  mysql_cond_init(key_COND_active, &COND_active, 0);
  mysql_cond_init(key_COND_pool, &COND_pool, 0);

  inited=6;

  syncing= 0;
  active=pages;
  pool=pages+1;
  pool_last=pages+npages-1;

  return 0;

err:
  close();
  return 1;
}

/**
  there is no active page, let's got one from the pool.

  Two strategies here:
    -# take the first from the pool
    -# if there're waiters - take the one with the most free space.

  @todo
    TODO page merging. try to allocate adjacent page first,
    so that they can be flushed both in one sync
*/

void TC_LOG_MMAP::get_active_from_pool()
{
  PAGE **p, **best_p=0;
  int best_free;

  if (syncing)
    mysql_mutex_lock(&LOCK_pool);

  do
  {
    best_p= p= &pool;
    if ((*p)->waiters == 0) // can the first page be used ?
      break;                // yes - take it.

    best_free=0;            // no - trying second strategy
    for (p=&(*p)->next; *p; p=&(*p)->next)
    {
      if ((*p)->waiters == 0 && (*p)->free > best_free)
      {
        best_free=(*p)->free;
        best_p=p;
      }
    }
  }
  while ((*best_p == 0 || best_free == 0) && overflow());

  active=*best_p;
  if (active->free == active->size) // we've chosen an empty page
  {
    tc_log_cur_pages_used++;
    set_if_bigger(tc_log_max_pages_used, tc_log_cur_pages_used);
  }

  if ((*best_p)->next)              // unlink the page from the pool
    *best_p=(*best_p)->next;
  else
    pool_last=*best_p;

  if (syncing)
    mysql_mutex_unlock(&LOCK_pool);
}

/**
  @todo
  perhaps, increase log size ?
*/
int TC_LOG_MMAP::overflow()
{
  /*
    simple overflow handling - just wait
    TODO perhaps, increase log size ?
    let's check the behaviour of tc_log_page_waits first
  */
  tc_log_page_waits++;
  mysql_cond_wait(&COND_pool, &LOCK_pool);
  return 1; // always return 1
}

/**
  Record that transaction XID is committed on the persistent storage.

    This function is called in the middle of two-phase commit:
    First all resources prepare the transaction, then tc_log->log() is called,
    then all resources commit the transaction, then tc_log->unlog() is called.

    All access to active page is serialized but it's not a problem, as
    we're assuming that fsync() will be a main bottleneck.
    That is, parallelizing writes to log pages we'll decrease number of
    threads waiting for a page, but then all these threads will be waiting
    for a fsync() anyway

   If tc_log == MYSQL_LOG then tc_log writes transaction to binlog and
   records XID in a special Xid_log_event.
   If tc_log = TC_LOG_MMAP then xid is written in a special memory-mapped
   log.

  @retval
    0  - error
  @retval
    \# - otherwise, "cookie", a number that will be passed as an argument
    to unlog() call. tc_log can define it any way it wants,
    and use for whatever purposes. TC_LOG_MMAP sets it
    to the position in memory where xid was logged to.
*/

int TC_LOG_MMAP::log_xid(THD *thd, my_xid xid)
{
  int err;
  PAGE *p;
  ulong cookie;

  mysql_mutex_lock(&LOCK_active);

  /*
    if active page is full - just wait...
    frankly speaking, active->free here accessed outside of mutex
    protection, but it's safe, because it only means we may miss an
    unlog() for the active page, and we're not waiting for it here -
    unlog() does not signal COND_active.
  */
  while (unlikely(active && active->free == 0))
    mysql_cond_wait(&COND_active, &LOCK_active);

  /* no active page ? take one from the pool */
  if (active == 0)
    get_active_from_pool();

  p=active;
  mysql_mutex_lock(&p->lock);

  /* searching for an empty slot */
  while (*p->ptr)
  {
    p->ptr++;
    DBUG_ASSERT(p->ptr < p->end);               // because p->free > 0
  }

  /* found! store xid there and mark the page dirty */
  cookie= (ulong)((uchar *)p->ptr - data);      // can never be zero
  *p->ptr++= xid;
  p->free--;
  p->state= DIRTY;

  /* to sync or not to sync - this is the question */
  mysql_mutex_unlock(&LOCK_active);
  mysql_mutex_lock(&LOCK_sync);
  mysql_mutex_unlock(&p->lock);

  if (syncing)
  {                                          // somebody's syncing. let's wait
    p->waiters++;
    /*
      note - it must be while (), not do ... while () here
      as p->state may be not DIRTY when we come here
    */
    while (p->state == DIRTY && syncing)
      mysql_cond_wait(&p->cond, &LOCK_sync);
    p->waiters--;
    err= p->state == ERROR;
    if (p->state != DIRTY)                   // page was synced
    {
      if (p->waiters == 0)
        mysql_cond_signal(&COND_pool);       // in case somebody's waiting
      mysql_mutex_unlock(&LOCK_sync);
      goto done;                             // we're done
    }
  }                                          // page was not synced! do it now
  DBUG_ASSERT(active == p && syncing == 0);
  mysql_mutex_lock(&LOCK_active);
  syncing=p;                                 // place is vacant - take it
  active=0;                                  // page is not active anymore
  mysql_cond_broadcast(&COND_active);        // in case somebody's waiting
  mysql_mutex_unlock(&LOCK_active);
  mysql_mutex_unlock(&LOCK_sync);
  err= sync();

done:
  return err ? 0 : cookie;
}

int TC_LOG_MMAP::sync()
{
  int err;

  DBUG_ASSERT(syncing != active);

  /*
    sit down and relax - this can take a while...
    note - no locks are held at this point
  */
  err= my_msync(fd, syncing->start, 1, MS_SYNC);

  /* page is synced. let's move it to the pool */
  mysql_mutex_lock(&LOCK_pool);
  pool_last->next=syncing;
  pool_last=syncing;
  syncing->next=0;
  syncing->state= err ? ERROR : POOL;
  mysql_cond_broadcast(&syncing->cond);      // signal "sync done"
  mysql_cond_signal(&COND_pool);             // in case somebody's waiting
  mysql_mutex_unlock(&LOCK_pool);

  /* marking 'syncing' slot free */
  mysql_mutex_lock(&LOCK_sync);
  syncing=0;
  mysql_cond_signal(&active->cond);        // wake up a new syncer
  mysql_mutex_unlock(&LOCK_sync);
  return err;
}

/**
  erase xid from the page, update page free space counters/pointers.
  cookie points directly to the memory where xid was logged.
*/

void TC_LOG_MMAP::unlog(ulong cookie, my_xid xid)
{
  PAGE *p=pages+(cookie/tc_log_page_size);
  my_xid *x=(my_xid *)(data+cookie);

  DBUG_ASSERT(*x == xid);
  DBUG_ASSERT(x >= p->start && x < p->end);
  *x=0;

  mysql_mutex_lock(&p->lock);
  p->free++;
  DBUG_ASSERT(p->free <= p->size);
  set_if_smaller(p->ptr, x);
  if (p->free == p->size)               // the page is completely empty
    statistic_decrement(tc_log_cur_pages_used, &LOCK_status);
  if (p->waiters == 0)                 // the page is in pool and ready to rock
    mysql_cond_signal(&COND_pool);     // ping ... for overflow()
  mysql_mutex_unlock(&p->lock);
}

void TC_LOG_MMAP::close()
{
  uint i;
  switch (inited) {
  case 6:
    mysql_mutex_destroy(&LOCK_sync);
    mysql_mutex_destroy(&LOCK_active);
    mysql_mutex_destroy(&LOCK_pool);
    mysql_cond_destroy(&COND_pool);
  case 5:
    data[0]='A'; // garble the first (signature) byte, in case mysql_file_delete fails
  case 4:
    for (i=0; i < npages; i++)
    {
      if (pages[i].ptr == 0)
        break;
      mysql_mutex_destroy(&pages[i].lock);
      mysql_cond_destroy(&pages[i].cond);
    }
  case 3:
    my_free(pages);
  case 2:
    my_munmap((char*)data, (size_t)file_length);
  case 1:
    mysql_file_close(fd, MYF(0));
  }
  if (inited>=5) // cannot do in the switch because of Windows
    mysql_file_delete(key_file_tclog, logname, MYF(MY_WME));
  inited=0;
}

int TC_LOG_MMAP::recover()
{
  HASH xids;
  PAGE *p=pages, *end_p=pages+npages;

  if (memcmp(data, tc_log_magic, sizeof(tc_log_magic)))
  {
    sql_print_error("Bad magic header in tc log");
    goto err1;
  }

  /*
    the first byte after magic signature is set to current
    number of storage engines on startup
  */
  if (data[sizeof(tc_log_magic)] != total_ha_2pc)
  {
    sql_print_error("Recovery failed! You must enable "
                    "exactly %d storage engines that support "
                    "two-phase commit protocol",
                    data[sizeof(tc_log_magic)]);
    goto err1;
  }

  if (my_hash_init(&xids, &my_charset_bin, tc_log_page_size/3, 0,
                   sizeof(my_xid), 0, 0, MYF(0)))
    goto err1;

  for ( ; p < end_p ; p++)
  {
    for (my_xid *x=p->start; x < p->end; x++)
      if (*x && my_hash_insert(&xids, (uchar *)x))
        goto err2; // OOM
  }

  if (ha_recover(&xids))
    goto err2;

  my_hash_free(&xids);
  bzero(data, (size_t)file_length);
  return 0;

err2:
  my_hash_free(&xids);
err1:
  sql_print_error("Crash recovery failed. Either correct the problem "
                  "(if it's, for example, out of memory error) and restart, "
                  "or delete tc log and start mysqld with "
                  "--tc-heuristic-recover={commit|rollback}");
  return 1;
}
#endif

TC_LOG *tc_log;
TC_LOG_DUMMY tc_log_dummy;
TC_LOG_MMAP  tc_log_mmap;

/**
  Perform heuristic recovery, if --tc-heuristic-recover was used.

  @note
    no matter whether heuristic recovery was successful or not
    mysqld must exit. So, return value is the same in both cases.

  @retval
    0	no heuristic recovery was requested
  @retval
    1   heuristic recovery was performed
*/

int TC_LOG::using_heuristic_recover()
{
  if (!tc_heuristic_recover)
    return 0;

  sql_print_information("Heuristic crash recovery mode");
  if (ha_recover(0))
    sql_print_error("Heuristic crash recovery failed");
  sql_print_information("Please restart mysqld without --tc-heuristic-recover");
  return 1;
}

/****** transaction coordinator log for 2pc - binlog() based solution ******/
#define TC_LOG_BINLOG MYSQL_BIN_LOG

/**
  @todo
  keep in-memory list of prepared transactions
  (add to list in log(), remove on unlog())
  and copy it to the new binlog if rotated
  but let's check the behaviour of tc_log_page_waits first!
*/

int TC_LOG_BINLOG::open(const char *opt_name)
{
  LOG_INFO log_info;
  int      error= 1;

  DBUG_ASSERT(total_ha_2pc > 1);
  DBUG_ASSERT(opt_name && opt_name[0]);

  mysql_mutex_init(key_BINLOG_LOCK_prep_xids,
                   &LOCK_prep_xids, MY_MUTEX_INIT_FAST);
  mysql_cond_init(key_BINLOG_COND_prep_xids, &COND_prep_xids, 0);

  if (!my_b_inited(&index_file))
  {
    /* There was a failure to open the index file, can't open the binlog */
    cleanup();
    return 1;
  }

  if (using_heuristic_recover())
  {
    /* generate a new binlog to mask a corrupted one */
    open(opt_name, LOG_BIN, 0, WRITE_CACHE, 0, max_binlog_size, 0, TRUE);
    cleanup();
    return 1;
  }

  if ((error= find_log_pos(&log_info, NullS, 1)))
  {
    if (error != LOG_INFO_EOF)
      sql_print_error("find_log_pos() failed (error: %d)", error);
    else
      error= 0;
    goto err;
  }

  {
    const char *errmsg;
    IO_CACHE    log;
    File        file;
    Log_event  *ev=0;
    Format_description_log_event fdle(BINLOG_VERSION);
    char        log_name[FN_REFLEN];

    if (! fdle.is_valid())
      goto err;

    do
    {
      strmake(log_name, log_info.log_file_name, sizeof(log_name)-1);
    } while (!(error= find_next_log(&log_info, 1)));

    if (error !=  LOG_INFO_EOF)
    {
      sql_print_error("find_log_pos() failed (error: %d)", error);
      goto err;
    }

    if ((file= open_binlog(&log, log_name, &errmsg)) < 0)
    {
      sql_print_error("%s", errmsg);
      goto err;
    }

    if ((ev= Log_event::read_log_event(&log, 0, &fdle)) &&
        ev->get_type_code() == FORMAT_DESCRIPTION_EVENT &&
        ev->flags & LOG_EVENT_BINLOG_IN_USE_F)
    {
      sql_print_information("Recovering after a crash using %s", opt_name);
      error= recover(&log, (Format_description_log_event *)ev);
    }
    else
      error=0;

    delete ev;
    end_io_cache(&log);
    mysql_file_close(file, MYF(MY_WME));

    if (error)
      goto err;
  }

err:
  return error;
}

/** This is called on shutdown, after ha_panic. */
void TC_LOG_BINLOG::close()
{
  DBUG_ASSERT(prepared_xids==0);
  mysql_mutex_destroy(&LOCK_prep_xids);
  mysql_cond_destroy(&COND_prep_xids);
}

/**
  @todo
  group commit

  @retval
    0    error
  @retval
    1    success
*/
int TC_LOG_BINLOG::log_xid(THD *thd, my_xid xid)
{
  DBUG_ENTER("TC_LOG_BINLOG::log");
  Xid_log_event xle(thd, xid);
  binlog_cache_mngr *cache_mngr=
    (binlog_cache_mngr*) thd_get_ha_data(thd, binlog_hton);
  /*
    We always commit the entire transaction when writing an XID. Also
    note that the return value is inverted.
   */
  DBUG_RETURN(!binlog_flush_stmt_cache(thd, cache_mngr) &&
              !binlog_flush_trx_cache(thd, cache_mngr, &xle));
}

void TC_LOG_BINLOG::unlog(ulong cookie, my_xid xid)
{
  mysql_mutex_lock(&LOCK_prep_xids);
  DBUG_ASSERT(prepared_xids > 0);
  if (--prepared_xids == 0) {
    DBUG_PRINT("info", ("prepared_xids=%lu", prepared_xids));
    mysql_cond_signal(&COND_prep_xids);
  }
  mysql_mutex_unlock(&LOCK_prep_xids);
  rotate_and_purge(0);     // as ::write() did not rotate
}

int TC_LOG_BINLOG::recover(IO_CACHE *log, Format_description_log_event *fdle)
{
  Log_event  *ev;
  HASH xids;
  MEM_ROOT mem_root;

  if (! fdle->is_valid() ||
      my_hash_init(&xids, &my_charset_bin, TC_LOG_PAGE_SIZE/3, 0,
                   sizeof(my_xid), 0, 0, MYF(0)))
    goto err1;

  init_alloc_root(&mem_root, TC_LOG_PAGE_SIZE, TC_LOG_PAGE_SIZE);

  fdle->flags&= ~LOG_EVENT_BINLOG_IN_USE_F; // abort on the first error

  while ((ev= Log_event::read_log_event(log,0,fdle)) && ev->is_valid())
  {
    if (ev->get_type_code() == XID_EVENT)
    {
      Xid_log_event *xev=(Xid_log_event *)ev;
      uchar *x= (uchar *) memdup_root(&mem_root, (uchar*) &xev->xid,
                                      sizeof(xev->xid));
      if (!x || my_hash_insert(&xids, x))
        goto err2;
    }
    delete ev;
  }

  if (ha_recover(&xids))
    goto err2;

  free_root(&mem_root, MYF(0));
  my_hash_free(&xids);
  return 0;

err2:
  free_root(&mem_root, MYF(0));
  my_hash_free(&xids);
err1:
  sql_print_error("Crash recovery failed. Either correct the problem "
                  "(if it's, for example, out of memory error) and restart, "
                  "or delete (or rename) binary log and start mysqld with "
                  "--tc-heuristic-recover={commit|rollback}");
  return 1;
}


#ifdef INNODB_COMPATIBILITY_HOOKS
/**
  Get the file name of the MySQL binlog.
  @return the name of the binlog file
*/
extern "C"
const char* mysql_bin_log_file_name(void)
{
  return mysql_bin_log.get_log_fname();
}
/**
  Get the current position of the MySQL binlog.
  @return byte offset from the beginning of the binlog
*/
extern "C"
ulonglong mysql_bin_log_file_pos(void)
{
  return (ulonglong) mysql_bin_log.get_log_file()->pos_in_file;
}
#endif /* INNODB_COMPATIBILITY_HOOKS */


struct st_mysql_storage_engine binlog_storage_engine=
{ MYSQL_HANDLERTON_INTERFACE_VERSION };

mysql_declare_plugin(binlog)
{
  MYSQL_STORAGE_ENGINE_PLUGIN,
  &binlog_storage_engine,
  "binlog",
  "MySQL AB",
  "This is a pseudo storage engine to represent the binlog in a transaction",
  PLUGIN_LICENSE_GPL,
  binlog_init, /* Plugin Init */
  NULL, /* Plugin Deinit */
  0x0100 /* 1.0 */,
  NULL,                       /* status variables                */
  NULL,                       /* system variables                */
  NULL                        /* config options                  */
}
mysql_declare_plugin_end;<|MERGE_RESOLUTION|>--- conflicted
+++ resolved
@@ -2849,11 +2849,7 @@
     sql_print_error("MSYQL_BIN_LOG::open failed to sync the index file.");
     DBUG_RETURN(1);
   }
-<<<<<<< HEAD
-  DBUG_EXECUTE_IF("crash_create_non_critical_before_update_index", DBUG_ABORT(););
-=======
   DBUG_EXECUTE_IF("crash_create_non_critical_before_update_index", DBUG_SUICIDE(););
->>>>>>> 08531533
 #endif
 
   write_error= 0;
@@ -2950,11 +2946,7 @@
     if (write_file_name_to_index_file)
     {
 #ifdef HAVE_REPLICATION
-<<<<<<< HEAD
-      DBUG_EXECUTE_IF("crash_create_critical_before_update_index", DBUG_ABORT(););
-=======
       DBUG_EXECUTE_IF("crash_create_critical_before_update_index", DBUG_SUICIDE(););
->>>>>>> 08531533
 #endif
 
       DBUG_ASSERT(my_b_inited(&index_file) != 0);
@@ -2973,11 +2965,7 @@
         goto err;
 
 #ifdef HAVE_REPLICATION
-<<<<<<< HEAD
-      DBUG_EXECUTE_IF("crash_create_after_update_index", DBUG_ABORT(););
-=======
       DBUG_EXECUTE_IF("crash_create_after_update_index", DBUG_SUICIDE(););
->>>>>>> 08531533
 #endif
     }
   }
@@ -3440,11 +3428,7 @@
   /* Store where we are in the new file for the execution thread */
   flush_relay_log_info(rli);
 
-<<<<<<< HEAD
-  DBUG_EXECUTE_IF("crash_before_purge_logs", DBUG_ABORT(););
-=======
   DBUG_EXECUTE_IF("crash_before_purge_logs", DBUG_SUICIDE(););
->>>>>>> 08531533
 
   mysql_mutex_lock(&rli->log_space_lock);
   rli->relay_log.purge_logs(to_purge_if_included, included,
@@ -3572,11 +3556,7 @@
       break;
   }
 
-<<<<<<< HEAD
-  DBUG_EXECUTE_IF("crash_purge_before_update_index", DBUG_ABORT(););
-=======
   DBUG_EXECUTE_IF("crash_purge_before_update_index", DBUG_SUICIDE(););
->>>>>>> 08531533
 
   if ((error= sync_purge_index_file()))
   {
@@ -3591,11 +3571,7 @@
     goto err;
   }
 
-<<<<<<< HEAD
-  DBUG_EXECUTE_IF("crash_purge_critical_after_update_index", DBUG_ABORT(););
-=======
   DBUG_EXECUTE_IF("crash_purge_critical_after_update_index", DBUG_SUICIDE(););
->>>>>>> 08531533
 
 err:
   /* Read each entry from purge_index_file and delete the file. */
@@ -3605,11 +3581,7 @@
                     " that would be purged.");
   close_purge_index_file();
 
-<<<<<<< HEAD
-  DBUG_EXECUTE_IF("crash_purge_non_critical_after_update_index", DBUG_ABORT(););
-=======
   DBUG_EXECUTE_IF("crash_purge_non_critical_after_update_index", DBUG_SUICIDE(););
->>>>>>> 08531533
 
   if (need_mutex)
     mysql_mutex_unlock(&LOCK_index);
@@ -5205,11 +5177,7 @@
                           DBUG_PRINT("info", ("error writing binlog cache: %d",
                                                write_error));
                         DBUG_PRINT("info", ("crashing before writing xid"));
-<<<<<<< HEAD
-                        DBUG_ABORT();
-=======
                         DBUG_SUICIDE();
->>>>>>> 08531533
                       });
 
       if ((write_error= write_cache(cache, false, false)))
@@ -5224,11 +5192,7 @@
       bool synced= 0;
       if (flush_and_sync(&synced))
         goto err;
-<<<<<<< HEAD
-      DBUG_EXECUTE_IF("half_binlogged_transaction", DBUG_ABORT(););
-=======
       DBUG_EXECUTE_IF("half_binlogged_transaction", DBUG_SUICIDE(););
->>>>>>> 08531533
       if (cache->error)				// Error on read
       {
         sql_print_error(ER(ER_ERROR_ON_READ), cache->file_name, errno);
