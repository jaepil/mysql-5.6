--- conflicted
+++ resolved
@@ -507,17 +507,7 @@
     field= new Field_longlong(max_length, maybe_null, item_name.ptr(), unsigned_flag);
     break;
   case STRING_RESULT:
-<<<<<<< HEAD
-    if (max_length/collation.collation->mbmaxlen <= 255 ||
-        convert_blob_length > Field_varstring::MAX_SIZE ||
-        !convert_blob_length)
-      return make_string_field(table);
-    field= new Field_varstring(convert_blob_length, maybe_null,
-                               item_name.ptr(), table->s, collation.collation);
-    break;
-=======
     return make_string_field(table);
->>>>>>> b7fc4388
   case DECIMAL_RESULT:
     field= Field_new_decimal::create_from_item(this);
     break;
@@ -539,19 +529,13 @@
   {
     used_tables_cache= 0;
     with_subselect= false;
-<<<<<<< HEAD
-=======
     with_stored_program= false;
->>>>>>> b7fc4388
     for (uint i=0 ; i < arg_count ; i++)
     {
       args[i]->update_used_tables();
       used_tables_cache|= args[i]->used_tables();
       with_subselect|= args[i]->has_subquery();
-<<<<<<< HEAD
-=======
       with_stored_program|= args[i]->has_stored_program();
->>>>>>> b7fc4388
     }
 
     used_tables_cache&= PSEUDO_TABLE_BITS;
@@ -1227,13 +1211,8 @@
   {
     field= ((Item_field*) args[0])->field;
     
-<<<<<<< HEAD
-    if ((field= create_tmp_field_from_field(current_thd, field, item_name.ptr(), table,
-					    NULL, convert_blob_length)))
-=======
     if ((field= create_tmp_field_from_field(current_thd, field, item_name.ptr(),
                                             table, NULL)))
->>>>>>> b7fc4388
       field->flags&= ~NOT_NULL_FLAG;
     return field;
   }
@@ -1750,29 +1729,6 @@
   decimals= NOT_FIXED_DEC;
   max_length= float_length(decimals);
 
-<<<<<<< HEAD
-  switch (args[0]->result_type()) {
-  case REAL_RESULT:
-  case STRING_RESULT:
-    decimals= min(args[0]->decimals + 4, NOT_FIXED_DEC);
-    break;
-  case INT_RESULT:
-  case DECIMAL_RESULT:
-  {
-    int precision= args[0]->decimal_precision()*2 + prec_increment;
-    decimals= min<uint>(args[0]->decimals + prec_increment, DECIMAL_MAX_SCALE);
-    max_length= my_decimal_precision_to_length_no_truncation(precision,
-                                                             decimals,
-                                                             unsigned_flag);
-
-    break;
-  }
-  case ROW_RESULT:
-  default:
-    DBUG_ASSERT(0);
-  }
-=======
->>>>>>> b7fc4388
   DBUG_PRINT("info", ("Type: REAL_RESULT (%d, %d)", max_length, (int)decimals));
   DBUG_VOID_RETURN;
 }
