--- conflicted
+++ resolved
@@ -1232,11 +1232,7 @@
 class Item_func_st_intersection final : public Item_func_spatial_operation {
  public:
   Item_func_st_intersection(const POS &pos, Item *a, Item *b)
-<<<<<<< HEAD
-      : Item_func_spatial_operation(pos, a, b, op_intersection) {}
-=======
       : Item_func_spatial_operation(pos, a, b) {}
->>>>>>> 6c48d8d0
   String *val_str(String *) override;
   const char *func_name() const override { return "st_intersection"; }
 };
