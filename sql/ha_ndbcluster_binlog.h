--- conflicted
+++ resolved
@@ -1,12 +1,5 @@
-<<<<<<< HEAD
-#ifndef HA_NDBCLUSTER_BINLOG_INCLUDED
-#define HA_NDBCLUSTER_BINLOG_INCLUDED
-
-/* Copyright (c) 2000, 2010, Oracle and/or its affiliates. All rights reserved.
-=======
 /*
    Copyright (c) 2000, 2011, Oracle and/or its affiliates. All rights reserved.
->>>>>>> 424e3b78
 
    This program is free software; you can redistribute it and/or modify
    it under the terms of the GNU General Public License as published by
@@ -17,16 +10,10 @@
    MERCHANTABILITY or FITNESS FOR A PARTICULAR PURPOSE.  See the
    GNU General Public License for more details.
 
-<<<<<<< HEAD
-  You should have received a copy of the GNU General Public License
-  along with this program; if not, write to the Free Software Foundation,
-  51 Franklin Street, Suite 500, Boston, MA 02110-1335 USA */
-=======
    You should have received a copy of the GNU General Public License
    along with this program; if not, write to the Free Software
    Foundation, Inc., 51 Franklin St, Fifth Floor, Boston, MA 02110-1301  USA
 */
->>>>>>> 424e3b78
 
 // Typedefs for long names
 typedef NdbDictionary::Object NDBOBJ;
