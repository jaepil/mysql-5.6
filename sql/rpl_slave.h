/* Copyright (c) 2000, 2017, Oracle and/or its affiliates. All rights reserved.

   This program is free software; you can redistribute it and/or modify
   it under the terms of the GNU General Public License as published by
   the Free Software Foundation; version 2 of the License.

   This program is distributed in the hope that it will be useful,
   but WITHOUT ANY WARRANTY; without even the implied warranty of
   MERCHANTABILITY or FITNESS FOR A PARTICULAR PURPOSE.  See the
   GNU General Public License for more details.

   You should have received a copy of the GNU General Public License
   along with this program; if not, write to the Free Software Foundation,
   51 Franklin Street, Suite 500, Boston, MA 02110-1335 USA */

#ifndef RPL_SLAVE_H
#define RPL_SLAVE_H

#include <limits.h>
#include <sys/types.h>

#include "my_bitmap.h"
#include "my_inttypes.h"
#include "my_psi_config.h"
#include "my_thread.h"                     // my_start_routine
#include "mysql/psi/mysql_cond.h"          // mysql_cond_t
#include "mysql/psi/mysql_mutex.h"
#include "mysql/psi/psi_base.h"
#include "rpl_channel_service_interface.h" // enum_channel_type

class Master_info;
class Relay_log_info;
class THD;

typedef struct st_bitmap MY_BITMAP;
typedef struct st_lex_master_info LEX_MASTER_INFO;
typedef struct st_list LIST;
typedef struct st_mysql MYSQL;
typedef struct st_net NET;
typedef struct struct_slave_connection LEX_SLAVE_CONNECTION;

typedef enum { SLAVE_THD_IO, SLAVE_THD_SQL, SLAVE_THD_WORKER } SLAVE_THD_TYPE;

/**
  MASTER_DELAY can be at most (1 << 31) - 1.
*/
#define MASTER_DELAY_MAX (0x7FFFFFFF)
#if INT_MAX < 0x7FFFFFFF
#error "don't support platforms where INT_MAX < 0x7FFFFFFF"
#endif

/**
  @defgroup Replication Replication
  @{

  @file
*/

/** 
   Some of defines are need in parser even though replication is not 
   compiled in (embedded).
*/

/**
   The maximum is defined as (ULONG_MAX/1000) with 4 bytes ulong
*/
#define SLAVE_MAX_HEARTBEAT_PERIOD 4294967

#define SLAVE_NET_TIMEOUT  60

#define MAX_SLAVE_ERROR    2000

#define MTS_WORKER_UNDEF ((ulong) -1)
#define MTS_MAX_WORKERS  1024
#define MAX_SLAVE_RETRY_PAUSE 5

/* 
   When using tables to store the slave workers bitmaps,
   we use a BLOB field. The maximum size of a BLOB is:

   2^16-1 = 65535 bytes => (2^16-1) * 8 = 524280 bits
*/
#define MTS_MAX_BITS_IN_GROUP ((1L << 19) - 8) /* 524280 */

extern bool server_id_supplied;

/*****************************************************************************

  MySQL Replication

  Replication is implemented via two types of threads:

    I/O Thread - One of these threads is started for each master server.
                 They maintain a connection to their master server, read log
                 events from the master as they arrive, and queues them into
                 a single, shared relay log file.  A Master_info 
                 represents each of these threads.

    SQL Thread - One of these threads is started and reads from the relay log
                 file, executing each event.  A Relay_log_info 
                 represents this thread.

  Buffering in the relay log file makes it unnecessary to reread events from
  a master server across a slave restart.  It also decouples the slave from
  the master where long-running updates and event logging are concerned--ie
  it can continue to log new events while a slow query executes on the slave.

*****************************************************************************/

/*
  MUTEXES in replication:

  channel_map lock: This is to lock the Multisource datastructure (channel_map).
  Generally it used to retrieve an mi from channel_map.It is used to SERIALIZE ALL
  administrative commands of replication: START SLAVE, STOP SLAVE, CHANGE
  MASTER, RESET SLAVE, end_slave() (when mysqld stops) [init_slave() does not
  need it it's called early]. Any of these commands holds the mutex from the
  start till the end. This thus protects us against a handful of deadlocks
  (consider start_slave_thread() which, when starting the I/O thread, releases
  mi->run_lock, keeps rli->run_lock, and tries to re-acquire mi->run_lock).

  In Master_info: run_lock, data_lock
  run_lock protects all information about the run state: slave_running, thd
  and the existence of the I/O thread (to stop/start it, you need this mutex).
  data_lock protects some moving members of the struct: counters (log name,
  position) and relay log (MYSQL_BIN_LOG object).

  In Relay_log_info: run_lock, data_lock
  see Master_info
  However, note that run_lock does not protect
  Relay_log_info.run_state; that is protected by data_lock.

  In MYSQL_BIN_LOG: LOCK_log, LOCK_index of the binlog and the relay log
  LOCK_log: when you write to it. LOCK_index: when you create/delete a binlog
  (so that you have to update the .index file).

  The global_sid_lock must not be taken after LOCK_reset_gtid_table.

  ==== Order of acquisition ====

  Here, we list most major functions that acquire multiple locks.

  Notation: For each function, we list the locks it takes, in the
  order it takes them.  If a function holds lock A while taking lock
  B, then we write "A, B".  If a function locks A, unlocks A, then
  locks B, then we write "A | B".  If function F1 invokes function F2,
  then we write F2's name in parentheses in the list of locks for F1.

    show_master_info:
      mi.data_lock, rli.data_lock, mi.err_lock, rli.err_lock

    stop_slave:
      channel_map lock,
      ( mi.run_lock, thd.LOCK_thd_data
      | rli.run_lock, thd.LOCK_thd_data
      | relay.LOCK_log
      )

    start_slave:
      mi.run_lock, rli.run_lock, rli.data_lock, global_sid_lock->wrlock

    reset_logs:
      THD::LOCK_thd_data, .LOCK_log, .LOCK_index, global_sid_lock->wrlock

    purge_relay_logs:
      rli.data_lock, (relay.reset_logs) THD::LOCK_thd_data,
      relay.LOCK_log, relay.LOCK_index, global_sid_lock->wrlock

    reset_master:
      (binlog.reset_logs) THD::LOCK_thd_data, binlog.LOCK_log,
      binlog.LOCK_index, global_sid_lock->wrlock, LOCK_reset_gtid_table

    reset_slave:
      mi.run_lock, rli.run_lock, (purge_relay_logs) rli.data_lock,
      THD::LOCK_thd_data, relay.LOCK_log, relay.LOCK_index,
      global_sid_lock->wrlock

    purge_logs:
      .LOCK_index, LOCK_thd_list, thd.linfo.lock

      [Note: purge_logs contains a known bug: LOCK_index should not be
      taken before LOCK_thd_list.  This implies that, e.g.,
      purge_master_logs can deadlock with reset_master.  However,
      although purge_first_log and reset_slave take locks in reverse
      order, they cannot deadlock because they both first acquire
      rli.data_lock.]

    purge_master_logs, purge_master_logs_before_date, purge:
      (binlog.purge_logs) binlog.LOCK_index, LOCK_thd_list, thd.linfo.lock

    purge_first_log:
      rli.data_lock, relay.LOCK_index, rli.log_space_lock,
      (relay.purge_logs) LOCK_thd_list, thd.linfo.lock

    MYSQL_BIN_LOG::new_file_impl:
      .LOCK_log, .LOCK_index,
      ( [ if binlog: LOCK_prep_xids ]
      | global_sid_lock->wrlock
      )

    rotate_relay_log:
      (relay.new_file_impl) relay.LOCK_log, relay.LOCK_index,
      global_sid_lock->wrlock

    kill_zombie_dump_threads:
      LOCK_thd_list, thd.LOCK_thd_data

    init_relay_log_pos:
      rli.data_lock, relay.log_lock

    rli_init_info:
      rli.data_lock,
      ( relay.log_lock
      | global_sid_lock->wrlock
      | (relay.open_binlog)
      | (init_relay_log_pos) rli.data_lock, relay.log_lock
      )

    change_master:
      mi.run_lock, rli.run_lock, (init_relay_log_pos) rli.data_lock,
      relay.log_lock

    Sys_var_gtid_mode::global_update:
      gtid_mode_lock, channel_map lock, binlog.LOCK_log, global_sid_lock

  So the DAG of lock acquisition order (not counting the buggy
  purge_logs) is, empirically:

    gtid_mode_lock, channel_map lock, mi.run_lock, rli.run_lock,
      ( rli.data_lock,
        ( LOCK_thd_list,
          (
            ( binlog.LOCK_log, binlog.LOCK_index
            | relay.LOCK_log, relay.LOCK_index
            ),
            ( rli.log_space_lock | global_sid_lock->wrlock )
          | binlog.LOCK_log, binlog.LOCK_index, LOCK_prep_xids
          | thd.LOCK_data
          )
        | mi.err_lock, rli.err_lock
        )
      )
    )
    | mi.data_lock, rli.data_lock
*/

extern ulong master_retry_count;
extern MY_BITMAP slave_error_mask;
extern char slave_skip_error_names[];
extern bool use_slave_mask;
extern char *slave_load_tmpdir;
extern char *master_info_file, *relay_log_info_file;
extern char *opt_relay_logname, *opt_relaylog_index_name;
extern char *opt_binlog_index_name;
extern bool opt_skip_slave_start, opt_reckless_slave;
extern bool opt_log_slave_updates;
extern char *opt_slave_skip_errors;
extern ulonglong relay_log_space_limit;

extern const char *relay_log_index;
extern const char *relay_log_basename;

/*
  3 possible values for Master_info::slave_running and
  Relay_log_info::slave_running.
  The values 0,1,2 are very important: to keep the diff small, I didn't
  substitute places where we use 0/1 with the newly defined symbols. So don't change
  these values.
  The same way, code is assuming that in Relay_log_info we use only values
  0/1.
  I started with using an enum, but
  enum_variable=1; is not legal so would have required many line changes.
*/
#define MYSQL_SLAVE_NOT_RUN         0
#define MYSQL_SLAVE_RUN_NOT_CONNECT 1
#define MYSQL_SLAVE_RUN_CONNECT     2

/*
  If the following is set, if first gives an error, second will be
  tried. Otherwise, if first fails, we fail.
*/
#define SLAVE_FORCE_ALL 4

/* @todo: see if you can change to int */
bool start_slave_cmd(THD* thd);
bool stop_slave_cmd(THD* thd);
bool change_master_cmd(THD *thd);
int change_master(THD* thd, Master_info* mi, LEX_MASTER_INFO* lex_mi,
                  bool preserve_logs= false);
bool reset_slave_cmd(THD *thd);
bool show_slave_status_cmd(THD *thd);
bool flush_relay_logs_cmd(THD *thd);

bool flush_relay_logs(Master_info *mi);
int reset_slave(THD *thd, Master_info* mi, bool reset_all);
int reset_slave(THD *thd);
int init_slave();
int init_recovery(Master_info* mi);
/**
  Call mi->init_info() and/or mi->rli->init_info(), which will read
  the replication configuration from repositories.

  This takes care of creating a transaction context in case table
  repository is needed.

  @param mi The Master_info object to use.

  @param ignore_if_no_info If this is false, and the repository does
  not exist, it will be created. If this is true, and the repository
  does not exist, nothing is done.

  @param thread_mask Indicate which repositories will be initialized:
  if (thread_mask&SLAVE_IO)!=0, then mi->init_info is called; if
  (thread_mask&SLAVE_SQL)!=0, then mi->rli->init_info is called.

  @retval 0 Success
  @retval nonzero Error
*/
int load_mi_and_rli_from_repositories(Master_info* mi,
                                      bool ignore_if_no_info,
                                      int thread_mask);
void end_info(Master_info* mi);
int remove_info(Master_info* mi);
int flush_master_info(Master_info* mi, bool force);
void add_slave_skip_errors(const char* arg);
void set_slave_skip_errors(char** slave_skip_errors_ptr);
<<<<<<< HEAD
int add_new_channel(Master_info** mi, const char* channel,
                    enum_channel_type channel_type= SLAVE_REPLICATION_CHANNEL);
=======
int register_slave_on_master(MYSQL* mysql);
int add_new_channel(Master_info** mi, const char* channel);
>>>>>>> ecd158ec
/**
  Terminates the slave threads according to the given mask.

  @param mi                the master info repository
  @param thread_mask       the mask identifying which thread(s) to terminate
  @param stop_wait_timeout the timeout after which the method returns and error
  @param need_lock_term
          If @c false the lock will not be acquired before waiting on
          the condition. In this case, it is assumed that the calling
          function acquires the lock before calling this function.

  @return the operation status
    @retval 0    OK
    @retval ER_SLAVE_NOT_RUNNING
      The slave is already stopped
    @retval ER_STOP_SLAVE_SQL_THREAD_TIMEOUT
      There was a timeout when stopping the SQL thread
    @retval ER_STOP_SLAVE_IO_THREAD_TIMEOUT
      There was a timeout when stopping the IO thread
    @retval ER_ERROR_DURING_FLUSH_LOGS
      There was an error while flushing the log/repositories
*/
int terminate_slave_threads(Master_info* mi, int thread_mask,
                            ulong stop_wait_timeout,
                            bool need_lock_term= true);
bool start_slave_threads(bool need_lock_slave, bool wait_for_start,
                         Master_info* mi, int thread_mask);
bool start_slave(THD *thd);
int stop_slave(THD *thd);
bool start_slave(THD* thd,
                 LEX_SLAVE_CONNECTION* connection_param,
                 LEX_MASTER_INFO* master_param,
                 int thread_mask_input,
                 Master_info* mi,
                 bool set_mts_settings);
int stop_slave(THD* thd, Master_info* mi, bool net_report,
               bool for_one_channel,
               bool* push_temp_table_warning);
/*
  cond_lock is usually same as start_lock. It is needed for the case when
  start_lock is 0 which happens if start_slave_thread() is called already
  inside the start_lock section, but at the same time we want a
  mysql_cond_wait() on start_cond, start_lock
*/
bool start_slave_thread(
#ifdef HAVE_PSI_INTERFACE
                        PSI_thread_key thread_key,
#endif
                        my_start_routine h_func,
                        mysql_mutex_t *start_lock,
                        mysql_mutex_t *cond_lock,
                        mysql_cond_t *start_cond,
                        volatile uint *slave_running,
                        volatile ulong *slave_run_id,
                        Master_info *mi);

bool show_slave_status(THD* thd, Master_info* mi);
bool show_slave_status(THD* thd);
bool rpl_master_has_bug(const Relay_log_info *rli, uint bug_id, bool report,
                        bool (*pred)(const void *), const void *param);
bool rpl_master_erroneous_autoinc(THD* thd);

const char *print_slave_db_safe(const char *db);

void end_slave(); /* release slave threads */
void delete_slave_info_objects(); /* clean up slave threads data */
void lock_slave_threads(Master_info* mi);
void unlock_slave_threads(Master_info* mi);
void init_thread_mask(int* mask,Master_info* mi,bool inverse);
void set_slave_thread_options(THD* thd);
void set_slave_thread_default_charset(THD *thd, Relay_log_info const *rli);
int rotate_relay_log(Master_info* mi);
bool queue_event(Master_info* mi,const char* buf, ulong event_len);

extern "C" void *handle_slave_io(void *arg);
extern "C" void *handle_slave_sql(void *arg);
bool net_request_file(NET* net, const char* fname);

extern bool replicate_same_server_id;

extern int disconnect_slave_event_count, abort_slave_event_count ;

/* the master variables are defaults read from my.cnf or command line */
extern uint report_port;
extern char *master_info_file, *relay_log_info_file, *report_user;
extern char *report_host, *report_password;

bool mts_recovery_groups(Relay_log_info *rli);
bool mts_checkpoint_routine(Relay_log_info *rli, ulonglong period,
                            bool force, bool need_data_lock);
bool sql_slave_killed(THD* thd, Relay_log_info* rli);

/* masks for start/stop operations on io and sql slave threads */
#define SLAVE_IO  1
#define SLAVE_SQL 2

/**
  @} (end of group Replication)
*/
#endif<|MERGE_RESOLUTION|>--- conflicted
+++ resolved
@@ -324,13 +324,7 @@
 int flush_master_info(Master_info* mi, bool force);
 void add_slave_skip_errors(const char* arg);
 void set_slave_skip_errors(char** slave_skip_errors_ptr);
-<<<<<<< HEAD
-int add_new_channel(Master_info** mi, const char* channel,
-                    enum_channel_type channel_type= SLAVE_REPLICATION_CHANNEL);
-=======
-int register_slave_on_master(MYSQL* mysql);
 int add_new_channel(Master_info** mi, const char* channel);
->>>>>>> ecd158ec
 /**
   Terminates the slave threads according to the given mask.
 
