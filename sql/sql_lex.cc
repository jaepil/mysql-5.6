--- conflicted
+++ resolved
@@ -194,16 +194,12 @@
   lex->proc_list.first= 0;
   lex->escape_used= FALSE;
   lex->reset_query_tables_list(FALSE);
-<<<<<<< HEAD
   lex->expr_allows_subselect= TRUE;
 
   lex->name.str= 0;
   lex->name.length= 0;
   lex->event_parse_data= NULL;
-
-=======
   lex->profile_options= PROFILE_NONE;
->>>>>>> 9dd7812f
   lex->nest_level=0 ;
   lex->allow_sum_func= 0;
   lex->in_sum_func= NULL;
