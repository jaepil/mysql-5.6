/* Copyright (C) 2000-2003 MySQL AB

  This program is free software; you can redistribute it and/or modify
  it under the terms of the GNU General Public License as published by
  the Free Software Foundation; version 2 of the License.

  This program is distributed in the hope that it will be useful,
  but WITHOUT ANY WARRANTY; without even the implied warranty of
  MERCHANTABILITY or FITNESS FOR A PARTICULAR PURPOSE.  See the
  GNU General Public License for more details.

  You should have received a copy of the GNU General Public License
  along with this program; if not, write to the Free Software
  Foundation, Inc., 59 Temple Place, Suite 330, Boston, MA  02111-1307  USA
*/

/*
  This file defines the NDB Cluster handler: the interface between MySQL and
  NDB Cluster
*/

#ifdef USE_PRAGMA_IMPLEMENTATION
#pragma implementation				// gcc: Class implementation
#endif

#include "mysql_priv.h"

#include <my_dir.h>
#ifdef WITH_NDBCLUSTER_STORAGE_ENGINE
#include "ha_ndbcluster.h"
#include <ndbapi/NdbApi.hpp>
#include <ndbapi/NdbScanFilter.hpp>
#include <../util/Bitmask.hpp>
#include <ndbapi/NdbIndexStat.hpp>

#include "ha_ndbcluster_binlog.h"
#include "ha_ndbcluster_tables.h"

#include <mysql/plugin.h>

#ifdef ndb_dynamite
#undef assert
#define assert(x) do { if(x) break; ::printf("%s %d: assert failed: %s\n", __FILE__, __LINE__, #x); ::fflush(stdout); ::signal(SIGABRT,SIG_DFL); ::abort(); ::kill(::getpid(),6); ::kill(::getpid(),9); } while (0)
#endif

// options from from mysqld.cc
extern my_bool opt_ndb_optimized_node_selection;
extern const char *opt_ndbcluster_connectstring;
extern ulong opt_ndb_cache_check_time;
extern ulong opt_ndb_wait_connected;
extern ulong opt_ndb_cluster_connection_pool;

// ndb interface initialization/cleanup
#ifdef  __cplusplus
extern "C" {
#endif
extern void ndb_init_internal();
extern void ndb_end_internal();
#ifdef  __cplusplus
}
#endif

const char *ndb_distribution_names[]= {"KEYHASH", "LINHASH", NullS};
TYPELIB ndb_distribution_typelib= { array_elements(ndb_distribution_names)-1,
                                    "", ndb_distribution_names, NULL };
const char *opt_ndb_distribution= ndb_distribution_names[ND_KEYHASH];
enum ndb_distribution opt_ndb_distribution_id= ND_KEYHASH;

// Default value for parallelism
static const int parallelism= 0;

// Default value for max number of transactions
// createable against NDB from this handler
static const int max_transactions= 3; // should really be 2 but there is a transaction to much allocated when loch table is used

static uint ndbcluster_partition_flags();
static uint ndbcluster_alter_table_flags(uint flags);
static int ndbcluster_init(void *);
static int ndbcluster_end(handlerton *hton, ha_panic_function flag);
static bool ndbcluster_show_status(handlerton *hton, THD*,
                                   stat_print_fn *,
                                   enum ha_stat_type);
static int ndbcluster_alter_tablespace(handlerton *hton,
                                       THD* thd, 
                                       st_alter_tablespace *info);
static int ndbcluster_fill_files_table(handlerton *hton,
                                       THD *thd, 
                                       TABLE_LIST *tables, 
                                       COND *cond);

handlerton *ndbcluster_hton;

static handler *ndbcluster_create_handler(handlerton *hton,
                                          TABLE_SHARE *table,
                                          MEM_ROOT *mem_root)
{
  return new (mem_root) ha_ndbcluster(hton, table);
}

static uint ndbcluster_partition_flags()
{
  return (HA_CAN_PARTITION | HA_CAN_UPDATE_PARTITION_KEY |
          HA_CAN_PARTITION_UNIQUE | HA_USE_AUTO_PARTITION);
}

static uint ndbcluster_alter_table_flags(uint flags)
{
  if (flags & ALTER_DROP_PARTITION)
    return 0;
  else
    return (HA_ONLINE_ADD_INDEX | HA_ONLINE_DROP_INDEX |
            HA_ONLINE_ADD_UNIQUE_INDEX | HA_ONLINE_DROP_UNIQUE_INDEX |
            HA_PARTITION_FUNCTION_SUPPORTED);

}

#define NDB_AUTO_INCREMENT_RETRIES 10

#define ERR_PRINT(err) \
  DBUG_PRINT("error", ("%d  message: %s", err.code, err.message))

#define ERR_RETURN(err)                  \
{                                        \
  const NdbError& tmp= err;              \
  ERR_PRINT(tmp);                        \
  DBUG_RETURN(ndb_to_mysql_error(&tmp)); \
}

#define ERR_BREAK(err, code)             \
{                                        \
  const NdbError& tmp= err;              \
  ERR_PRINT(tmp);                        \
  code= ndb_to_mysql_error(&tmp);        \
  break;                                 \
}

static int ndbcluster_inited= 0;
static int ndbcluster_terminating= 0;

static Ndb* g_ndb= NULL;
Ndb_cluster_connection* g_ndb_cluster_connection= NULL;
Ndb_cluster_connection **g_ndb_cluster_connection_pool= NULL;
ulong g_ndb_cluster_connection_pool_alloc= 0;
ulong g_ndb_cluster_connection_pool_pos= 0;
pthread_mutex_t g_ndb_cluster_connection_pool_mutex;
uchar g_node_id_map[max_ndb_nodes];

// Handler synchronization
pthread_mutex_t ndbcluster_mutex;

// Table lock handling
HASH ndbcluster_open_tables;

static byte *ndbcluster_get_key(NDB_SHARE *share,uint *length,
                                my_bool not_used __attribute__((unused)));
#ifdef HAVE_NDB_BINLOG
static int rename_share(NDB_SHARE *share, const char *new_key);
#endif
static int ndb_get_table_statistics(ha_ndbcluster*, bool, Ndb*, const NDBTAB *, 
                                    struct Ndb_statistics *);


// Util thread variables
pthread_t ndb_util_thread;
int ndb_util_thread_running= 0;
pthread_mutex_t LOCK_ndb_util_thread;
pthread_cond_t COND_ndb_util_thread;
pthread_cond_t COND_ndb_util_ready;
pthread_handler_t ndb_util_thread_func(void *arg);
ulong ndb_cache_check_time;

/*
  Dummy buffer to read zero pack_length fields
  which are mapped to 1 char
*/
static uint32 dummy_buf;

/*
  Stats that can be retrieved from ndb
*/

struct Ndb_statistics {
  Uint64 row_count;
  Uint64 commit_count;
  Uint64 row_size;
  Uint64 fragment_memory;
};

/* Status variables shown with 'show status like 'Ndb%' */

static long ndb_cluster_node_id= 0;
static const char * ndb_connected_host= 0;
static long ndb_connected_port= 0;
static long ndb_number_of_replicas= 0;
long ndb_number_of_data_nodes= 0;
long ndb_number_of_ready_data_nodes= 0;
long ndb_connect_count= 0;

static int update_status_variables(Ndb_cluster_connection *c)
{
  ndb_connected_port= c->get_connected_port();
  ndb_connected_host= c->get_connected_host();
  if (ndb_cluster_node_id != (int) c->node_id())
  {
    ndb_cluster_node_id= c->node_id();
    sql_print_information("NDB: NodeID is %lu, management server '%s:%lu'",
                          ndb_cluster_node_id, ndb_connected_host,
                          ndb_connected_port);
  }
  ndb_number_of_replicas=      0;
  ndb_number_of_ready_data_nodes= c->get_no_ready();
  ndb_number_of_data_nodes=     c->no_db_nodes();
  ndb_connect_count= c->get_connect_count();
  return 0;
}

SHOW_VAR ndb_status_variables[]= {
  {"cluster_node_id",        (char*) &ndb_cluster_node_id,         SHOW_LONG},
  {"config_from_host",         (char*) &ndb_connected_host,      SHOW_CHAR_PTR},
  {"config_from_port",         (char*) &ndb_connected_port,          SHOW_LONG},
//  {"number_of_replicas",     (char*) &ndb_number_of_replicas,      SHOW_LONG},
  {"number_of_data_nodes",(char*) &ndb_number_of_data_nodes, SHOW_LONG},
  {NullS, NullS, SHOW_LONG}
};

/*
  Error handling functions
*/

/* Note for merge: old mapping table, moved to storage/ndb/ndberror.c */

static int ndb_to_mysql_error(const NdbError *ndberr)
{
  /* read the mysql mapped error code */
  int error= ndberr->mysql_code;

  switch (error)
  {
    /* errors for which we do not add warnings, just return mapped error code
    */
  case HA_ERR_NO_SUCH_TABLE:
  case HA_ERR_KEY_NOT_FOUND:
  case HA_ERR_FOUND_DUPP_KEY:
    return error;

    /* Mapping missing, go with the ndb error code*/
  case -1:
    error= ndberr->code;
    break;

    /* Mapping exists, go with the mapped code */
  default:
    break;
  }

  /*
    Push the NDB error message as warning
    - Used to be able to use SHOW WARNINGS toget more info on what the error is
    - Used by replication to see if the error was temporary
  */
  if (ndberr->status == NdbError::TemporaryError)
    push_warning_printf(current_thd, MYSQL_ERROR::WARN_LEVEL_ERROR,
			ER_GET_TEMPORARY_ERRMSG, ER(ER_GET_TEMPORARY_ERRMSG),
			ndberr->code, ndberr->message, "NDB");
  else
    push_warning_printf(current_thd, MYSQL_ERROR::WARN_LEVEL_ERROR,
			ER_GET_ERRMSG, ER(ER_GET_ERRMSG),
			ndberr->code, ndberr->message, "NDB");
  return error;
}

int execute_no_commit_ignore_no_key(ha_ndbcluster *h, NdbTransaction *trans)
{
  if (trans->execute(NdbTransaction::NoCommit,
                     NdbOperation::AO_IgnoreError,
                     h->m_force_send) == -1)
    return -1;

  const NdbError &err= trans->getNdbError();
  if (err.classification != NdbError::NoError &&
      err.classification != NdbError::ConstraintViolation &&
      err.classification != NdbError::NoDataFound)
    return -1;

  return 0;
}

inline
int execute_no_commit(ha_ndbcluster *h, NdbTransaction *trans,
		      bool force_release)
{
#ifdef NOT_USED
  int m_batch_execute= 0;
  if (m_batch_execute)
    return 0;
#endif
  h->release_completed_operations(trans, force_release);
  return h->m_ignore_no_key ?
    execute_no_commit_ignore_no_key(h,trans) :
    trans->execute(NdbTransaction::NoCommit,
		   NdbOperation::AbortOnError,
		   h->m_force_send);
}

inline
int execute_commit(ha_ndbcluster *h, NdbTransaction *trans)
{
#ifdef NOT_USED
  int m_batch_execute= 0;
  if (m_batch_execute)
    return 0;
#endif
  return trans->execute(NdbTransaction::Commit,
                        NdbOperation::AbortOnError,
                        h->m_force_send);
}

inline
int execute_commit(THD *thd, NdbTransaction *trans)
{
#ifdef NOT_USED
  int m_batch_execute= 0;
  if (m_batch_execute)
    return 0;
#endif
  return trans->execute(NdbTransaction::Commit,
                        NdbOperation::AbortOnError,
                        thd->variables.ndb_force_send);
}

inline
int execute_no_commit_ie(ha_ndbcluster *h, NdbTransaction *trans,
			 bool force_release)
{
#ifdef NOT_USED
  int m_batch_execute= 0;
  if (m_batch_execute)
    return 0;
#endif
  h->release_completed_operations(trans, force_release);
  return trans->execute(NdbTransaction::NoCommit,
                        NdbOperation::AO_IgnoreError,
                        h->m_force_send);
}

/*
  Place holder for ha_ndbcluster thread specific data
*/
static
byte *thd_ndb_share_get_key(THD_NDB_SHARE *thd_ndb_share, uint *length,
                            my_bool not_used __attribute__((unused)))
{
  *length= sizeof(thd_ndb_share->key);
  return (byte*) &thd_ndb_share->key;
}

Thd_ndb::Thd_ndb()
{
  pthread_mutex_lock(&g_ndb_cluster_connection_pool_mutex);
  connection=
    g_ndb_cluster_connection_pool[g_ndb_cluster_connection_pool_pos];
  g_ndb_cluster_connection_pool_pos++;
  if (g_ndb_cluster_connection_pool_pos ==
      g_ndb_cluster_connection_pool_alloc)
    g_ndb_cluster_connection_pool_pos= 0;
  pthread_mutex_unlock(&g_ndb_cluster_connection_pool_mutex);
  ndb= new Ndb(connection, "");
  lock_count= 0;
  count= 0;
  all= NULL;
  stmt= NULL;
  error= 0;
  query_state&= NDB_QUERY_NORMAL;
  options= 0;
  (void) hash_init(&open_tables, &my_charset_bin, 5, 0, 0,
                   (hash_get_key)thd_ndb_share_get_key, 0, 0);
}

Thd_ndb::~Thd_ndb()
{
  if (ndb)
  {
#ifndef DBUG_OFF
    Ndb::Free_list_usage tmp;
    tmp.m_name= 0;
    while (ndb->get_free_list_usage(&tmp))
    {
      uint leaked= (uint) tmp.m_created - tmp.m_free;
      if (leaked)
        fprintf(stderr, "NDB: Found %u %s%s that %s not been released\n",
                leaked, tmp.m_name,
                (leaked == 1)?"":"'s",
                (leaked == 1)?"has":"have");
    }
#endif
    delete ndb;
    ndb= NULL;
  }
  changed_tables.empty();
  hash_free(&open_tables);
}

void
Thd_ndb::init_open_tables()
{
  count= 0;
  error= 0;
  my_hash_reset(&open_tables);
}

THD_NDB_SHARE *
Thd_ndb::get_open_table(THD *thd, const void *key)
{
  DBUG_ENTER("Thd_ndb::get_open_table");
  HASH_SEARCH_STATE state;
  THD_NDB_SHARE *thd_ndb_share=
    (THD_NDB_SHARE*)hash_first(&open_tables, (byte *)&key, sizeof(key), &state);
  while (thd_ndb_share && thd_ndb_share->key != key)
    thd_ndb_share= (THD_NDB_SHARE*)hash_next(&open_tables, (byte *)&key, sizeof(key), &state);
  if (thd_ndb_share == 0)
  {
    thd_ndb_share= (THD_NDB_SHARE *) alloc_root(&thd->transaction.mem_root,
                                                sizeof(THD_NDB_SHARE));
    thd_ndb_share->key= key;
    thd_ndb_share->stat.last_count= count;
    thd_ndb_share->stat.no_uncommitted_rows_count= 0;
    thd_ndb_share->stat.records= ~(ha_rows)0;
    my_hash_insert(&open_tables, (byte *)thd_ndb_share);
  }
  else if (thd_ndb_share->stat.last_count != count)
  {
    thd_ndb_share->stat.last_count= count;
    thd_ndb_share->stat.no_uncommitted_rows_count= 0;
    thd_ndb_share->stat.records= ~(ha_rows)0;
  }
  DBUG_PRINT("exit", ("thd_ndb_share: 0x%lx  key: 0x%lx",
                      (long) thd_ndb_share, (long) key));
  DBUG_RETURN(thd_ndb_share);
}

inline
Ndb *ha_ndbcluster::get_ndb()
{
  return get_thd_ndb(current_thd)->ndb;
}

/*
 * manage uncommitted insert/deletes during transactio to get records correct
 */

void ha_ndbcluster::set_rec_per_key()
{
  DBUG_ENTER("ha_ndbcluster::get_status_const");
  for (uint i=0 ; i < table_share->keys ; i++)
  {
    table->key_info[i].rec_per_key[table->key_info[i].key_parts-1]= 1;
  }
  DBUG_VOID_RETURN;
}

ha_rows ha_ndbcluster::records()
{
  ha_rows retval;
  DBUG_ENTER("ha_ndbcluster::records");
  struct Ndb_local_table_statistics *local_info= m_table_info;
  DBUG_PRINT("info", ("id=%d, no_uncommitted_rows_count=%d",
                      ((const NDBTAB *)m_table)->getTableId(),
                      local_info->no_uncommitted_rows_count));

  Ndb *ndb= get_ndb();
  ndb->setDatabaseName(m_dbname);
  struct Ndb_statistics stat;
  if (ndb_get_table_statistics(this, TRUE, ndb, m_table, &stat) == 0)
  {
    retval= stat.row_count;
  }
  else
  {
    DBUG_RETURN(HA_POS_ERROR);
  }

  THD *thd= current_thd;
  if (get_thd_ndb(thd)->error)
    local_info->no_uncommitted_rows_count= 0;

  DBUG_RETURN(retval + local_info->no_uncommitted_rows_count);
}

int ha_ndbcluster::records_update()
{
  if (m_ha_not_exact_count)
    return 0;
  DBUG_ENTER("ha_ndbcluster::records_update");
  int result= 0;

  struct Ndb_local_table_statistics *local_info= m_table_info;
  DBUG_PRINT("info", ("id=%d, no_uncommitted_rows_count=%d",
                      ((const NDBTAB *)m_table)->getTableId(),
                      local_info->no_uncommitted_rows_count));
  {
    Ndb *ndb= get_ndb();
    struct Ndb_statistics stat;
<<<<<<< HEAD
    ndb->setDatabaseName(m_dbname);
=======
    if (ndb->setDatabaseName(m_dbname))
    {
      return my_errno= HA_ERR_OUT_OF_MEM;
    }
>>>>>>> 890b19c8
    result= ndb_get_table_statistics(this, TRUE, ndb, m_table, &stat);
    if (result == 0)
    {
      stats.mean_rec_length= stat.row_size;
      stats.data_file_length= stat.fragment_memory;
      local_info->records= stat.row_count;
    }
  }
  {
    THD *thd= current_thd;
    if (get_thd_ndb(thd)->error)
      local_info->no_uncommitted_rows_count= 0;
  }
  if (result == 0)
    stats.records= local_info->records+ local_info->no_uncommitted_rows_count;
  DBUG_RETURN(result);
}

void ha_ndbcluster::no_uncommitted_rows_execute_failure()
{
  if (m_ha_not_exact_count)
    return;
  DBUG_ENTER("ha_ndbcluster::no_uncommitted_rows_execute_failure");
  get_thd_ndb(current_thd)->error= 1;
  DBUG_VOID_RETURN;
}

void ha_ndbcluster::no_uncommitted_rows_update(int c)
{
  if (m_ha_not_exact_count)
    return;
  DBUG_ENTER("ha_ndbcluster::no_uncommitted_rows_update");
  struct Ndb_local_table_statistics *local_info= m_table_info;
  local_info->no_uncommitted_rows_count+= c;
  DBUG_PRINT("info", ("id=%d, no_uncommitted_rows_count=%d",
                      ((const NDBTAB *)m_table)->getTableId(),
                      local_info->no_uncommitted_rows_count));
  DBUG_VOID_RETURN;
}

void ha_ndbcluster::no_uncommitted_rows_reset(THD *thd)
{
  if (m_ha_not_exact_count)
    return;
  DBUG_ENTER("ha_ndbcluster::no_uncommitted_rows_reset");
  Thd_ndb *thd_ndb= get_thd_ndb(thd);
  thd_ndb->count++;
  thd_ndb->error= 0;
  DBUG_VOID_RETURN;
}

int ha_ndbcluster::ndb_err(NdbTransaction *trans)
{
  int res;
  NdbError err= trans->getNdbError();
  DBUG_ENTER("ndb_err");
  
  ERR_PRINT(err);
  switch (err.classification) {
  case NdbError::SchemaError:
  {
    // TODO perhaps we need to do more here, invalidate also in the cache
    m_table->setStatusInvalid();
    /* Close other open handlers not used by any thread */
    TABLE_LIST table_list;
    bzero((char*) &table_list,sizeof(table_list));
    table_list.db= m_dbname;
    table_list.alias= table_list.table_name= m_tabname;
    close_cached_tables(current_thd, 0, &table_list);
    break;
  }
  default:
    break;
  }
  res= ndb_to_mysql_error(&err);
  DBUG_PRINT("info", ("transformed ndbcluster error %d to mysql error %d", 
                      err.code, res));
  if (res == HA_ERR_FOUND_DUPP_KEY)
  {
    if (m_rows_to_insert == 1)
    {
      /*
	We can only distinguish between primary and non-primary
	violations here, so we need to return MAX_KEY for non-primary
	to signal that key is unknown
      */
      m_dupkey= err.code == 630 ? table_share->primary_key : MAX_KEY; 
    }
    else
    {
      /* We are batching inserts, offending key is not available */
      m_dupkey= (uint) -1;
    }
  }
  DBUG_RETURN(res);
}


/*
  Override the default get_error_message in order to add the 
  error message of NDB 
 */

bool ha_ndbcluster::get_error_message(int error, 
                                      String *buf)
{
  DBUG_ENTER("ha_ndbcluster::get_error_message");
  DBUG_PRINT("enter", ("error: %d", error));

  Ndb *ndb= get_ndb();
  if (!ndb)
    DBUG_RETURN(FALSE);

  const NdbError err= ndb->getNdbError(error);
  bool temporary= err.status==NdbError::TemporaryError;
  buf->set(err.message, strlen(err.message), &my_charset_bin);
  DBUG_PRINT("exit", ("message: %s, temporary: %d", buf->ptr(), temporary));
  DBUG_RETURN(temporary);
}


#ifndef DBUG_OFF
/*
  Check if type is supported by NDB.
*/

static bool ndb_supported_type(enum_field_types type)
{
  switch (type) {
  case MYSQL_TYPE_TINY:        
  case MYSQL_TYPE_SHORT:
  case MYSQL_TYPE_LONG:
  case MYSQL_TYPE_INT24:       
  case MYSQL_TYPE_LONGLONG:
  case MYSQL_TYPE_FLOAT:
  case MYSQL_TYPE_DOUBLE:
  case MYSQL_TYPE_DECIMAL:    
  case MYSQL_TYPE_NEWDECIMAL:
  case MYSQL_TYPE_TIMESTAMP:
  case MYSQL_TYPE_DATETIME:    
  case MYSQL_TYPE_DATE:
  case MYSQL_TYPE_NEWDATE:
  case MYSQL_TYPE_TIME:        
  case MYSQL_TYPE_YEAR:        
  case MYSQL_TYPE_STRING:      
  case MYSQL_TYPE_VAR_STRING:
  case MYSQL_TYPE_VARCHAR:
  case MYSQL_TYPE_TINY_BLOB:
  case MYSQL_TYPE_BLOB:    
  case MYSQL_TYPE_MEDIUM_BLOB:   
  case MYSQL_TYPE_LONG_BLOB:  
  case MYSQL_TYPE_ENUM:
  case MYSQL_TYPE_SET:         
  case MYSQL_TYPE_BIT:
  case MYSQL_TYPE_GEOMETRY:
    return TRUE;
  case MYSQL_TYPE_NULL:   
    break;
  }
  return FALSE;
}
#endif /* !DBUG_OFF */


/*
  Instruct NDB to set the value of the hidden primary key
*/

bool ha_ndbcluster::set_hidden_key(NdbOperation *ndb_op,
                                   uint fieldnr, const byte *field_ptr)
{
  DBUG_ENTER("set_hidden_key");
  DBUG_RETURN(ndb_op->equal(fieldnr, (char*)field_ptr) != 0);
}


/*
  Instruct NDB to set the value of one primary key attribute
*/

int ha_ndbcluster::set_ndb_key(NdbOperation *ndb_op, Field *field,
                               uint fieldnr, const byte *field_ptr)
{
  uint32 pack_len= field->pack_length();
  DBUG_ENTER("set_ndb_key");
  DBUG_PRINT("enter", ("%d: %s, ndb_type: %u, len=%d", 
                       fieldnr, field->field_name, field->type(),
                       pack_len));
  DBUG_DUMP("key", (char*)field_ptr, pack_len);
  
  DBUG_ASSERT(ndb_supported_type(field->type()));
  DBUG_ASSERT(! (field->flags & BLOB_FLAG));
  // Common implementation for most field types
  DBUG_RETURN(ndb_op->equal(fieldnr, (char*) field_ptr, pack_len) != 0);
}


/*
 Instruct NDB to set the value of one attribute
*/

int ha_ndbcluster::set_ndb_value(NdbOperation *ndb_op, Field *field, 
                                 uint fieldnr, int row_offset,
                                 bool *set_blob_value)
{
  const byte* field_ptr= field->ptr + row_offset;
  uint32 pack_len= field->pack_length();
  DBUG_ENTER("set_ndb_value");
  DBUG_PRINT("enter", ("%d: %s  type: %u  len=%d  is_null=%s", 
                       fieldnr, field->field_name, field->type(), 
                       pack_len, field->is_null(row_offset) ? "Y" : "N"));
  DBUG_DUMP("value", (char*) field_ptr, pack_len);

  DBUG_ASSERT(ndb_supported_type(field->type()));
  {
    // ndb currently does not support size 0
    uint32 empty_field;
    if (pack_len == 0)
    {
      pack_len= sizeof(empty_field);
      field_ptr= (byte *)&empty_field;
      if (field->is_null(row_offset))
        empty_field= 0;
      else
        empty_field= 1;
    }
    if (! (field->flags & BLOB_FLAG))
    {
      if (field->type() != MYSQL_TYPE_BIT)
      {
        if (field->is_null(row_offset))
        {
          DBUG_PRINT("info", ("field is NULL"));
          // Set value to NULL
          DBUG_RETURN((ndb_op->setValue(fieldnr, (char*)NULL) != 0));
	}
        // Common implementation for most field types
        DBUG_RETURN(ndb_op->setValue(fieldnr, (char*)field_ptr) != 0);
      }
      else // if (field->type() == MYSQL_TYPE_BIT)
      {
        longlong bits= field->val_int();
 
        // Round up bit field length to nearest word boundry
        pack_len= ((pack_len + 3) >> 2) << 2;
        DBUG_ASSERT(pack_len <= 8);
        if (field->is_null(row_offset))
          // Set value to NULL
          DBUG_RETURN((ndb_op->setValue(fieldnr, (char*)NULL) != 0));
        DBUG_PRINT("info", ("bit field"));
        DBUG_DUMP("value", (char*)&bits, pack_len);
#ifdef WORDS_BIGENDIAN
        /* store lsw first */
        bits = ((bits >> 32) & 0x00000000FFFFFFFF)
          |    ((bits << 32) & 0xFFFFFFFF00000000);
#endif
        DBUG_RETURN(ndb_op->setValue(fieldnr, (char*)&bits) != 0);
      }
    }
    // Blob type
    NdbBlob *ndb_blob= ndb_op->getBlobHandle(fieldnr);
    if (ndb_blob != NULL)
    {
      if (field->is_null(row_offset))
        DBUG_RETURN(ndb_blob->setNull() != 0);

      Field_blob *field_blob= (Field_blob*)field;

      // Get length and pointer to data
      uint32 blob_len= field_blob->get_length(field_ptr);
      char* blob_ptr= NULL;
      field_blob->get_ptr(&blob_ptr);

      // Looks like NULL ptr signals length 0 blob
      if (blob_ptr == NULL) {
        DBUG_ASSERT(blob_len == 0);
        blob_ptr= (char*)"";
      }

      DBUG_PRINT("value", ("set blob ptr: 0x%lx  len: %u",
                           (long) blob_ptr, blob_len));
      DBUG_DUMP("value", (char*)blob_ptr, min(blob_len, 26));

      if (set_blob_value)
        *set_blob_value= TRUE;
      // No callback needed to write value
      DBUG_RETURN(ndb_blob->setValue(blob_ptr, blob_len) != 0);
    }
    DBUG_RETURN(1);
  }
}


/*
  Callback to read all blob values.
  - not done in unpack_record because unpack_record is valid
    after execute(Commit) but reading blobs is not
  - may only generate read operations; they have to be executed
    somewhere before the data is available
  - due to single buffer for all blobs, we let the last blob
    process all blobs (last so that all are active)
  - null bit is still set in unpack_record
  - TODO allocate blob part aligned buffers
*/

NdbBlob::ActiveHook g_get_ndb_blobs_value;

int g_get_ndb_blobs_value(NdbBlob *ndb_blob, void *arg)
{
  DBUG_ENTER("g_get_ndb_blobs_value");
  if (ndb_blob->blobsNextBlob() != NULL)
    DBUG_RETURN(0);
  ha_ndbcluster *ha= (ha_ndbcluster *)arg;
  int ret= get_ndb_blobs_value(ha->table, ha->m_value,
                               ha->m_blobs_buffer, ha->m_blobs_buffer_size,
                               ha->m_blobs_offset);
  DBUG_RETURN(ret);
}

/*
  This routine is shared by injector.  There is no common blobs buffer
  so the buffer and length are passed by reference.  Injector also
  passes a record pointer diff.
 */
int get_ndb_blobs_value(TABLE* table, NdbValue* value_array,
                        byte*& buffer, uint& buffer_size,
                        my_ptrdiff_t ptrdiff)
{
  DBUG_ENTER("get_ndb_blobs_value");

  // Field has no field number so cannot use TABLE blob_field
  // Loop twice, first only counting total buffer size
  for (int loop= 0; loop <= 1; loop++)
  {
    uint32 offset= 0;
    for (uint i= 0; i < table->s->fields; i++)
    {
      Field *field= table->field[i];
      NdbValue value= value_array[i];
      if (! (field->flags & BLOB_FLAG))
        continue;
      if (value.blob == NULL)
      {
        DBUG_PRINT("info",("[%u] skipped", i));
        continue;
      }
      Field_blob *field_blob= (Field_blob *)field;
      NdbBlob *ndb_blob= value.blob;
      int isNull;
      if (ndb_blob->getNull(isNull) != 0)
        ERR_RETURN(ndb_blob->getNdbError());
      if (isNull == 0) {
        Uint64 len64= 0;
        if (ndb_blob->getLength(len64) != 0)
          ERR_RETURN(ndb_blob->getNdbError());
        // Align to Uint64
        uint32 size= len64;
        if (size % 8 != 0)
          size+= 8 - size % 8;
        if (loop == 1)
        {
          char *buf= buffer + offset;
          uint32 len= 0xffffffff;  // Max uint32
          if (ndb_blob->readData(buf, len) != 0)
            ERR_RETURN(ndb_blob->getNdbError());
          DBUG_PRINT("info", ("[%u] offset: %u  buf: 0x%lx  len=%u  [ptrdiff=%d]",
                              i, offset, (long) buf, len, (int)ptrdiff));
          DBUG_ASSERT(len == len64);
          // Ugly hack assumes only ptr needs to be changed
          field_blob->ptr+= ptrdiff;
          field_blob->set_ptr(len, buf);
          field_blob->ptr-= ptrdiff;
        }
        offset+= size;
      }
      else if (loop == 1) // undefined or null
      {
        // have to set length even in this case
        char *buf= buffer + offset; // or maybe NULL
        uint32 len= 0;
        field_blob->ptr+= ptrdiff;
        field_blob->set_ptr(len, buf);
        field_blob->ptr-= ptrdiff;
        DBUG_PRINT("info", ("[%u] isNull=%d", i, isNull));
      }
    }
    if (loop == 0 && offset > buffer_size)
    {
      my_free(buffer, MYF(MY_ALLOW_ZERO_PTR));
      buffer_size= 0;
      DBUG_PRINT("info", ("allocate blobs buffer size %u", offset));
      buffer= my_malloc(offset, MYF(MY_WME));
      if (buffer == NULL)
      {
        sql_print_error("ha_ndbcluster::get_ndb_blobs_value: "
                        "my_malloc(%u) failed", offset);
        DBUG_RETURN(-1);
      }
      buffer_size= offset;
    }
  }
  DBUG_RETURN(0);
}


/*
  Instruct NDB to fetch one field
  - data is read directly into buffer provided by field
    if field is NULL, data is read into memory provided by NDBAPI
*/

int ha_ndbcluster::get_ndb_value(NdbOperation *ndb_op, Field *field,
                                 uint fieldnr, byte* buf)
{
  DBUG_ENTER("get_ndb_value");
  DBUG_PRINT("enter", ("fieldnr: %d flags: %o", fieldnr,
                       (int)(field != NULL ? field->flags : 0)));

  if (field != NULL)
  {
      DBUG_ASSERT(buf);
      DBUG_ASSERT(ndb_supported_type(field->type()));
      DBUG_ASSERT(field->ptr != NULL);
      if (! (field->flags & BLOB_FLAG))
      { 
        if (field->type() != MYSQL_TYPE_BIT)
        {
          byte *field_buf;
          if (field->pack_length() != 0)
            field_buf= buf + (field->ptr - table->record[0]);
          else
            field_buf= (byte *)&dummy_buf;
          m_value[fieldnr].rec= ndb_op->getValue(fieldnr, 
                                                 field_buf);
        }
        else // if (field->type() == MYSQL_TYPE_BIT)
        {
          m_value[fieldnr].rec= ndb_op->getValue(fieldnr);
        }
        DBUG_RETURN(m_value[fieldnr].rec == NULL);
      }

      // Blob type
      NdbBlob *ndb_blob= ndb_op->getBlobHandle(fieldnr);
      m_value[fieldnr].blob= ndb_blob;
      if (ndb_blob != NULL)
      {
        // Set callback
	m_blobs_offset= buf - (byte*) table->record[0];
        void *arg= (void *)this;
        DBUG_RETURN(ndb_blob->setActiveHook(g_get_ndb_blobs_value, arg) != 0);
      }
      DBUG_RETURN(1);
  }

  // Used for hidden key only
  m_value[fieldnr].rec= ndb_op->getValue(fieldnr, m_ref);
  DBUG_RETURN(m_value[fieldnr].rec == NULL);
}

/*
  Instruct NDB to fetch the partition id (fragment id)
*/
int ha_ndbcluster::get_ndb_partition_id(NdbOperation *ndb_op)
{
  DBUG_ENTER("get_ndb_partition_id");
  DBUG_RETURN(ndb_op->getValue(NdbDictionary::Column::FRAGMENT, 
                               (char *)&m_part_id) == NULL);
}

/*
  Check if any set or get of blob value in current query.
*/

bool ha_ndbcluster::uses_blob_value()
{
  MY_BITMAP *bitmap;
  uint *blob_index, *blob_index_end;
  if (table_share->blob_fields == 0)
    return FALSE;

  bitmap= m_write_op ? table->write_set : table->read_set;
  blob_index=     table_share->blob_field;
  blob_index_end= blob_index + table_share->blob_fields;
  do
  {
    if (bitmap_is_set(bitmap, table->field[*blob_index]->field_index))
      return TRUE;
  } while (++blob_index != blob_index_end);
  return FALSE;
}


/*
  Get metadata for this table from NDB 

  IMPLEMENTATION
    - check that frm-file on disk is equal to frm-file
      of table accessed in NDB

  RETURN
    0    ok
    -2   Meta data has changed; Re-read data and try again
*/

int cmp_frm(const NDBTAB *ndbtab, const void *pack_data,
            uint pack_length)
{
  DBUG_ENTER("cmp_frm");
  /*
    Compare FrmData in NDB with frm file from disk.
  */
  if ((pack_length != ndbtab->getFrmLength()) || 
      (memcmp(pack_data, ndbtab->getFrmData(), pack_length)))
    DBUG_RETURN(1);
  DBUG_RETURN(0);
}

int ha_ndbcluster::get_metadata(const char *path)
{
  Ndb *ndb= get_ndb();
  NDBDICT *dict= ndb->getDictionary();
  const NDBTAB *tab;
  int error;
  DBUG_ENTER("get_metadata");
  DBUG_PRINT("enter", ("m_tabname: %s, path: %s", m_tabname, path));

  DBUG_ASSERT(m_table == NULL);
  DBUG_ASSERT(m_table_info == NULL);

  const void *data= NULL, *pack_data= NULL;
  uint length, pack_length;

  /*
    Compare FrmData in NDB with frm file from disk.
  */
  error= 0;
  if (readfrm(path, &data, &length) ||
      packfrm(data, length, &pack_data, &pack_length))
  {
    my_free((char*)data, MYF(MY_ALLOW_ZERO_PTR));
    my_free((char*)pack_data, MYF(MY_ALLOW_ZERO_PTR));
    DBUG_RETURN(1);
  }
    
  Ndb_table_guard ndbtab_g(dict, m_tabname);
  if (!(tab= ndbtab_g.get_table()))
    ERR_RETURN(dict->getNdbError());

  if (get_ndb_share_state(m_share) != NSS_ALTERED 
      && cmp_frm(tab, pack_data, pack_length))
  {
    DBUG_PRINT("error", 
               ("metadata, pack_length: %d  getFrmLength: %d  memcmp: %d",
                pack_length, tab->getFrmLength(),
                memcmp(pack_data, tab->getFrmData(), pack_length)));
    DBUG_DUMP("pack_data", (char*)pack_data, pack_length);
    DBUG_DUMP("frm", (char*)tab->getFrmData(), tab->getFrmLength());
    error= HA_ERR_TABLE_DEF_CHANGED;
  }
  my_free((char*)data, MYF(0));
  my_free((char*)pack_data, MYF(0));

  if (error)
    goto err;

  DBUG_PRINT("info", ("fetched table %s", tab->getName()));
  m_table= tab;
  if ((error= open_indexes(ndb, table, FALSE)) == 0)
  {
    ndbtab_g.release();
    DBUG_RETURN(0);
  }
err:
  ndbtab_g.invalidate();
  m_table= NULL;
  DBUG_RETURN(error);
}

static int fix_unique_index_attr_order(NDB_INDEX_DATA &data,
                                       const NDBINDEX *index,
                                       KEY *key_info)
{
  DBUG_ENTER("fix_unique_index_attr_order");
  unsigned sz= index->getNoOfIndexColumns();

  if (data.unique_index_attrid_map)
    my_free((char*)data.unique_index_attrid_map, MYF(0));
  data.unique_index_attrid_map= (uchar*)my_malloc(sz,MYF(MY_WME));
  if (data.unique_index_attrid_map == 0)
  {
    sql_print_error("fix_unique_index_attr_order: my_malloc(%u) failure",
                    (unsigned int)sz);
    DBUG_RETURN(HA_ERR_OUT_OF_MEM);
  }

  KEY_PART_INFO* key_part= key_info->key_part;
  KEY_PART_INFO* end= key_part+key_info->key_parts;
  DBUG_ASSERT(key_info->key_parts == sz);
  for (unsigned i= 0; key_part != end; key_part++, i++) 
  {
    const char *field_name= key_part->field->field_name;
#ifndef DBUG_OFF
   data.unique_index_attrid_map[i]= 255;
#endif
    for (unsigned j= 0; j < sz; j++)
    {
      const NDBCOL *c= index->getColumn(j);
      if (strcmp(field_name, c->getName()) == 0)
      {
        data.unique_index_attrid_map[i]= j;
        break;
      }
    }
    DBUG_ASSERT(data.unique_index_attrid_map[i] != 255);
  }
  DBUG_RETURN(0);
}

/*
  Create all the indexes for a table.
  If any index should fail to be created,
  the error is returned immediately
*/
int ha_ndbcluster::create_indexes(Ndb *ndb, TABLE *tab)
{
  uint i;
  int error= 0;
  const char *index_name;
  KEY* key_info= tab->key_info;
  const char **key_name= tab->s->keynames.type_names;
  DBUG_ENTER("ha_ndbcluster::create_indexes");

  for (i= 0; i < tab->s->keys; i++, key_info++, key_name++)
  {
    index_name= *key_name;
    NDB_INDEX_TYPE idx_type= get_index_type_from_table(i);
    error= create_index(index_name, key_info, idx_type, i);
    if (error)
    {
      DBUG_PRINT("error", ("Failed to create index %u", i));
      break;
    }
  }

  DBUG_RETURN(error);
}

static void ndb_init_index(NDB_INDEX_DATA &data)
{
  data.type= UNDEFINED_INDEX;
  data.status= UNDEFINED;
  data.unique_index= NULL;
  data.index= NULL;
  data.unique_index_attrid_map= NULL;
  data.index_stat=NULL;
  data.index_stat_cache_entries=0;
  data.index_stat_update_freq=0;
  data.index_stat_query_count=0;
}

static void ndb_clear_index(NDB_INDEX_DATA &data)
{
  if (data.unique_index_attrid_map)
  {
    my_free((char*)data.unique_index_attrid_map, MYF(0));
  }
  if (data.index_stat)
  {
    delete data.index_stat;
  }
  ndb_init_index(data);
}

/*
  Associate a direct reference to an index handle
  with an index (for faster access)
 */
int ha_ndbcluster::add_index_handle(THD *thd, NDBDICT *dict, KEY *key_info,
                                    const char *index_name, uint index_no)
{
  int error= 0;
  NDB_INDEX_TYPE idx_type= get_index_type_from_table(index_no);
  m_index[index_no].type= idx_type;
  DBUG_ENTER("ha_ndbcluster::add_index_handle");
  DBUG_PRINT("enter", ("table %s", m_tabname));

  if (idx_type != PRIMARY_KEY_INDEX && idx_type != UNIQUE_INDEX)
  {
    DBUG_PRINT("info", ("Get handle to index %s", index_name));
    const NDBINDEX *index;
    do
    {
      index= dict->getIndexGlobal(index_name, *m_table);
      if (!index)
        ERR_RETURN(dict->getNdbError());
      DBUG_PRINT("info", ("index: 0x%lx  id: %d  version: %d.%d  status: %d",
                          (long) index,
                          index->getObjectId(),
                          index->getObjectVersion() & 0xFFFFFF,
                          index->getObjectVersion() >> 24,
                          index->getObjectStatus()));
      DBUG_ASSERT(index->getObjectStatus() ==
                  NdbDictionary::Object::Retrieved);
      break;
    } while (1);
    m_index[index_no].index= index;
    // ordered index - add stats
    NDB_INDEX_DATA& d=m_index[index_no];
    delete d.index_stat;
    d.index_stat=NULL;
    if (thd->variables.ndb_index_stat_enable)
    {
      d.index_stat=new NdbIndexStat(index);
      d.index_stat_cache_entries=thd->variables.ndb_index_stat_cache_entries;
      d.index_stat_update_freq=thd->variables.ndb_index_stat_update_freq;
      d.index_stat_query_count=0;
      d.index_stat->alloc_cache(d.index_stat_cache_entries);
      DBUG_PRINT("info", ("index %s stat=on cache_entries=%u update_freq=%u",
                          index->getName(),
                          d.index_stat_cache_entries,
                          d.index_stat_update_freq));
    } else
    {
      DBUG_PRINT("info", ("index %s stat=off", index->getName()));
    }
  }
  if (idx_type == UNIQUE_ORDERED_INDEX || idx_type == UNIQUE_INDEX)
  {
    char unique_index_name[FN_LEN];
    static const char* unique_suffix= "$unique";
    m_has_unique_index= TRUE;
    strxnmov(unique_index_name, FN_LEN, index_name, unique_suffix, NullS);
    DBUG_PRINT("info", ("Get handle to unique_index %s", unique_index_name));
    const NDBINDEX *index;
    do
    {
      index= dict->getIndexGlobal(unique_index_name, *m_table);
      if (!index)
        ERR_RETURN(dict->getNdbError());
      DBUG_PRINT("info", ("index: 0x%lx  id: %d  version: %d.%d  status: %d",
                          (long) index,
                          index->getObjectId(),
                          index->getObjectVersion() & 0xFFFFFF,
                          index->getObjectVersion() >> 24,
                          index->getObjectStatus()));
      DBUG_ASSERT(index->getObjectStatus() ==
                  NdbDictionary::Object::Retrieved);
      break;
    } while (1);
    m_index[index_no].unique_index= index;
    error= fix_unique_index_attr_order(m_index[index_no], index, key_info);
  }
  if (!error)
    m_index[index_no].status= ACTIVE;
  
  DBUG_RETURN(error);
}

/*
  Associate index handles for each index of a table
*/
int ha_ndbcluster::open_indexes(Ndb *ndb, TABLE *tab, bool ignore_error)
{
  uint i;
  int error= 0;
  THD *thd=current_thd;
  NDBDICT *dict= ndb->getDictionary();
  KEY* key_info= tab->key_info;
  const char **key_name= tab->s->keynames.type_names;
  DBUG_ENTER("ha_ndbcluster::open_indexes");
  m_has_unique_index= FALSE;
  for (i= 0; i < tab->s->keys; i++, key_info++, key_name++)
  {
    if ((error= add_index_handle(thd, dict, key_info, *key_name, i)))
      if (ignore_error)
        m_index[i].index= m_index[i].unique_index= NULL;
      else
        break;
    m_index[i].null_in_unique_index= FALSE;
    if (check_index_fields_not_null(key_info))
      m_index[i].null_in_unique_index= TRUE;
  }

  if (error && !ignore_error)
  {
    while (i > 0)
    {
      i--;
      if (m_index[i].index)
      {
         dict->removeIndexGlobal(*m_index[i].index, 1);
         m_index[i].index= NULL;
      }
      if (m_index[i].unique_index)
      {
         dict->removeIndexGlobal(*m_index[i].unique_index, 1);
         m_index[i].unique_index= NULL;
      }
    }
  }

  DBUG_ASSERT(error == 0 || error == 4243);

  DBUG_RETURN(error);
}

/*
  Renumber indexes in index list by shifting out
  indexes that are to be dropped
 */
void ha_ndbcluster::renumber_indexes(Ndb *ndb, TABLE *tab)
{
  uint i;
  const char *index_name;
  KEY* key_info= tab->key_info;
  const char **key_name= tab->s->keynames.type_names;
  DBUG_ENTER("ha_ndbcluster::renumber_indexes");
  
  for (i= 0; i < tab->s->keys; i++, key_info++, key_name++)
  {
    index_name= *key_name;
    NDB_INDEX_TYPE idx_type= get_index_type_from_table(i);
    m_index[i].type= idx_type;
    if (m_index[i].status == TO_BE_DROPPED) 
    {
      DBUG_PRINT("info", ("Shifting index %s(%i) out of the list", 
                          index_name, i));
      NDB_INDEX_DATA tmp;
      uint j= i + 1;
      // Shift index out of list
      while(j != MAX_KEY && m_index[j].status != UNDEFINED)
      {
        tmp=  m_index[j - 1];
        m_index[j - 1]= m_index[j];
        m_index[j]= tmp;
        j++;
      }
    }
  }

  DBUG_VOID_RETURN;
}

/*
  Drop all indexes that are marked for deletion
*/
int ha_ndbcluster::drop_indexes(Ndb *ndb, TABLE *tab)
{
  uint i;
  int error= 0;
  const char *index_name;
  KEY* key_info= tab->key_info;
  NDBDICT *dict= ndb->getDictionary();
  DBUG_ENTER("ha_ndbcluster::drop_indexes");
  
  for (i= 0; i < tab->s->keys; i++, key_info++)
  {
    NDB_INDEX_TYPE idx_type= get_index_type_from_table(i);
    m_index[i].type= idx_type;
    if (m_index[i].status == TO_BE_DROPPED)
    {
      const NdbDictionary::Index *index= m_index[i].index;
      const NdbDictionary::Index *unique_index= m_index[i].unique_index;
      
      if (index)
      {
        index_name= index->getName();
        DBUG_PRINT("info", ("Dropping index %u: %s", i, index_name));  
        // Drop ordered index from ndb
        error= dict->dropIndexGlobal(*index);
        if (!error)
        {
          dict->removeIndexGlobal(*index, 1);
          m_index[i].index= NULL;
        }
      }
      if (!error && unique_index)
      {
        index_name= unique_index->getName();
        DBUG_PRINT("info", ("Dropping unique index %u: %s", i, index_name));
        // Drop unique index from ndb
        error= dict->dropIndexGlobal(*unique_index);
        if (!error)
        {
          dict->removeIndexGlobal(*unique_index, 1);
          m_index[i].unique_index= NULL;
        }
      }
      if (error)
        DBUG_RETURN(error);
      ndb_clear_index(m_index[i]);
      continue;
    }
  }
  
  DBUG_RETURN(error);
}

/*
  Decode the type of an index from information 
  provided in table object
*/
NDB_INDEX_TYPE ha_ndbcluster::get_index_type_from_table(uint inx) const
{
  return get_index_type_from_key(inx, table_share->key_info,
                                 inx == table_share->primary_key);
}

NDB_INDEX_TYPE ha_ndbcluster::get_index_type_from_key(uint inx,
                                                      KEY *key_info,
                                                      bool primary) const
{
  bool is_hash_index=  (key_info[inx].algorithm == 
                        HA_KEY_ALG_HASH);
  if (primary)
    return is_hash_index ? PRIMARY_KEY_INDEX : PRIMARY_KEY_ORDERED_INDEX;
  
  return ((key_info[inx].flags & HA_NOSAME) ? 
          (is_hash_index ? UNIQUE_INDEX : UNIQUE_ORDERED_INDEX) :
          ORDERED_INDEX);
} 

bool ha_ndbcluster::check_index_fields_not_null(KEY* key_info)
{
  KEY_PART_INFO* key_part= key_info->key_part;
  KEY_PART_INFO* end= key_part+key_info->key_parts;
  DBUG_ENTER("ha_ndbcluster::check_index_fields_not_null");
  
  for (; key_part != end; key_part++) 
    {
      Field* field= key_part->field;
      if (field->maybe_null())
	DBUG_RETURN(TRUE);
    }
  
  DBUG_RETURN(FALSE);
}

void ha_ndbcluster::release_metadata(THD *thd, Ndb *ndb)
{
  uint i;

  DBUG_ENTER("release_metadata");
  DBUG_PRINT("enter", ("m_tabname: %s", m_tabname));

  NDBDICT *dict= ndb->getDictionary();
  int invalidate_indexes= 0;
  if (thd && thd->lex && thd->lex->sql_command == SQLCOM_FLUSH)
  {
    invalidate_indexes = 1;
  }
  if (m_table != NULL)
  {
    if (m_table->getObjectStatus() == NdbDictionary::Object::Invalid)
      invalidate_indexes= 1;
    dict->removeTableGlobal(*m_table, invalidate_indexes);
  }
  // TODO investigate
  DBUG_ASSERT(m_table_info == NULL);
  m_table_info= NULL;

  // Release index list 
  for (i= 0; i < MAX_KEY; i++)
  {
    if (m_index[i].unique_index)
    {
      DBUG_ASSERT(m_table != NULL);
      dict->removeIndexGlobal(*m_index[i].unique_index, invalidate_indexes);
    }
    if (m_index[i].index)
    {
      DBUG_ASSERT(m_table != NULL);
      dict->removeIndexGlobal(*m_index[i].index, invalidate_indexes);
    }
    ndb_clear_index(m_index[i]);
  }

  m_table= NULL;
  DBUG_VOID_RETURN;
}

int ha_ndbcluster::get_ndb_lock_type(enum thr_lock_type type)
{
  if (type >= TL_WRITE_ALLOW_WRITE)
    return NdbOperation::LM_Exclusive;
  if (type ==  TL_READ_WITH_SHARED_LOCKS ||
      uses_blob_value())
    return NdbOperation::LM_Read;
  return NdbOperation::LM_CommittedRead;
}

static const ulong index_type_flags[]=
{
  /* UNDEFINED_INDEX */
  0,                         

  /* PRIMARY_KEY_INDEX */
  HA_ONLY_WHOLE_INDEX, 

  /* PRIMARY_KEY_ORDERED_INDEX */
  /* 
     Enable HA_KEYREAD_ONLY when "sorted" indexes are supported, 
     thus ORDERD BY clauses can be optimized by reading directly 
     through the index.
  */
  // HA_KEYREAD_ONLY | 
  HA_READ_NEXT |
  HA_READ_PREV |
  HA_READ_RANGE |
  HA_READ_ORDER,

  /* UNIQUE_INDEX */
  HA_ONLY_WHOLE_INDEX,

  /* UNIQUE_ORDERED_INDEX */
  HA_READ_NEXT |
  HA_READ_PREV |
  HA_READ_RANGE |
  HA_READ_ORDER,

  /* ORDERED_INDEX */
  HA_READ_NEXT |
  HA_READ_PREV |
  HA_READ_RANGE |
  HA_READ_ORDER
};

static const int index_flags_size= sizeof(index_type_flags)/sizeof(ulong);

inline NDB_INDEX_TYPE ha_ndbcluster::get_index_type(uint idx_no) const
{
  DBUG_ASSERT(idx_no < MAX_KEY);
  return m_index[idx_no].type;
}

inline bool ha_ndbcluster::has_null_in_unique_index(uint idx_no) const
{
  DBUG_ASSERT(idx_no < MAX_KEY);
  return m_index[idx_no].null_in_unique_index;
}


/*
  Get the flags for an index

  RETURN
    flags depending on the type of the index.
*/

inline ulong ha_ndbcluster::index_flags(uint idx_no, uint part,
                                        bool all_parts) const 
{ 
  DBUG_ENTER("ha_ndbcluster::index_flags");
  DBUG_PRINT("enter", ("idx_no: %u", idx_no));
  DBUG_ASSERT(get_index_type_from_table(idx_no) < index_flags_size);
  DBUG_RETURN(index_type_flags[get_index_type_from_table(idx_no)] | 
              HA_KEY_SCAN_NOT_ROR);
}

static void shrink_varchar(Field* field, const byte* & ptr, char* buf)
{
  if (field->type() == MYSQL_TYPE_VARCHAR && ptr != NULL) {
    Field_varstring* f= (Field_varstring*)field;
    if (f->length_bytes == 1) {
      uint pack_len= field->pack_length();
      DBUG_ASSERT(1 <= pack_len && pack_len <= 256);
      if (ptr[1] == 0) {
        buf[0]= ptr[0];
      } else {
        DBUG_ASSERT(FALSE);
        buf[0]= 255;
      }
      memmove(buf + 1, ptr + 2, pack_len - 1);
      ptr= buf;
    }
  }
}

int ha_ndbcluster::set_primary_key(NdbOperation *op, const byte *key)
{
  KEY* key_info= table->key_info + table_share->primary_key;
  KEY_PART_INFO* key_part= key_info->key_part;
  KEY_PART_INFO* end= key_part+key_info->key_parts;
  DBUG_ENTER("set_primary_key");

  for (; key_part != end; key_part++) 
  {
    Field* field= key_part->field;
    const byte* ptr= key;
    char buf[256];
    shrink_varchar(field, ptr, buf);
    if (set_ndb_key(op, field, 
                    key_part->fieldnr-1, ptr))
      ERR_RETURN(op->getNdbError());
    key += key_part->store_length;
  }
  DBUG_RETURN(0);
}


int ha_ndbcluster::set_primary_key_from_record(NdbOperation *op, const byte *record)
{
  KEY* key_info= table->key_info + table_share->primary_key;
  KEY_PART_INFO* key_part= key_info->key_part;
  KEY_PART_INFO* end= key_part+key_info->key_parts;
  DBUG_ENTER("set_primary_key_from_record");

  for (; key_part != end; key_part++) 
  {
    Field* field= key_part->field;
    if (set_ndb_key(op, field, 
		    key_part->fieldnr-1, record+key_part->offset))
      ERR_RETURN(op->getNdbError());
  }
  DBUG_RETURN(0);
}

int ha_ndbcluster::set_index_key_from_record(NdbOperation *op, 
                                             const byte *record, uint keyno)
{
  KEY* key_info= table->key_info + keyno;
  KEY_PART_INFO* key_part= key_info->key_part;
  KEY_PART_INFO* end= key_part+key_info->key_parts;
  uint i;
  DBUG_ENTER("set_index_key_from_record");
                                                                                
  for (i= 0; key_part != end; key_part++, i++)
  {
    Field* field= key_part->field;
    if (set_ndb_key(op, field, m_index[keyno].unique_index_attrid_map[i],
                    record+key_part->offset))
      ERR_RETURN(m_active_trans->getNdbError());
  }
  DBUG_RETURN(0);
}

int 
ha_ndbcluster::set_index_key(NdbOperation *op, 
                             const KEY *key_info, 
                             const byte * key_ptr)
{
  DBUG_ENTER("ha_ndbcluster::set_index_key");
  uint i;
  KEY_PART_INFO* key_part= key_info->key_part;
  KEY_PART_INFO* end= key_part+key_info->key_parts;
  
  for (i= 0; key_part != end; key_part++, i++) 
  {
    Field* field= key_part->field;
    const byte* ptr= key_part->null_bit ? key_ptr + 1 : key_ptr;
    char buf[256];
    shrink_varchar(field, ptr, buf);
    if (set_ndb_key(op, field, m_index[active_index].unique_index_attrid_map[i], ptr))
      ERR_RETURN(m_active_trans->getNdbError());
    key_ptr+= key_part->store_length;
  }
  DBUG_RETURN(0);
}

inline 
int ha_ndbcluster::define_read_attrs(byte* buf, NdbOperation* op)
{
  uint i;
  DBUG_ENTER("define_read_attrs");  

  // Define attributes to read
  for (i= 0; i < table_share->fields; i++) 
  {
    Field *field= table->field[i];
    if (bitmap_is_set(table->read_set, i) ||
        ((field->flags & PRI_KEY_FLAG)))
    {      
      if (get_ndb_value(op, field, i, buf))
        ERR_RETURN(op->getNdbError());
    } 
    else
    {
      m_value[i].ptr= NULL;
    }
  }
    
  if (table_share->primary_key == MAX_KEY) 
  {
    DBUG_PRINT("info", ("Getting hidden key"));
    // Scanning table with no primary key
    int hidden_no= table_share->fields;      
#ifndef DBUG_OFF
    const NDBTAB *tab= (const NDBTAB *) m_table;    
    if (!tab->getColumn(hidden_no))
      DBUG_RETURN(1);
#endif
    if (get_ndb_value(op, NULL, hidden_no, NULL))
      ERR_RETURN(op->getNdbError());
  }
  DBUG_RETURN(0);
} 


/*
  Read one record from NDB using primary key
*/

int ha_ndbcluster::pk_read(const byte *key, uint key_len, byte *buf,
                           uint32 part_id)
{
  uint no_fields= table_share->fields;
  NdbConnection *trans= m_active_trans;
  NdbOperation *op;

  int res;
  DBUG_ENTER("pk_read");
  DBUG_PRINT("enter", ("key_len: %u", key_len));
  DBUG_DUMP("key", (char*)key, key_len);
  m_write_op= FALSE;

  NdbOperation::LockMode lm=
    (NdbOperation::LockMode)get_ndb_lock_type(m_lock.type);
  if (!(op= trans->getNdbOperation((const NDBTAB *) m_table)) || 
      op->readTuple(lm) != 0)
    ERR_RETURN(trans->getNdbError());
  
  if (table_share->primary_key == MAX_KEY) 
  {
    // This table has no primary key, use "hidden" primary key
    DBUG_PRINT("info", ("Using hidden key"));
    DBUG_DUMP("key", (char*)key, 8);    
    if (set_hidden_key(op, no_fields, key))
      ERR_RETURN(trans->getNdbError());
    
    // Read key at the same time, for future reference
    if (get_ndb_value(op, NULL, no_fields, NULL))
      ERR_RETURN(trans->getNdbError());
  } 
  else 
  {
    if ((res= set_primary_key(op, key)))
      return res;
  }
  
  if ((res= define_read_attrs(buf, op)))
    DBUG_RETURN(res);

  if (m_use_partition_function)
  {
    op->setPartitionId(part_id);
    // If table has user defined partitioning
    // and no indexes, we need to read the partition id
    // to support ORDER BY queries
    if (table_share->primary_key == MAX_KEY &&
        get_ndb_partition_id(op))
      ERR_RETURN(trans->getNdbError());
  }

  if ((res = execute_no_commit_ie(this,trans,FALSE)) != 0 ||
      op->getNdbError().code) 
  {
    table->status= STATUS_NOT_FOUND;
    DBUG_RETURN(ndb_err(trans));
  }

  // The value have now been fetched from NDB  
  unpack_record(buf);
  table->status= 0;     
  DBUG_RETURN(0);
}

/*
  Read one complementing record from NDB using primary key from old_data
  or hidden key
*/

int ha_ndbcluster::complemented_read(const byte *old_data, byte *new_data,
                                     uint32 old_part_id)
{
  uint no_fields= table_share->fields, i;
  NdbTransaction *trans= m_active_trans;
  NdbOperation *op;
  DBUG_ENTER("complemented_read");
  m_write_op= FALSE;

  if (bitmap_is_set_all(table->read_set))
  {
    // We have allready retrieved all fields, nothing to complement
    DBUG_RETURN(0);
  }

  NdbOperation::LockMode lm=
    (NdbOperation::LockMode)get_ndb_lock_type(m_lock.type);
  if (!(op= trans->getNdbOperation((const NDBTAB *) m_table)) || 
      op->readTuple(lm) != 0)
    ERR_RETURN(trans->getNdbError());
  if (table_share->primary_key != MAX_KEY) 
  {
    if (set_primary_key_from_record(op, old_data))
      ERR_RETURN(trans->getNdbError());
  } 
  else 
  {
    // This table has no primary key, use "hidden" primary key
    if (set_hidden_key(op, table->s->fields, m_ref))
      ERR_RETURN(op->getNdbError());
  }

  if (m_use_partition_function)
    op->setPartitionId(old_part_id);
  
  // Read all unreferenced non-key field(s)
  for (i= 0; i < no_fields; i++) 
  {
    Field *field= table->field[i];
    if (!((field->flags & PRI_KEY_FLAG) ||
          bitmap_is_set(table->read_set, i)) &&
        !bitmap_is_set(table->write_set, i))
    {
      if (get_ndb_value(op, field, i, new_data))
        ERR_RETURN(trans->getNdbError());
    }
  }
  
  if (execute_no_commit(this,trans,FALSE) != 0) 
  {
    table->status= STATUS_NOT_FOUND;
    DBUG_RETURN(ndb_err(trans));
  }

  // The value have now been fetched from NDB  
  unpack_record(new_data);
  table->status= 0;     

  /**
   * restore m_value
   */
  for (i= 0; i < no_fields; i++) 
  {
    Field *field= table->field[i];
    if (!((field->flags & PRI_KEY_FLAG) ||
          bitmap_is_set(table->read_set, i)))
    {
      m_value[i].ptr= NULL;
    }
  }
  
  DBUG_RETURN(0);
}

/*
 * Check that all operations between first and last all
 * have gotten the errcode
 * If checking for HA_ERR_KEY_NOT_FOUND then update m_dupkey
 * for all succeeding operations
 */
bool ha_ndbcluster::check_all_operations_for_error(NdbTransaction *trans,
                                                   const NdbOperation *first,
                                                   const NdbOperation *last,
                                                   uint errcode)
{
  const NdbOperation *op= first;
  DBUG_ENTER("ha_ndbcluster::check_all_operations_for_error");

  while(op)
  {
    NdbError err= op->getNdbError();
    if (err.status != NdbError::Success)
    {
      if (ndb_to_mysql_error(&err) != (int) errcode)
        DBUG_RETURN(FALSE);
      if (op == last) break;
      op= trans->getNextCompletedOperation(op);
    }
    else
    {
      // We found a duplicate
      if (op->getType() == NdbOperation::UniqueIndexAccess)
      {
        if (errcode == HA_ERR_KEY_NOT_FOUND)
        {
          NdbIndexOperation *iop= (NdbIndexOperation *) op;
          const NDBINDEX *index= iop->getIndex();
          // Find the key_no of the index
          for(uint i= 0; i<table->s->keys; i++)
          {
            if (m_index[i].unique_index == index)
            {
              m_dupkey= i;
              break;
            }
          }
        }
      }
      else
      {
        // Must have been primary key access
        DBUG_ASSERT(op->getType() == NdbOperation::PrimaryKeyAccess);
        if (errcode == HA_ERR_KEY_NOT_FOUND)
          m_dupkey= table->s->primary_key;
      }
      DBUG_RETURN(FALSE);      
    }
  }
  DBUG_RETURN(TRUE);
}


/*
 * Peek to check if any rows already exist with conflicting
 * primary key or unique index values
*/

int ha_ndbcluster::peek_indexed_rows(const byte *record,
				     bool check_pk)
{
  NdbTransaction *trans= m_active_trans;
  NdbOperation *op;
  const NdbOperation *first, *last;
  uint i;
  int res;
  DBUG_ENTER("peek_indexed_rows");

  NdbOperation::LockMode lm=
      (NdbOperation::LockMode)get_ndb_lock_type(m_lock.type);
  first= NULL;
  if (check_pk && table->s->primary_key != MAX_KEY)
  {
    /*
     * Fetch any row with colliding primary key
     */
    if (!(op= trans->getNdbOperation((const NDBTAB *) m_table)) ||
        op->readTuple(lm) != 0)
      ERR_RETURN(trans->getNdbError());
    
    first= op;
    if ((res= set_primary_key_from_record(op, record)))
      ERR_RETURN(trans->getNdbError());

    if (m_use_partition_function)
    {
      uint32 part_id;
      int error;
      longlong func_value;
      my_bitmap_map *old_map= dbug_tmp_use_all_columns(table, table->read_set);
      error= m_part_info->get_partition_id(m_part_info, &part_id, &func_value);
      dbug_tmp_restore_column_map(table->read_set, old_map);
      if (error)
      {
        m_part_info->err_value= func_value;
        DBUG_RETURN(error);
      }
      op->setPartitionId(part_id);
    }
  }
  /*
   * Fetch any rows with colliding unique indexes
   */
  KEY* key_info;
  KEY_PART_INFO *key_part, *end;
  for (i= 0, key_info= table->key_info; i < table->s->keys; i++, key_info++)
  {
    if (i != table->s->primary_key &&
        key_info->flags & HA_NOSAME)
    {
      // A unique index is defined on table
      NdbIndexOperation *iop;
      const NDBINDEX *unique_index = m_index[i].unique_index;
      key_part= key_info->key_part;
      end= key_part + key_info->key_parts;
      if (!(iop= trans->getNdbIndexOperation(unique_index, m_table)) ||
          iop->readTuple(lm) != 0)
        ERR_RETURN(trans->getNdbError());

      if (!first)
        first= iop;
      if ((res= set_index_key_from_record(iop, record, i)))
        ERR_RETURN(trans->getNdbError());
    }
  }
  last= trans->getLastDefinedOperation();
  if (first)
    res= execute_no_commit_ie(this,trans,FALSE);
  else
  {
    // Table has no keys
    table->status= STATUS_NOT_FOUND;
    DBUG_RETURN(HA_ERR_KEY_NOT_FOUND);
  }
  if (check_all_operations_for_error(trans, first, last, 
                                     HA_ERR_KEY_NOT_FOUND))
  {
    table->status= STATUS_NOT_FOUND;
    DBUG_RETURN(ndb_err(trans));
  } 
  else
  {
    DBUG_PRINT("info", ("m_dupkey %d", m_dupkey));
  }
  DBUG_RETURN(0);
}


/*
  Read one record from NDB using unique secondary index
*/

int ha_ndbcluster::unique_index_read(const byte *key,
                                     uint key_len, byte *buf)
{
  int res;
  NdbTransaction *trans= m_active_trans;
  NdbIndexOperation *op;
  DBUG_ENTER("ha_ndbcluster::unique_index_read");
  DBUG_PRINT("enter", ("key_len: %u, index: %u", key_len, active_index));
  DBUG_DUMP("key", (char*)key, key_len);
  
  NdbOperation::LockMode lm=
    (NdbOperation::LockMode)get_ndb_lock_type(m_lock.type);
  if (!(op= trans->getNdbIndexOperation(m_index[active_index].unique_index, 
                                        m_table)) ||
      op->readTuple(lm) != 0)
    ERR_RETURN(trans->getNdbError());
  
  // Set secondary index key(s)
  if ((res= set_index_key(op, table->key_info + active_index, key)))
    DBUG_RETURN(res);
  
  if ((res= define_read_attrs(buf, op)))
    DBUG_RETURN(res);

  if (execute_no_commit_ie(this,trans,FALSE) != 0 ||
      op->getNdbError().code) 
  {
    table->status= STATUS_NOT_FOUND;
    DBUG_RETURN(ndb_err(trans));
  }
  // The value have now been fetched from NDB
  unpack_record(buf);
  table->status= 0;
  DBUG_RETURN(0);
}

inline int ha_ndbcluster::fetch_next(NdbScanOperation* cursor)
{
  DBUG_ENTER("fetch_next");
  int local_check;
  NdbTransaction *trans= m_active_trans;
  
  if (m_lock_tuple)
  {
    /*
      Lock level m_lock.type either TL_WRITE_ALLOW_WRITE
      (SELECT FOR UPDATE) or TL_READ_WITH_SHARED_LOCKS (SELECT
      LOCK WITH SHARE MODE) and row was not explictly unlocked 
      with unlock_row() call
    */
      NdbConnection *con_trans= m_active_trans;
      NdbOperation *op;
      // Lock row
      DBUG_PRINT("info", ("Keeping lock on scanned row"));
      
      if (!(op= m_active_cursor->lockCurrentTuple()))
      {
        /* purecov: begin inspected */
	m_lock_tuple= FALSE;
	ERR_RETURN(con_trans->getNdbError());
        /* purecov: end */    
      }
      m_ops_pending++;
  }
  m_lock_tuple= FALSE;
  
  bool contact_ndb= m_lock.type < TL_WRITE_ALLOW_WRITE &&
                    m_lock.type != TL_READ_WITH_SHARED_LOCKS;;
  do {
    DBUG_PRINT("info", ("Call nextResult, contact_ndb: %d", contact_ndb));
    /*
      We can only handle one tuple with blobs at a time.
    */
    if (m_ops_pending && m_blobs_pending)
    {
      if (execute_no_commit(this,trans,FALSE) != 0)
        DBUG_RETURN(ndb_err(trans));
      m_ops_pending= 0;
      m_blobs_pending= FALSE;
    }
    
    if ((local_check= cursor->nextResult(contact_ndb, m_force_send)) == 0)
    {
      /*
	Explicitly lock tuple if "select for update" or
	"select lock in share mode"
      */
      m_lock_tuple= (m_lock.type == TL_WRITE_ALLOW_WRITE
		     || 
		     m_lock.type == TL_READ_WITH_SHARED_LOCKS);
      DBUG_RETURN(0);
    } 
    else if (local_check == 1 || local_check == 2)
    {
      // 1: No more records
      // 2: No more cached records
      
      /*
        Before fetching more rows and releasing lock(s),
        all pending update or delete operations should 
        be sent to NDB
      */
      DBUG_PRINT("info", ("ops_pending: %ld", (long) m_ops_pending));    
      if (m_ops_pending)
      {
        if (m_transaction_on)
        {
          if (execute_no_commit(this,trans,FALSE) != 0)
            DBUG_RETURN(-1);
        }
        else
        {
          if  (execute_commit(this,trans) != 0)
            DBUG_RETURN(-1);
          if (trans->restart() != 0)
          {
            DBUG_ASSERT(0);
            DBUG_RETURN(-1);
          }
        }
        m_ops_pending= 0;
      }
      contact_ndb= (local_check == 2);
    }
    else
    {
      DBUG_RETURN(-1);
    }
  } while (local_check == 2);

  DBUG_RETURN(1);
}

/*
  Get the next record of a started scan. Try to fetch
  it locally from NdbApi cached records if possible, 
  otherwise ask NDB for more.

  NOTE
  If this is a update/delete make sure to not contact 
  NDB before any pending ops have been sent to NDB.

*/

inline int ha_ndbcluster::next_result(byte *buf)
{  
  int res;
  DBUG_ENTER("next_result");
    
  if (!m_active_cursor)
    DBUG_RETURN(HA_ERR_END_OF_FILE);
  
  if ((res= fetch_next(m_active_cursor)) == 0)
  {
    DBUG_PRINT("info", ("One more record found"));    
    
    unpack_record(buf);
    table->status= 0;
    DBUG_RETURN(0);
  }
  else if (res == 1)
  {
    // No more records
    table->status= STATUS_NOT_FOUND;
    
    DBUG_PRINT("info", ("No more records"));
    DBUG_RETURN(HA_ERR_END_OF_FILE);
  }
  else
  {
    DBUG_RETURN(ndb_err(m_active_trans));
  }
}

/*
  Set bounds for ordered index scan.
*/

int ha_ndbcluster::set_bounds(NdbIndexScanOperation *op,
                              uint inx,
                              bool rir,
                              const key_range *keys[2],
                              uint range_no)
{
  const KEY *const key_info= table->key_info + inx;
  const uint key_parts= key_info->key_parts;
  uint key_tot_len[2];
  uint tot_len;
  uint i, j;

  DBUG_ENTER("set_bounds");
  DBUG_PRINT("info", ("key_parts=%d", key_parts));

  for (j= 0; j <= 1; j++)
  {
    const key_range *key= keys[j];
    if (key != NULL)
    {
      // for key->flag see ha_rkey_function
      DBUG_PRINT("info", ("key %d length=%d flag=%d",
                          j, key->length, key->flag));
      key_tot_len[j]= key->length;
    }
    else
    {
      DBUG_PRINT("info", ("key %d not present", j));
      key_tot_len[j]= 0;
    }
  }
  tot_len= 0;

  for (i= 0; i < key_parts; i++)
  {
    KEY_PART_INFO *key_part= &key_info->key_part[i];
    Field *field= key_part->field;
#ifndef DBUG_OFF
    uint part_len= key_part->length;
#endif
    uint part_store_len= key_part->store_length;
    // Info about each key part
    struct part_st {
      bool part_last;
      const key_range *key;
      const byte *part_ptr;
      bool part_null;
      int bound_type;
      const char* bound_ptr;
    };
    struct part_st part[2];

    for (j= 0; j <= 1; j++)
    {
      struct part_st &p= part[j];
      p.key= NULL;
      p.bound_type= -1;
      if (tot_len < key_tot_len[j])
      {
        p.part_last= (tot_len + part_store_len >= key_tot_len[j]);
        p.key= keys[j];
        p.part_ptr= &p.key->key[tot_len];
        p.part_null= key_part->null_bit && *p.part_ptr;
        p.bound_ptr= (const char *)
          p.part_null ? 0 : key_part->null_bit ? p.part_ptr + 1 : p.part_ptr;

        if (j == 0)
        {
          switch (p.key->flag)
          {
            case HA_READ_KEY_EXACT:
              if (! rir)
                p.bound_type= NdbIndexScanOperation::BoundEQ;
              else // differs for records_in_range
                p.bound_type= NdbIndexScanOperation::BoundLE;
              break;
            // ascending
            case HA_READ_KEY_OR_NEXT:
              p.bound_type= NdbIndexScanOperation::BoundLE;
              break;
            case HA_READ_AFTER_KEY:
              if (! p.part_last)
                p.bound_type= NdbIndexScanOperation::BoundLE;
              else
                p.bound_type= NdbIndexScanOperation::BoundLT;
              break;
            // descending
            case HA_READ_PREFIX_LAST:           // weird
              p.bound_type= NdbIndexScanOperation::BoundEQ;
              break;
            case HA_READ_PREFIX_LAST_OR_PREV:   // weird
              p.bound_type= NdbIndexScanOperation::BoundGE;
              break;
            case HA_READ_BEFORE_KEY:
              if (! p.part_last)
                p.bound_type= NdbIndexScanOperation::BoundGE;
              else
                p.bound_type= NdbIndexScanOperation::BoundGT;
              break;
            default:
              break;
          }
        }
        if (j == 1) {
          switch (p.key->flag)
          {
            // ascending
            case HA_READ_BEFORE_KEY:
              if (! p.part_last)
                p.bound_type= NdbIndexScanOperation::BoundGE;
              else
                p.bound_type= NdbIndexScanOperation::BoundGT;
              break;
            case HA_READ_AFTER_KEY:     // weird
              p.bound_type= NdbIndexScanOperation::BoundGE;
              break;
            default:
              break;
            // descending strangely sets no end key
          }
        }

        if (p.bound_type == -1)
        {
          DBUG_PRINT("error", ("key %d unknown flag %d", j, p.key->flag));
          DBUG_ASSERT(FALSE);
          // Stop setting bounds but continue with what we have
          DBUG_RETURN(op->end_of_bound(range_no));
        }
      }
    }

    // Seen with e.g. b = 1 and c > 1
    if (part[0].bound_type == NdbIndexScanOperation::BoundLE &&
        part[1].bound_type == NdbIndexScanOperation::BoundGE &&
        memcmp(part[0].part_ptr, part[1].part_ptr, part_store_len) == 0)
    {
      DBUG_PRINT("info", ("replace LE/GE pair by EQ"));
      part[0].bound_type= NdbIndexScanOperation::BoundEQ;
      part[1].bound_type= -1;
    }
    // Not seen but was in previous version
    if (part[0].bound_type == NdbIndexScanOperation::BoundEQ &&
        part[1].bound_type == NdbIndexScanOperation::BoundGE &&
        memcmp(part[0].part_ptr, part[1].part_ptr, part_store_len) == 0)
    {
      DBUG_PRINT("info", ("remove GE from EQ/GE pair"));
      part[1].bound_type= -1;
    }

    for (j= 0; j <= 1; j++)
    {
      struct part_st &p= part[j];
      // Set bound if not done with this key
      if (p.key != NULL)
      {
        DBUG_PRINT("info", ("key %d:%d  offset: %d  length: %d  last: %d  bound: %d",
                            j, i, tot_len, part_len, p.part_last, p.bound_type));
        DBUG_DUMP("info", (const char*)p.part_ptr, part_store_len);

        // Set bound if not cancelled via type -1
        if (p.bound_type != -1)
        {
          const char* ptr= p.bound_ptr;
          char buf[256];
          shrink_varchar(field, ptr, buf);
          if (op->setBound(i, p.bound_type, ptr))
            ERR_RETURN(op->getNdbError());
        }
      }
    }

    tot_len+= part_store_len;
  }
  DBUG_RETURN(op->end_of_bound(range_no));
}

/*
  Start ordered index scan in NDB
*/

int ha_ndbcluster::ordered_index_scan(const key_range *start_key,
                                      const key_range *end_key,
                                      bool sorted, bool descending,
                                      byte* buf, part_id_range *part_spec)
{  
  int res;
  bool restart;
  NdbTransaction *trans= m_active_trans;
  NdbIndexScanOperation *op;

  DBUG_ENTER("ha_ndbcluster::ordered_index_scan");
  DBUG_PRINT("enter", ("index: %u, sorted: %d, descending: %d",
             active_index, sorted, descending));  
  DBUG_PRINT("enter", ("Starting new ordered scan on %s", m_tabname));
  m_write_op= FALSE;

  // Check that sorted seems to be initialised
  DBUG_ASSERT(sorted == 0 || sorted == 1);
  
  if (m_active_cursor == 0)
  {
    restart= FALSE;
    NdbOperation::LockMode lm=
      (NdbOperation::LockMode)get_ndb_lock_type(m_lock.type);
   bool need_pk = (lm == NdbOperation::LM_Read);
    if (!(op= trans->getNdbIndexScanOperation(m_index[active_index].index, 
                                              m_table)) ||
        op->readTuples(lm, 0, parallelism, sorted, descending, FALSE, need_pk))
      ERR_RETURN(trans->getNdbError());
    if (m_use_partition_function && part_spec != NULL &&
        part_spec->start_part == part_spec->end_part)
      op->setPartitionId(part_spec->start_part);
    m_active_cursor= op;
  } else {
    restart= TRUE;
    op= (NdbIndexScanOperation*)m_active_cursor;
    
    if (m_use_partition_function && part_spec != NULL &&
        part_spec->start_part == part_spec->end_part)
      op->setPartitionId(part_spec->start_part);
    DBUG_ASSERT(op->getSorted() == sorted);
    DBUG_ASSERT(op->getLockMode() == 
                (NdbOperation::LockMode)get_ndb_lock_type(m_lock.type));
    if (op->reset_bounds(m_force_send))
      DBUG_RETURN(ndb_err(m_active_trans));
  }
  
  {
    const key_range *keys[2]= { start_key, end_key };
    res= set_bounds(op, active_index, FALSE, keys);
    if (res)
      DBUG_RETURN(res);
  }

  if (!restart)
  {
    if (generate_scan_filter(m_cond_stack, op))
      DBUG_RETURN(ndb_err(trans));

    if ((res= define_read_attrs(buf, op)))
    {
      DBUG_RETURN(res);
    }
    
    // If table has user defined partitioning
    // and no primary key, we need to read the partition id
    // to support ORDER BY queries
    if (m_use_partition_function &&
        (table_share->primary_key == MAX_KEY) && 
        (get_ndb_partition_id(op)))
      ERR_RETURN(trans->getNdbError());
  }

  if (execute_no_commit(this,trans,FALSE) != 0)
    DBUG_RETURN(ndb_err(trans));
  
  DBUG_RETURN(next_result(buf));
}

static
int
guess_scan_flags(NdbOperation::LockMode lm, 
		 const NDBTAB* tab, const MY_BITMAP* readset)
{
  int flags= 0;
  flags|= (lm == NdbOperation::LM_Read) ? NdbScanOperation::SF_KeyInfo : 0;
  if (tab->checkColumns(0, 0) & 2)
  {
    int ret = tab->checkColumns(readset->bitmap, no_bytes_in_map(readset));
    
    if (ret & 2)
    { // If disk columns...use disk scan
      flags |= NdbScanOperation::SF_DiskScan;
    }
    else if ((ret & 4) == 0 && (lm == NdbOperation::LM_Exclusive))
    {
      // If no mem column is set and exclusive...guess disk scan
      flags |= NdbScanOperation::SF_DiskScan;
    }
  }
  return flags;
}


/*
  Unique index scan in NDB (full table scan with scan filter)
 */

int ha_ndbcluster::unique_index_scan(const KEY* key_info, 
				     const byte *key, 
				     uint key_len,
				     byte *buf)
{
  int res;
  NdbScanOperation *op;
  NdbTransaction *trans= m_active_trans;
  part_id_range part_spec;

  DBUG_ENTER("unique_index_scan");  
  DBUG_PRINT("enter", ("Starting new scan on %s", m_tabname));

  NdbOperation::LockMode lm=
    (NdbOperation::LockMode)get_ndb_lock_type(m_lock.type);
  int flags= guess_scan_flags(lm, m_table, table->read_set);
  if (!(op=trans->getNdbScanOperation((const NDBTAB *) m_table)) ||
      op->readTuples(lm, flags, parallelism))
    ERR_RETURN(trans->getNdbError());
  m_active_cursor= op;

  if (m_use_partition_function)
  {
    part_spec.start_part= 0;
    part_spec.end_part= m_part_info->get_tot_partitions() - 1;
    prune_partition_set(table, &part_spec);
    DBUG_PRINT("info", ("part_spec.start_part = %u, part_spec.end_part = %u",
                        part_spec.start_part, part_spec.end_part));
    /*
      If partition pruning has found no partition in set
      we can return HA_ERR_END_OF_FILE
      If partition pruning has found exactly one partition in set
      we can optimize scan to run towards that partition only.
    */
    if (part_spec.start_part > part_spec.end_part)
    {
      DBUG_RETURN(HA_ERR_END_OF_FILE);
    }
    else if (part_spec.start_part == part_spec.end_part)
    {
      /*
        Only one partition is required to scan, if sorted is required we
        don't need it any more since output from one ordered partitioned
        index is always sorted.
      */
      m_active_cursor->setPartitionId(part_spec.start_part);
    }
    // If table has user defined partitioning
    // and no primary key, we need to read the partition id
    // to support ORDER BY queries
    if ((table_share->primary_key == MAX_KEY) && 
        (get_ndb_partition_id(op)))
      ERR_RETURN(trans->getNdbError());
  }

  if (generate_scan_filter_from_key(op, key_info, key, key_len, buf))
    DBUG_RETURN(ndb_err(trans));
  if ((res= define_read_attrs(buf, op)))
    DBUG_RETURN(res);

  if (execute_no_commit(this,trans,FALSE) != 0)
    DBUG_RETURN(ndb_err(trans));
  DBUG_PRINT("exit", ("Scan started successfully"));
  DBUG_RETURN(next_result(buf));
}


/*
  Start full table scan in NDB
 */

int ha_ndbcluster::full_table_scan(byte *buf)
{
  int res;
  NdbScanOperation *op;
  NdbTransaction *trans= m_active_trans;
  part_id_range part_spec;

  DBUG_ENTER("full_table_scan");  
  DBUG_PRINT("enter", ("Starting new scan on %s", m_tabname));
  m_write_op= FALSE;

  NdbOperation::LockMode lm=
    (NdbOperation::LockMode)get_ndb_lock_type(m_lock.type);
  int flags= guess_scan_flags(lm, m_table, table->read_set);
  if (!(op=trans->getNdbScanOperation(m_table)) ||
      op->readTuples(lm, flags, parallelism))
    ERR_RETURN(trans->getNdbError());
  m_active_cursor= op;

  if (m_use_partition_function)
  {
    part_spec.start_part= 0;
    part_spec.end_part= m_part_info->get_tot_partitions() - 1;
    prune_partition_set(table, &part_spec);
    DBUG_PRINT("info", ("part_spec.start_part: %u  part_spec.end_part: %u",
                        part_spec.start_part, part_spec.end_part));
    /*
      If partition pruning has found no partition in set
      we can return HA_ERR_END_OF_FILE
      If partition pruning has found exactly one partition in set
      we can optimize scan to run towards that partition only.
    */
    if (part_spec.start_part > part_spec.end_part)
    {
      DBUG_RETURN(HA_ERR_END_OF_FILE);
    }
    else if (part_spec.start_part == part_spec.end_part)
    {
      /*
        Only one partition is required to scan, if sorted is required we
        don't need it any more since output from one ordered partitioned
        index is always sorted.
      */
      m_active_cursor->setPartitionId(part_spec.start_part);
    }
    // If table has user defined partitioning
    // and no primary key, we need to read the partition id
    // to support ORDER BY queries
    if ((table_share->primary_key == MAX_KEY) && 
        (get_ndb_partition_id(op)))
      ERR_RETURN(trans->getNdbError());
  }

  if (generate_scan_filter(m_cond_stack, op))
    DBUG_RETURN(ndb_err(trans));
  if ((res= define_read_attrs(buf, op)))
    DBUG_RETURN(res);

  if (execute_no_commit(this,trans,FALSE) != 0)
    DBUG_RETURN(ndb_err(trans));
  DBUG_PRINT("exit", ("Scan started successfully"));
  DBUG_RETURN(next_result(buf));
}

/*
  Insert one record into NDB
*/
int ha_ndbcluster::write_row(byte *record)
{
  bool has_auto_increment;
  uint i;
  NdbTransaction *trans= m_active_trans;
  NdbOperation *op;
  int res;
  THD *thd= table->in_use;
  longlong func_value= 0;
  DBUG_ENTER("ha_ndbcluster::write_row");

  m_write_op= TRUE;
  has_auto_increment= (table->next_number_field && record == table->record[0]);
  if (table_share->primary_key != MAX_KEY)
  {
    /*
     * Increase any auto_incremented primary key
     */
    if (has_auto_increment) 
    {
      int error;

      m_skip_auto_increment= FALSE;
      if ((error= update_auto_increment()))
        DBUG_RETURN(error);
      m_skip_auto_increment= (insert_id_for_cur_row == 0);
    }
  }

  /*
   * If IGNORE the ignore constraint violations on primary and unique keys
   */
  if (!m_use_write && m_ignore_dup_key)
  {
    /*
      compare if expression with that in start_bulk_insert()
      start_bulk_insert will set parameters to ensure that each
      write_row is committed individually
    */
    int peek_res= peek_indexed_rows(record, TRUE);
    
    if (!peek_res) 
    {
      DBUG_RETURN(HA_ERR_FOUND_DUPP_KEY);
    }
    if (peek_res != HA_ERR_KEY_NOT_FOUND)
      DBUG_RETURN(peek_res);
  }

  statistic_increment(thd->status_var.ha_write_count, &LOCK_status);
  if (table->timestamp_field_type & TIMESTAMP_AUTO_SET_ON_INSERT)
    table->timestamp_field->set_time();

  if (!(op= trans->getNdbOperation(m_table)))
    ERR_RETURN(trans->getNdbError());

  res= (m_use_write) ? op->writeTuple() :op->insertTuple(); 
  if (res != 0)
    ERR_RETURN(trans->getNdbError());  
 
  if (m_use_partition_function)
  {
    uint32 part_id;
    int error;
    my_bitmap_map *old_map= dbug_tmp_use_all_columns(table, table->read_set);
    error= m_part_info->get_partition_id(m_part_info, &part_id, &func_value);
    dbug_tmp_restore_column_map(table->read_set, old_map);
    if (error)
    {
      m_part_info->err_value= func_value;
      DBUG_RETURN(error);
    }
    op->setPartitionId(part_id);
  }

  if (table_share->primary_key == MAX_KEY) 
  {
    // Table has hidden primary key
    Ndb *ndb= get_ndb();
    int ret;
    Uint64 auto_value;
    uint retries= NDB_AUTO_INCREMENT_RETRIES;
    do {
      Ndb_tuple_id_range_guard g(m_share);
      ret= ndb->getAutoIncrementValue(m_table, g.range, auto_value, 1);
    } while (ret == -1 && 
             --retries &&
             ndb->getNdbError().status == NdbError::TemporaryError);
    if (ret == -1)
      ERR_RETURN(ndb->getNdbError());
    if (set_hidden_key(op, table_share->fields, (const byte*)&auto_value))
      ERR_RETURN(op->getNdbError());
  } 
  else 
  {
    int error;
    if ((error= set_primary_key_from_record(op, record)))
      DBUG_RETURN(error);
  }

  // Set non-key attribute(s)
  bool set_blob_value= FALSE;
  my_bitmap_map *old_map= dbug_tmp_use_all_columns(table, table->read_set);
  for (i= 0; i < table_share->fields; i++) 
  {
    Field *field= table->field[i];
    if (!(field->flags & PRI_KEY_FLAG) &&
	(bitmap_is_set(table->write_set, i) || !m_use_write) &&
        set_ndb_value(op, field, i, record-table->record[0], &set_blob_value))
    {
      m_skip_auto_increment= TRUE;
      dbug_tmp_restore_column_map(table->read_set, old_map);
      ERR_RETURN(op->getNdbError());
    }
  }
  dbug_tmp_restore_column_map(table->read_set, old_map);

  if (m_use_partition_function)
  {
    /*
      We need to set the value of the partition function value in
      NDB since the NDB kernel doesn't have easy access to the function
      to calculate the value.
    */
    if (func_value >= INT_MAX32)
      func_value= INT_MAX32;
    uint32 part_func_value= (uint32)func_value;
    uint no_fields= table_share->fields;
    if (table_share->primary_key == MAX_KEY)
      no_fields++;
    op->setValue(no_fields, part_func_value);
  }

  if (thd->slave_thread)
    op->setAnyValue(thd->server_id);

  m_rows_changed++;

  /*
    Execute write operation
    NOTE When doing inserts with many values in 
    each INSERT statement it should not be necessary
    to NoCommit the transaction between each row.
    Find out how this is detected!
  */
  m_rows_inserted++;
  no_uncommitted_rows_update(1);
  m_bulk_insert_not_flushed= TRUE;
  if ((m_rows_to_insert == (ha_rows) 1) || 
      ((m_rows_inserted % m_bulk_insert_rows) == 0) ||
      m_primary_key_update ||
      set_blob_value)
  {
    // Send rows to NDB
    DBUG_PRINT("info", ("Sending inserts to NDB, "\
                        "rows_inserted: %d  bulk_insert_rows: %d", 
                        (int)m_rows_inserted, (int)m_bulk_insert_rows));

    m_bulk_insert_not_flushed= FALSE;
    if (m_transaction_on)
    {
      if (execute_no_commit(this,trans,FALSE) != 0)
      {
        m_skip_auto_increment= TRUE;
        no_uncommitted_rows_execute_failure();
        DBUG_RETURN(ndb_err(trans));
      }
    }
    else
    {
      if (execute_commit(this,trans) != 0)
      {
        m_skip_auto_increment= TRUE;
        no_uncommitted_rows_execute_failure();
        DBUG_RETURN(ndb_err(trans));
      }
      if (trans->restart() != 0)
      {
        DBUG_ASSERT(0);
        DBUG_RETURN(-1);
      }
    }
  }
  if ((has_auto_increment) && (m_skip_auto_increment))
  {
    Ndb *ndb= get_ndb();
    Uint64 next_val= (Uint64) table->next_number_field->val_int() + 1;
#ifndef DBUG_OFF
    char buff[22];
    DBUG_PRINT("info", 
               ("Trying to set next auto increment value to %s",
                llstr(next_val, buff)));
#endif
    Ndb_tuple_id_range_guard g(m_share);
    if (ndb->setAutoIncrementValue(m_table, g.range, next_val, TRUE)
        == -1)
      ERR_RETURN(ndb->getNdbError());
  }
  m_skip_auto_increment= TRUE;

  DBUG_PRINT("exit",("ok"));
  DBUG_RETURN(0);
}


/* Compare if a key in a row has changed */

int ha_ndbcluster::key_cmp(uint keynr, const byte * old_row,
                           const byte * new_row)
{
  KEY_PART_INFO *key_part=table->key_info[keynr].key_part;
  KEY_PART_INFO *end=key_part+table->key_info[keynr].key_parts;

  for (; key_part != end ; key_part++)
  {
    if (key_part->null_bit)
    {
      if ((old_row[key_part->null_offset] & key_part->null_bit) !=
          (new_row[key_part->null_offset] & key_part->null_bit))
        return 1;
    }
    if (key_part->key_part_flag & (HA_BLOB_PART | HA_VAR_LENGTH_PART))
    {

      if (key_part->field->cmp_binary((char*) (old_row + key_part->offset),
                                      (char*) (new_row + key_part->offset),
                                      (ulong) key_part->length))
        return 1;
    }
    else
    {
      if (memcmp(old_row+key_part->offset, new_row+key_part->offset,
                 key_part->length))
        return 1;
    }
  }
  return 0;
}

/*
  Update one record in NDB using primary key
*/

int ha_ndbcluster::update_row(const byte *old_data, byte *new_data)
{
  THD *thd= table->in_use;
  NdbTransaction *trans= m_active_trans;
  NdbScanOperation* cursor= m_active_cursor;
  NdbOperation *op;
  uint i;
  uint32 old_part_id= 0, new_part_id= 0;
  int error;
  longlong func_value;
  bool pk_update= (table_share->primary_key != MAX_KEY &&
		   key_cmp(table_share->primary_key, old_data, new_data));
  DBUG_ENTER("update_row");
  m_write_op= TRUE;
  
  /*
   * If IGNORE the ignore constraint violations on primary and unique keys,
   * but check that it is not part of INSERT ... ON DUPLICATE KEY UPDATE
   */
  if (m_ignore_dup_key && thd->lex->sql_command == SQLCOM_UPDATE)
  {
    int peek_res= peek_indexed_rows(new_data, pk_update);
    
    if (!peek_res) 
    {
      DBUG_RETURN(HA_ERR_FOUND_DUPP_KEY);
    }
    if (peek_res != HA_ERR_KEY_NOT_FOUND)
      DBUG_RETURN(peek_res);
  }

  statistic_increment(thd->status_var.ha_update_count, &LOCK_status);
  if (table->timestamp_field_type & TIMESTAMP_AUTO_SET_ON_UPDATE)
  {
    table->timestamp_field->set_time();
    bitmap_set_bit(table->write_set, table->timestamp_field->field_index);
  }

  if (m_use_partition_function &&
      (error= get_parts_for_update(old_data, new_data, table->record[0],
                                   m_part_info, &old_part_id, &new_part_id,
                                   &func_value)))
  {
    m_part_info->err_value= func_value;
    DBUG_RETURN(error);
  }

  /*
   * Check for update of primary key or partition change
   * for special handling
   */  
  if (pk_update || old_part_id != new_part_id)
  {
    int read_res, insert_res, delete_res, undo_res;

    DBUG_PRINT("info", ("primary key update or partition change, "
                        "doing read+delete+insert"));
    // Get all old fields, since we optimize away fields not in query
    read_res= complemented_read(old_data, new_data, old_part_id);
    if (read_res)
    {
      DBUG_PRINT("info", ("read failed"));
      DBUG_RETURN(read_res);
    }
    // Delete old row
    m_primary_key_update= TRUE;
    delete_res= delete_row(old_data);
    m_primary_key_update= FALSE;
    if (delete_res)
    {
      DBUG_PRINT("info", ("delete failed"));
      DBUG_RETURN(delete_res);
    }     
    // Insert new row
    DBUG_PRINT("info", ("delete succeded"));
    m_primary_key_update= TRUE;
    insert_res= write_row(new_data);
    m_primary_key_update= FALSE;
    if (insert_res)
    {
      DBUG_PRINT("info", ("insert failed"));
      if (trans->commitStatus() == NdbConnection::Started)
      {
        // Undo delete_row(old_data)
        m_primary_key_update= TRUE;
        undo_res= write_row((byte *)old_data);
        if (undo_res)
          push_warning(current_thd, 
                       MYSQL_ERROR::WARN_LEVEL_WARN, 
                       undo_res, 
                       "NDB failed undoing delete at primary key update");
        m_primary_key_update= FALSE;
      }
      DBUG_RETURN(insert_res);
    }
    DBUG_PRINT("info", ("delete+insert succeeded"));
    DBUG_RETURN(0);
  }

  if (cursor)
  {
    /*
      We are scanning records and want to update the record
      that was just found, call updateTuple on the cursor 
      to take over the lock to a new update operation
      And thus setting the primary key of the record from 
      the active record in cursor
    */
    DBUG_PRINT("info", ("Calling updateTuple on cursor"));
    if (!(op= cursor->updateCurrentTuple()))
      ERR_RETURN(trans->getNdbError());
    m_lock_tuple= FALSE;
    m_ops_pending++;
    if (uses_blob_value())
      m_blobs_pending= TRUE;
    if (m_use_partition_function)
      cursor->setPartitionId(new_part_id);
  }
  else
  {  
    if (!(op= trans->getNdbOperation(m_table)) ||
        op->updateTuple() != 0)
      ERR_RETURN(trans->getNdbError());  
    
    if (m_use_partition_function)
      op->setPartitionId(new_part_id);
    if (table_share->primary_key == MAX_KEY) 
    {
      // This table has no primary key, use "hidden" primary key
      DBUG_PRINT("info", ("Using hidden key"));
      
      // Require that the PK for this record has previously been 
      // read into m_ref
      DBUG_DUMP("key", m_ref, NDB_HIDDEN_PRIMARY_KEY_LENGTH);
      
      if (set_hidden_key(op, table->s->fields, m_ref))
        ERR_RETURN(op->getNdbError());
    } 
    else 
    {
      int res;
      if ((res= set_primary_key_from_record(op, old_data)))
        DBUG_RETURN(res);
    }
  }

  m_rows_changed++;

  // Set non-key attribute(s)
  my_bitmap_map *old_map= dbug_tmp_use_all_columns(table, table->read_set);
  for (i= 0; i < table_share->fields; i++) 
  {
    Field *field= table->field[i];
    if (bitmap_is_set(table->write_set, i) &&
        (!(field->flags & PRI_KEY_FLAG)) &&
        set_ndb_value(op, field, i, new_data - table->record[0]))
    {
      dbug_tmp_restore_column_map(table->read_set, old_map);
      ERR_RETURN(op->getNdbError());
    }
  }
  dbug_tmp_restore_column_map(table->read_set, old_map);

  if (m_use_partition_function)
  {
    if (func_value >= INT_MAX32)
      func_value= INT_MAX32;
    uint32 part_func_value= (uint32)func_value;
    uint no_fields= table_share->fields;
    if (table_share->primary_key == MAX_KEY)
      no_fields++;
    op->setValue(no_fields, part_func_value);
  }

  if (thd->slave_thread)
    op->setAnyValue(thd->server_id);

  /*
    Execute update operation if we are not doing a scan for update
    and there exist UPDATE AFTER triggers
  */

  if ((!cursor || m_update_cannot_batch) && 
      execute_no_commit(this,trans,false) != 0) {
    no_uncommitted_rows_execute_failure();
    DBUG_RETURN(ndb_err(trans));
  }
  
  DBUG_RETURN(0);
}


/*
  Delete one record from NDB, using primary key 
*/

int ha_ndbcluster::delete_row(const byte *record)
{
  THD *thd= table->in_use;
  NdbTransaction *trans= m_active_trans;
  NdbScanOperation* cursor= m_active_cursor;
  NdbOperation *op;
  uint32 part_id;
  int error;
  DBUG_ENTER("delete_row");
  m_write_op= TRUE;

  statistic_increment(thd->status_var.ha_delete_count,&LOCK_status);
  m_rows_changed++;

  if (m_use_partition_function &&
      (error= get_part_for_delete(record, table->record[0], m_part_info,
                                  &part_id)))
  {
    DBUG_RETURN(error);
  }

  if (cursor)
  {
    /*
      We are scanning records and want to delete the record
      that was just found, call deleteTuple on the cursor 
      to take over the lock to a new delete operation
      And thus setting the primary key of the record from 
      the active record in cursor
    */
    DBUG_PRINT("info", ("Calling deleteTuple on cursor"));
    if (cursor->deleteCurrentTuple() != 0)
      ERR_RETURN(trans->getNdbError());     
    m_lock_tuple= FALSE;
    m_ops_pending++;

    if (m_use_partition_function)
      cursor->setPartitionId(part_id);

    no_uncommitted_rows_update(-1);

    if (thd->slave_thread)
      ((NdbOperation *)trans->getLastDefinedOperation())->setAnyValue(thd->server_id);

    if (!(m_primary_key_update || m_delete_cannot_batch))
      // If deleting from cursor, NoCommit will be handled in next_result
      DBUG_RETURN(0);
  }
  else
  {
    
    if (!(op=trans->getNdbOperation(m_table)) || 
        op->deleteTuple() != 0)
      ERR_RETURN(trans->getNdbError());
    
    if (m_use_partition_function)
      op->setPartitionId(part_id);

    no_uncommitted_rows_update(-1);
    
    if (table_share->primary_key == MAX_KEY) 
    {
      // This table has no primary key, use "hidden" primary key
      DBUG_PRINT("info", ("Using hidden key"));
      
      if (set_hidden_key(op, table->s->fields, m_ref))
        ERR_RETURN(op->getNdbError());
    } 
    else 
    {
      if ((error= set_primary_key_from_record(op, record)))
        DBUG_RETURN(error);
    }

    if (thd->slave_thread)
      op->setAnyValue(thd->server_id);
  }

  // Execute delete operation
  if (execute_no_commit(this,trans,FALSE) != 0) {
    no_uncommitted_rows_execute_failure();
    DBUG_RETURN(ndb_err(trans));
  }
  DBUG_RETURN(0);
}
  
/*
  Unpack a record read from NDB 

  SYNOPSIS
    unpack_record()
    buf                 Buffer to store read row

  NOTE
    The data for each row is read directly into the
    destination buffer. This function is primarily 
    called in order to check if any fields should be 
    set to null.
*/

void ndb_unpack_record(TABLE *table, NdbValue *value,
                       MY_BITMAP *defined, byte *buf)
{
  Field **p_field= table->field, *field= *p_field;
  my_ptrdiff_t row_offset= (my_ptrdiff_t) (buf - table->record[0]);
  my_bitmap_map *old_map= dbug_tmp_use_all_columns(table, table->write_set);
  DBUG_ENTER("ndb_unpack_record");

  /*
    Set the filler bits of the null byte, since they are
    not touched in the code below.
    
    The filler bits are the MSBs in the last null byte
  */ 
  if (table->s->null_bytes > 0)
       buf[table->s->null_bytes - 1]|= 256U - (1U <<
					       table->s->last_null_bit_pos);
  /*
    Set null flag(s)
  */
  for ( ; field;
       p_field++, value++, field= *p_field)
  {
    field->set_notnull(row_offset);       
    if ((*value).ptr)
    {
      if (!(field->flags & BLOB_FLAG))
      {
        int is_null= (*value).rec->isNULL();
        if (is_null)
        {
          if (is_null > 0)
          {
	    DBUG_PRINT("info",("[%u] NULL",
                               (*value).rec->getColumn()->getColumnNo()));
            field->set_null(row_offset);
          }
          else
          {
            DBUG_PRINT("info",("[%u] UNDEFINED",
                               (*value).rec->getColumn()->getColumnNo()));
            bitmap_clear_bit(defined,
                             (*value).rec->getColumn()->getColumnNo());
          }
        }
        else if (field->type() == MYSQL_TYPE_BIT)
        {
          Field_bit *field_bit= static_cast<Field_bit*>(field);

          /*
            Move internal field pointer to point to 'buf'.  Calling
            the correct member function directly since we know the
            type of the object.
           */
          field_bit->Field_bit::move_field_offset(row_offset);
          if (field->pack_length() < 5)
          {
            DBUG_PRINT("info", ("bit field H'%.8X", 
                                (*value).rec->u_32_value()));
            field_bit->Field_bit::store((longlong) (*value).rec->u_32_value(),
                                        FALSE);
          }
          else
          {
            DBUG_PRINT("info", ("bit field H'%.8X%.8X",
                                *(Uint32 *)(*value).rec->aRef(),
                                *((Uint32 *)(*value).rec->aRef()+1)));
#ifdef WORDS_BIGENDIAN
            /* lsw is stored first */
            Uint32 *buf= (Uint32 *)(*value).rec->aRef();
            field_bit->Field_bit::store((((longlong)*buf)
                                         & 0x000000000FFFFFFFF)
                                        |
                                        ((((longlong)*(buf+1)) << 32)
                                         & 0xFFFFFFFF00000000),
                                        TRUE);
#else
            field_bit->Field_bit::store((longlong)
                                        (*value).rec->u_64_value(), TRUE);
#endif
          }
          /*
            Move back internal field pointer to point to original
            value (usually record[0]).
           */
          field_bit->Field_bit::move_field_offset(-row_offset);
          DBUG_PRINT("info",("[%u] SET",
                             (*value).rec->getColumn()->getColumnNo()));
          DBUG_DUMP("info", (const char*) field->ptr, field->pack_length());
        }
        else
        {
          DBUG_PRINT("info",("[%u] SET",
                             (*value).rec->getColumn()->getColumnNo()));
          DBUG_DUMP("info", (const char*) field->ptr, field->pack_length());
        }
      }
      else
      {
        NdbBlob *ndb_blob= (*value).blob;
        uint col_no = ndb_blob->getColumn()->getColumnNo();
        int isNull;
        ndb_blob->getDefined(isNull);
        if (isNull == 1)
        {
          DBUG_PRINT("info",("[%u] NULL", col_no));
          field->set_null(row_offset);
        }
        else if (isNull == -1)
        {
          DBUG_PRINT("info",("[%u] UNDEFINED", col_no));
          bitmap_clear_bit(defined, col_no);
        }
        else
        {
#ifndef DBUG_OFF
          // pointer vas set in get_ndb_blobs_value
          Field_blob *field_blob= (Field_blob*)field;
          char* ptr;
          field_blob->get_ptr(&ptr, row_offset);
          uint32 len= field_blob->get_length(row_offset);
          DBUG_PRINT("info",("[%u] SET ptr: 0x%lx  len: %u",
                             col_no, (long) ptr, len));
#endif
        }
      }
    }
  }
  dbug_tmp_restore_column_map(table->write_set, old_map);
  DBUG_VOID_RETURN;
}

void ha_ndbcluster::unpack_record(byte *buf)
{
  ndb_unpack_record(table, m_value, 0, buf);
#ifndef DBUG_OFF
  // Read and print all values that was fetched
  if (table_share->primary_key == MAX_KEY)
  {
    // Table with hidden primary key
    int hidden_no= table_share->fields;
    const NDBTAB *tab= m_table;
    char buff[22];
    const NDBCOL *hidden_col= tab->getColumn(hidden_no);
    const NdbRecAttr* rec= m_value[hidden_no].rec;
    DBUG_ASSERT(rec);
    DBUG_PRINT("hidden", ("%d: %s \"%s\"", hidden_no,
			  hidden_col->getName(),
                          llstr(rec->u_64_value(), buff)));
  }
  //DBUG_EXECUTE("value", print_results(););
#endif
}

/*
  Utility function to print/dump the fetched field
  to avoid unnecessary work, wrap in DBUG_EXECUTE as in:

    DBUG_EXECUTE("value", print_results(););
 */

void ha_ndbcluster::print_results()
{
  DBUG_ENTER("print_results");

#ifndef DBUG_OFF

  char buf_type[MAX_FIELD_WIDTH], buf_val[MAX_FIELD_WIDTH];
  String type(buf_type, sizeof(buf_type), &my_charset_bin);
  String val(buf_val, sizeof(buf_val), &my_charset_bin);
  for (uint f= 0; f < table_share->fields; f++)
  {
    /* Use DBUG_PRINT since DBUG_FILE cannot be filtered out */
    char buf[2000];
    Field *field;
    void* ptr;
    NdbValue value;

    buf[0]= 0;
    field= table->field[f];
    if (!(value= m_value[f]).ptr)
    {
      strmov(buf, "not read");
      goto print_value;
    }

    ptr= field->ptr;

    if (! (field->flags & BLOB_FLAG))
    {
      if (value.rec->isNULL())
      {
        strmov(buf, "NULL");
        goto print_value;
      }
      type.length(0);
      val.length(0);
      field->sql_type(type);
      field->val_str(&val);
      my_snprintf(buf, sizeof(buf), "%s %s", type.c_ptr(), val.c_ptr());
    }
    else
    {
      NdbBlob *ndb_blob= value.blob;
      bool isNull= TRUE;
      ndb_blob->getNull(isNull);
      if (isNull)
        strmov(buf, "NULL");
    }

print_value:
    DBUG_PRINT("value", ("%u,%s: %s", f, field->field_name, buf));
  }
#endif
  DBUG_VOID_RETURN;
}


int ha_ndbcluster::index_init(uint index, bool sorted)
{
  DBUG_ENTER("ha_ndbcluster::index_init");
  DBUG_PRINT("enter", ("index: %u  sorted: %d", index, sorted));
  active_index= index;
  m_sorted= sorted;
  /*
    Locks are are explicitly released in scan
    unless m_lock.type == TL_READ_HIGH_PRIORITY
    and no sub-sequent call to unlock_row()
  */
  m_lock_tuple= FALSE;
  DBUG_RETURN(0);
}


int ha_ndbcluster::index_end()
{
  DBUG_ENTER("ha_ndbcluster::index_end");
  DBUG_RETURN(close_scan());
}

/**
 * Check if key contains null
 */
static
int
check_null_in_key(const KEY* key_info, const byte *key, uint key_len)
{
  KEY_PART_INFO *curr_part, *end_part;
  const byte* end_ptr= key + key_len;
  curr_part= key_info->key_part;
  end_part= curr_part + key_info->key_parts;

  for (; curr_part != end_part && key < end_ptr; curr_part++)
  {
    if (curr_part->null_bit && *key)
      return 1;

    key += curr_part->store_length;
  }
  return 0;
}

int ha_ndbcluster::index_read(byte *buf,
                              const byte *key, uint key_len, 
                              enum ha_rkey_function find_flag)
{
  key_range start_key;
  bool descending= FALSE;
  DBUG_ENTER("ha_ndbcluster::index_read");
  DBUG_PRINT("enter", ("active_index: %u, key_len: %u, find_flag: %d", 
                       active_index, key_len, find_flag));

  start_key.key= key;
  start_key.length= key_len;
  start_key.flag= find_flag;
  descending= FALSE;
  switch (find_flag) {
  case HA_READ_KEY_OR_PREV:
  case HA_READ_BEFORE_KEY:
  case HA_READ_PREFIX_LAST:
  case HA_READ_PREFIX_LAST_OR_PREV:
    descending= TRUE;
    break;
  default:
    break;
  }
  DBUG_RETURN(read_range_first_to_buf(&start_key, 0, descending,
                                      m_sorted, buf));
}


int ha_ndbcluster::index_next(byte *buf)
{
  DBUG_ENTER("ha_ndbcluster::index_next");
  statistic_increment(current_thd->status_var.ha_read_next_count,
                      &LOCK_status);
  DBUG_RETURN(next_result(buf));
}


int ha_ndbcluster::index_prev(byte *buf)
{
  DBUG_ENTER("ha_ndbcluster::index_prev");
  statistic_increment(current_thd->status_var.ha_read_prev_count,
                      &LOCK_status);
  DBUG_RETURN(next_result(buf));
}


int ha_ndbcluster::index_first(byte *buf)
{
  DBUG_ENTER("ha_ndbcluster::index_first");
  statistic_increment(current_thd->status_var.ha_read_first_count,
                      &LOCK_status);
  // Start the ordered index scan and fetch the first row

  // Only HA_READ_ORDER indexes get called by index_first
  DBUG_RETURN(ordered_index_scan(0, 0, TRUE, FALSE, buf, NULL));
}


int ha_ndbcluster::index_last(byte *buf)
{
  DBUG_ENTER("ha_ndbcluster::index_last");
  statistic_increment(current_thd->status_var.ha_read_last_count,&LOCK_status);
  DBUG_RETURN(ordered_index_scan(0, 0, TRUE, TRUE, buf, NULL));
}

int ha_ndbcluster::index_read_last(byte * buf, const byte * key, uint key_len)
{
  DBUG_ENTER("ha_ndbcluster::index_read_last");
  DBUG_RETURN(index_read(buf, key, key_len, HA_READ_PREFIX_LAST));
}

int ha_ndbcluster::read_range_first_to_buf(const key_range *start_key,
                                           const key_range *end_key,
                                           bool desc, bool sorted,
                                           byte* buf)
{
  part_id_range part_spec;
  ndb_index_type type= get_index_type(active_index);
  const KEY* key_info= table->key_info+active_index;
  int error; 
  DBUG_ENTER("ha_ndbcluster::read_range_first_to_buf");
  DBUG_PRINT("info", ("desc: %d, sorted: %d", desc, sorted));

  if (m_use_partition_function)
  {
    get_partition_set(table, buf, active_index, start_key, &part_spec);
    DBUG_PRINT("info", ("part_spec.start_part: %u  part_spec.end_part: %u",
                        part_spec.start_part, part_spec.end_part));
    /*
      If partition pruning has found no partition in set
      we can return HA_ERR_END_OF_FILE
      If partition pruning has found exactly one partition in set
      we can optimize scan to run towards that partition only.
    */
    if (part_spec.start_part > part_spec.end_part)
    {
      DBUG_RETURN(HA_ERR_END_OF_FILE);
    }
    else if (part_spec.start_part == part_spec.end_part)
    {
      /*
        Only one partition is required to scan, if sorted is required we
        don't need it any more since output from one ordered partitioned
        index is always sorted.
      */
      sorted= FALSE;
    }
  }

  m_write_op= FALSE;
  switch (type){
  case PRIMARY_KEY_ORDERED_INDEX:
  case PRIMARY_KEY_INDEX:
    if (start_key && 
        start_key->length == key_info->key_length &&
        start_key->flag == HA_READ_KEY_EXACT)
    {
      if (m_active_cursor && (error= close_scan()))
        DBUG_RETURN(error);
      error= pk_read(start_key->key, start_key->length, buf,
		     part_spec.start_part);
      DBUG_RETURN(error == HA_ERR_KEY_NOT_FOUND ? HA_ERR_END_OF_FILE : error);
    }
    break;
  case UNIQUE_ORDERED_INDEX:
  case UNIQUE_INDEX:
    if (start_key && start_key->length == key_info->key_length &&
        start_key->flag == HA_READ_KEY_EXACT && 
        !check_null_in_key(key_info, start_key->key, start_key->length))
    {
      if (m_active_cursor && (error= close_scan()))
        DBUG_RETURN(error);

      error= unique_index_read(start_key->key, start_key->length, buf);
      DBUG_RETURN(error == HA_ERR_KEY_NOT_FOUND ? HA_ERR_END_OF_FILE : error);
    }
    else if (type == UNIQUE_INDEX)
      DBUG_RETURN(unique_index_scan(key_info, 
				    start_key->key, 
				    start_key->length, 
				    buf));
    break;
  default:
    break;
  }
  // Start the ordered index scan and fetch the first row
  DBUG_RETURN(ordered_index_scan(start_key, end_key, sorted, desc, buf,
                                 &part_spec));
}

int ha_ndbcluster::read_range_first(const key_range *start_key,
                                    const key_range *end_key,
                                    bool eq_r, bool sorted)
{
  byte* buf= table->record[0];
  DBUG_ENTER("ha_ndbcluster::read_range_first");
  DBUG_RETURN(read_range_first_to_buf(start_key, end_key, FALSE,
                                      sorted, buf));
}

int ha_ndbcluster::read_range_next()
{
  DBUG_ENTER("ha_ndbcluster::read_range_next");
  DBUG_RETURN(next_result(table->record[0]));
}


int ha_ndbcluster::rnd_init(bool scan)
{
  NdbScanOperation *cursor= m_active_cursor;
  DBUG_ENTER("rnd_init");
  DBUG_PRINT("enter", ("scan: %d", scan));
  // Check if scan is to be restarted
  if (cursor)
  {
    if (!scan)
      DBUG_RETURN(1);
    if (cursor->restart(m_force_send) != 0)
    {
      DBUG_ASSERT(0);
      DBUG_RETURN(-1);
    }
  }
  index_init(table_share->primary_key, 0);
  DBUG_RETURN(0);
}

int ha_ndbcluster::close_scan()
{
  NdbTransaction *trans= m_active_trans;
  DBUG_ENTER("close_scan");

  m_multi_cursor= 0;
  if (!m_active_cursor && !m_multi_cursor)
    DBUG_RETURN(0);

  NdbScanOperation *cursor= m_active_cursor ? m_active_cursor : m_multi_cursor;

  if (m_lock_tuple)
  {
    /*
      Lock level m_lock.type either TL_WRITE_ALLOW_WRITE
      (SELECT FOR UPDATE) or TL_READ_WITH_SHARED_LOCKS (SELECT
      LOCK WITH SHARE MODE) and row was not explictly unlocked 
      with unlock_row() call
    */
      NdbOperation *op;
      // Lock row
      DBUG_PRINT("info", ("Keeping lock on scanned row"));
      
      if (!(op= cursor->lockCurrentTuple()))
      {
	m_lock_tuple= FALSE;
	ERR_RETURN(trans->getNdbError());
      }
      m_ops_pending++;      
  }
  m_lock_tuple= FALSE;
  if (m_ops_pending)
  {
    /*
      Take over any pending transactions to the 
      deleteing/updating transaction before closing the scan    
    */
    DBUG_PRINT("info", ("ops_pending: %ld", (long) m_ops_pending));    
    if (execute_no_commit(this,trans,FALSE) != 0) {
      no_uncommitted_rows_execute_failure();
      DBUG_RETURN(ndb_err(trans));
    }
    m_ops_pending= 0;
  }
  
  cursor->close(m_force_send, TRUE);
  m_active_cursor= m_multi_cursor= NULL;
  DBUG_RETURN(0);
}

int ha_ndbcluster::rnd_end()
{
  DBUG_ENTER("rnd_end");
  DBUG_RETURN(close_scan());
}


int ha_ndbcluster::rnd_next(byte *buf)
{
  DBUG_ENTER("rnd_next");
  statistic_increment(current_thd->status_var.ha_read_rnd_next_count,
                      &LOCK_status);

  if (!m_active_cursor)
    DBUG_RETURN(full_table_scan(buf));
  DBUG_RETURN(next_result(buf));
}


/*
  An "interesting" record has been found and it's pk 
  retrieved by calling position
  Now it's time to read the record from db once 
  again
*/

int ha_ndbcluster::rnd_pos(byte *buf, byte *pos)
{
  DBUG_ENTER("rnd_pos");
  statistic_increment(current_thd->status_var.ha_read_rnd_count,
                      &LOCK_status);
  // The primary key for the record is stored in pos
  // Perform a pk_read using primary key "index"
  {
    part_id_range part_spec;
    uint key_length= ref_length;
    if (m_use_partition_function)
    {
      if (table_share->primary_key == MAX_KEY)
      {
        /*
          The partition id has been fetched from ndb
          and has been stored directly after the hidden key
        */
        DBUG_DUMP("key+part", (char *)pos, key_length);
        key_length= ref_length - sizeof(m_part_id);
        part_spec.start_part= part_spec.end_part= *(uint32 *)(pos + key_length);
      }
      else
      {
        key_range key_spec;
        KEY *key_info= table->key_info + table_share->primary_key;
        key_spec.key= pos;
        key_spec.length= key_length;
        key_spec.flag= HA_READ_KEY_EXACT;
        get_full_part_id_from_key(table, buf, key_info, 
                                  &key_spec, &part_spec);
        DBUG_ASSERT(part_spec.start_part == part_spec.end_part);
      }
      DBUG_PRINT("info", ("partition id %u", part_spec.start_part));
    }
    DBUG_DUMP("key", (char *)pos, key_length);
    DBUG_RETURN(pk_read(pos, key_length, buf, part_spec.start_part));
  }
}


/*
  Store the primary key of this record in ref 
  variable, so that the row can be retrieved again later
  using "reference" in rnd_pos
*/

void ha_ndbcluster::position(const byte *record)
{
  KEY *key_info;
  KEY_PART_INFO *key_part;
  KEY_PART_INFO *end;
  byte *buff;
  uint key_length;

  DBUG_ENTER("position");

  if (table_share->primary_key != MAX_KEY) 
  {
    key_length= ref_length;
    key_info= table->key_info + table_share->primary_key;
    key_part= key_info->key_part;
    end= key_part + key_info->key_parts;
    buff= ref;
    
    for (; key_part != end; key_part++) 
    {
      if (key_part->null_bit) {
        /* Store 0 if the key part is a NULL part */      
        if (record[key_part->null_offset]
            & key_part->null_bit) {
          *buff++= 1;
          continue;
        }      
        *buff++= 0;
      }

      size_t len = key_part->length;
      const byte * ptr = record + key_part->offset;
      Field *field = key_part->field;
      if (field->type() ==  MYSQL_TYPE_VARCHAR)
      {
        if (((Field_varstring*)field)->length_bytes == 1)
        {
          /**
           * Keys always use 2 bytes length
           */
          buff[0] = ptr[0];
          buff[1] = 0;
          memcpy(buff+2, ptr + 1, len);
        }
        else
        {
          memcpy(buff, ptr, len + 2);
        }
        len += 2;
      }
      else
      {
        memcpy(buff, ptr, len);
      }
      buff += len;
    }
  } 
  else 
  {
    // No primary key, get hidden key
    DBUG_PRINT("info", ("Getting hidden key"));
    // If table has user defined partition save the partition id as well
    if(m_use_partition_function)
    {
      DBUG_PRINT("info", ("Saving partition id %u", m_part_id));
      key_length= ref_length - sizeof(m_part_id);
      memcpy(ref+key_length, (void *)&m_part_id, sizeof(m_part_id));
    }
    else
      key_length= ref_length;
#ifndef DBUG_OFF
    int hidden_no= table->s->fields;
    const NDBTAB *tab= m_table;  
    const NDBCOL *hidden_col= tab->getColumn(hidden_no);
    DBUG_ASSERT(hidden_col->getPrimaryKey() && 
                hidden_col->getAutoIncrement() &&
                key_length == NDB_HIDDEN_PRIMARY_KEY_LENGTH);
#endif
    memcpy(ref, m_ref, key_length);
  }
#ifndef DBUG_OFF
  if (table_share->primary_key == MAX_KEY && m_use_partition_function) 
    DBUG_DUMP("key+part", (char*)ref, key_length+sizeof(m_part_id));
#endif
  DBUG_DUMP("ref", (char*)ref, key_length);
  DBUG_VOID_RETURN;
}


int ha_ndbcluster::info(uint flag)
{
  int result= 0;
  DBUG_ENTER("info");
  DBUG_PRINT("enter", ("flag: %d", flag));
  
  if (flag & HA_STATUS_POS)
    DBUG_PRINT("info", ("HA_STATUS_POS"));
  if (flag & HA_STATUS_NO_LOCK)
    DBUG_PRINT("info", ("HA_STATUS_NO_LOCK"));
  if (flag & HA_STATUS_TIME)
    DBUG_PRINT("info", ("HA_STATUS_TIME"));
  if (flag & HA_STATUS_VARIABLE)
  {
    DBUG_PRINT("info", ("HA_STATUS_VARIABLE"));
    if (m_table_info)
    {
      if (m_ha_not_exact_count)
        stats.records= 100;
      else
	result= records_update();
    }
    else
    {
      if ((my_errno= check_ndb_connection()))
        DBUG_RETURN(my_errno);
      Ndb *ndb= get_ndb();
      ndb->setDatabaseName(m_dbname);
      struct Ndb_statistics stat;
      if (ndb->setDatabaseName(m_dbname))
      {
        DBUG_RETURN(my_errno= HA_ERR_OUT_OF_MEM);
      }
      if (current_thd->variables.ndb_use_exact_count &&
          (result= ndb_get_table_statistics(this, TRUE, ndb, m_table, &stat))
          == 0)
      {
        stats.mean_rec_length= stat.row_size;
        stats.data_file_length= stat.fragment_memory;
        stats.records= stat.row_count;
      }
      else
      {
        stats.mean_rec_length= 0;
        stats.records= 100;
      }
    }
  }
  if (flag & HA_STATUS_CONST)
  {
    DBUG_PRINT("info", ("HA_STATUS_CONST"));
    set_rec_per_key();
  }
  if (flag & HA_STATUS_ERRKEY)
  {
    DBUG_PRINT("info", ("HA_STATUS_ERRKEY"));
    errkey= m_dupkey;
  }
  if (flag & HA_STATUS_AUTO)
  {
    DBUG_PRINT("info", ("HA_STATUS_AUTO"));
    if (m_table && table->found_next_number_field)
    {
      Ndb *ndb= get_ndb();
      Ndb_tuple_id_range_guard g(m_share);
      
      Uint64 auto_increment_value64;
      if (ndb->readAutoIncrementValue(m_table, g.range,
                                      auto_increment_value64) == -1)
      {
        const NdbError err= ndb->getNdbError();
        sql_print_error("Error %lu in readAutoIncrementValue(): %s",
                        (ulong) err.code, err.message);
        stats.auto_increment_value= ~(ulonglong)0;
      }
      else
        stats.auto_increment_value= (ulonglong)auto_increment_value64;
    }
  }

  if(result == -1)
    result= HA_ERR_NO_CONNECTION;

  DBUG_RETURN(result);
}


void ha_ndbcluster::get_dynamic_partition_info(PARTITION_INFO *stat_info,
                                               uint part_id)
{
  /* 
     This functions should be fixed. Suggested fix: to
     implement ndb function which retrives the statistics
     about ndb partitions.
  */
  bzero((char*) stat_info, sizeof(PARTITION_INFO));
  return;
}


int ha_ndbcluster::extra(enum ha_extra_function operation)
{
  DBUG_ENTER("extra");
  switch (operation) {
  case HA_EXTRA_IGNORE_DUP_KEY:       /* Dup keys don't rollback everything*/
    DBUG_PRINT("info", ("HA_EXTRA_IGNORE_DUP_KEY"));
    DBUG_PRINT("info", ("Ignoring duplicate key"));
    m_ignore_dup_key= TRUE;
    break;
  case HA_EXTRA_NO_IGNORE_DUP_KEY:
    DBUG_PRINT("info", ("HA_EXTRA_NO_IGNORE_DUP_KEY"));
    m_ignore_dup_key= FALSE;
    break;
  case HA_EXTRA_IGNORE_NO_KEY:
    DBUG_PRINT("info", ("HA_EXTRA_IGNORE_NO_KEY"));
    DBUG_PRINT("info", ("Turning on AO_IgnoreError at Commit/NoCommit"));
    m_ignore_no_key= TRUE;
    break;
  case HA_EXTRA_NO_IGNORE_NO_KEY:
    DBUG_PRINT("info", ("HA_EXTRA_NO_IGNORE_NO_KEY"));
    DBUG_PRINT("info", ("Turning on AO_IgnoreError at Commit/NoCommit"));
    m_ignore_no_key= FALSE;
    break;
  case HA_EXTRA_WRITE_CAN_REPLACE:
    DBUG_PRINT("info", ("HA_EXTRA_WRITE_CAN_REPLACE"));
    if (!m_has_unique_index ||
        current_thd->slave_thread) /* always set if slave, quick fix for bug 27378 */
    {
      DBUG_PRINT("info", ("Turning ON use of write instead of insert"));
      m_use_write= TRUE;
    }
    break;
  case HA_EXTRA_WRITE_CANNOT_REPLACE:
    DBUG_PRINT("info", ("HA_EXTRA_WRITE_CANNOT_REPLACE"));
    DBUG_PRINT("info", ("Turning OFF use of write instead of insert"));
    m_use_write= FALSE;
    break;
  case HA_EXTRA_DELETE_CANNOT_BATCH:
    DBUG_PRINT("info", ("HA_EXTRA_DELETE_CANNOT_BATCH"));
    m_delete_cannot_batch= TRUE;
    break;
  case HA_EXTRA_UPDATE_CANNOT_BATCH:
    DBUG_PRINT("info", ("HA_EXTRA_UPDATE_CANNOT_BATCH"));
    m_update_cannot_batch= TRUE;
    break;
  default:
    break;
  }
  
  DBUG_RETURN(0);
}


int ha_ndbcluster::reset()
{
  DBUG_ENTER("ha_ndbcluster::reset");
  cond_clear();
  /*
    Regular partition pruning will set the bitmap appropriately.
    Some queries like ALTER TABLE doesn't use partition pruning and
    thus the 'used_partitions' bitmap needs to be initialized
  */
  if (m_part_info)
    bitmap_set_all(&m_part_info->used_partitions);

  /* reset flags set by extra calls */
  m_ignore_dup_key= FALSE;
  m_use_write= FALSE;
  m_ignore_no_key= FALSE;
  m_delete_cannot_batch= FALSE;
  m_update_cannot_batch= FALSE;

  DBUG_RETURN(0);
}


/* 
   Start of an insert, remember number of rows to be inserted, it will
   be used in write_row and get_autoincrement to send an optimal number
   of rows in each roundtrip to the server

   SYNOPSIS
   rows     number of rows to insert, 0 if unknown

*/

void ha_ndbcluster::start_bulk_insert(ha_rows rows)
{
  int bytes, batch;
  const NDBTAB *tab= m_table;    

  DBUG_ENTER("start_bulk_insert");
  DBUG_PRINT("enter", ("rows: %d", (int)rows));
  
  m_rows_inserted= (ha_rows) 0;
  if (!m_use_write && m_ignore_dup_key)
  {
    /*
      compare if expression with that in write_row
      we have a situation where peek_indexed_rows() will be called
      so we cannot batch
    */
    DBUG_PRINT("info", ("Batching turned off as duplicate key is "
                        "ignored by using peek_row"));
    m_rows_to_insert= 1;
    m_bulk_insert_rows= 1;
    DBUG_VOID_RETURN;
  }
  if (rows == (ha_rows) 0)
  {
    /* We don't know how many will be inserted, guess */
    m_rows_to_insert= m_autoincrement_prefetch;
  }
  else
    m_rows_to_insert= rows; 

  /* 
    Calculate how many rows that should be inserted
    per roundtrip to NDB. This is done in order to minimize the 
    number of roundtrips as much as possible. However performance will 
    degrade if too many bytes are inserted, thus it's limited by this 
    calculation.   
  */
  const int bytesperbatch= 8192;
  bytes= 12 + tab->getRowSizeInBytes() + 4 * tab->getNoOfColumns();
  batch= bytesperbatch/bytes;
  batch= batch == 0 ? 1 : batch;
  DBUG_PRINT("info", ("batch: %d, bytes: %d", batch, bytes));
  m_bulk_insert_rows= batch;

  DBUG_VOID_RETURN;
}

/*
  End of an insert
 */
int ha_ndbcluster::end_bulk_insert()
{
  int error= 0;

  DBUG_ENTER("end_bulk_insert");
  // Check if last inserts need to be flushed
  if (m_bulk_insert_not_flushed)
  {
    NdbTransaction *trans= m_active_trans;
    // Send rows to NDB
    DBUG_PRINT("info", ("Sending inserts to NDB, "\
                        "rows_inserted: %d  bulk_insert_rows: %d", 
                        (int) m_rows_inserted, (int) m_bulk_insert_rows)); 
    m_bulk_insert_not_flushed= FALSE;
    if (m_transaction_on)
    {
      if (execute_no_commit(this, trans,FALSE) != 0)
      {
        no_uncommitted_rows_execute_failure();
        my_errno= error= ndb_err(trans);
      }
    }
    else
    {
      if (execute_commit(this, trans) != 0)
      {
        no_uncommitted_rows_execute_failure();
        my_errno= error= ndb_err(trans);
      }
      else
      {
        IF_DBUG(int res=) trans->restart();
        DBUG_ASSERT(res == 0);
      }
    }
  }

  m_rows_inserted= (ha_rows) 0;
  m_rows_to_insert= (ha_rows) 1;
  DBUG_RETURN(error);
}


int ha_ndbcluster::extra_opt(enum ha_extra_function operation, ulong cache_size)
{
  DBUG_ENTER("extra_opt");
  DBUG_PRINT("enter", ("cache_size: %lu", cache_size));
  DBUG_RETURN(extra(operation));
}

static const char *ha_ndbcluster_exts[] = {
 ha_ndb_ext,
 NullS
};

const char** ha_ndbcluster::bas_ext() const
{
  return ha_ndbcluster_exts;
}

/*
  How many seeks it will take to read through the table
  This is to be comparable to the number returned by records_in_range so
  that we can decide if we should scan the table or use keys.
*/

double ha_ndbcluster::scan_time()
{
  DBUG_ENTER("ha_ndbcluster::scan_time()");
  double res= rows2double(stats.records*1000);
  DBUG_PRINT("exit", ("table: %s value: %f", 
                      m_tabname, res));
  DBUG_RETURN(res);
}

/*
  Convert MySQL table locks into locks supported by Ndb Cluster.
  Note that MySQL Cluster does currently not support distributed
  table locks, so to be safe one should set cluster in Single
  User Mode, before relying on table locks when updating tables
  from several MySQL servers
*/

THR_LOCK_DATA **ha_ndbcluster::store_lock(THD *thd,
                                          THR_LOCK_DATA **to,
                                          enum thr_lock_type lock_type)
{
  DBUG_ENTER("store_lock");
  if (lock_type != TL_IGNORE && m_lock.type == TL_UNLOCK) 
  {

    /* If we are not doing a LOCK TABLE, then allow multiple
       writers */
    
    /* Since NDB does not currently have table locks
       this is treated as a ordinary lock */

    if ((lock_type >= TL_WRITE_CONCURRENT_INSERT &&
         lock_type <= TL_WRITE) && !thd->in_lock_tables)      
      lock_type= TL_WRITE_ALLOW_WRITE;
    
    /* In queries of type INSERT INTO t1 SELECT ... FROM t2 ...
       MySQL would use the lock TL_READ_NO_INSERT on t2, and that
       would conflict with TL_WRITE_ALLOW_WRITE, blocking all inserts
       to t2. Convert the lock to a normal read lock to allow
       concurrent inserts to t2. */
    
    if (lock_type == TL_READ_NO_INSERT && !thd->in_lock_tables)
      lock_type= TL_READ;
    
    m_lock.type=lock_type;
  }
  *to++= &m_lock;

  DBUG_PRINT("exit", ("lock_type: %d", lock_type));
  
  DBUG_RETURN(to);
}

#ifndef DBUG_OFF
#define PRINT_OPTION_FLAGS(t) { \
      if (t->options & OPTION_NOT_AUTOCOMMIT) \
        DBUG_PRINT("thd->options", ("OPTION_NOT_AUTOCOMMIT")); \
      if (t->options & OPTION_BEGIN) \
        DBUG_PRINT("thd->options", ("OPTION_BEGIN")); \
      if (t->options & OPTION_TABLE_LOCK) \
        DBUG_PRINT("thd->options", ("OPTION_TABLE_LOCK")); \
}
#else
#define PRINT_OPTION_FLAGS(t)
#endif


/*
  As MySQL will execute an external lock for every new table it uses
  we can use this to start the transactions.
  If we are in auto_commit mode we just need to start a transaction
  for the statement, this will be stored in thd_ndb.stmt.
  If not, we have to start a master transaction if there doesn't exist
  one from before, this will be stored in thd_ndb.all
 
  When a table lock is held one transaction will be started which holds
  the table lock and for each statement a hupp transaction will be started  
  If we are locking the table then:
  - save the NdbDictionary::Table for easy access
  - save reference to table statistics
  - refresh list of the indexes for the table if needed (if altered)
 */

#ifdef HAVE_NDB_BINLOG
extern MASTER_INFO *active_mi;
static int ndbcluster_update_apply_status(THD *thd, int do_update)
{
  return 0;

  Thd_ndb *thd_ndb= get_thd_ndb(thd);
  Ndb *ndb= thd_ndb->ndb;
  NDBDICT *dict= ndb->getDictionary();
  const NDBTAB *ndbtab;
  NdbTransaction *trans= thd_ndb->all ? thd_ndb->all : thd_ndb->stmt;
  ndb->setDatabaseName(NDB_REP_DB);
  Ndb_table_guard ndbtab_g(dict, NDB_APPLY_TABLE);
  if (!(ndbtab= ndbtab_g.get_table()))
  {
    return -1;
  }
  NdbOperation *op= 0;
  int r= 0;
  r|= (op= trans->getNdbOperation(ndbtab)) == 0;
  DBUG_ASSERT(r == 0);
  if (do_update)
    r|= op->updateTuple();
  else
    r|= op->writeTuple();
  DBUG_ASSERT(r == 0);
  // server_id
  r|= op->equal(0u, (Uint32)thd->server_id);
  DBUG_ASSERT(r == 0);
  if (!do_update)
  {
    // epoch
    r|= op->setValue(1u, (Uint64)0);
    DBUG_ASSERT(r == 0);
  }
  // log_name
  char tmp_buf[FN_REFLEN];
  ndb_pack_varchar(ndbtab->getColumn(2u), tmp_buf,
                   active_mi->rli.group_master_log_name,
                   strlen(active_mi->rli.group_master_log_name));
  r|= op->setValue(2u, tmp_buf);
  DBUG_ASSERT(r == 0);
  // start_pos
  r|= op->setValue(3u, (Uint64)active_mi->rli.group_master_log_pos);
  DBUG_ASSERT(r == 0);
  // end_pos
  r|= op->setValue(4u, (Uint64)active_mi->rli.group_master_log_pos + 
                   ((Uint64)active_mi->rli.future_event_relay_log_pos -
                    (Uint64)active_mi->rli.group_relay_log_pos));
  DBUG_ASSERT(r == 0);
  return 0;
}
#endif /* HAVE_NDB_BINLOG */

int ha_ndbcluster::external_lock(THD *thd, int lock_type)
{
  int error=0;
  NdbTransaction* trans= NULL;
  DBUG_ENTER("external_lock");

  /*
    Check that this handler instance has a connection
    set up to the Ndb object of thd
   */
  if (check_ndb_connection(thd))
    DBUG_RETURN(1);

  Thd_ndb *thd_ndb= get_thd_ndb(thd);
  Ndb *ndb= thd_ndb->ndb;

  DBUG_PRINT("enter", ("this: 0x%lx  thd: 0x%lx  thd_ndb: %lx  "
                       "thd_ndb->lock_count: %d",
                       (long) this, (long) thd, (long) thd_ndb,
                       thd_ndb->lock_count));

  if (lock_type != F_UNLCK)
  {
    DBUG_PRINT("info", ("lock_type != F_UNLCK"));
    if (thd->lex->sql_command == SQLCOM_LOAD)
    {
      m_transaction_on= FALSE;
      /* Would be simpler if has_transactions() didn't always say "yes" */
      thd->options|= OPTION_STATUS_NO_TRANS_UPDATE;
      thd->no_trans_update= TRUE;
    }
    else if (!thd->transaction.on)
      m_transaction_on= FALSE;
    else
      m_transaction_on= thd->variables.ndb_use_transactions;
    if (!thd_ndb->lock_count++)
    {
      PRINT_OPTION_FLAGS(thd);
      if (!(thd->options & (OPTION_NOT_AUTOCOMMIT | OPTION_BEGIN))) 
      {
        // Autocommit transaction
        DBUG_ASSERT(!thd_ndb->stmt);
        DBUG_PRINT("trans",("Starting transaction stmt"));      

        trans= ndb->startTransaction();
        if (trans == NULL)
          ERR_RETURN(ndb->getNdbError());
        thd_ndb->init_open_tables();
        thd_ndb->stmt= trans;
	thd_ndb->query_state&= NDB_QUERY_NORMAL;
        thd_ndb->trans_options= 0;
        trans_register_ha(thd, FALSE, ndbcluster_hton);
      } 
      else 
      { 
        if (!thd_ndb->all)
        {
          // Not autocommit transaction
          // A "master" transaction ha not been started yet
          DBUG_PRINT("trans",("starting transaction, all"));
          
          trans= ndb->startTransaction();
          if (trans == NULL)
            ERR_RETURN(ndb->getNdbError());
          thd_ndb->init_open_tables();
          thd_ndb->all= trans; 
	  thd_ndb->query_state&= NDB_QUERY_NORMAL;
          thd_ndb->trans_options= 0;
          trans_register_ha(thd, TRUE, ndbcluster_hton);

          /*
            If this is the start of a LOCK TABLE, a table look 
            should be taken on the table in NDB
           
            Check if it should be read or write lock
           */
          if (thd->options & (OPTION_TABLE_LOCK))
          {
            //lockThisTable();
            DBUG_PRINT("info", ("Locking the table..." ));
          }

        }
      }
    }
    /*
      This is the place to make sure this handler instance
      has a started transaction.
     
      The transaction is started by the first handler on which 
      MySQL Server calls external lock
     
      Other handlers in the same stmt or transaction should use 
      the same NDB transaction. This is done by setting up the m_active_trans
      pointer to point to the NDB transaction. 
     */

    // store thread specific data first to set the right context
    m_force_send=          thd->variables.ndb_force_send;
    m_ha_not_exact_count= !thd->variables.ndb_use_exact_count;
    m_autoincrement_prefetch= 
      (ha_rows) thd->variables.ndb_autoincrement_prefetch_sz;

    m_active_trans= thd_ndb->all ? thd_ndb->all : thd_ndb->stmt;
    DBUG_ASSERT(m_active_trans);
    // Start of transaction
    m_rows_changed= 0;
    m_ops_pending= 0;
#ifdef HAVE_NDB_BINLOG
    if (m_share == ndb_apply_status_share && thd->slave_thread)
      thd_ndb->trans_options|= TNTO_INJECTED_APPLY_STATUS;
#endif
    // TODO remove double pointers...
    m_thd_ndb_share= thd_ndb->get_open_table(thd, m_table);
    m_table_info= &m_thd_ndb_share->stat;
  }
  else
  {
    DBUG_PRINT("info", ("lock_type == F_UNLCK"));

    if (ndb_cache_check_time && m_rows_changed)
    {
      DBUG_PRINT("info", ("Rows has changed and util thread is running"));
      if (thd->options & (OPTION_NOT_AUTOCOMMIT | OPTION_BEGIN))
      {
        DBUG_PRINT("info", ("Add share to list of tables to be invalidated"));
        /* NOTE push_back allocates memory using transactions mem_root! */
        thd_ndb->changed_tables.push_back(m_share, &thd->transaction.mem_root);
      }

      pthread_mutex_lock(&m_share->mutex);
      DBUG_PRINT("info", ("Invalidating commit_count"));
      m_share->commit_count= 0;
      m_share->commit_count_lock++;
      pthread_mutex_unlock(&m_share->mutex);
    }

    if (!--thd_ndb->lock_count)
    {
      DBUG_PRINT("trans", ("Last external_lock"));
      PRINT_OPTION_FLAGS(thd);

      if (thd_ndb->stmt)
      {
        /*
          Unlock is done without a transaction commit / rollback.
          This happens if the thread didn't update any rows
          We must in this case close the transaction to release resources
        */
        DBUG_PRINT("trans",("ending non-updating transaction"));
        ndb->closeTransaction(m_active_trans);
        thd_ndb->stmt= NULL;
      }
    }
    m_table_info= NULL;

    /*
      This is the place to make sure this handler instance
      no longer are connected to the active transaction.

      And since the handler is no longer part of the transaction 
      it can't have open cursors, ops or blobs pending.
    */
    m_active_trans= NULL;    

    if (m_active_cursor)
      DBUG_PRINT("warning", ("m_active_cursor != NULL"));
    m_active_cursor= NULL;

    if (m_multi_cursor)
      DBUG_PRINT("warning", ("m_multi_cursor != NULL"));
    m_multi_cursor= NULL;
    
    if (m_blobs_pending)
      DBUG_PRINT("warning", ("blobs_pending != 0"));
    m_blobs_pending= 0;
    
    if (m_ops_pending)
      DBUG_PRINT("warning", ("ops_pending != 0L"));
    m_ops_pending= 0;
  }
  thd->set_current_stmt_binlog_row_based_if_mixed();
  DBUG_RETURN(error);
}

/*
  Unlock the last row read in an open scan.
  Rows are unlocked by default in ndb, but
  for SELECT FOR UPDATE and SELECT LOCK WIT SHARE MODE
  locks are kept if unlock_row() is not called.
*/

void ha_ndbcluster::unlock_row() 
{
  DBUG_ENTER("unlock_row");

  DBUG_PRINT("info", ("Unlocking row"));
  m_lock_tuple= FALSE;
  DBUG_VOID_RETURN;
}

/*
  Start a transaction for running a statement if one is not
  already running in a transaction. This will be the case in
  a BEGIN; COMMIT; block
  When using LOCK TABLE's external_lock will start a transaction
  since ndb does not currently does not support table locking
*/

int ha_ndbcluster::start_stmt(THD *thd, thr_lock_type lock_type)
{
  int error=0;
  DBUG_ENTER("start_stmt");
  PRINT_OPTION_FLAGS(thd);

  Thd_ndb *thd_ndb= get_thd_ndb(thd);
  NdbTransaction *trans= (thd_ndb->stmt)?thd_ndb->stmt:thd_ndb->all;
  if (!trans){
    Ndb *ndb= thd_ndb->ndb;
    DBUG_PRINT("trans",("Starting transaction stmt"));  
    trans= ndb->startTransaction();
    if (trans == NULL)
      ERR_RETURN(ndb->getNdbError());
    no_uncommitted_rows_reset(thd);
    thd_ndb->stmt= trans;
    thd_ndb->query_state&= NDB_QUERY_NORMAL;
    trans_register_ha(thd, FALSE, ndbcluster_hton);
  }
  m_active_trans= trans;
  // Start of statement
  m_ops_pending= 0;    
  thd->set_current_stmt_binlog_row_based_if_mixed();

  DBUG_RETURN(error);
}


/*
  Commit a transaction started in NDB
 */

static int ndbcluster_commit(handlerton *hton, THD *thd, bool all)
{
  int res= 0;
  Thd_ndb *thd_ndb= get_thd_ndb(thd);
  Ndb *ndb= thd_ndb->ndb;
  NdbTransaction *trans= all ? thd_ndb->all : thd_ndb->stmt;

  DBUG_ENTER("ndbcluster_commit");
  DBUG_PRINT("transaction",("%s",
                            trans == thd_ndb->stmt ?
                            "stmt" : "all"));
  DBUG_ASSERT(ndb);
  if (trans == NULL)
    DBUG_RETURN(0);

#ifdef HAVE_NDB_BINLOG
  if (thd->slave_thread)
    ndbcluster_update_apply_status(thd, thd_ndb->trans_options & TNTO_INJECTED_APPLY_STATUS);
#endif /* HAVE_NDB_BINLOG */

  if (execute_commit(thd,trans) != 0)
  {
    const NdbError err= trans->getNdbError();
    const NdbOperation *error_op= trans->getNdbErrorOperation();
    ERR_PRINT(err);
    res= ndb_to_mysql_error(&err);
    if (res != -1)
      ndbcluster_print_error(res, error_op);
  }
  ndb->closeTransaction(trans);

  if (all)
    thd_ndb->all= NULL;
  else
    thd_ndb->stmt= NULL;

  /* Clear commit_count for tables changed by transaction */
  NDB_SHARE* share;
  List_iterator_fast<NDB_SHARE> it(thd_ndb->changed_tables);
  while ((share= it++))
  {
    pthread_mutex_lock(&share->mutex);
    DBUG_PRINT("info", ("Invalidate commit_count for %s, share->commit_count: %lu",
                        share->table_name, (ulong) share->commit_count));
    share->commit_count= 0;
    share->commit_count_lock++;
    pthread_mutex_unlock(&share->mutex);
  }
  thd_ndb->changed_tables.empty();

  DBUG_RETURN(res);
}


/*
  Rollback a transaction started in NDB
 */

static int ndbcluster_rollback(handlerton *hton, THD *thd, bool all)
{
  int res= 0;
  Thd_ndb *thd_ndb= get_thd_ndb(thd);
  Ndb *ndb= thd_ndb->ndb;
  NdbTransaction *trans= all ? thd_ndb->all : thd_ndb->stmt;

  DBUG_ENTER("ndbcluster_rollback");
  DBUG_PRINT("transaction",("%s",
                            trans == thd_ndb->stmt ? 
                            "stmt" : "all"));
  DBUG_ASSERT(ndb && trans);

  if (trans->execute(NdbTransaction::Rollback) != 0)
  {
    const NdbError err= trans->getNdbError();
    const NdbOperation *error_op= trans->getNdbErrorOperation();
    ERR_PRINT(err);     
    res= ndb_to_mysql_error(&err);
    if (res != -1) 
      ndbcluster_print_error(res, error_op);
  }
  ndb->closeTransaction(trans);

  if (all)
    thd_ndb->all= NULL;
  else
    thd_ndb->stmt= NULL;

  /* Clear list of tables changed by transaction */
  thd_ndb->changed_tables.empty();

  DBUG_RETURN(res);
}


/*
  Define NDB column based on Field.
  Returns 0 or mysql error code.
  Not member of ha_ndbcluster because NDBCOL cannot be declared.

  MySQL text types with character set "binary" are mapped to true
  NDB binary types without a character set.  This may change.
 */

static int create_ndb_column(NDBCOL &col,
                             Field *field,
                             HA_CREATE_INFO *info)
{
  // Set name
  if (col.setName(field->field_name))
  {
    return (my_errno= errno);
  }
  // Get char set
  CHARSET_INFO *cs= field->charset();
  // Set type and sizes
  const enum enum_field_types mysql_type= field->real_type();
  switch (mysql_type) {
  // Numeric types
  case MYSQL_TYPE_TINY:        
    if (field->flags & UNSIGNED_FLAG)
      col.setType(NDBCOL::Tinyunsigned);
    else
      col.setType(NDBCOL::Tinyint);
    col.setLength(1);
    break;
  case MYSQL_TYPE_SHORT:
    if (field->flags & UNSIGNED_FLAG)
      col.setType(NDBCOL::Smallunsigned);
    else
      col.setType(NDBCOL::Smallint);
    col.setLength(1);
    break;
  case MYSQL_TYPE_LONG:
    if (field->flags & UNSIGNED_FLAG)
      col.setType(NDBCOL::Unsigned);
    else
      col.setType(NDBCOL::Int);
    col.setLength(1);
    break;
  case MYSQL_TYPE_INT24:       
    if (field->flags & UNSIGNED_FLAG)
      col.setType(NDBCOL::Mediumunsigned);
    else
      col.setType(NDBCOL::Mediumint);
    col.setLength(1);
    break;
  case MYSQL_TYPE_LONGLONG:
    if (field->flags & UNSIGNED_FLAG)
      col.setType(NDBCOL::Bigunsigned);
    else
      col.setType(NDBCOL::Bigint);
    col.setLength(1);
    break;
  case MYSQL_TYPE_FLOAT:
    col.setType(NDBCOL::Float);
    col.setLength(1);
    break;
  case MYSQL_TYPE_DOUBLE:
    col.setType(NDBCOL::Double);
    col.setLength(1);
    break;
  case MYSQL_TYPE_DECIMAL:    
    {
      Field_decimal *f= (Field_decimal*)field;
      uint precision= f->pack_length();
      uint scale= f->decimals();
      if (field->flags & UNSIGNED_FLAG)
      {
        col.setType(NDBCOL::Olddecimalunsigned);
        precision-= (scale > 0);
      }
      else
      {
        col.setType(NDBCOL::Olddecimal);
        precision-= 1 + (scale > 0);
      }
      col.setPrecision(precision);
      col.setScale(scale);
      col.setLength(1);
    }
    break;
  case MYSQL_TYPE_NEWDECIMAL:    
    {
      Field_new_decimal *f= (Field_new_decimal*)field;
      uint precision= f->precision;
      uint scale= f->decimals();
      if (field->flags & UNSIGNED_FLAG)
      {
        col.setType(NDBCOL::Decimalunsigned);
      }
      else
      {
        col.setType(NDBCOL::Decimal);
      }
      col.setPrecision(precision);
      col.setScale(scale);
      col.setLength(1);
    }
    break;
  // Date types
  case MYSQL_TYPE_DATETIME:    
    col.setType(NDBCOL::Datetime);
    col.setLength(1);
    break;
  case MYSQL_TYPE_DATE: // ?
    col.setType(NDBCOL::Char);
    col.setLength(field->pack_length());
    break;
  case MYSQL_TYPE_NEWDATE:
    col.setType(NDBCOL::Date);
    col.setLength(1);
    break;
  case MYSQL_TYPE_TIME:        
    col.setType(NDBCOL::Time);
    col.setLength(1);
    break;
  case MYSQL_TYPE_YEAR:
    col.setType(NDBCOL::Year);
    col.setLength(1);
    break;
  case MYSQL_TYPE_TIMESTAMP:
    col.setType(NDBCOL::Timestamp);
    col.setLength(1);
    break;
  // Char types
  case MYSQL_TYPE_STRING:      
    if (field->pack_length() == 0)
    {
      col.setType(NDBCOL::Bit);
      col.setLength(1);
    }
    else if ((field->flags & BINARY_FLAG) && cs == &my_charset_bin)
    {
      col.setType(NDBCOL::Binary);
      col.setLength(field->pack_length());
    }
    else
    {
      col.setType(NDBCOL::Char);
      col.setCharset(cs);
      col.setLength(field->pack_length());
    }
    break;
  case MYSQL_TYPE_VAR_STRING: // ?
  case MYSQL_TYPE_VARCHAR:
    {
      Field_varstring* f= (Field_varstring*)field;
      if (f->length_bytes == 1)
      {
        if ((field->flags & BINARY_FLAG) && cs == &my_charset_bin)
          col.setType(NDBCOL::Varbinary);
        else {
          col.setType(NDBCOL::Varchar);
          col.setCharset(cs);
        }
      }
      else if (f->length_bytes == 2)
      {
        if ((field->flags & BINARY_FLAG) && cs == &my_charset_bin)
          col.setType(NDBCOL::Longvarbinary);
        else {
          col.setType(NDBCOL::Longvarchar);
          col.setCharset(cs);
        }
      }
      else
      {
        return HA_ERR_UNSUPPORTED;
      }
      col.setLength(field->field_length);
    }
    break;
  // Blob types (all come in as MYSQL_TYPE_BLOB)
  mysql_type_tiny_blob:
  case MYSQL_TYPE_TINY_BLOB:
    if ((field->flags & BINARY_FLAG) && cs == &my_charset_bin)
      col.setType(NDBCOL::Blob);
    else {
      col.setType(NDBCOL::Text);
      col.setCharset(cs);
    }
    col.setInlineSize(256);
    // No parts
    col.setPartSize(0);
    col.setStripeSize(0);
    break;
  //mysql_type_blob:
  case MYSQL_TYPE_GEOMETRY:
  case MYSQL_TYPE_BLOB:    
    if ((field->flags & BINARY_FLAG) && cs == &my_charset_bin)
      col.setType(NDBCOL::Blob);
    else {
      col.setType(NDBCOL::Text);
      col.setCharset(cs);
    }
    {
      Field_blob *field_blob= (Field_blob *)field;
      /*
       * max_data_length is 2^8-1, 2^16-1, 2^24-1 for tiny, blob, medium.
       * Tinyblob gets no blob parts.  The other cases are just a crude
       * way to control part size and striping.
       *
       * In mysql blob(256) is promoted to blob(65535) so it does not
       * in fact fit "inline" in NDB.
       */
      if (field_blob->max_data_length() < (1 << 8))
        goto mysql_type_tiny_blob;
      else if (field_blob->max_data_length() < (1 << 16))
      {
        col.setInlineSize(256);
        col.setPartSize(2000);
        col.setStripeSize(16);
      }
      else if (field_blob->max_data_length() < (1 << 24))
        goto mysql_type_medium_blob;
      else
        goto mysql_type_long_blob;
    }
    break;
  mysql_type_medium_blob:
  case MYSQL_TYPE_MEDIUM_BLOB:   
    if ((field->flags & BINARY_FLAG) && cs == &my_charset_bin)
      col.setType(NDBCOL::Blob);
    else {
      col.setType(NDBCOL::Text);
      col.setCharset(cs);
    }
    col.setInlineSize(256);
    col.setPartSize(4000);
    col.setStripeSize(8);
    break;
  mysql_type_long_blob:
  case MYSQL_TYPE_LONG_BLOB:  
    if ((field->flags & BINARY_FLAG) && cs == &my_charset_bin)
      col.setType(NDBCOL::Blob);
    else {
      col.setType(NDBCOL::Text);
      col.setCharset(cs);
    }
    col.setInlineSize(256);
    col.setPartSize(8000);
    col.setStripeSize(4);
    break;
  // Other types
  case MYSQL_TYPE_ENUM:
    col.setType(NDBCOL::Char);
    col.setLength(field->pack_length());
    break;
  case MYSQL_TYPE_SET:         
    col.setType(NDBCOL::Char);
    col.setLength(field->pack_length());
    break;
  case MYSQL_TYPE_BIT:
  {
    int no_of_bits= field->field_length;
    col.setType(NDBCOL::Bit);
    if (!no_of_bits)
      col.setLength(1);
      else
        col.setLength(no_of_bits);
    break;
  }
  case MYSQL_TYPE_NULL:        
    goto mysql_type_unsupported;
  mysql_type_unsupported:
  default:
    return HA_ERR_UNSUPPORTED;
  }
  // Set nullable and pk
  col.setNullable(field->maybe_null());
  col.setPrimaryKey(field->flags & PRI_KEY_FLAG);
  // Set autoincrement
  if (field->flags & AUTO_INCREMENT_FLAG) 
  {
#ifndef DBUG_OFF
    char buff[22];
#endif
    col.setAutoIncrement(TRUE);
    ulonglong value= info->auto_increment_value ?
      info->auto_increment_value : (ulonglong) 1;
    DBUG_PRINT("info", ("Autoincrement key, initial: %s", llstr(value, buff)));
    col.setAutoIncrementInitialValue(value);
  }
  else
    col.setAutoIncrement(FALSE);
  return 0;
}

/*
  Create a table in NDB Cluster
*/

int ha_ndbcluster::create(const char *name, 
                          TABLE *form, 
                          HA_CREATE_INFO *create_info)
{
  THD *thd= current_thd;
  NDBTAB tab;
  NDBCOL col;
  uint pack_length, length, i, pk_length= 0;
  const void *data= NULL, *pack_data= NULL;
  bool create_from_engine= (create_info->table_options & HA_OPTION_CREATE_FROM_ENGINE);
  bool is_truncate= (thd->lex->sql_command == SQLCOM_TRUNCATE);
  char tablespace[FN_LEN];
  NdbDictionary::Table::SingleUserMode single_user_mode= NdbDictionary::Table::SingleUserModeLocked;

  DBUG_ENTER("ha_ndbcluster::create");
  DBUG_PRINT("enter", ("name: %s", name));

  DBUG_ASSERT(*fn_rext((char*)name) == 0);
  set_dbname(name);
  set_tabname(name);

  if ((my_errno= check_ndb_connection()))
    DBUG_RETURN(my_errno);
  
  Ndb *ndb= get_ndb();
  NDBDICT *dict= ndb->getDictionary();

  if (is_truncate)
  {
    {
      Ndb_table_guard ndbtab_g(dict, m_tabname);
      if (!(m_table= ndbtab_g.get_table()))
	ERR_RETURN(dict->getNdbError());
      if ((get_tablespace_name(thd, tablespace, FN_LEN)))
	create_info->tablespace= tablespace;    
      m_table= NULL;
    }
    DBUG_PRINT("info", ("Dropping and re-creating table for TRUNCATE"));
    if ((my_errno= delete_table(name)))
      DBUG_RETURN(my_errno);
  }
  table= form;
  if (create_from_engine)
  {
    /*
      Table already exists in NDB and frm file has been created by 
      caller.
      Do Ndb specific stuff, such as create a .ndb file
    */
    if ((my_errno= write_ndb_file(name)))
      DBUG_RETURN(my_errno);
#ifdef HAVE_NDB_BINLOG
    ndbcluster_create_binlog_setup(get_ndb(), name, strlen(name),
                                   m_dbname, m_tabname, FALSE);
#endif /* HAVE_NDB_BINLOG */
    DBUG_RETURN(my_errno);
  }

#ifdef HAVE_NDB_BINLOG
  /*
    Don't allow table creation unless
    schema distribution table is setup
    ( unless it is a creation of the schema dist table itself )
  */
  if (!ndb_schema_share)
  {
    if (!(strcmp(m_dbname, NDB_REP_DB) == 0 &&
          strcmp(m_tabname, NDB_SCHEMA_TABLE) == 0))
    {
      DBUG_PRINT("info", ("Schema distribution table not setup"));
      DBUG_RETURN(HA_ERR_NO_CONNECTION);
    }
    single_user_mode = NdbDictionary::Table::SingleUserModeReadWrite;
  }
#endif /* HAVE_NDB_BINLOG */

  DBUG_PRINT("table", ("name: %s", m_tabname));  
<<<<<<< HEAD
  tab.setName(m_tabname);
=======
  if (tab.setName(m_tabname))
  {
    DBUG_RETURN(my_errno= errno);
  }
>>>>>>> 890b19c8
  tab.setLogging(!(create_info->options & HA_LEX_CREATE_TMP_TABLE));    
  tab.setSingleUserMode(single_user_mode);

  // Save frm data for this table
  if (readfrm(name, &data, &length))
    DBUG_RETURN(1);
  if (packfrm(data, length, &pack_data, &pack_length))
  {
    my_free((char*)data, MYF(0));
    DBUG_RETURN(2);
  }
  DBUG_PRINT("info", ("setFrm data: 0x%lx  len: %d", (long) pack_data, pack_length));
  tab.setFrm(pack_data, pack_length);      
  my_free((char*)data, MYF(0));
  my_free((char*)pack_data, MYF(0));
  
  for (i= 0; i < form->s->fields; i++) 
  {
    Field *field= form->field[i];
    DBUG_PRINT("info", ("name: %s, type: %u, pack_length: %d", 
                        field->field_name, field->real_type(),
                        field->pack_length()));
    if ((my_errno= create_ndb_column(col, field, create_info)))
      DBUG_RETURN(my_errno);
 
    if (create_info->storage_media == HA_SM_DISK ||
        create_info->tablespace)
      col.setStorageType(NdbDictionary::Column::StorageTypeDisk);
    else
      col.setStorageType(NdbDictionary::Column::StorageTypeMemory);

    if (tab.addColumn(col))
    {
      DBUG_RETURN(my_errno= errno);
    }
    if (col.getPrimaryKey())
      pk_length += (field->pack_length() + 3) / 4;
  }

  KEY* key_info;
  for (i= 0, key_info= form->key_info; i < form->s->keys; i++, key_info++)
  {
    KEY_PART_INFO *key_part= key_info->key_part;
    KEY_PART_INFO *end= key_part + key_info->key_parts;
    for (; key_part != end; key_part++)
      tab.getColumn(key_part->fieldnr-1)->setStorageType(
                             NdbDictionary::Column::StorageTypeMemory);
  }

  if (create_info->storage_media == HA_SM_DISK)
  { 
    if (create_info->tablespace)
      tab.setTablespaceName(create_info->tablespace);
    else
      tab.setTablespaceName("DEFAULT-TS");
  }
  else if (create_info->tablespace)
  {
    if (create_info->storage_media == HA_SM_MEMORY)
    {
      push_warning_printf(thd, MYSQL_ERROR::WARN_LEVEL_ERROR,
			  ER_ILLEGAL_HA_CREATE_OPTION,
			  ER(ER_ILLEGAL_HA_CREATE_OPTION),
			  ndbcluster_hton_name,
			  "TABLESPACE currently only supported for "
			  "STORAGE DISK"); 
      DBUG_RETURN(HA_ERR_UNSUPPORTED);
    }
    tab.setTablespaceName(create_info->tablespace);
    create_info->storage_media = HA_SM_DISK;  //if use tablespace, that also means store on disk
  }

  // No primary key, create shadow key as 64 bit, auto increment  
  if (form->s->primary_key == MAX_KEY) 
  {
    DBUG_PRINT("info", ("Generating shadow key"));
    if (col.setName("$PK"))
    {
      DBUG_RETURN(my_errno= errno);
    }
    col.setType(NdbDictionary::Column::Bigunsigned);
    col.setLength(1);
    col.setNullable(FALSE);
    col.setPrimaryKey(TRUE);
    col.setAutoIncrement(TRUE);
    if (tab.addColumn(col))
    {
      DBUG_RETURN(my_errno= errno);
    }
    pk_length += 2;
  }
 
  // Make sure that blob tables don't have to big part size
  for (i= 0; i < form->s->fields; i++) 
  {
    /**
     * The extra +7 concists
     * 2 - words from pk in blob table
     * 5 - from extra words added by tup/dict??
     */
    switch (form->field[i]->real_type()) {
    case MYSQL_TYPE_GEOMETRY:
    case MYSQL_TYPE_BLOB:    
    case MYSQL_TYPE_MEDIUM_BLOB:   
    case MYSQL_TYPE_LONG_BLOB: 
    {
      NdbDictionary::Column * column= tab.getColumn(i);
      int size= pk_length + (column->getPartSize()+3)/4 + 7;
      if (size > NDB_MAX_TUPLE_SIZE_IN_WORDS && 
         (pk_length+7) < NDB_MAX_TUPLE_SIZE_IN_WORDS)
      {
        size= NDB_MAX_TUPLE_SIZE_IN_WORDS - pk_length - 7;
        column->setPartSize(4*size);
      }
      /**
       * If size > NDB_MAX and pk_length+7 >= NDB_MAX
       *   then the table can't be created anyway, so skip
       *   changing part size, and have error later
       */ 
    }
    default:
      break;
    }
  }

  // Check partition info
  partition_info *part_info= form->part_info;
  if ((my_errno= set_up_partition_info(part_info, form, (void*)&tab)))
  {
    DBUG_RETURN(my_errno);
  }

  // Create the table in NDB     
  if (dict->createTable(tab) != 0) 
  {
    const NdbError err= dict->getNdbError();
    ERR_PRINT(err);
    my_errno= ndb_to_mysql_error(&err);
    DBUG_RETURN(my_errno);
  }

  Ndb_table_guard ndbtab_g(dict, m_tabname);
  // temporary set m_table during create
  // reset at return
  m_table= ndbtab_g.get_table();
  // TODO check also that we have the same frm...
  if (!m_table)
  {
    /* purecov: begin deadcode */
    const NdbError err= dict->getNdbError();
    ERR_PRINT(err);
    my_errno= ndb_to_mysql_error(&err);
    DBUG_RETURN(my_errno);
    /* purecov: end */
  }

  DBUG_PRINT("info", ("Table %s/%s created successfully", 
                      m_dbname, m_tabname));

  // Create secondary indexes
  my_errno= create_indexes(ndb, form);

  if (!my_errno)
    my_errno= write_ndb_file(name);
  else
  {
    /*
      Failed to create an index,
      drop the table (and all it's indexes)
    */
    while (dict->dropTableGlobal(*m_table))
    {
      switch (dict->getNdbError().status)
      {
        case NdbError::TemporaryError:
          if (!thd->killed) 
            continue; // retry indefinitly
          break;
        default:
          break;
      }
      break;
    }
    m_table = 0;
    DBUG_RETURN(my_errno);
  }

#ifdef HAVE_NDB_BINLOG
  if (!my_errno)
  {
    NDB_SHARE *share= 0;
    pthread_mutex_lock(&ndbcluster_mutex);
    /*
      First make sure we get a "fresh" share here, not an old trailing one...
    */
    {
      uint length= (uint) strlen(name);
      if ((share= (NDB_SHARE*) hash_search(&ndbcluster_open_tables,
                                           (byte*) name, length)))
        handle_trailing_share(share);
    }
    /*
      get a new share
    */

    /* ndb_share reference create */
    if (!(share= get_share(name, form, TRUE, TRUE)))
    {
      sql_print_error("NDB: allocating table share for %s failed", name);
      /* my_errno is set */
    }
    else
    {
      DBUG_PRINT("NDB_SHARE", ("%s binlog create  use_count: %u",
                               share->key, share->use_count));
    }
    pthread_mutex_unlock(&ndbcluster_mutex);

    while (!IS_TMP_PREFIX(m_tabname))
    {
      String event_name(INJECTOR_EVENT_LEN);
      ndb_rep_event_name(&event_name,m_dbname,m_tabname);
      int do_event_op= ndb_binlog_running;

      if (!ndb_schema_share &&
          strcmp(share->db, NDB_REP_DB) == 0 &&
          strcmp(share->table_name, NDB_SCHEMA_TABLE) == 0)
        do_event_op= 1;

      /*
        Always create an event for the table, as other mysql servers
        expect it to be there.
      */
      if (!ndbcluster_create_event(ndb, m_table, event_name.c_ptr(), share,
                                   share && do_event_op ? 2 : 1/* push warning */))
      {
        if (ndb_extra_logging)
          sql_print_information("NDB Binlog: CREATE TABLE Event: %s",
                                event_name.c_ptr());
        if (share && 
            ndbcluster_create_event_ops(share, m_table, event_name.c_ptr()))
        {
          sql_print_error("NDB Binlog: FAILED CREATE TABLE event operations."
                          " Event: %s", name);
          /* a warning has been issued to the client */
        }
      }
      /*
        warning has been issued if ndbcluster_create_event failed
        and (share && do_event_op)
      */
      if (share && !do_event_op)
        share->flags|= NSF_NO_BINLOG;
      ndbcluster_log_schema_op(thd, share,
                               thd->query, thd->query_length,
                               share->db, share->table_name,
                               m_table->getObjectId(),
                               m_table->getObjectVersion(),
                               (is_truncate) ?
			       SOT_TRUNCATE_TABLE : SOT_CREATE_TABLE, 
			       0, 0, 1);
      break;
    }
  }
#endif /* HAVE_NDB_BINLOG */

  m_table= 0;
  DBUG_RETURN(my_errno);
}

int ha_ndbcluster::create_handler_files(const char *file,
                                        const char *old_name,
                                        int action_flag,
                                        HA_CREATE_INFO *create_info)
{ 
  Ndb* ndb;
  const NDBTAB *tab;
  const void *data= NULL, *pack_data= NULL;
  uint length, pack_length;
  int error= 0;

  DBUG_ENTER("create_handler_files");

  if (action_flag != CHF_INDEX_FLAG)
  {
    DBUG_RETURN(FALSE);
  }
  DBUG_PRINT("enter", ("file: %s", file));
  if (!(ndb= get_ndb()))
    DBUG_RETURN(HA_ERR_NO_CONNECTION);

  NDBDICT *dict= ndb->getDictionary();
  if (!create_info->frm_only)
    DBUG_RETURN(0); // Must be a create, ignore since frm is saved in create

  // TODO handle this
  DBUG_ASSERT(m_table != 0);

  set_dbname(file);
  set_tabname(file);
  Ndb_table_guard ndbtab_g(dict, m_tabname);
  DBUG_PRINT("info", ("m_dbname: %s, m_tabname: %s", m_dbname, m_tabname));
  if (!(tab= ndbtab_g.get_table()))
    DBUG_RETURN(0); // Unkown table, must be temporary table

  DBUG_ASSERT(get_ndb_share_state(m_share) == NSS_ALTERED);
  if (readfrm(file, &data, &length) ||
      packfrm(data, length, &pack_data, &pack_length))
  {
    DBUG_PRINT("info", ("Missing frm for %s", m_tabname));
    my_free((char*)data, MYF(MY_ALLOW_ZERO_PTR));
    my_free((char*)pack_data, MYF(MY_ALLOW_ZERO_PTR));
    error= 1;
  }
  else
  {
    DBUG_PRINT("info", ("Table %s has changed, altering frm in ndb", 
                        m_tabname));
    NdbDictionary::Table new_tab= *tab;
    new_tab.setFrm(pack_data, pack_length);
    if (dict->alterTableGlobal(*tab, new_tab))
    {
      error= ndb_to_mysql_error(&dict->getNdbError());
    }
    my_free((char*)data, MYF(MY_ALLOW_ZERO_PTR));
    my_free((char*)pack_data, MYF(MY_ALLOW_ZERO_PTR));
  }
  
  set_ndb_share_state(m_share, NSS_INITIAL);
  /* ndb_share reference schema(?) free */
  DBUG_PRINT("NDB_SHARE", ("%s binlog schema(?) free  use_count: %u",
                           m_share->key, m_share->use_count));
  free_share(&m_share); // Decrease ref_count

  DBUG_RETURN(error);
}

int ha_ndbcluster::create_index(const char *name, KEY *key_info, 
                                NDB_INDEX_TYPE idx_type, uint idx_no)
{
  int error= 0;
  char unique_name[FN_LEN];
  static const char* unique_suffix= "$unique";
  DBUG_ENTER("ha_ndbcluster::create_ordered_index");
  DBUG_PRINT("info", ("Creating index %u: %s", idx_no, name));  

  if (idx_type == UNIQUE_ORDERED_INDEX || idx_type == UNIQUE_INDEX)
  {
    strxnmov(unique_name, FN_LEN, name, unique_suffix, NullS);
    DBUG_PRINT("info", ("Created unique index name \'%s\' for index %d",
                        unique_name, idx_no));
  }
    
  switch (idx_type){
  case PRIMARY_KEY_INDEX:
    // Do nothing, already created
    break;
  case PRIMARY_KEY_ORDERED_INDEX:
    error= create_ordered_index(name, key_info);
    break;
  case UNIQUE_ORDERED_INDEX:
    if (!(error= create_ordered_index(name, key_info)))
      error= create_unique_index(unique_name, key_info);
    break;
  case UNIQUE_INDEX:
    if (check_index_fields_not_null(key_info))
    {
      push_warning_printf(current_thd, MYSQL_ERROR::WARN_LEVEL_WARN,
			  ER_NULL_COLUMN_IN_INDEX,
			  "Ndb does not support unique index on NULL valued attributes, index access with NULL value will become full table scan");
    }
    error= create_unique_index(unique_name, key_info);
    break;
  case ORDERED_INDEX:
    if (key_info->algorithm == HA_KEY_ALG_HASH)
    {
      push_warning_printf(current_thd, MYSQL_ERROR::WARN_LEVEL_ERROR,
			  ER_ILLEGAL_HA_CREATE_OPTION,
			  ER(ER_ILLEGAL_HA_CREATE_OPTION),
			  ndbcluster_hton_name,
			  "Ndb does not support non-unique "
			  "hash based indexes");
      error= HA_ERR_UNSUPPORTED;
      break;
    }
    error= create_ordered_index(name, key_info);
    break;
  default:
    DBUG_ASSERT(FALSE);
    break;
  }
  
  DBUG_RETURN(error);
}

int ha_ndbcluster::create_ordered_index(const char *name, 
                                        KEY *key_info)
{
  DBUG_ENTER("ha_ndbcluster::create_ordered_index");
  DBUG_RETURN(create_ndb_index(name, key_info, FALSE));
}

int ha_ndbcluster::create_unique_index(const char *name, 
                                       KEY *key_info)
{

  DBUG_ENTER("ha_ndbcluster::create_unique_index");
  DBUG_RETURN(create_ndb_index(name, key_info, TRUE));
}


/*
  Create an index in NDB Cluster
 */

int ha_ndbcluster::create_ndb_index(const char *name, 
                                     KEY *key_info,
                                     bool unique)
{
  Ndb *ndb= get_ndb();
  NdbDictionary::Dictionary *dict= ndb->getDictionary();
  KEY_PART_INFO *key_part= key_info->key_part;
  KEY_PART_INFO *end= key_part + key_info->key_parts;
  
  DBUG_ENTER("ha_ndbcluster::create_index");
  DBUG_PRINT("enter", ("name: %s ", name));

  NdbDictionary::Index ndb_index(name);
  if (unique)
    ndb_index.setType(NdbDictionary::Index::UniqueHashIndex);
  else 
  {
    ndb_index.setType(NdbDictionary::Index::OrderedIndex);
    // TODO Only temporary ordered indexes supported
    ndb_index.setLogging(FALSE); 
  }
  if (ndb_index.setTable(m_tabname))
  {
    DBUG_RETURN(my_errno= errno);
  }

  for (; key_part != end; key_part++) 
  {
    Field *field= key_part->field;
    DBUG_PRINT("info", ("attr: %s", field->field_name));
    if (ndb_index.addColumnName(field->field_name))
    {
      DBUG_RETURN(my_errno= errno);
    }
  }
  
  if (dict->createIndex(ndb_index, *m_table))
    ERR_RETURN(dict->getNdbError());

  // Success
  DBUG_PRINT("info", ("Created index %s", name));
  DBUG_RETURN(0);  
}

/*
 Prepare for an on-line alter table
*/ 
void ha_ndbcluster::prepare_for_alter()
{
  /* ndb_share reference schema */
  ndbcluster_get_share(m_share); // Increase ref_count
  DBUG_PRINT("NDB_SHARE", ("%s binlog schema  use_count: %u",
                           m_share->key, m_share->use_count));
  set_ndb_share_state(m_share, NSS_ALTERED);
}

/*
  Add an index on-line to a table
*/
int ha_ndbcluster::add_index(TABLE *table_arg, 
                             KEY *key_info, uint num_of_keys)
{
  int error= 0;
  uint idx;
  DBUG_ENTER("ha_ndbcluster::add_index");
  DBUG_PRINT("enter", ("table %s", table_arg->s->table_name.str));
  DBUG_ASSERT(m_share->state == NSS_ALTERED);

  for (idx= 0; idx < num_of_keys; idx++)
  {
    KEY *key= key_info + idx;
    KEY_PART_INFO *key_part= key->key_part;
    KEY_PART_INFO *end= key_part + key->key_parts;
    NDB_INDEX_TYPE idx_type= get_index_type_from_key(idx, key_info, false);
    DBUG_PRINT("info", ("Adding index: '%s'", key_info[idx].name));
    // Add fields to key_part struct
    for (; key_part != end; key_part++)
      key_part->field= table->field[key_part->fieldnr];
    // Check index type
    // Create index in ndb
    if((error= create_index(key_info[idx].name, key, idx_type, idx)))
      break;
  }
  if (error)
  {
    set_ndb_share_state(m_share, NSS_INITIAL);
    /* ndb_share reference schema free */
    DBUG_PRINT("NDB_SHARE", ("%s binlog schema free  use_count: %u",
                             m_share->key, m_share->use_count));
    free_share(&m_share); // Decrease ref_count
  }
  DBUG_RETURN(error);  
}

/*
  Mark one or several indexes for deletion. and
  renumber the remaining indexes
*/
int ha_ndbcluster::prepare_drop_index(TABLE *table_arg, 
                                      uint *key_num, uint num_of_keys)
{
  DBUG_ENTER("ha_ndbcluster::prepare_drop_index");
  DBUG_ASSERT(m_share->state == NSS_ALTERED);
  // Mark indexes for deletion
  uint idx;
  for (idx= 0; idx < num_of_keys; idx++)
  {
    DBUG_PRINT("info", ("ha_ndbcluster::prepare_drop_index %u", *key_num));
    m_index[*key_num++].status= TO_BE_DROPPED;
  }
  // Renumber indexes
  THD *thd= current_thd;
  Thd_ndb *thd_ndb= get_thd_ndb(thd);
  Ndb *ndb= thd_ndb->ndb;
  renumber_indexes(ndb, table_arg);
  DBUG_RETURN(0);
}
 
/*
  Really drop all indexes marked for deletion
*/
int ha_ndbcluster::final_drop_index(TABLE *table_arg)
{
  int error;
  DBUG_ENTER("ha_ndbcluster::final_drop_index");
  DBUG_PRINT("info", ("ha_ndbcluster::final_drop_index"));
  // Really drop indexes
  THD *thd= current_thd;
  Thd_ndb *thd_ndb= get_thd_ndb(thd);
  Ndb *ndb= thd_ndb->ndb;
  if((error= drop_indexes(ndb, table_arg)))
  {
    m_share->state= NSS_INITIAL;
    /* ndb_share reference schema free */
    DBUG_PRINT("NDB_SHARE", ("%s binlog schema free  use_count: %u",
                             m_share->key, m_share->use_count));
    free_share(&m_share); // Decrease ref_count
  }
  DBUG_RETURN(error);
}

/*
  Rename a table in NDB Cluster
*/

int ha_ndbcluster::rename_table(const char *from, const char *to)
{
  NDBDICT *dict;
  char old_dbname[FN_HEADLEN];
  char new_dbname[FN_HEADLEN];
  char new_tabname[FN_HEADLEN];
  const NDBTAB *orig_tab;
  int result;
  bool recreate_indexes= FALSE;
  NDBDICT::List index_list;

  DBUG_ENTER("ha_ndbcluster::rename_table");
  DBUG_PRINT("info", ("Renaming %s to %s", from, to));
  set_dbname(from, old_dbname);
  set_dbname(to, new_dbname);
  set_tabname(from);
  set_tabname(to, new_tabname);

  if (check_ndb_connection())
    DBUG_RETURN(my_errno= HA_ERR_NO_CONNECTION);

  Ndb *ndb= get_ndb();
  ndb->setDatabaseName(old_dbname);
  dict= ndb->getDictionary();
  Ndb_table_guard ndbtab_g(dict, m_tabname);
  if (!(orig_tab= ndbtab_g.get_table()))
    ERR_RETURN(dict->getNdbError());

#ifdef HAVE_NDB_BINLOG
  int ndb_table_id= orig_tab->getObjectId();
  int ndb_table_version= orig_tab->getObjectVersion();

  /* ndb_share reference temporary */
  NDB_SHARE *share= get_share(from, 0, FALSE);
  if (share)
  {
    DBUG_PRINT("NDB_SHARE", ("%s temporary  use_count: %u",
                             share->key, share->use_count));
    IF_DBUG(int r=) rename_share(share, to);
    DBUG_ASSERT(r == 0);
  }
#endif
  if (my_strcasecmp(system_charset_info, new_dbname, old_dbname))
  {
    dict->listIndexes(index_list, *orig_tab);    
    recreate_indexes= TRUE;
  }
  // Change current database to that of target table
  set_dbname(to);
  if (ndb->setDatabaseName(m_dbname))
  {
    ERR_RETURN(ndb->getNdbError());
  }

  NdbDictionary::Table new_tab= *orig_tab;
  new_tab.setName(new_tabname);
  if (dict->alterTableGlobal(*orig_tab, new_tab) != 0)
  {
    NdbError ndb_error= dict->getNdbError();
#ifdef HAVE_NDB_BINLOG
    if (share)
    {
      IF_DBUG(int ret=) rename_share(share, from);
      DBUG_ASSERT(ret == 0);
      /* ndb_share reference temporary free */
      DBUG_PRINT("NDB_SHARE", ("%s temporary free  use_count: %u",
                               share->key, share->use_count));
      free_share(&share);
    }
#endif
    ERR_RETURN(ndb_error);
  }
  
  // Rename .ndb file
  if ((result= handler::rename_table(from, to)))
  {
    // ToDo in 4.1 should rollback alter table...
#ifdef HAVE_NDB_BINLOG
    if (share)
    {
      /* ndb_share reference temporary free */
      DBUG_PRINT("NDB_SHARE", ("%s temporary  use_count: %u",
                               share->key, share->use_count));
      free_share(&share);
    }
#endif
    DBUG_RETURN(result);
  }

#ifdef HAVE_NDB_BINLOG
  int is_old_table_tmpfile= 1;
  if (share && share->op)
    dict->forceGCPWait();

  /* handle old table */
  if (!IS_TMP_PREFIX(m_tabname))
  {
    is_old_table_tmpfile= 0;
    String event_name(INJECTOR_EVENT_LEN);
    ndb_rep_event_name(&event_name, from + sizeof(share_prefix) - 1, 0);
    ndbcluster_handle_drop_table(ndb, event_name.c_ptr(), share,
                                 "rename table");
  }

  if (!result && !IS_TMP_PREFIX(new_tabname))
  {
    /* always create an event for the table */
    String event_name(INJECTOR_EVENT_LEN);
    ndb_rep_event_name(&event_name, to + sizeof(share_prefix) - 1, 0);
    Ndb_table_guard ndbtab_g2(dict, new_tabname);
    const NDBTAB *ndbtab= ndbtab_g2.get_table();

    if (!ndbcluster_create_event(ndb, ndbtab, event_name.c_ptr(), share,
                                 share && ndb_binlog_running ? 2 : 1/* push warning */))
    {
      if (ndb_extra_logging)
        sql_print_information("NDB Binlog: RENAME Event: %s",
                              event_name.c_ptr());
      if (share &&
          ndbcluster_create_event_ops(share, ndbtab, event_name.c_ptr()))
      {
        sql_print_error("NDB Binlog: FAILED create event operations "
                        "during RENAME. Event %s", event_name.c_ptr());
        /* a warning has been issued to the client */
      }
    }
    /*
      warning has been issued if ndbcluster_create_event failed
      and (share && ndb_binlog_running)
    */
    if (!is_old_table_tmpfile)
      ndbcluster_log_schema_op(current_thd, share,
                               current_thd->query, current_thd->query_length,
                               old_dbname, m_tabname,
                               ndb_table_id, ndb_table_version,
                               SOT_RENAME_TABLE,
                               m_dbname, new_tabname, 1);
  }

  // If we are moving tables between databases, we need to recreate
  // indexes
  if (recreate_indexes)
  {
    for (unsigned i = 0; i < index_list.count; i++) 
    {
        NDBDICT::List::Element& index_el = index_list.elements[i];
	// Recreate any indexes not stored in the system database
	if (my_strcasecmp(system_charset_info, 
			  index_el.database, NDB_SYSTEM_DATABASE))
	{
	  set_dbname(from);
	  ndb->setDatabaseName(m_dbname);
	  const NDBINDEX * index= dict->getIndexGlobal(index_el.name,  new_tab);
	  DBUG_PRINT("info", ("Creating index %s/%s",
			      index_el.database, index->getName()));
	  dict->createIndex(*index, new_tab);
	  DBUG_PRINT("info", ("Dropping index %s/%s",
			      index_el.database, index->getName()));
	  set_dbname(from);
	  ndb->setDatabaseName(m_dbname);
	  dict->dropIndexGlobal(*index);
	}
    }
  }
  if (share)
  {
    /* ndb_share reference temporary free */
    DBUG_PRINT("NDB_SHARE", ("%s temporary free  use_count: %u",
                             share->key, share->use_count));
    free_share(&share);
  }
#endif

  DBUG_RETURN(result);
}


/*
  Delete table from NDB Cluster

 */

/* static version which does not need a handler */

int
ha_ndbcluster::delete_table(ha_ndbcluster *h, Ndb *ndb,
                            const char *path,
                            const char *db,
                            const char *table_name)
{
  THD *thd= current_thd;
  DBUG_ENTER("ha_ndbcluster::ndbcluster_delete_table");
  NDBDICT *dict= ndb->getDictionary();
  int ndb_table_id= 0;
  int ndb_table_version= 0;
#ifdef HAVE_NDB_BINLOG
  /*
    Don't allow drop table unless
    schema distribution table is setup
  */
  if (!ndb_schema_share)
  {
    DBUG_PRINT("info", ("Schema distribution table not setup"));
    DBUG_RETURN(HA_ERR_NO_CONNECTION);
  }
  /* ndb_share reference temporary */
  NDB_SHARE *share= get_share(path, 0, FALSE);
  if (share)
  {
    DBUG_PRINT("NDB_SHARE", ("%s temporary  use_count: %u",
                             share->key, share->use_count));
  }
#endif

  /* Drop the table from NDB */
  
  int res= 0;
  if (h && h->m_table)
  {
retry_temporary_error1:
    if (dict->dropTableGlobal(*h->m_table) == 0)
    {
      ndb_table_id= h->m_table->getObjectId();
      ndb_table_version= h->m_table->getObjectVersion();
      DBUG_PRINT("info", ("success 1"));
    }
    else
    {
      switch (dict->getNdbError().status)
      {
        case NdbError::TemporaryError:
          if (!thd->killed) 
            goto retry_temporary_error1; // retry indefinitly
          break;
        default:
          break;
      }
      res= ndb_to_mysql_error(&dict->getNdbError());
      DBUG_PRINT("info", ("error(1) %u", res));
    }
    h->release_metadata(thd, ndb);
  }
  else
  {
    ndb->setDatabaseName(db);
    while (1)
    {
      Ndb_table_guard ndbtab_g(dict, table_name);
      if (ndbtab_g.get_table())
      {
    retry_temporary_error2:
        if (dict->dropTableGlobal(*ndbtab_g.get_table()) == 0)
        {
          ndb_table_id= ndbtab_g.get_table()->getObjectId();
          ndb_table_version= ndbtab_g.get_table()->getObjectVersion();
          DBUG_PRINT("info", ("success 2"));
          break;
        }
        else
        {
          switch (dict->getNdbError().status)
          {
            case NdbError::TemporaryError:
              if (!thd->killed) 
                goto retry_temporary_error2; // retry indefinitly
              break;
            default:
              if (dict->getNdbError().code == NDB_INVALID_SCHEMA_OBJECT)
              {
                ndbtab_g.invalidate();
                continue;
              }
              break;
          }
        }
      }
      res= ndb_to_mysql_error(&dict->getNdbError());
      DBUG_PRINT("info", ("error(2) %u", res));
      break;
    }
  }

  if (res)
  {
#ifdef HAVE_NDB_BINLOG
    /* the drop table failed for some reason, drop the share anyways */
    if (share)
    {
      pthread_mutex_lock(&ndbcluster_mutex);
      if (share->state != NSS_DROPPED)
      {
        /*
          The share kept by the server has not been freed, free it
        */
        share->state= NSS_DROPPED;
        /* ndb_share reference create free */
        DBUG_PRINT("NDB_SHARE", ("%s create free  use_count: %u",
                                 share->key, share->use_count));
        free_share(&share, TRUE);
      }
      /* ndb_share reference temporary free */
      DBUG_PRINT("NDB_SHARE", ("%s temporary free  use_count: %u",
                               share->key, share->use_count));
      free_share(&share, TRUE);
      pthread_mutex_unlock(&ndbcluster_mutex);
    }
#endif
    DBUG_RETURN(res);
  }

#ifdef HAVE_NDB_BINLOG
  /* stop the logging of the dropped table, and cleanup */

  /*
    drop table is successful even if table does not exist in ndb
    and in case table was actually not dropped, there is no need
    to force a gcp, and setting the event_name to null will indicate
    that there is no event to be dropped
  */
  int table_dropped= dict->getNdbError().code != 709;

  if (!IS_TMP_PREFIX(table_name) && share &&
      current_thd->lex->sql_command != SQLCOM_TRUNCATE)
  {
    ndbcluster_log_schema_op(thd, share,
                             thd->query, thd->query_length,
                             share->db, share->table_name,
                             ndb_table_id, ndb_table_version,
                             SOT_DROP_TABLE, 0, 0, 1);
  }
  else if (table_dropped && share && share->op) /* ndbcluster_log_schema_op
                                                   will do a force GCP */
    dict->forceGCPWait();

  if (!IS_TMP_PREFIX(table_name))
  {
    String event_name(INJECTOR_EVENT_LEN);
    ndb_rep_event_name(&event_name, path + sizeof(share_prefix) - 1, 0);
    ndbcluster_handle_drop_table(ndb,
                                 table_dropped ? event_name.c_ptr() : 0,
                                 share, "delete table");
  }

  if (share)
  {
    pthread_mutex_lock(&ndbcluster_mutex);
    if (share->state != NSS_DROPPED)
    {
      /*
        The share kept by the server has not been freed, free it
      */
      share->state= NSS_DROPPED;
      /* ndb_share reference create free */
      DBUG_PRINT("NDB_SHARE", ("%s create free  use_count: %u",
                               share->key, share->use_count));
      free_share(&share, TRUE);
    }
    /* ndb_share reference temporary free */
    DBUG_PRINT("NDB_SHARE", ("%s temporary free  use_count: %u",
                             share->key, share->use_count));
    free_share(&share, TRUE);
    pthread_mutex_unlock(&ndbcluster_mutex);
  }
#endif
  DBUG_RETURN(0);
}

int ha_ndbcluster::delete_table(const char *name)
{
  DBUG_ENTER("ha_ndbcluster::delete_table");
  DBUG_PRINT("enter", ("name: %s", name));
  set_dbname(name);
  set_tabname(name);

#ifdef HAVE_NDB_BINLOG
  /*
    Don't allow drop table unless
    schema distribution table is setup
  */
  if (!ndb_schema_share)
  {
    DBUG_PRINT("info", ("Schema distribution table not setup"));
    DBUG_RETURN(HA_ERR_NO_CONNECTION);
  }
#endif

  if (check_ndb_connection())
    DBUG_RETURN(HA_ERR_NO_CONNECTION);

  /* Call ancestor function to delete .ndb file */
  handler::delete_table(name);

  DBUG_RETURN(delete_table(this, get_ndb(),name, m_dbname, m_tabname));
}


void ha_ndbcluster::get_auto_increment(ulonglong offset, ulonglong increment,
                                       ulonglong nb_desired_values,
                                       ulonglong *first_value,
                                       ulonglong *nb_reserved_values)
{  
  int cache_size;
  Uint64 auto_value;
  DBUG_ENTER("get_auto_increment");
  DBUG_PRINT("enter", ("m_tabname: %s", m_tabname));
  Ndb *ndb= get_ndb();
   
  if (m_rows_inserted > m_rows_to_insert)
  {
    /* We guessed too low */
    m_rows_to_insert+= m_autoincrement_prefetch;
  }
  cache_size= 
    (int) ((m_rows_to_insert - m_rows_inserted < m_autoincrement_prefetch) ?
           m_rows_to_insert - m_rows_inserted :
           ((m_rows_to_insert > m_autoincrement_prefetch) ?
            m_rows_to_insert : m_autoincrement_prefetch));
  int ret;
  uint retries= NDB_AUTO_INCREMENT_RETRIES;
  do {
    Ndb_tuple_id_range_guard g(m_share);
    ret=
      m_skip_auto_increment ? 
      ndb->readAutoIncrementValue(m_table, g.range, auto_value) :
      ndb->getAutoIncrementValue(m_table, g.range, auto_value, cache_size);
  } while (ret == -1 && 
           --retries &&
           ndb->getNdbError().status == NdbError::TemporaryError);
  if (ret == -1)
  {
    const NdbError err= ndb->getNdbError();
    sql_print_error("Error %lu in ::get_auto_increment(): %s",
                    (ulong) err.code, err.message);
    *first_value= ~(ulonglong) 0;
    DBUG_VOID_RETURN;
  }
  *first_value= (longlong)auto_value;
  /* From the point of view of MySQL, NDB reserves one row at a time */
  *nb_reserved_values= 1;
  DBUG_VOID_RETURN;
}


/*
  Constructor for the NDB Cluster table handler 
 */

#define HA_NDBCLUSTER_TABLE_FLAGS \
                HA_REC_NOT_IN_SEQ | \
                HA_NULL_IN_KEY | \
                HA_AUTO_PART_KEY | \
                HA_NO_PREFIX_CHAR_KEYS | \
                HA_NEED_READ_RANGE_BUFFER | \
                HA_CAN_GEOMETRY | \
                HA_CAN_BIT_FIELD | \
                HA_PRIMARY_KEY_REQUIRED_FOR_POSITION | \
                HA_PRIMARY_KEY_REQUIRED_FOR_DELETE | \
                HA_PARTIAL_COLUMN_READ | \
                HA_HAS_OWN_BINLOGGING | \
                HA_HAS_RECORDS

ha_ndbcluster::ha_ndbcluster(handlerton *hton, TABLE_SHARE *table_arg):
  handler(hton, table_arg),
  m_active_trans(NULL),
  m_active_cursor(NULL),
  m_table(NULL),
  m_table_info(NULL),
  m_table_flags(HA_NDBCLUSTER_TABLE_FLAGS),
  m_share(0),
  m_part_info(NULL),
  m_use_partition_function(FALSE),
  m_sorted(FALSE),
  m_use_write(FALSE),
  m_ignore_dup_key(FALSE),
  m_has_unique_index(FALSE),
  m_primary_key_update(FALSE),
  m_ignore_no_key(FALSE),
  m_rows_to_insert((ha_rows) 1),
  m_rows_inserted((ha_rows) 0),
  m_bulk_insert_rows((ha_rows) 1024),
  m_rows_changed((ha_rows) 0),
  m_bulk_insert_not_flushed(FALSE),
  m_delete_cannot_batch(FALSE),
  m_update_cannot_batch(FALSE),
  m_ops_pending(0),
  m_skip_auto_increment(TRUE),
  m_blobs_pending(0),
  m_blobs_offset(0),
  m_blobs_buffer(0),
  m_blobs_buffer_size(0),
  m_dupkey((uint) -1),
  m_ha_not_exact_count(FALSE),
  m_force_send(TRUE),
  m_autoincrement_prefetch((ha_rows) 32),
  m_transaction_on(TRUE),
  m_cond_stack(NULL),
  m_multi_cursor(NULL)
{
  int i;
 
  DBUG_ENTER("ha_ndbcluster");

  m_tabname[0]= '\0';
  m_dbname[0]= '\0';

  stats.records= ~(ha_rows)0; // uninitialized
  stats.block_size= 1024;

  for (i= 0; i < MAX_KEY; i++)
    ndb_init_index(m_index[i]);

  DBUG_VOID_RETURN;
}


int ha_ndbcluster::ha_initialise()
{
  DBUG_ENTER("ha_ndbcluster::ha_initialise");
  if (check_ndb_in_thd(current_thd))
  {
    DBUG_RETURN(FALSE);
  }
  DBUG_RETURN(TRUE);
}

/*
  Destructor for NDB Cluster table handler
 */

ha_ndbcluster::~ha_ndbcluster() 
{
  THD *thd= current_thd;
  Ndb *ndb= thd ? check_ndb_in_thd(thd) : g_ndb;
  DBUG_ENTER("~ha_ndbcluster");

  if (m_share)
  {
    /* ndb_share reference handler free */
    DBUG_PRINT("NDB_SHARE", ("%s handler free  use_count: %u",
                             m_share->key, m_share->use_count));
    free_share(&m_share);
  }
  release_metadata(thd, ndb);
  my_free(m_blobs_buffer, MYF(MY_ALLOW_ZERO_PTR));
  m_blobs_buffer= 0;

  // Check for open cursor/transaction
  if (m_active_cursor) {
  }
  DBUG_ASSERT(m_active_cursor == NULL);
  if (m_active_trans) {
  }
  DBUG_ASSERT(m_active_trans == NULL);

  // Discard the condition stack
  DBUG_PRINT("info", ("Clearing condition stack"));
  cond_clear();

  DBUG_VOID_RETURN;
}



/*
  Open a table for further use
  - fetch metadata for this table from NDB
  - check that table exists

  RETURN
    0    ok
    < 0  Table has changed
*/

int ha_ndbcluster::open(const char *name, int mode, uint test_if_locked)
{
  int res;
  KEY *key;
  DBUG_ENTER("ha_ndbcluster::open");
  DBUG_PRINT("enter", ("name: %s  mode: %d  test_if_locked: %d",
                       name, mode, test_if_locked));
  
  /*
    Setup ref_length to make room for the whole 
    primary key to be written in the ref variable
  */
  
  if (table_share->primary_key != MAX_KEY) 
  {
    key= table->key_info+table_share->primary_key;
    ref_length= key->key_length;
  }
  else // (table_share->primary_key == MAX_KEY) 
  {
    if (m_use_partition_function)
    {
      ref_length+= sizeof(m_part_id);
    }
  }

  DBUG_PRINT("info", ("ref_length: %d", ref_length));

  // Init table lock structure 
  /* ndb_share reference handler */
  if (!(m_share=get_share(name, table)))
    DBUG_RETURN(1);
  DBUG_PRINT("NDB_SHARE", ("%s handler  use_count: %u",
                           m_share->key, m_share->use_count));
  thr_lock_data_init(&m_share->lock,&m_lock,(void*) 0);
  
  set_dbname(name);
  set_tabname(name);
  
  if (check_ndb_connection())
  {
    /* ndb_share reference handler free */
    DBUG_PRINT("NDB_SHARE", ("%s handler free  use_count: %u",
                             m_share->key, m_share->use_count));
    free_share(&m_share);
    m_share= 0;
    DBUG_RETURN(HA_ERR_NO_CONNECTION);
  }
  
  res= get_metadata(name);
  if (!res)
  {
    Ndb *ndb= get_ndb();
    if (ndb->setDatabaseName(m_dbname))
    {
      ERR_RETURN(ndb->getNdbError());
    }
    struct Ndb_statistics stat;
    res= ndb_get_table_statistics(NULL, FALSE, ndb, m_table, &stat);
    stats.mean_rec_length= stat.row_size;
    stats.data_file_length= stat.fragment_memory;
    stats.records= stat.row_count;
    if(!res)
      res= info(HA_STATUS_CONST);
  }

#ifdef HAVE_NDB_BINLOG
  if (!ndb_binlog_tables_inited && ndb_binlog_running)
    table->db_stat|= HA_READ_ONLY;
#endif

  DBUG_RETURN(res);
}

/*
  Set partition info

  SYNOPSIS
    set_part_info()
    part_info

  RETURN VALUE
    NONE

  DESCRIPTION
    Set up partition info when handler object created
*/

void ha_ndbcluster::set_part_info(partition_info *part_info)
{
  m_part_info= part_info;
  if (!(m_part_info->part_type == HASH_PARTITION &&
        m_part_info->list_of_part_fields &&
        !m_part_info->is_sub_partitioned()))
    m_use_partition_function= TRUE;
}

/*
  Close the table
  - release resources setup by open()
 */

int ha_ndbcluster::close(void)
{
  DBUG_ENTER("close");
  THD *thd= table->in_use;
  Ndb *ndb= thd ? check_ndb_in_thd(thd) : g_ndb;
  /* ndb_share reference handler free */
  DBUG_PRINT("NDB_SHARE", ("%s handler free  use_count: %u",
                           m_share->key, m_share->use_count));
  free_share(&m_share);
  m_share= 0;
  release_metadata(thd, ndb);
  DBUG_RETURN(0);
}


Thd_ndb* ha_ndbcluster::seize_thd_ndb()
{
  Thd_ndb *thd_ndb;
  DBUG_ENTER("seize_thd_ndb");

  thd_ndb= new Thd_ndb();
  if (thd_ndb == NULL)
  {
    my_errno= HA_ERR_OUT_OF_MEM;
    return NULL;
  }
  if (thd_ndb->ndb->init(max_transactions) != 0)
  {
    ERR_PRINT(thd_ndb->ndb->getNdbError());
    /*
      TODO 
      Alt.1 If init fails because to many allocated Ndb 
      wait on condition for a Ndb object to be released.
      Alt.2 Seize/release from pool, wait until next release 
    */
    delete thd_ndb;
    thd_ndb= NULL;
  }
  DBUG_RETURN(thd_ndb);
}


void ha_ndbcluster::release_thd_ndb(Thd_ndb* thd_ndb)
{
  DBUG_ENTER("release_thd_ndb");
  delete thd_ndb;
  DBUG_VOID_RETURN;
}


/*
  If this thread already has a Thd_ndb object allocated
  in current THD, reuse it. Otherwise
  seize a Thd_ndb object, assign it to current THD and use it.
 
*/

Ndb* check_ndb_in_thd(THD* thd)
{
  Thd_ndb *thd_ndb= get_thd_ndb(thd);
  if (!thd_ndb)
  {
    if (!(thd_ndb= ha_ndbcluster::seize_thd_ndb()))
      return NULL;
    set_thd_ndb(thd, thd_ndb);
  }
  return thd_ndb->ndb;
}



int ha_ndbcluster::check_ndb_connection(THD* thd)
{
  Ndb *ndb;
  DBUG_ENTER("check_ndb_connection");
  
  if (!(ndb= check_ndb_in_thd(thd)))
    DBUG_RETURN(HA_ERR_NO_CONNECTION);
  if (ndb->setDatabaseName(m_dbname))
  {
    ERR_RETURN(ndb->getNdbError());
  }
  DBUG_RETURN(0);
}


static int ndbcluster_close_connection(handlerton *hton, THD *thd)
{
  Thd_ndb *thd_ndb= get_thd_ndb(thd);
  DBUG_ENTER("ndbcluster_close_connection");
  if (thd_ndb)
  {
    ha_ndbcluster::release_thd_ndb(thd_ndb);
    set_thd_ndb(thd, NULL); // not strictly required but does not hurt either
  }
  DBUG_RETURN(0);
}


/*
  Try to discover one table from NDB
 */

int ndbcluster_discover(handlerton *hton, THD* thd, const char *db, 
                        const char *name,
                        const void** frmblob, 
                        uint* frmlen)
{
  int error= 0;
  NdbError ndb_error;
  uint len;
  const void* data= NULL;
  Ndb* ndb;
  char key[FN_REFLEN];
  DBUG_ENTER("ndbcluster_discover");
  DBUG_PRINT("enter", ("db: %s, name: %s", db, name)); 

  if (!(ndb= check_ndb_in_thd(thd)))
    DBUG_RETURN(HA_ERR_NO_CONNECTION);  
  if (ndb->setDatabaseName(db))
  {
    ERR_RETURN(ndb->getNdbError());
  }
  NDBDICT* dict= ndb->getDictionary();
  build_table_filename(key, sizeof(key), db, name, "", 0);
  /* ndb_share reference temporary */
  NDB_SHARE *share= get_share(key, 0, FALSE);
  if (share)
  {
    DBUG_PRINT("NDB_SHARE", ("%s temporary  use_count: %u",
                             share->key, share->use_count));
  }
  if (share && get_ndb_share_state(share) == NSS_ALTERED)
  {
    // Frm has been altered on disk, but not yet written to ndb
    if (readfrm(key, &data, &len))
    {
      DBUG_PRINT("error", ("Could not read frm"));
      error= 1;
      goto err;
    }
  }
  else
  {
    Ndb_table_guard ndbtab_g(dict, name);
    const NDBTAB *tab= ndbtab_g.get_table();
    if (!tab)
    {
      const NdbError err= dict->getNdbError();
      if (err.code == 709 || err.code == 723)
      {
        error= -1;
        DBUG_PRINT("info", ("ndb_error.code: %u", ndb_error.code));
      }
      else
      {
        error= -1;
        ndb_error= err;
        DBUG_PRINT("info", ("ndb_error.code: %u", ndb_error.code));
      }
      goto err;
    }
    DBUG_PRINT("info", ("Found table %s", tab->getName()));
    
    len= tab->getFrmLength();  
    if (len == 0 || tab->getFrmData() == NULL)
    {
      DBUG_PRINT("error", ("No frm data found."));
      error= 1;
      goto err;
    }
    
    if (unpackfrm(&data, &len, tab->getFrmData()))
    {
      DBUG_PRINT("error", ("Could not unpack table"));
      error= 1;
      goto err;
    }
  }

  *frmlen= len;
  *frmblob= data;
  
  if (share)
  {
    /* ndb_share reference temporary free */
    DBUG_PRINT("NDB_SHARE", ("%s temporary free  use_count: %u",
                             share->key, share->use_count));
    free_share(&share);
  }

  DBUG_RETURN(0);
err:
  my_free((char*)data, MYF(MY_ALLOW_ZERO_PTR));
  if (share)
  {
    /* ndb_share reference temporary free */
    DBUG_PRINT("NDB_SHARE", ("%s temporary free  use_count: %u",
                             share->key, share->use_count));
    free_share(&share);
  }
  if (ndb_error.code)
  {
    ERR_RETURN(ndb_error);
  }
  DBUG_RETURN(error);
}

/*
  Check if a table exists in NDB

 */

int ndbcluster_table_exists_in_engine(handlerton *hton, THD* thd, 
                                      const char *db,
                                      const char *name)
{
  Ndb* ndb;
  DBUG_ENTER("ndbcluster_table_exists_in_engine");
  DBUG_PRINT("enter", ("db: %s  name: %s", db, name));

  if (!(ndb= check_ndb_in_thd(thd)))
    DBUG_RETURN(HA_ERR_NO_CONNECTION);
  NDBDICT* dict= ndb->getDictionary();
  NdbDictionary::Dictionary::List list;
  if (dict->listObjects(list, NdbDictionary::Object::UserTable) != 0)
    ERR_RETURN(dict->getNdbError());
  for (uint i= 0 ; i < list.count ; i++)
  {
    NdbDictionary::Dictionary::List::Element& elmt= list.elements[i];
    if (my_strcasecmp(system_charset_info, elmt.database, db))
      continue;
    if (my_strcasecmp(system_charset_info, elmt.name, name))
      continue;
    DBUG_PRINT("info", ("Found table"));
    DBUG_RETURN(1);
  }
  DBUG_RETURN(0);
}



extern "C" byte* tables_get_key(const char *entry, uint *length,
                                my_bool not_used __attribute__((unused)))
{
  *length= strlen(entry);
  return (byte*) entry;
}


/*
  Drop a database in NDB Cluster
  NOTE add a dummy void function, since stupid handlerton is returning void instead of int...
*/

int ndbcluster_drop_database_impl(const char *path)
{
  DBUG_ENTER("ndbcluster_drop_database");
  THD *thd= current_thd;
  char dbname[FN_HEADLEN];
  Ndb* ndb;
  NdbDictionary::Dictionary::List list;
  uint i;
  char *tabname;
  List<char> drop_list;
  int ret= 0;
  ha_ndbcluster::set_dbname(path, (char *)&dbname);
  DBUG_PRINT("enter", ("db: %s", dbname));
  
  if (!(ndb= check_ndb_in_thd(thd)))
    DBUG_RETURN(-1);
  
  // List tables in NDB
  NDBDICT *dict= ndb->getDictionary();
  if (dict->listObjects(list, 
                        NdbDictionary::Object::UserTable) != 0)
    DBUG_RETURN(-1);
  for (i= 0 ; i < list.count ; i++)
  {
    NdbDictionary::Dictionary::List::Element& elmt= list.elements[i];
    DBUG_PRINT("info", ("Found %s/%s in NDB", elmt.database, elmt.name));     
    
    // Add only tables that belongs to db
    if (my_strcasecmp(system_charset_info, elmt.database, dbname))
      continue;
    DBUG_PRINT("info", ("%s must be dropped", elmt.name));     
    drop_list.push_back(thd->strdup(elmt.name));
  }
  // Drop any tables belonging to database
  char full_path[FN_REFLEN];
  char *tmp= full_path +
    build_table_filename(full_path, sizeof(full_path), dbname, "", "", 0);
  if (ndb->setDatabaseName(dbname))
  {
    ERR_RETURN(ndb->getNdbError());
  }
  List_iterator_fast<char> it(drop_list);
  while ((tabname=it++))
  {
    tablename_to_filename(tabname, tmp, FN_REFLEN - (tmp - full_path)-1);
    VOID(pthread_mutex_lock(&LOCK_open));
    if (ha_ndbcluster::delete_table(0, ndb, full_path, dbname, tabname))
    {
      const NdbError err= dict->getNdbError();
      if (err.code != 709 && err.code != 723)
      {
        ERR_PRINT(err);
        ret= ndb_to_mysql_error(&err);
      }
    }
    VOID(pthread_mutex_unlock(&LOCK_open));
  }
  DBUG_RETURN(ret);      
}

static void ndbcluster_drop_database(handlerton *hton, char *path)
{
  DBUG_ENTER("ndbcluster_drop_database");
#ifdef HAVE_NDB_BINLOG
  /*
    Don't allow drop database unless
    schema distribution table is setup
  */
  if (!ndb_schema_share)
  {
    DBUG_PRINT("info", ("Schema distribution table not setup"));
    DBUG_VOID_RETURN;
    //DBUG_RETURN(HA_ERR_NO_CONNECTION);
  }
#endif
  ndbcluster_drop_database_impl(path);
#ifdef HAVE_NDB_BINLOG
  char db[FN_REFLEN];
  THD *thd= current_thd;
  ha_ndbcluster::set_dbname(path, db);
  ndbcluster_log_schema_op(thd, 0,
                           thd->query, thd->query_length,
                           db, "", 0, 0, SOT_DROP_DB, 0, 0, 0);
#endif
  DBUG_VOID_RETURN;
}

int ndb_create_table_from_engine(THD *thd, const char *db,
                                 const char *table_name)
{
  LEX *old_lex= thd->lex, newlex;
  thd->lex= &newlex;
  newlex.current_select= NULL;
  lex_start(thd, "", 0);
  int res= ha_create_table_from_engine(thd, db, table_name);
  thd->lex= old_lex;
  return res;
}

/*
  find all tables in ndb and discover those needed
*/
int ndbcluster_find_all_files(THD *thd)
{
  Ndb* ndb;
  char key[FN_REFLEN];
  NDBDICT *dict;
  int unhandled, retries= 5, skipped;
  DBUG_ENTER("ndbcluster_find_all_files");

  if (!(ndb= check_ndb_in_thd(thd)))
    DBUG_RETURN(HA_ERR_NO_CONNECTION);

  dict= ndb->getDictionary();

  LINT_INIT(unhandled);
  LINT_INIT(skipped);
  do
  {
    NdbDictionary::Dictionary::List list;
    if (dict->listObjects(list, NdbDictionary::Object::UserTable) != 0)
      ERR_RETURN(dict->getNdbError());
    unhandled= 0;
    skipped= 0;
    retries--;
    for (uint i= 0 ; i < list.count ; i++)
    {
      NDBDICT::List::Element& elmt= list.elements[i];
      if (IS_TMP_PREFIX(elmt.name) || IS_NDB_BLOB_PREFIX(elmt.name))
      {
        DBUG_PRINT("info", ("Skipping %s.%s in NDB", elmt.database, elmt.name));
        continue;
      }
      DBUG_PRINT("info", ("Found %s.%s in NDB", elmt.database, elmt.name));
      if (elmt.state != NDBOBJ::StateOnline &&
          elmt.state != NDBOBJ::StateBackup &&
          elmt.state != NDBOBJ::StateBuilding)
      {
        sql_print_information("NDB: skipping setup table %s.%s, in state %d",
                              elmt.database, elmt.name, elmt.state);
        skipped++;
        continue;
      }

      ndb->setDatabaseName(elmt.database);
      Ndb_table_guard ndbtab_g(dict, elmt.name);
      const NDBTAB *ndbtab= ndbtab_g.get_table();
      if (!ndbtab)
      {
        if (retries == 0)
          sql_print_error("NDB: failed to setup table %s.%s, error: %d, %s",
                          elmt.database, elmt.name,
                          dict->getNdbError().code,
                          dict->getNdbError().message);
        unhandled++;
        continue;
      }

      if (ndbtab->getFrmLength() == 0)
        continue;
    
      /* check if database exists */
      char *end= key +
        build_table_filename(key, sizeof(key), elmt.database, "", "", 0);
      if (my_access(key, F_OK))
      {
        /* no such database defined, skip table */
        continue;
      }
      /* finalize construction of path */
      end+= tablename_to_filename(elmt.name, end,
                                  sizeof(key)-(end-key));
      const void *data= 0, *pack_data= 0;
      uint length, pack_length;
      int discover= 0;
      if (readfrm(key, &data, &length) ||
          packfrm(data, length, &pack_data, &pack_length))
      {
        discover= 1;
        sql_print_information("NDB: missing frm for %s.%s, discovering...",
                              elmt.database, elmt.name);
      }
      else if (cmp_frm(ndbtab, pack_data, pack_length))
      {
        /* ndb_share reference temporary */
        NDB_SHARE *share= get_share(key, 0, FALSE);
        if (share)
        {
          DBUG_PRINT("NDB_SHARE", ("%s temporary  use_count: %u",
                                   share->key, share->use_count));
        }
        if (!share || get_ndb_share_state(share) != NSS_ALTERED)
        {
          discover= 1;
          sql_print_information("NDB: mismatch in frm for %s.%s, discovering...",
                                elmt.database, elmt.name);
        }
        if (share)
        {
          /* ndb_share reference temporary free */
          DBUG_PRINT("NDB_SHARE", ("%s temporary free  use_count: %u",
                                   share->key, share->use_count));
          free_share(&share);
        }
      }
      my_free((char*) data, MYF(MY_ALLOW_ZERO_PTR));
      my_free((char*) pack_data, MYF(MY_ALLOW_ZERO_PTR));

      pthread_mutex_lock(&LOCK_open);
      if (discover)
      {
        /* ToDo 4.1 database needs to be created if missing */
        if (ndb_create_table_from_engine(thd, elmt.database, elmt.name))
        {
          /* ToDo 4.1 handle error */
        }
      }
#ifdef HAVE_NDB_BINLOG
      else
      {
        /* set up replication for this table */
        ndbcluster_create_binlog_setup(ndb, key, end-key,
                                       elmt.database, elmt.name,
                                       TRUE);
      }
#endif
      pthread_mutex_unlock(&LOCK_open);
    }
  }
  while (unhandled && retries);

  DBUG_RETURN(-(skipped + unhandled));
}

int ndbcluster_find_files(handlerton *hton, THD *thd,
                          const char *db,
                          const char *path,
                          const char *wild, bool dir, List<char> *files)
{
  DBUG_ENTER("ndbcluster_find_files");
  DBUG_PRINT("enter", ("db: %s", db));
  { // extra bracket to avoid gcc 2.95.3 warning
  uint i;
  Ndb* ndb;
  char name[FN_REFLEN];
  HASH ndb_tables, ok_tables;
  NDBDICT::List list;

  if (!(ndb= check_ndb_in_thd(thd)))
    DBUG_RETURN(HA_ERR_NO_CONNECTION);

  if (dir)
    DBUG_RETURN(0); // Discover of databases not yet supported

  // List tables in NDB
  NDBDICT *dict= ndb->getDictionary();
  if (dict->listObjects(list, 
                        NdbDictionary::Object::UserTable) != 0)
    ERR_RETURN(dict->getNdbError());

  if (hash_init(&ndb_tables, system_charset_info,list.count,0,0,
                (hash_get_key)tables_get_key,0,0))
  {
    DBUG_PRINT("error", ("Failed to init HASH ndb_tables"));
    DBUG_RETURN(-1);
  }

  if (hash_init(&ok_tables, system_charset_info,32,0,0,
                (hash_get_key)tables_get_key,0,0))
  {
    DBUG_PRINT("error", ("Failed to init HASH ok_tables"));
    hash_free(&ndb_tables);
    DBUG_RETURN(-1);
  }  

  for (i= 0 ; i < list.count ; i++)
  {
    NDBDICT::List::Element& elmt= list.elements[i];
    if (IS_TMP_PREFIX(elmt.name) || IS_NDB_BLOB_PREFIX(elmt.name))
    {
      DBUG_PRINT("info", ("Skipping %s.%s in NDB", elmt.database, elmt.name));
      continue;
    }
    DBUG_PRINT("info", ("Found %s/%s in NDB", elmt.database, elmt.name));

    // Add only tables that belongs to db
    if (my_strcasecmp(system_charset_info, elmt.database, db))
      continue;

    // Apply wildcard to list of tables in NDB
    if (wild)
    {
      if (lower_case_table_names)
      {
        if (wild_case_compare(files_charset_info, elmt.name, wild))
          continue;
      }
      else if (wild_compare(elmt.name,wild,0))
        continue;
    }
    DBUG_PRINT("info", ("Inserting %s into ndb_tables hash", elmt.name));     
    my_hash_insert(&ndb_tables, (byte*)thd->strdup(elmt.name));
  }

  char *file_name;
  List_iterator<char> it(*files);
  List<char> delete_list;
  while ((file_name=it++))
  {
    bool file_on_disk= FALSE;
    DBUG_PRINT("info", ("%s", file_name));     
    if (hash_search(&ndb_tables, file_name, strlen(file_name)))
    {
      DBUG_PRINT("info", ("%s existed in NDB _and_ on disk ", file_name));
      file_on_disk= TRUE;
    }
    
    // Check for .ndb file with this name
    build_table_filename(name, sizeof(name), db, file_name, ha_ndb_ext, 0);
    DBUG_PRINT("info", ("Check access for %s", name));
    if (my_access(name, F_OK))
    {
      DBUG_PRINT("info", ("%s did not exist on disk", name));     
      // .ndb file did not exist on disk, another table type
      if (file_on_disk)
      {
	// Ignore this ndb table
	gptr record=  hash_search(&ndb_tables, file_name, strlen(file_name));
	DBUG_ASSERT(record);
	hash_delete(&ndb_tables, record);
	push_warning_printf(current_thd, MYSQL_ERROR::WARN_LEVEL_WARN,
			    ER_TABLE_EXISTS_ERROR,
			    "Local table %s.%s shadows ndb table",
			    db, file_name);
      }
      continue;
    }
    if (file_on_disk) 
    {
      // File existed in NDB and as frm file, put in ok_tables list
      my_hash_insert(&ok_tables, (byte*)file_name);
      continue;
    }
    DBUG_PRINT("info", ("%s existed on disk", name));     
    // The .ndb file exists on disk, but it's not in list of tables in ndb
    // Verify that handler agrees table is gone.
    if (ndbcluster_table_exists_in_engine(hton, thd, db, file_name) == 0)    
    {
      DBUG_PRINT("info", ("NDB says %s does not exists", file_name));     
      it.remove();
      // Put in list of tables to remove from disk
      delete_list.push_back(thd->strdup(file_name));
    }
  }

#ifdef HAVE_NDB_BINLOG
  /* setup logging to binlog for all discovered tables */
  {
    char *end, *end1= name +
      build_table_filename(name, sizeof(name), db, "", "", 0);
    for (i= 0; i < ok_tables.records; i++)
    {
      file_name= (char*)hash_element(&ok_tables, i);
      end= end1 +
        tablename_to_filename(file_name, end1, sizeof(name) - (end1 - name));
      pthread_mutex_lock(&LOCK_open);
      ndbcluster_create_binlog_setup(ndb, name, end-name,
                                     db, file_name, TRUE);
      pthread_mutex_unlock(&LOCK_open);
    }
  }
#endif

  // Check for new files to discover
  DBUG_PRINT("info", ("Checking for new files to discover"));       
  List<char> create_list;
  for (i= 0 ; i < ndb_tables.records ; i++)
  {
    file_name= hash_element(&ndb_tables, i);
    if (!hash_search(&ok_tables, file_name, strlen(file_name)))
    {
      build_table_filename(name, sizeof(name), db, file_name, reg_ext, 0);
      if (my_access(name, F_OK))
      {
        DBUG_PRINT("info", ("%s must be discovered", file_name));
        // File is in list of ndb tables and not in ok_tables
        // This table need to be created
        create_list.push_back(thd->strdup(file_name));
      }
    }
  }

  // Lock mutex before deleting and creating frm files
  pthread_mutex_lock(&LOCK_open);

  if (!global_read_lock)
  {
    // Delete old files
    List_iterator_fast<char> it3(delete_list);
    while ((file_name=it3++))
    {
      DBUG_PRINT("info", ("Remove table %s/%s", db, file_name));
      // Delete the table and all related files
      TABLE_LIST table_list;
      bzero((char*) &table_list,sizeof(table_list));
      table_list.db= (char*) db;
      table_list.alias= table_list.table_name= (char*)file_name;
      (void)mysql_rm_table_part2(thd, &table_list,
                                                                 /* if_exists */ FALSE,
                                                                 /* drop_temporary */ FALSE,
                                                                 /* drop_view */ FALSE,
                                                                 /* dont_log_query*/ TRUE);
      /* Clear error message that is returned when table is deleted */
      thd->clear_error();
    }
  }

  // Create new files
  List_iterator_fast<char> it2(create_list);
  while ((file_name=it2++))
  {  
    DBUG_PRINT("info", ("Table %s need discovery", file_name));
    if (ndb_create_table_from_engine(thd, db, file_name) == 0)
      files->push_back(thd->strdup(file_name)); 
  }

  pthread_mutex_unlock(&LOCK_open);
  
  hash_free(&ok_tables);
  hash_free(&ndb_tables);

  // Delete schema file from files
  if (!strcmp(db, NDB_REP_DB))
  {
    uint count = 0;
    while (count++ < files->elements)
    {
      file_name = (char *)files->pop();
      if (!strcmp(file_name, NDB_SCHEMA_TABLE))
      {
        DBUG_PRINT("info", ("skip %s.%s table, it should be hidden to user",
                   NDB_REP_DB, NDB_SCHEMA_TABLE));
        continue;
      }
      files->push_back(file_name); 
    }
  }
  } // extra bracket to avoid gcc 2.95.3 warning
  DBUG_RETURN(0);    
}


/*
  Initialise all gloal variables before creating 
  a NDB Cluster table handler
 */

/* Call back after cluster connect */
static int connect_callback()
{
  pthread_mutex_lock(&LOCK_ndb_util_thread);
  update_status_variables(g_ndb_cluster_connection);

  uint node_id, i= 0;
  Ndb_cluster_connection_node_iter node_iter;
  memset((void *)g_node_id_map, 0xFFFF, sizeof(g_node_id_map));
  while ((node_id= g_ndb_cluster_connection->get_next_node(node_iter)))
    g_node_id_map[node_id]= i++;

  pthread_cond_signal(&COND_ndb_util_thread);
  pthread_mutex_unlock(&LOCK_ndb_util_thread);
  return 0;
}

extern int ndb_dictionary_is_mysqld;

static int ndbcluster_init(void *p)
{
  int res;
  DBUG_ENTER("ndbcluster_init");

  if (ndbcluster_inited)
    DBUG_RETURN(FALSE);

  pthread_mutex_init(&ndbcluster_mutex,MY_MUTEX_INIT_FAST);
  pthread_mutex_init(&LOCK_ndb_util_thread, MY_MUTEX_INIT_FAST);
  pthread_cond_init(&COND_ndb_util_thread, NULL);
  pthread_cond_init(&COND_ndb_util_ready, NULL);
  ndb_util_thread_running= -1;
  ndbcluster_terminating= 0;
  ndb_dictionary_is_mysqld= 1;
  ndbcluster_hton= (handlerton *)p;

  {
    handlerton *h= ndbcluster_hton;
    h->state=            have_ndbcluster;
    h->db_type=          DB_TYPE_NDBCLUSTER;
    h->close_connection= ndbcluster_close_connection;
    h->commit=           ndbcluster_commit;
    h->rollback=         ndbcluster_rollback;
    h->create=           ndbcluster_create_handler; /* Create a new handler */
    h->drop_database=    ndbcluster_drop_database;  /* Drop a database */
    h->panic=            ndbcluster_end;            /* Panic call */
    h->show_status=      ndbcluster_show_status;    /* Show status */
    h->alter_tablespace= ndbcluster_alter_tablespace;    /* Show status */
    h->partition_flags=  ndbcluster_partition_flags; /* Partition flags */
    h->alter_table_flags=ndbcluster_alter_table_flags; /* Alter table flags */
    h->fill_files_table= ndbcluster_fill_files_table;
#ifdef HAVE_NDB_BINLOG
    ndbcluster_binlog_init_handlerton();
#endif
    h->flags=            HTON_CAN_RECREATE | HTON_TEMPORARY_NOT_SUPPORTED;
    h->discover=         ndbcluster_discover;
    h->find_files= ndbcluster_find_files;
    h->table_exists_in_engine= ndbcluster_table_exists_in_engine;
  }

  if (have_ndbcluster != SHOW_OPTION_YES)
    DBUG_RETURN(0); // nothing else to do

  // Initialize ndb interface
  ndb_init_internal();

  // Set connectstring if specified
  if (opt_ndbcluster_connectstring != 0)
    DBUG_PRINT("connectstring", ("%s", opt_ndbcluster_connectstring));     
  if ((g_ndb_cluster_connection=
       new Ndb_cluster_connection(opt_ndbcluster_connectstring)) == 0)
  {
    sql_print_error("NDB: failed to allocate global "
                    "ndb cluster connection object");
    DBUG_PRINT("error",("Ndb_cluster_connection(%s)",
                        opt_ndbcluster_connectstring));
    my_errno= HA_ERR_OUT_OF_MEM;
    goto ndbcluster_init_error;
  }
  {
    char buf[128];
    my_snprintf(buf, sizeof(buf), "mysqld --server-id=%lu", server_id);
    g_ndb_cluster_connection->set_name(buf);
  }
  g_ndb_cluster_connection->set_optimized_node_selection
    (opt_ndb_optimized_node_selection);

  // Create a Ndb object to open the connection  to NDB
  if ( (g_ndb= new Ndb(g_ndb_cluster_connection, "sys")) == 0 )
  {
    sql_print_error("NDB: failed to allocate global ndb object");
    DBUG_PRINT("error", ("failed to create global ndb object"));
    my_errno= HA_ERR_OUT_OF_MEM;
    goto ndbcluster_init_error;
  }
  if (g_ndb->init() != 0)
  {
    ERR_PRINT (g_ndb->getNdbError());
    goto ndbcluster_init_error;
  }

  /* Connect to management server */

  struct timeval end_time;
  gettimeofday(&end_time, 0);
  end_time.tv_sec+= opt_ndb_wait_connected;

  while ((res= g_ndb_cluster_connection->connect(0,0,0)) == 1)
  {
    struct timeval now_time;
    gettimeofday(&now_time, 0);
    if (now_time.tv_sec > end_time.tv_sec ||
        (now_time.tv_sec == end_time.tv_sec &&
         now_time.tv_usec >= end_time.tv_usec))
      break;
    sleep(1);
  }

  {
    g_ndb_cluster_connection_pool_alloc= opt_ndb_cluster_connection_pool;
    g_ndb_cluster_connection_pool= (Ndb_cluster_connection**)
      my_malloc(g_ndb_cluster_connection_pool_alloc *
                sizeof(Ndb_cluster_connection*),
                MYF(MY_WME | MY_ZEROFILL));
    pthread_mutex_init(&g_ndb_cluster_connection_pool_mutex,
                       MY_MUTEX_INIT_FAST);
    g_ndb_cluster_connection_pool[0]= g_ndb_cluster_connection;
    for (unsigned i= 1; i < g_ndb_cluster_connection_pool_alloc; i++)
    {
      if ((g_ndb_cluster_connection_pool[i]=
           new Ndb_cluster_connection(opt_ndbcluster_connectstring,
                                      g_ndb_cluster_connection)) == 0)
      {
        sql_print_error("NDB[%u]: failed to allocate cluster connect object",
                        i);
        DBUG_PRINT("error",("Ndb_cluster_connection[%u](%s)",
                            i, opt_ndbcluster_connectstring));
        goto ndbcluster_init_error;
      }
      {
        char buf[128];
        my_snprintf(buf, sizeof(buf), "mysqld --server-id=%lu (connection %u)",
                    server_id, i+1);
        g_ndb_cluster_connection_pool[i]->set_name(buf);
      }
      g_ndb_cluster_connection_pool[i]->set_optimized_node_selection
        (opt_ndb_optimized_node_selection);
    }
  }

  if (res == 0)
  {
    connect_callback();
    for (unsigned i= 0; i < g_ndb_cluster_connection_pool_alloc; i++)
    {
      if (g_ndb_cluster_connection_pool[i]->node_id() == 0)
      {
        // not connected to mgmd yet, try again
        g_ndb_cluster_connection_pool[i]->connect(0,0,0);
        if (g_ndb_cluster_connection_pool[i]->node_id() == 0)
        {
          sql_print_warning("NDB[%u]: starting connect thread", i);
          g_ndb_cluster_connection_pool[i]->start_connect_thread();
          continue;
        }
      }
      DBUG_PRINT("info",
                 ("NDBCLUSTER storage engine (%u) at %s on port %d", i,
                  g_ndb_cluster_connection_pool[i]->get_connected_host(),
                  g_ndb_cluster_connection_pool[i]->get_connected_port()));

      struct timeval now_time;
      gettimeofday(&now_time, 0);
      ulong wait_until_ready_time = (end_time.tv_sec > now_time.tv_sec) ?
        end_time.tv_sec - now_time.tv_sec : 1;
      res= g_ndb_cluster_connection_pool[i]->
        wait_until_ready(wait_until_ready_time,3);
      if (res == 0)
      {
        sql_print_information("NDB[%u]: all storage nodes connected", i);
      }
      else if (res > 0)
      {
        sql_print_information("NDB[%u]: some storage nodes connected", i);
      }
      else if (res < 0)
      {
        sql_print_information("NDB[%u]: no storage nodes connected (timed out)", i);
      }
    }
  } 
  else if (res == 1)
  {
    for (unsigned i= 0; i < g_ndb_cluster_connection_pool_alloc; i++)
    {
      if (g_ndb_cluster_connection_pool[i]->
          start_connect_thread(i == 0 ? connect_callback :  NULL)) 
      {
        sql_print_error("NDB[%u]: failed to start connect thread", i);
        DBUG_PRINT("error", ("g_ndb_cluster_connection->start_connect_thread()"));
        goto ndbcluster_init_error;
      }
    }
#ifndef DBUG_OFF
    {
      char buf[1024];
      DBUG_PRINT("info",
                 ("NDBCLUSTER storage engine not started, "
                  "will connect using %s",
                  g_ndb_cluster_connection->
                  get_connectstring(buf,sizeof(buf))));
    }
#endif
  }
  else
  {
    DBUG_ASSERT(res == -1);
    DBUG_PRINT("error", ("permanent error"));
    goto ndbcluster_init_error;
  }
  
  (void) hash_init(&ndbcluster_open_tables,system_charset_info,32,0,0,
                   (hash_get_key) ndbcluster_get_key,0,0);
#ifdef HAVE_NDB_BINLOG
  /* start the ndb injector thread */
  if (ndbcluster_binlog_start())
    goto ndbcluster_init_error;
#endif /* HAVE_NDB_BINLOG */

  ndb_cache_check_time = opt_ndb_cache_check_time;
  // Create utility thread
  pthread_t tmp;
  if (pthread_create(&tmp, &connection_attrib, ndb_util_thread_func, 0))
  {
    DBUG_PRINT("error", ("Could not create ndb utility thread"));
    hash_free(&ndbcluster_open_tables);
    pthread_mutex_destroy(&ndbcluster_mutex);
    pthread_mutex_destroy(&LOCK_ndb_util_thread);
    pthread_cond_destroy(&COND_ndb_util_thread);
    pthread_cond_destroy(&COND_ndb_util_ready);
    goto ndbcluster_init_error;
  }

  /* Wait for the util thread to start */
  pthread_mutex_lock(&LOCK_ndb_util_thread);
  while (ndb_util_thread_running < 0)
    pthread_cond_wait(&COND_ndb_util_ready, &LOCK_ndb_util_thread);
  pthread_mutex_unlock(&LOCK_ndb_util_thread);
  
  if (!ndb_util_thread_running)
  {
    DBUG_PRINT("error", ("ndb utility thread exited prematurely"));
    hash_free(&ndbcluster_open_tables);
    pthread_mutex_destroy(&ndbcluster_mutex);
    pthread_mutex_destroy(&LOCK_ndb_util_thread);
    pthread_cond_destroy(&COND_ndb_util_thread);
    pthread_cond_destroy(&COND_ndb_util_ready);
    goto ndbcluster_init_error;
  }

  ndbcluster_inited= 1;
  DBUG_RETURN(FALSE);

ndbcluster_init_error:
  if (g_ndb)
    delete g_ndb;
  g_ndb= NULL;
  {
    if (g_ndb_cluster_connection_pool)
    {
      /* first in pool is the main one, wait with release */
      for (unsigned i= 1; i < g_ndb_cluster_connection_pool_alloc; i++)
      {
        if (g_ndb_cluster_connection_pool[i])
          delete g_ndb_cluster_connection_pool[i];
      }
      my_free((gptr) g_ndb_cluster_connection_pool, MYF(MY_ALLOW_ZERO_PTR));
      pthread_mutex_destroy(&g_ndb_cluster_connection_pool_mutex);
      g_ndb_cluster_connection_pool= 0;
    }
    g_ndb_cluster_connection_pool_alloc= 0;
    g_ndb_cluster_connection_pool_pos= 0;
  }
  if (g_ndb_cluster_connection)
    delete g_ndb_cluster_connection;
  g_ndb_cluster_connection= NULL;
  have_ndbcluster= SHOW_OPTION_DISABLED;	// If we couldn't use handler
  ndbcluster_hton->state= SHOW_OPTION_DISABLED;               // If we couldn't use handler

  DBUG_RETURN(TRUE);
}

static int ndbcluster_end(handlerton *hton, ha_panic_function type)
{
  DBUG_ENTER("ndbcluster_end");

  if (!ndbcluster_inited)
    DBUG_RETURN(0);
  ndbcluster_inited= 0;

  /* wait for util thread to finish */
  sql_print_information("Stopping Cluster Utility thread");
  pthread_mutex_lock(&LOCK_ndb_util_thread);
  ndbcluster_terminating= 1;
  pthread_cond_signal(&COND_ndb_util_thread);
  while (ndb_util_thread_running > 0)
    pthread_cond_wait(&COND_ndb_util_ready, &LOCK_ndb_util_thread);
  pthread_mutex_unlock(&LOCK_ndb_util_thread);


#ifdef HAVE_NDB_BINLOG
  {
    pthread_mutex_lock(&ndbcluster_mutex);
    while (ndbcluster_open_tables.records)
    {
      NDB_SHARE *share=
        (NDB_SHARE*) hash_element(&ndbcluster_open_tables, 0);
#ifndef DBUG_OFF
      fprintf(stderr, "NDB: table share %s with use_count %d not freed\n",
              share->key, share->use_count);
#endif
      ndbcluster_real_free_share(&share);
    }
    pthread_mutex_unlock(&ndbcluster_mutex);
  }
#endif
  hash_free(&ndbcluster_open_tables);

  if (g_ndb)
  {
#ifndef DBUG_OFF
    Ndb::Free_list_usage tmp;
    tmp.m_name= 0;
    while (g_ndb->get_free_list_usage(&tmp))
    {
      uint leaked= (uint) tmp.m_created - tmp.m_free;
      if (leaked)
        fprintf(stderr, "NDB: Found %u %s%s that %s not been released\n",
                leaked, tmp.m_name,
                (leaked == 1)?"":"'s",
                (leaked == 1)?"has":"have");
    }
#endif
    delete g_ndb;
    g_ndb= NULL;
  }
  {
    if (g_ndb_cluster_connection_pool)
    {
      /* first in pool is the main one, wait with release */
      for (unsigned i= 1; i < g_ndb_cluster_connection_pool_alloc; i++)
      {
        if (g_ndb_cluster_connection_pool[i])
          delete g_ndb_cluster_connection_pool[i];
      }
      my_free((gptr) g_ndb_cluster_connection_pool, MYF(MY_ALLOW_ZERO_PTR));
      pthread_mutex_destroy(&g_ndb_cluster_connection_pool_mutex);
      g_ndb_cluster_connection_pool= 0;
    }
    g_ndb_cluster_connection_pool_alloc= 0;
    g_ndb_cluster_connection_pool_pos= 0;
  }
  delete g_ndb_cluster_connection;
  g_ndb_cluster_connection= NULL;

  // cleanup ndb interface
  ndb_end_internal();

  pthread_mutex_destroy(&ndbcluster_mutex);
  pthread_mutex_destroy(&LOCK_ndb_util_thread);
  pthread_cond_destroy(&COND_ndb_util_thread);
  pthread_cond_destroy(&COND_ndb_util_ready);
  DBUG_RETURN(0);
}

void ha_ndbcluster::print_error(int error, myf errflag)
{
  DBUG_ENTER("ha_ndbcluster::print_error");
  DBUG_PRINT("enter", ("error: %d", error));

  if (error == HA_ERR_NO_PARTITION_FOUND)
    m_part_info->print_no_partition_found(table);
  else
    handler::print_error(error, errflag);
  DBUG_VOID_RETURN;
}


/*
  Static error print function called from
  static handler method ndbcluster_commit
  and ndbcluster_rollback
*/

void ndbcluster_print_error(int error, const NdbOperation *error_op)
{
  DBUG_ENTER("ndbcluster_print_error");
  TABLE_SHARE share;
  const char *tab_name= (error_op) ? error_op->getTableName() : "";
  share.db.str= (char*) "";
  share.db.length= 0;
  share.table_name.str= (char *) tab_name;
  share.table_name.length= strlen(tab_name);
  ha_ndbcluster error_handler(ndbcluster_hton, &share);
  error_handler.print_error(error, MYF(0));
  DBUG_VOID_RETURN;
}

/**
 * Set a given location from full pathname to database name
 *
 */
void ha_ndbcluster::set_dbname(const char *path_name, char *dbname)
{
  char *end, *ptr, *tmp_name;
  char tmp_buff[FN_REFLEN];
 
  tmp_name= tmp_buff;
  /* Scan name from the end */
  ptr= strend(path_name)-1;
  while (ptr >= path_name && *ptr != '\\' && *ptr != '/') {
    ptr--;
  }
  ptr--;
  end= ptr;
  while (ptr >= path_name && *ptr != '\\' && *ptr != '/') {
    ptr--;
  }
  uint name_len= end - ptr;
  memcpy(tmp_name, ptr + 1, name_len);
  tmp_name[name_len]= '\0';
#ifdef __WIN__
  /* Put to lower case */
  
  ptr= tmp_name;
  
  while (*ptr != '\0') {
    *ptr= tolower(*ptr);
    ptr++;
  }
#endif
  filename_to_tablename(tmp_name, dbname, FN_REFLEN);
}

/*
  Set m_dbname from full pathname to table file
 */

void ha_ndbcluster::set_dbname(const char *path_name)
{
  set_dbname(path_name, m_dbname);
}

/**
 * Set a given location from full pathname to table file
 *
 */
void
ha_ndbcluster::set_tabname(const char *path_name, char * tabname)
{
  char *end, *ptr, *tmp_name;
  char tmp_buff[FN_REFLEN];

  tmp_name= tmp_buff;
  /* Scan name from the end */
  end= strend(path_name)-1;
  ptr= end;
  while (ptr >= path_name && *ptr != '\\' && *ptr != '/') {
    ptr--;
  }
  uint name_len= end - ptr;
  memcpy(tmp_name, ptr + 1, end - ptr);
  tmp_name[name_len]= '\0';
#ifdef __WIN__
  /* Put to lower case */
  ptr= tmp_name;
  
  while (*ptr != '\0') {
    *ptr= tolower(*ptr);
    ptr++;
  }
#endif
  filename_to_tablename(tmp_name, tabname, FN_REFLEN);
}

/*
  Set m_tabname from full pathname to table file 
 */

void ha_ndbcluster::set_tabname(const char *path_name)
{
  set_tabname(path_name, m_tabname);
}


ha_rows 
ha_ndbcluster::records_in_range(uint inx, key_range *min_key,
                                key_range *max_key)
{
  KEY *key_info= table->key_info + inx;
  uint key_length= key_info->key_length;
  NDB_INDEX_TYPE idx_type= get_index_type(inx);  

  DBUG_ENTER("records_in_range");
  // Prevent partial read of hash indexes by returning HA_POS_ERROR
  if ((idx_type == UNIQUE_INDEX || idx_type == PRIMARY_KEY_INDEX) &&
      ((min_key && min_key->length < key_length) ||
       (max_key && max_key->length < key_length)))
    DBUG_RETURN(HA_POS_ERROR);
  
  // Read from hash index with full key
  // This is a "const" table which returns only one record!      
  if ((idx_type != ORDERED_INDEX) &&
      ((min_key && min_key->length == key_length) || 
       (max_key && max_key->length == key_length)))
    DBUG_RETURN(1);
  
  if ((idx_type == PRIMARY_KEY_ORDERED_INDEX ||
       idx_type == UNIQUE_ORDERED_INDEX ||
       idx_type == ORDERED_INDEX) &&
    m_index[inx].index_stat != NULL)
  {
    NDB_INDEX_DATA& d=m_index[inx];
    const NDBINDEX* index= d.index;
    Ndb* ndb=get_ndb();
    NdbTransaction* trans=NULL;
    NdbIndexScanOperation* op=NULL;
    int res=0;
    Uint64 rows;

    do
    {
      // We must provide approx table rows
      Uint64 table_rows=0;
      Ndb_local_table_statistics *ndb_info= m_table_info;
      if (ndb_info->records != ~(ha_rows)0 && ndb_info->records != 0)
      {
        table_rows = ndb_info->records;
        DBUG_PRINT("info", ("use info->records: %lu", (ulong) table_rows));
      }
      else
      {
        Ndb_statistics stat;
        if ((res=ndb_get_table_statistics(this, TRUE, ndb, m_table, &stat)))
          break;
        table_rows=stat.row_count;
        DBUG_PRINT("info", ("use db row_count: %lu", (ulong) table_rows));
        if (table_rows == 0) {
          // Problem if autocommit=0
#ifdef ndb_get_table_statistics_uses_active_trans
          rows=0;
          break;
#endif
        }
      }

      // Define scan op for the range
      if ((trans=m_active_trans) == NULL || 
	  trans->commitStatus() != NdbTransaction::Started)
      {
        DBUG_PRINT("info", ("no active trans"));
        if (! (trans=ndb->startTransaction()))
          ERR_BREAK(ndb->getNdbError(), res);
      }
      if (! (op=trans->getNdbIndexScanOperation(index, (NDBTAB*)m_table)))
        ERR_BREAK(trans->getNdbError(), res);
      if ((op->readTuples(NdbOperation::LM_CommittedRead)) == -1)
        ERR_BREAK(op->getNdbError(), res);
      const key_range *keys[2]={ min_key, max_key };
      if ((res=set_bounds(op, inx, TRUE, keys)) != 0)
        break;

      // Decide if db should be contacted
      int flags=0;
      if (d.index_stat_query_count < d.index_stat_cache_entries ||
          (d.index_stat_update_freq != 0 &&
           d.index_stat_query_count % d.index_stat_update_freq == 0))
      {
        DBUG_PRINT("info", ("force stat from db"));
        flags|=NdbIndexStat::RR_UseDb;
      }
      if (d.index_stat->records_in_range(index, op, table_rows, &rows, flags) == -1)
        ERR_BREAK(d.index_stat->getNdbError(), res);
      d.index_stat_query_count++;
    } while (0);

    if (trans != m_active_trans && rows == 0)
      rows = 1;
    if (trans != m_active_trans && trans != NULL)
      ndb->closeTransaction(trans);
    if (res != 0)
      DBUG_RETURN(HA_POS_ERROR);
    DBUG_RETURN(rows);
  }

  DBUG_RETURN(10); /* Good guess when you don't know anything */
}

ulonglong ha_ndbcluster::table_flags(void) const
{
  if (m_ha_not_exact_count)
    return m_table_flags & ~HA_STATS_RECORDS_IS_EXACT;
  return m_table_flags;
}
const char * ha_ndbcluster::table_type() const 
{
  return("NDBCLUSTER");
}
uint ha_ndbcluster::max_supported_record_length() const
{ 
  return NDB_MAX_TUPLE_SIZE;
}
uint ha_ndbcluster::max_supported_keys() const
{
  return MAX_KEY;
}
uint ha_ndbcluster::max_supported_key_parts() const 
{
  return NDB_MAX_NO_OF_ATTRIBUTES_IN_KEY;
}
uint ha_ndbcluster::max_supported_key_length() const
{
  return NDB_MAX_KEY_SIZE;
}
uint ha_ndbcluster::max_supported_key_part_length() const
{
  return NDB_MAX_KEY_SIZE;
}
bool ha_ndbcluster::low_byte_first() const
{ 
#ifdef WORDS_BIGENDIAN
  return FALSE;
#else
  return TRUE;
#endif
}
const char* ha_ndbcluster::index_type(uint key_number)
{
  switch (get_index_type(key_number)) {
  case ORDERED_INDEX:
  case UNIQUE_ORDERED_INDEX:
  case PRIMARY_KEY_ORDERED_INDEX:
    return "BTREE";
  case UNIQUE_INDEX:
  case PRIMARY_KEY_INDEX:
  default:
    return "HASH";
  }
}

uint8 ha_ndbcluster::table_cache_type()
{
  DBUG_ENTER("ha_ndbcluster::table_cache_type=HA_CACHE_TBL_ASKTRANSACT");
  DBUG_RETURN(HA_CACHE_TBL_ASKTRANSACT);
}


uint ndb_get_commitcount(THD *thd, char *dbname, char *tabname,
                         Uint64 *commit_count)
{
  char name[FN_REFLEN];
  NDB_SHARE *share;
  DBUG_ENTER("ndb_get_commitcount");

  build_table_filename(name, sizeof(name), dbname, tabname, "", 0);
  DBUG_PRINT("enter", ("name: %s", name));
  pthread_mutex_lock(&ndbcluster_mutex);
  if (!(share=(NDB_SHARE*) hash_search(&ndbcluster_open_tables,
                                       (byte*) name,
                                       strlen(name))))
  {
    pthread_mutex_unlock(&ndbcluster_mutex);
    DBUG_PRINT("info", ("Table %s not found in ndbcluster_open_tables", name));
    DBUG_RETURN(1);
  }
  /* ndb_share reference temporary, free below */
  share->use_count++;
  DBUG_PRINT("NDB_SHARE", ("%s temporary  use_count: %u",
                           share->key, share->use_count));
  pthread_mutex_unlock(&ndbcluster_mutex);

  pthread_mutex_lock(&share->mutex);
  if (ndb_cache_check_time > 0)
  {
    if (share->commit_count != 0)
    {
      *commit_count= share->commit_count;
#ifndef DBUG_OFF
      char buff[22];
#endif
      DBUG_PRINT("info", ("Getting commit_count: %s from share",
                          llstr(share->commit_count, buff)));
      pthread_mutex_unlock(&share->mutex);
      /* ndb_share reference temporary free */
      DBUG_PRINT("NDB_SHARE", ("%s temporary free  use_count: %u",
                               share->key, share->use_count));
      free_share(&share);
      DBUG_RETURN(0);
    }
  }
  DBUG_PRINT("info", ("Get commit_count from NDB"));
  Ndb *ndb;
  if (!(ndb= check_ndb_in_thd(thd)))
    DBUG_RETURN(1);
  if (ndb->setDatabaseName(dbname))
  {
    ERR_RETURN(ndb->getNdbError());
  }
  uint lock= share->commit_count_lock;
  pthread_mutex_unlock(&share->mutex);

  struct Ndb_statistics stat;
  {
    Ndb_table_guard ndbtab_g(ndb->getDictionary(), tabname);
    if (ndbtab_g.get_table() == 0
        || ndb_get_table_statistics(NULL, FALSE, ndb, ndbtab_g.get_table(), &stat))
    {
      /* ndb_share reference temporary free */
      DBUG_PRINT("NDB_SHARE", ("%s temporary free  use_count: %u",
                               share->key, share->use_count));
      free_share(&share);
      DBUG_RETURN(1);
    }
  }

  pthread_mutex_lock(&share->mutex);
  if (share->commit_count_lock == lock)
  {
#ifndef DBUG_OFF
    char buff[22];
#endif
    DBUG_PRINT("info", ("Setting commit_count to %s",
                        llstr(stat.commit_count, buff)));
    share->commit_count= stat.commit_count;
    *commit_count= stat.commit_count;
  }
  else
  {
    DBUG_PRINT("info", ("Discarding commit_count, comit_count_lock changed"));
    *commit_count= 0;
  }
  pthread_mutex_unlock(&share->mutex);
  /* ndb_share reference temporary free */
  DBUG_PRINT("NDB_SHARE", ("%s temporary free  use_count: %u",
                           share->key, share->use_count));
  free_share(&share);
  DBUG_RETURN(0);
}


/*
  Check if a cached query can be used.
  This is done by comparing the supplied engine_data to commit_count of
  the table.
  The commit_count is either retrieved from the share for the table, where
  it has been cached by the util thread. If the util thread is not started,
  NDB has to be contacetd to retrieve the commit_count, this will introduce
  a small delay while waiting for NDB to answer.


  SYNOPSIS
  ndbcluster_cache_retrieval_allowed
    thd            thread handle
    full_name      concatenation of database name,
                   the null character '\0', and the table
                   name
    full_name_len  length of the full name,
                   i.e. len(dbname) + len(tablename) + 1

    engine_data    parameter retrieved when query was first inserted into
                   the cache. If the value of engine_data is changed,
                   all queries for this table should be invalidated.

  RETURN VALUE
    TRUE  Yes, use the query from cache
    FALSE No, don't use the cached query, and if engine_data
          has changed, all queries for this table should be invalidated

*/

static my_bool
ndbcluster_cache_retrieval_allowed(THD *thd,
                                   char *full_name, uint full_name_len,
                                   ulonglong *engine_data)
{
  Uint64 commit_count;
  bool is_autocommit= !(thd->options & (OPTION_NOT_AUTOCOMMIT | OPTION_BEGIN));
  char *dbname= full_name;
  char *tabname= dbname+strlen(dbname)+1;
#ifndef DBUG_OFF
  char buff[22], buff2[22];
#endif
  DBUG_ENTER("ndbcluster_cache_retrieval_allowed");
  DBUG_PRINT("enter", ("dbname: %s, tabname: %s, is_autocommit: %d",
                       dbname, tabname, is_autocommit));

  if (!is_autocommit)
  {
    DBUG_PRINT("exit", ("No, don't use cache in transaction"));
    DBUG_RETURN(FALSE);
  }

  if (ndb_get_commitcount(thd, dbname, tabname, &commit_count))
  {
    *engine_data= 0; /* invalidate */
    DBUG_PRINT("exit", ("No, could not retrieve commit_count"));
    DBUG_RETURN(FALSE);
  }
  DBUG_PRINT("info", ("*engine_data: %s, commit_count: %s",
                      llstr(*engine_data, buff), llstr(commit_count, buff2)));
  if (commit_count == 0)
  {
    *engine_data= 0; /* invalidate */
    DBUG_PRINT("exit", ("No, local commit has been performed"));
    DBUG_RETURN(FALSE);
  }
  else if (*engine_data != commit_count)
  {
    *engine_data= commit_count; /* invalidate */
     DBUG_PRINT("exit", ("No, commit_count has changed"));
     DBUG_RETURN(FALSE);
   }

  DBUG_PRINT("exit", ("OK to use cache, engine_data: %s",
                      llstr(*engine_data, buff)));
  DBUG_RETURN(TRUE);
}


/**
   Register a table for use in the query cache. Fetch the commit_count
   for the table and return it in engine_data, this will later be used
   to check if the table has changed, before the cached query is reused.

   SYNOPSIS
   ha_ndbcluster::can_query_cache_table
    thd            thread handle
    full_name      concatenation of database name,
                   the null character '\0', and the table
                   name
    full_name_len  length of the full name,
                   i.e. len(dbname) + len(tablename) + 1
    qc_engine_callback  function to be called before using cache on this table
    engine_data    out, commit_count for this table

  RETURN VALUE
    TRUE  Yes, it's ok to cahce this query
    FALSE No, don't cach the query

*/

my_bool
ha_ndbcluster::register_query_cache_table(THD *thd,
                                          char *full_name, uint full_name_len,
                                          qc_engine_callback *engine_callback,
                                          ulonglong *engine_data)
{
  Uint64 commit_count;
#ifndef DBUG_OFF
  char buff[22];
#endif
  bool is_autocommit= !(thd->options & (OPTION_NOT_AUTOCOMMIT | OPTION_BEGIN));
  DBUG_ENTER("ha_ndbcluster::register_query_cache_table");
  DBUG_PRINT("enter",("dbname: %s, tabname: %s, is_autocommit: %d",
		      m_dbname, m_tabname, is_autocommit));

  if (!is_autocommit)
  {
    DBUG_PRINT("exit", ("Can't register table during transaction"));
    DBUG_RETURN(FALSE);
  }

  if (ndb_get_commitcount(thd, m_dbname, m_tabname, &commit_count))
  {
    *engine_data= 0;
    DBUG_PRINT("exit", ("Error, could not get commitcount"));
    DBUG_RETURN(FALSE);
  }
  *engine_data= commit_count;
  *engine_callback= ndbcluster_cache_retrieval_allowed;
  DBUG_PRINT("exit", ("commit_count: %s", llstr(commit_count, buff)));
  DBUG_RETURN(commit_count > 0);
}


/*
  Handling the shared NDB_SHARE structure that is needed to
  provide table locking.
  It's also used for sharing data with other NDB handlers
  in the same MySQL Server. There is currently not much
  data we want to or can share.
 */

static byte *ndbcluster_get_key(NDB_SHARE *share,uint *length,
                                my_bool not_used __attribute__((unused)))
{
  *length= share->key_length;
  return (byte*) share->key;
}


#ifndef DBUG_OFF

static void print_share(const char* where, NDB_SHARE* share)
{
  fprintf(DBUG_FILE,
          "%s %s.%s: use_count: %u, commit_count: %lu\n",
          where, share->db, share->table_name, share->use_count,
          (ulong) share->commit_count);
  fprintf(DBUG_FILE,
          "  - key: %s, key_length: %d\n",
          share->key, share->key_length);

#ifdef HAVE_NDB_BINLOG
  if (share->table)
    fprintf(DBUG_FILE,
            "  - share->table: %p %s.%s\n",
            share->table, share->table->s->db.str,
            share->table->s->table_name.str);
#endif
}


static void print_ndbcluster_open_tables()
{
  DBUG_LOCK_FILE;
  fprintf(DBUG_FILE, ">ndbcluster_open_tables\n");
  for (uint i= 0; i < ndbcluster_open_tables.records; i++)
    print_share("",
                (NDB_SHARE*)hash_element(&ndbcluster_open_tables, i));
  fprintf(DBUG_FILE, "<ndbcluster_open_tables\n");
  DBUG_UNLOCK_FILE;
}

#endif


#define dbug_print_open_tables()                \
  DBUG_EXECUTE("info",                          \
               print_ndbcluster_open_tables(););

#define dbug_print_share(t, s)                  \
  DBUG_LOCK_FILE;                               \
  DBUG_EXECUTE("info",                          \
               print_share((t), (s)););         \
  DBUG_UNLOCK_FILE;


#ifdef HAVE_NDB_BINLOG
/*
  For some reason a share is still around, try to salvage the situation
  by closing all cached tables. If the share still exists, there is an
  error somewhere but only report this to the error log.  Keep this
  "trailing share" but rename it since there are still references to it
  to avoid segmentation faults.  There is a risk that the memory for
  this trailing share leaks.
  
  Must be called with previous pthread_mutex_lock(&ndbcluster_mutex)
*/
int handle_trailing_share(NDB_SHARE *share)
{
  THD *thd= current_thd;
  static ulong trailing_share_id= 0;
  DBUG_ENTER("handle_trailing_share");

  /* ndb_share reference temporary, free below */
  ++share->use_count;
  DBUG_PRINT("NDB_SHARE", ("%s temporary  use_count: %u",
                           share->key, share->use_count));
  pthread_mutex_unlock(&ndbcluster_mutex);

  TABLE_LIST table_list;
  bzero((char*) &table_list,sizeof(table_list));
  table_list.db= share->db;
  table_list.alias= table_list.table_name= share->table_name;
  safe_mutex_assert_owner(&LOCK_open);
  close_cached_tables(thd, 0, &table_list, TRUE);

  pthread_mutex_lock(&ndbcluster_mutex);
  /* ndb_share reference temporary free */
  DBUG_PRINT("NDB_SHARE", ("%s temporary free  use_count: %u",
                           share->key, share->use_count));
  if (!--share->use_count)
  {
    if (ndb_extra_logging)
      sql_print_information("NDB_SHARE: trailing share "
                            "%s(connect_count: %u) "
                            "released by close_cached_tables at "
                            "connect_count: %u",
                            share->key,
                            share->connect_count,
                            g_ndb_cluster_connection->get_connect_count());
    ndbcluster_real_free_share(&share);
    DBUG_RETURN(0);
  }

  /*
    share still exists, if share has not been dropped by server
    release that share
  */
  if (share->state != NSS_DROPPED)
  {
    share->state= NSS_DROPPED;
    /* ndb_share reference create free */
    DBUG_PRINT("NDB_SHARE", ("%s create free  use_count: %u",
                             share->key, share->use_count));
    --share->use_count;

    if (share->use_count == 0)
    {
      if (ndb_extra_logging)
        sql_print_information("NDB_SHARE: trailing share "
                              "%s(connect_count: %u) "
                              "released after NSS_DROPPED check "
                              "at connect_count: %u",
                              share->key,
                              share->connect_count,
                              g_ndb_cluster_connection->get_connect_count());
      ndbcluster_real_free_share(&share);
      DBUG_RETURN(0);
    }
  }

  sql_print_error("NDB_SHARE: %s already exists  use_count=%d."
                  " Moving away for safety, but possible memleak.",
                  share->key, share->use_count);
  dbug_print_open_tables();

  /*
    Ndb share has not been released as it should
  */
#ifdef NOT_YET
  DBUG_ASSERT(FALSE);
#endif

  /*
    This is probably an error.  We can however save the situation
    at the cost of a possible mem leak, by "renaming" the share
    - First remove from hash
  */
  hash_delete(&ndbcluster_open_tables, (byte*) share);

  /*
    now give it a new name, just a running number
    if space is not enough allocate some more
  */
  {
    const uint min_key_length= 10;
    if (share->key_length < min_key_length)
    {
      share->key= alloc_root(&share->mem_root, min_key_length + 1);
      share->key_length= min_key_length;
    }
    share->key_length=
      my_snprintf(share->key, min_key_length + 1, "#leak%lu",
                  trailing_share_id++);
  }
  /* Keep it for possible the future trailing free */
  my_hash_insert(&ndbcluster_open_tables, (byte*) share);

  DBUG_RETURN(0);
}

/*
  Rename share is used during rename table.
*/
static int rename_share(NDB_SHARE *share, const char *new_key)
{
  NDB_SHARE *tmp;
  pthread_mutex_lock(&ndbcluster_mutex);
  uint new_length= (uint) strlen(new_key);
  DBUG_PRINT("rename_share", ("old_key: %s  old__length: %d",
                              share->key, share->key_length));
  if ((tmp= (NDB_SHARE*) hash_search(&ndbcluster_open_tables,
                                     (byte*) new_key, new_length)))
    handle_trailing_share(tmp);

  /* remove the share from hash */
  hash_delete(&ndbcluster_open_tables, (byte*) share);
  dbug_print_open_tables();

  /* save old stuff if insert should fail */
  uint old_length= share->key_length;
  char *old_key= share->key;

  /*
    now allocate and set the new key, db etc
    enough space for key, db, and table_name
  */
  share->key= alloc_root(&share->mem_root, 2 * (new_length + 1));
  strmov(share->key, new_key);
  share->key_length= new_length;

  if (my_hash_insert(&ndbcluster_open_tables, (byte*) share))
  {
    // ToDo free the allocated stuff above?
    DBUG_PRINT("error", ("rename_share: my_hash_insert %s failed",
                         share->key));
    share->key= old_key;
    share->key_length= old_length;
    if (my_hash_insert(&ndbcluster_open_tables, (byte*) share))
    {
      sql_print_error("rename_share: failed to recover %s", share->key);
      DBUG_PRINT("error", ("rename_share: my_hash_insert %s failed",
                           share->key));
    }
    dbug_print_open_tables();
    pthread_mutex_unlock(&ndbcluster_mutex);
    return -1;
  }
  dbug_print_open_tables();

  share->db= share->key + new_length + 1;
  ha_ndbcluster::set_dbname(new_key, share->db);
  share->table_name= share->db + strlen(share->db) + 1;
  ha_ndbcluster::set_tabname(new_key, share->table_name);

  dbug_print_share("rename_share:", share);
  if (share->table)
  {
    if (share->op == 0)
    {
      share->table->s->db.str= share->db;
      share->table->s->db.length= strlen(share->db);
      share->table->s->table_name.str= share->table_name;
      share->table->s->table_name.length= strlen(share->table_name);
    }
  }
  /* else rename will be handled when the ALTER event comes */
  share->old_names= old_key;
  // ToDo free old_names after ALTER EVENT

  pthread_mutex_unlock(&ndbcluster_mutex);
  return 0;
}
#endif

/*
  Increase refcount on existing share.
  Always returns share and cannot fail.
*/
NDB_SHARE *ndbcluster_get_share(NDB_SHARE *share)
{
  pthread_mutex_lock(&ndbcluster_mutex);
  share->use_count++;

  dbug_print_open_tables();
  dbug_print_share("ndbcluster_get_share:", share);
  pthread_mutex_unlock(&ndbcluster_mutex);
  return share;
}


/*
  Get a share object for key

  Returns share for key, and increases the refcount on the share.

  create_if_not_exists == TRUE:
    creates share if it does not alreade exist
    returns 0 only due to out of memory, and then sets my_error

  create_if_not_exists == FALSE:
    returns 0 if share does not exist

  have_lock == TRUE, pthread_mutex_lock(&ndbcluster_mutex) already taken
*/

NDB_SHARE *ndbcluster_get_share(const char *key, TABLE *table,
                                bool create_if_not_exists,
                                bool have_lock)
{
  NDB_SHARE *share;
  uint length= (uint) strlen(key);
  DBUG_ENTER("ndbcluster_get_share");
  DBUG_PRINT("enter", ("key: '%s'", key));

  if (!have_lock)
    pthread_mutex_lock(&ndbcluster_mutex);
  if (!(share= (NDB_SHARE*) hash_search(&ndbcluster_open_tables,
                                        (byte*) key,
                                        length)))
  {
    if (!create_if_not_exists)
    {
      DBUG_PRINT("error", ("get_share: %s does not exist", key));
      if (!have_lock)
        pthread_mutex_unlock(&ndbcluster_mutex);
      DBUG_RETURN(0);
    }
    if ((share= (NDB_SHARE*) my_malloc(sizeof(*share),
                                       MYF(MY_WME | MY_ZEROFILL))))
    {
      MEM_ROOT **root_ptr=
        my_pthread_getspecific_ptr(MEM_ROOT**, THR_MALLOC);
      MEM_ROOT *old_root= *root_ptr;
      init_sql_alloc(&share->mem_root, 1024, 0);
      *root_ptr= &share->mem_root; // remember to reset before return
      share->state= NSS_INITIAL;
      /* enough space for key, db, and table_name */
      share->key= alloc_root(*root_ptr, 2 * (length + 1));
      share->key_length= length;
      strmov(share->key, key);
      if (my_hash_insert(&ndbcluster_open_tables, (byte*) share))
      {
        free_root(&share->mem_root, MYF(0));
        my_free((gptr) share, 0);
        *root_ptr= old_root;
        if (!have_lock)
          pthread_mutex_unlock(&ndbcluster_mutex);
        DBUG_RETURN(0);
      }
      thr_lock_init(&share->lock);
      pthread_mutex_init(&share->mutex, MY_MUTEX_INIT_FAST);
      share->commit_count= 0;
      share->commit_count_lock= 0;
      share->db= share->key + length + 1;
      ha_ndbcluster::set_dbname(key, share->db);
      share->table_name= share->db + strlen(share->db) + 1;
      ha_ndbcluster::set_tabname(key, share->table_name);
#ifdef HAVE_NDB_BINLOG
      ndbcluster_binlog_init_share(share, table);
#endif
      *root_ptr= old_root;
    }
    else
    {
      DBUG_PRINT("error", ("get_share: failed to alloc share"));
      if (!have_lock)
        pthread_mutex_unlock(&ndbcluster_mutex);
      my_error(ER_OUTOFMEMORY, MYF(0), sizeof(*share));
      DBUG_RETURN(0);
    }
  }
  share->use_count++;

  dbug_print_open_tables();
  dbug_print_share("ndbcluster_get_share:", share);
  if (!have_lock)
    pthread_mutex_unlock(&ndbcluster_mutex);
  DBUG_RETURN(share);
}


void ndbcluster_real_free_share(NDB_SHARE **share)
{
  DBUG_ENTER("ndbcluster_real_free_share");
  dbug_print_share("ndbcluster_real_free_share:", *share);

  hash_delete(&ndbcluster_open_tables, (byte*) *share);
  thr_lock_delete(&(*share)->lock);
  pthread_mutex_destroy(&(*share)->mutex);

#ifdef HAVE_NDB_BINLOG
  if ((*share)->table)
  {
    // (*share)->table->mem_root is freed by closefrm
    closefrm((*share)->table, 0);
    // (*share)->table_share->mem_root is freed by free_table_share
    free_table_share((*share)->table_share);
#ifndef DBUG_OFF
    bzero((gptr)(*share)->table_share, sizeof(*(*share)->table_share));
    bzero((gptr)(*share)->table, sizeof(*(*share)->table));
    (*share)->table_share= 0;
    (*share)->table= 0;
#endif
  }
#endif
  free_root(&(*share)->mem_root, MYF(0));
  my_free((gptr) *share, MYF(0));
  *share= 0;

  dbug_print_open_tables();
  DBUG_VOID_RETURN;
}


void ndbcluster_free_share(NDB_SHARE **share, bool have_lock)
{
  if (!have_lock)
    pthread_mutex_lock(&ndbcluster_mutex);
  if ((*share)->util_lock == current_thd)
    (*share)->util_lock= 0;
  if (!--(*share)->use_count)
  {
    ndbcluster_real_free_share(share);
  }
  else
  {
    dbug_print_open_tables();
    dbug_print_share("ndbcluster_free_share:", *share);
  }
  if (!have_lock)
    pthread_mutex_unlock(&ndbcluster_mutex);
}


static 
int
ndb_get_table_statistics(ha_ndbcluster* file, bool report_error, Ndb* ndb, const NDBTAB *ndbtab,
                         struct Ndb_statistics * ndbstat)
{
  NdbTransaction* pTrans;
  NdbError error;
  int retries= 10;
  int reterr= 0;
  int retry_sleep= 30 * 1000; /* 30 milliseconds */
#ifndef DBUG_OFF
  char buff[22], buff2[22], buff3[22], buff4[22];
#endif
  DBUG_ENTER("ndb_get_table_statistics");
  DBUG_PRINT("enter", ("table: %s", ndbtab->getName()));

  DBUG_ASSERT(ndbtab != 0);

  do
  {
    Uint64 rows, commits, fixed_mem, var_mem;
    Uint32 size;
    Uint32 count= 0;
    Uint64 sum_rows= 0;
    Uint64 sum_commits= 0;
    Uint64 sum_row_size= 0;
    Uint64 sum_mem= 0;
    NdbScanOperation*pOp;
    int check;

    if ((pTrans= ndb->startTransaction()) == NULL)
    {
      error= ndb->getNdbError();
      goto retry;
    }
      
    if ((pOp= pTrans->getNdbScanOperation(ndbtab)) == NULL)
    {
      error= pTrans->getNdbError();
      goto retry;
    }
    
    if (pOp->readTuples(NdbOperation::LM_CommittedRead))
    {
      error= pOp->getNdbError();
      goto retry;
    }
    
    if (pOp->interpret_exit_last_row() == -1)
    {
      error= pOp->getNdbError();
      goto retry;
    }
    
    pOp->getValue(NdbDictionary::Column::ROW_COUNT, (char*)&rows);
    pOp->getValue(NdbDictionary::Column::COMMIT_COUNT, (char*)&commits);
    pOp->getValue(NdbDictionary::Column::ROW_SIZE, (char*)&size);
    pOp->getValue(NdbDictionary::Column::FRAGMENT_FIXED_MEMORY, 
		  (char*)&fixed_mem);
    pOp->getValue(NdbDictionary::Column::FRAGMENT_VARSIZED_MEMORY, 
		  (char*)&var_mem);
    
    if (pTrans->execute(NdbTransaction::NoCommit,
                        NdbOperation::AbortOnError,
                        TRUE) == -1)
    {
      error= pTrans->getNdbError();
      goto retry;
    }
    
    while ((check= pOp->nextResult(TRUE, TRUE)) == 0)
    {
      sum_rows+= rows;
      sum_commits+= commits;
      if (sum_row_size < size)
        sum_row_size= size;
      sum_mem+= fixed_mem + var_mem;
      count++;
    }
    
    if (check == -1)
    {
      error= pOp->getNdbError();
      goto retry;
    }

    pOp->close(TRUE);

    ndb->closeTransaction(pTrans);

    ndbstat->row_count= sum_rows;
    ndbstat->commit_count= sum_commits;
    ndbstat->row_size= sum_row_size;
    ndbstat->fragment_memory= sum_mem;

    DBUG_PRINT("exit", ("records: %s  commits: %s "
                        "row_size: %s  mem: %s count: %u",
			llstr(sum_rows, buff),
                        llstr(sum_commits, buff2),
                        llstr(sum_row_size, buff3),
                        llstr(sum_mem, buff4),
                        count));

    DBUG_RETURN(0);
retry:
    if(report_error)
    {
      if (file && pTrans)
      {
        reterr= file->ndb_err(pTrans);
      }
      else
      {
        const NdbError& tmp= error;
        ERR_PRINT(tmp);
        reterr= ndb_to_mysql_error(&tmp);
      }
    }
    else
      reterr= error.code;

    if (pTrans)
    {
      ndb->closeTransaction(pTrans);
      pTrans= NULL;
    }
    if (error.status == NdbError::TemporaryError && retries--)
    {
      my_sleep(retry_sleep);
      continue;
    }
    break;
  } while(1);
  DBUG_PRINT("exit", ("failed, reterr: %u, NdbError %u(%s)", reterr,
                      error.code, error.message));
  DBUG_RETURN(reterr);
}

/*
  Create a .ndb file to serve as a placeholder indicating 
  that the table with this name is a ndb table
*/

int ha_ndbcluster::write_ndb_file(const char *name)
{
  File file;
  bool error=1;
  char path[FN_REFLEN];
  
  DBUG_ENTER("write_ndb_file");
  DBUG_PRINT("enter", ("name: %s", name));

  (void)strxnmov(path, FN_REFLEN-1, 
                 mysql_data_home,"/",name,ha_ndb_ext,NullS);

  if ((file=my_create(path, CREATE_MODE,O_RDWR | O_TRUNC,MYF(MY_WME))) >= 0)
  {
    // It's an empty file
    error=0;
    my_close(file,MYF(0));
  }
  DBUG_RETURN(error);
}

void 
ha_ndbcluster::release_completed_operations(NdbTransaction *trans,
					    bool force_release)
{
  if (trans->hasBlobOperation())
  {
    /* We are reading/writing BLOB fields, 
       releasing operation records is unsafe
    */
    return;
  }
  if (!force_release)
  {
    if (get_thd_ndb(current_thd)->query_state & NDB_QUERY_MULTI_READ_RANGE)
    {
      /* We are batching reads and have not consumed all fetched
	 rows yet, releasing operation records is unsafe 
      */
      return;
    }
  }
  trans->releaseCompletedOperations();
}

bool 
ha_ndbcluster::null_value_index_search(KEY_MULTI_RANGE *ranges,
				       KEY_MULTI_RANGE *end_range,
				       HANDLER_BUFFER *buffer)
{
  DBUG_ENTER("null_value_index_search");
  KEY* key_info= table->key_info + active_index;
  KEY_MULTI_RANGE *range= ranges;
  ulong reclength= table->s->reclength;
  byte *curr= (byte*)buffer->buffer;
  byte *end_of_buffer= (byte*)buffer->buffer_end;
  
  for (; range<end_range && curr+reclength <= end_of_buffer; 
       range++)
  {
    const byte *key= range->start_key.key;
    uint key_len= range->start_key.length;
    if (check_null_in_key(key_info, key, key_len))
      DBUG_RETURN(TRUE);
    curr += reclength;
  }
  DBUG_RETURN(FALSE);
}

int
ha_ndbcluster::read_multi_range_first(KEY_MULTI_RANGE **found_range_p,
                                      KEY_MULTI_RANGE *ranges, 
                                      uint range_count,
                                      bool sorted, 
                                      HANDLER_BUFFER *buffer)
{
  m_write_op= FALSE;
  int res;
  KEY* key_info= table->key_info + active_index;
  NDB_INDEX_TYPE cur_index_type= get_index_type(active_index);
  ulong reclength= table_share->reclength;
  NdbOperation* op;
  Thd_ndb *thd_ndb= get_thd_ndb(current_thd);
  DBUG_ENTER("ha_ndbcluster::read_multi_range_first");

  /**
   * blobs and unique hash index with NULL can't be batched currently
   */
  if (uses_blob_value() ||
      (cur_index_type ==  UNIQUE_INDEX &&
       has_null_in_unique_index(active_index) &&
       null_value_index_search(ranges, ranges+range_count, buffer)))
  {
    m_disable_multi_read= TRUE;
    DBUG_RETURN(handler::read_multi_range_first(found_range_p, 
                                                ranges, 
                                                range_count,
                                                sorted, 
                                                buffer));
  }
  thd_ndb->query_state|= NDB_QUERY_MULTI_READ_RANGE;
  m_disable_multi_read= FALSE;

  /**
   * Copy arguments into member variables
   */
  m_multi_ranges= ranges;
  multi_range_curr= ranges;
  multi_range_end= ranges+range_count;
  multi_range_sorted= sorted;
  multi_range_buffer= buffer;

  /**
   * read multi range will read ranges as follows (if not ordered)
   *
   * input    read order
   * ======   ==========
   * pk-op 1  pk-op 1
   * pk-op 2  pk-op 2
   * range 3  range (3,5) NOTE result rows will be intermixed
   * pk-op 4  pk-op 4
   * range 5
   * pk-op 6  pk-ok 6
   */   

  /**
   * Variables for loop
   */
  byte *curr= (byte*)buffer->buffer;
  byte *end_of_buffer= (byte*)buffer->buffer_end;
  NdbOperation::LockMode lm= 
    (NdbOperation::LockMode)get_ndb_lock_type(m_lock.type);
  bool need_pk = (lm == NdbOperation::LM_Read);
  const NDBTAB *tab= m_table;
  const NDBINDEX *unique_idx= m_index[active_index].unique_index;
  const NDBINDEX *idx= m_index[active_index].index; 
  const NdbOperation* lastOp= m_active_trans->getLastDefinedOperation();
  NdbIndexScanOperation* scanOp= 0;
  for (; multi_range_curr<multi_range_end && curr+reclength <= end_of_buffer; 
       multi_range_curr++)
  {
    part_id_range part_spec;
    if (m_use_partition_function)
    {
      get_partition_set(table, curr, active_index,
                        &multi_range_curr->start_key,
                        &part_spec);
      DBUG_PRINT("info", ("part_spec.start_part: %u  part_spec.end_part: %u",
                          part_spec.start_part, part_spec.end_part));
      /*
        If partition pruning has found no partition in set
        we can skip this scan
      */
      if (part_spec.start_part > part_spec.end_part)
      {
        /*
          We can skip this partition since the key won't fit into any
          partition
        */
        curr += reclength;
        multi_range_curr->range_flag |= SKIP_RANGE;
        continue;
      }
    }
    switch (cur_index_type) {
    case PRIMARY_KEY_ORDERED_INDEX:
      if (!(multi_range_curr->start_key.length == key_info->key_length &&
          multi_range_curr->start_key.flag == HA_READ_KEY_EXACT))
        goto range;
      // else fall through
    case PRIMARY_KEY_INDEX:
    {
      multi_range_curr->range_flag |= UNIQUE_RANGE;
      if ((op= m_active_trans->getNdbOperation(tab)) && 
          !op->readTuple(lm) && 
          !set_primary_key(op, multi_range_curr->start_key.key) &&
          !define_read_attrs(curr, op) &&
          (!m_use_partition_function ||
           (op->setPartitionId(part_spec.start_part), TRUE)))
        curr += reclength;
      else
        ERR_RETURN(op ? op->getNdbError() : m_active_trans->getNdbError());
      break;
    }
    break;
    case UNIQUE_ORDERED_INDEX:
      if (!(multi_range_curr->start_key.length == key_info->key_length &&
          multi_range_curr->start_key.flag == HA_READ_KEY_EXACT &&
          !check_null_in_key(key_info, multi_range_curr->start_key.key,
                             multi_range_curr->start_key.length)))
        goto range;
      // else fall through
    case UNIQUE_INDEX:
    {
      multi_range_curr->range_flag |= UNIQUE_RANGE;
      if ((op= m_active_trans->getNdbIndexOperation(unique_idx, tab)) && 
          !op->readTuple(lm) && 
          !set_index_key(op, key_info, multi_range_curr->start_key.key) &&
          !define_read_attrs(curr, op))
        curr += reclength;
      else
        ERR_RETURN(op ? op->getNdbError() : m_active_trans->getNdbError());
      break;
    }
    case ORDERED_INDEX: {
  range:
      multi_range_curr->range_flag &= ~(uint)UNIQUE_RANGE;
      if (scanOp == 0)
      {
        if (m_multi_cursor)
        {
          scanOp= m_multi_cursor;
          DBUG_ASSERT(scanOp->getSorted() == sorted);
          DBUG_ASSERT(scanOp->getLockMode() == 
                      (NdbOperation::LockMode)get_ndb_lock_type(m_lock.type));
          if (scanOp->reset_bounds(m_force_send))
            DBUG_RETURN(ndb_err(m_active_trans));
          
          end_of_buffer -= reclength;
        }
        else if ((scanOp= m_active_trans->getNdbIndexScanOperation(idx, tab)) 
                 &&!scanOp->readTuples(lm, 0, parallelism, sorted, 
				       FALSE, TRUE, need_pk, TRUE)
                 &&!generate_scan_filter(m_cond_stack, scanOp)
                 &&!define_read_attrs(end_of_buffer-reclength, scanOp))
        {
          m_multi_cursor= scanOp;
          m_multi_range_cursor_result_ptr= end_of_buffer-reclength;
        }
        else
        {
          ERR_RETURN(scanOp ? scanOp->getNdbError() : 
                     m_active_trans->getNdbError());
        }
      }

      const key_range *keys[2]= { &multi_range_curr->start_key, 
                                  &multi_range_curr->end_key };
      if ((res= set_bounds(scanOp, active_index, FALSE, keys,
                           multi_range_curr-ranges)))
        DBUG_RETURN(res);
      break;
    }
    case UNDEFINED_INDEX:
      DBUG_ASSERT(FALSE);
      DBUG_RETURN(1);
      break;
    }
  }
  
  if (multi_range_curr != multi_range_end)
  {
    /**
     * Mark that we're using entire buffer (even if might not) as
     *   we haven't read all ranges for some reason
     * This as we don't want mysqld to reuse the buffer when we read
     *   the remaining ranges
     */
    buffer->end_of_used_area= (byte*)buffer->buffer_end;
  }
  else
  {
    buffer->end_of_used_area= curr;
  }
  
  /**
   * Set first operation in multi range
   */
  m_current_multi_operation= 
    lastOp ? lastOp->next() : m_active_trans->getFirstDefinedOperation();
  if (!(res= execute_no_commit_ie(this, m_active_trans,true)))
  {
    m_multi_range_defined= multi_range_curr;
    multi_range_curr= ranges;
    m_multi_range_result_ptr= (byte*)buffer->buffer;
    DBUG_RETURN(read_multi_range_next(found_range_p));
  }
  ERR_RETURN(m_active_trans->getNdbError());
}

#if 0
#define DBUG_MULTI_RANGE(x) DBUG_PRINT("info", ("read_multi_range_next: case %d\n", x));
#else
#define DBUG_MULTI_RANGE(x)
#endif

int
ha_ndbcluster::read_multi_range_next(KEY_MULTI_RANGE ** multi_range_found_p)
{
  DBUG_ENTER("ha_ndbcluster::read_multi_range_next");
  if (m_disable_multi_read)
  {
    DBUG_MULTI_RANGE(11);
    DBUG_RETURN(handler::read_multi_range_next(multi_range_found_p));
  }
  
  int res;
  int range_no;
  ulong reclength= table_share->reclength;
  const NdbOperation* op= m_current_multi_operation;
  for (;multi_range_curr < m_multi_range_defined; multi_range_curr++)
  {
    DBUG_MULTI_RANGE(12);
    if (multi_range_curr->range_flag & SKIP_RANGE)
      continue;
    if (multi_range_curr->range_flag & UNIQUE_RANGE)
    {
      if (op->getNdbError().code == 0)
      {
        DBUG_MULTI_RANGE(13);
        goto found_next;
      }
      
      op= m_active_trans->getNextCompletedOperation(op);
      m_multi_range_result_ptr += reclength;
      continue;
    } 
    else if (m_multi_cursor && !multi_range_sorted)
    {
      DBUG_MULTI_RANGE(1);
      if ((res= fetch_next(m_multi_cursor)) == 0)
      {
        DBUG_MULTI_RANGE(2);
        range_no= m_multi_cursor->get_range_no();
        goto found;
      } 
      else
      {
        DBUG_MULTI_RANGE(14);
        goto close_scan;
      }
    }
    else if (m_multi_cursor && multi_range_sorted)
    {
      if (m_active_cursor && (res= fetch_next(m_multi_cursor)))
      {
        DBUG_MULTI_RANGE(3);
        goto close_scan;
      }
      
      range_no= m_multi_cursor->get_range_no();
      uint current_range_no= multi_range_curr - m_multi_ranges;
      if ((uint) range_no == current_range_no)
      {
        DBUG_MULTI_RANGE(4);
        // return current row
        goto found;
      }
      else if (range_no > (int)current_range_no)
      {
        DBUG_MULTI_RANGE(5);
        // wait with current row
        m_active_cursor= 0;
        continue;
      }
      else 
      {
        DBUG_MULTI_RANGE(6);
        // First fetch from cursor
        DBUG_ASSERT(range_no == -1);
        if ((res= m_multi_cursor->nextResult(TRUE)))
        {
          DBUG_MULTI_RANGE(15);
          goto close_scan;
        }
        multi_range_curr--; // Will be increased in for-loop
        continue;
      }
    }
    else /** m_multi_cursor == 0 */
    {
      DBUG_MULTI_RANGE(7);
      /**
       * Corresponds to range 5 in example in read_multi_range_first
       */
      (void)1;
      continue;
    }
    
    DBUG_ASSERT(FALSE); // Should only get here via goto's
close_scan:
    if (res == 1)
    {
      m_multi_cursor->close(FALSE, TRUE);
      m_active_cursor= m_multi_cursor= 0;
      DBUG_MULTI_RANGE(8);
      continue;
    } 
    else 
    {
      DBUG_MULTI_RANGE(9);
      DBUG_RETURN(ndb_err(m_active_trans));
    }
  }
  
  if (multi_range_curr == multi_range_end)
  {
    DBUG_MULTI_RANGE(16);
    Thd_ndb *thd_ndb= get_thd_ndb(current_thd);
    thd_ndb->query_state&= NDB_QUERY_NORMAL;
    DBUG_RETURN(HA_ERR_END_OF_FILE);
  }
  
  /**
   * Read remaining ranges
   */
  DBUG_RETURN(read_multi_range_first(multi_range_found_p, 
                                     multi_range_curr,
                                     multi_range_end - multi_range_curr, 
                                     multi_range_sorted,
                                     multi_range_buffer));
  
found:
  /**
   * Found a record belonging to a scan
   */
  m_active_cursor= m_multi_cursor;
  * multi_range_found_p= m_multi_ranges + range_no;
  memcpy(table->record[0], m_multi_range_cursor_result_ptr, reclength);
  setup_recattr(m_active_cursor->getFirstRecAttr());
  unpack_record(table->record[0]);
  table->status= 0;     
  DBUG_RETURN(0);
  
found_next:
  /**
   * Found a record belonging to a pk/index op,
   *   copy result and move to next to prepare for next call
   */
  * multi_range_found_p= multi_range_curr;
  memcpy(table->record[0], m_multi_range_result_ptr, reclength);
  setup_recattr(op->getFirstRecAttr());
  unpack_record(table->record[0]);
  table->status= 0;
  
  multi_range_curr++;
  m_current_multi_operation= m_active_trans->getNextCompletedOperation(op);
  m_multi_range_result_ptr += reclength;
  DBUG_RETURN(0);
}

int
ha_ndbcluster::setup_recattr(const NdbRecAttr* curr)
{
  DBUG_ENTER("setup_recattr");

  Field **field, **end;
  NdbValue *value= m_value;
  
  end= table->field + table_share->fields;
  
  for (field= table->field; field < end; field++, value++)
  {
    if ((* value).ptr)
    {
      DBUG_ASSERT(curr != 0);
      NdbValue* val= m_value + curr->getColumn()->getColumnNo();
      DBUG_ASSERT(val->ptr);
      val->rec= curr;
      curr= curr->next();
    }
  }
  
  DBUG_RETURN(0);
}

char*
ha_ndbcluster::update_table_comment(
                                /* out: table comment + additional */
        const char*     comment)/* in:  table comment defined by user */
{
  uint length= strlen(comment);
  if (length > 64000 - 3)
  {
    return((char*)comment); /* string too long */
  }

  Ndb* ndb;
  if (!(ndb= get_ndb()))
  {
    return((char*)comment);
  }

<<<<<<< HEAD
  ndb->setDatabaseName(m_dbname);
=======
  if (ndb->setDatabaseName(m_dbname))
  {
    return((char*)comment);
  }
>>>>>>> 890b19c8
  const NDBTAB* tab= m_table;
  DBUG_ASSERT(tab != NULL);

  char *str;
  const char *fmt="%s%snumber_of_replicas: %d";
  const unsigned fmt_len_plus_extra= length + strlen(fmt);
  if ((str= my_malloc(fmt_len_plus_extra, MYF(0))) == NULL)
  {
    sql_print_error("ha_ndbcluster::update_table_comment: "
                    "my_malloc(%u) failed", (unsigned int)fmt_len_plus_extra);
    return (char*)comment;
  }

  my_snprintf(str,fmt_len_plus_extra,fmt,comment,
              length > 0 ? " ":"",
              tab->getReplicaCount());
  return str;
}


// Utility thread main loop
pthread_handler_t ndb_util_thread_func(void *arg __attribute__((unused)))
{
  THD *thd; /* needs to be first for thread_stack */
  struct timespec abstime;
  Thd_ndb *thd_ndb;
  uint share_list_size= 0;
  NDB_SHARE **share_list= NULL;

  my_thread_init();
  DBUG_ENTER("ndb_util_thread");
  DBUG_PRINT("enter", ("ndb_cache_check_time: %lu", ndb_cache_check_time));
 
   pthread_mutex_lock(&LOCK_ndb_util_thread);

  thd= new THD; /* note that contructor of THD uses DBUG_ */
  if (thd == NULL)
  {
    my_errno= HA_ERR_OUT_OF_MEM;
    DBUG_RETURN(NULL);
  }
  THD_CHECK_SENTRY(thd);
  pthread_detach_this_thread();
  ndb_util_thread= pthread_self();

  thd->thread_stack= (char*)&thd; /* remember where our stack is */
  if (thd->store_globals())
    goto ndb_util_thread_fail;
  thd->init_for_queries();
  thd->version=refresh_version;
  thd->main_security_ctx.host_or_ip= "";
  thd->client_capabilities = 0;
  my_net_init(&thd->net, 0);
  thd->main_security_ctx.master_access= ~0;
  thd->main_security_ctx.priv_user = 0;
  thd->current_stmt_binlog_row_based= TRUE;     // If in mixed mode

  /* Signal successful initialization */
  ndb_util_thread_running= 1;
  pthread_cond_signal(&COND_ndb_util_ready);
  pthread_mutex_unlock(&LOCK_ndb_util_thread);

  /*
    wait for mysql server to start
  */
  pthread_mutex_lock(&LOCK_server_started);
  while (!mysqld_server_started)
  {
    set_timespec(abstime, 1);
    pthread_cond_timedwait(&COND_server_started, &LOCK_server_started,
	                       &abstime);
    if (ndbcluster_terminating)
    {
      pthread_mutex_unlock(&LOCK_server_started);
      pthread_mutex_lock(&LOCK_ndb_util_thread);
      goto ndb_util_thread_end;
    }
  }
  pthread_mutex_unlock(&LOCK_server_started);

  /*
    Wait for cluster to start
  */
  pthread_mutex_lock(&LOCK_ndb_util_thread);
  while (!ndb_cluster_node_id && (ndbcluster_hton->slot != ~(uint)0))
  {
    /* ndb not connected yet */
    pthread_cond_wait(&COND_ndb_util_thread, &LOCK_ndb_util_thread);
    if (ndbcluster_terminating)
      goto ndb_util_thread_end;
  }
  pthread_mutex_unlock(&LOCK_ndb_util_thread);

  /* Get thd_ndb for this thread */
  if (!(thd_ndb= ha_ndbcluster::seize_thd_ndb()))
  {
    sql_print_error("Could not allocate Thd_ndb object");
    pthread_mutex_lock(&LOCK_ndb_util_thread);
    goto ndb_util_thread_end;
  }
  set_thd_ndb(thd, thd_ndb);
  thd_ndb->options|= TNO_NO_LOG_SCHEMA_OP;

#ifdef HAVE_NDB_BINLOG
  if (ndb_extra_logging && ndb_binlog_running)
    sql_print_information("NDB Binlog: Ndb tables initially read only.");
  /* create tables needed by the replication */
  ndbcluster_setup_binlog_table_shares(thd);
#else
  /*
    Get all table definitions from the storage node
  */
  ndbcluster_find_all_files(thd);
#endif

  set_timespec(abstime, 0);
  for (;;)
  {
    pthread_mutex_lock(&LOCK_ndb_util_thread);
    if (!ndbcluster_terminating)
      pthread_cond_timedwait(&COND_ndb_util_thread,
                             &LOCK_ndb_util_thread,
                             &abstime);
    if (ndbcluster_terminating) /* Shutting down server */
      goto ndb_util_thread_end;
    pthread_mutex_unlock(&LOCK_ndb_util_thread);
#ifdef NDB_EXTRA_DEBUG_UTIL_THREAD
    DBUG_PRINT("ndb_util_thread", ("Started, ndb_cache_check_time: %lu",
                                   ndb_cache_check_time));
#endif

#ifdef HAVE_NDB_BINLOG
    /*
      Check that the ndb_apply_status_share and ndb_schema_share 
      have been created.
      If not try to create it
    */
    if (!ndb_binlog_tables_inited)
      ndbcluster_setup_binlog_table_shares(thd);
#endif

    if (ndb_cache_check_time == 0)
    {
      /* Wake up in 1 second to check if value has changed */
      set_timespec(abstime, 1);
      continue;
    }

    /* Lock mutex and fill list with pointers to all open tables */
    NDB_SHARE *share;
    pthread_mutex_lock(&ndbcluster_mutex);
    uint i, open_count, record_count= ndbcluster_open_tables.records;
    if (share_list_size < record_count)
    {
      NDB_SHARE ** new_share_list= new NDB_SHARE * [record_count];
      if (!new_share_list)
      {
        sql_print_warning("ndb util thread: malloc failure, "
                          "query cache not maintained properly");
        pthread_mutex_unlock(&ndbcluster_mutex);
        goto next;                               // At least do not crash
      }
      delete [] share_list;
      share_list_size= record_count;
      share_list= new_share_list;
    }
    for (i= 0, open_count= 0; i < record_count; i++)
    {
      share= (NDB_SHARE *)hash_element(&ndbcluster_open_tables, i);
#ifdef HAVE_NDB_BINLOG
      if ((share->use_count - (int) (share->op != 0) - (int) (share->op != 0))
          <= 0)
        continue; // injector thread is the only user, skip statistics
      share->util_lock= current_thd; // Mark that util thread has lock
#endif /* HAVE_NDB_BINLOG */
      /* ndb_share reference temporary, free below */
      share->use_count++; /* Make sure the table can't be closed */
      DBUG_PRINT("NDB_SHARE", ("%s temporary  use_count: %u",
                               share->key, share->use_count));
      DBUG_PRINT("ndb_util_thread",
                 ("Found open table[%d]: %s, use_count: %d",
                  i, share->table_name, share->use_count));

      /* Store pointer to table */
      share_list[open_count++]= share;
    }
    pthread_mutex_unlock(&ndbcluster_mutex);

    /* Iterate through the open files list */
    for (i= 0; i < open_count; i++)
    {
      share= share_list[i];
#ifdef HAVE_NDB_BINLOG
      if ((share->use_count - (int) (share->op != 0) - (int) (share->op != 0))
          <= 1)
      {
        /*
          Util thread and injector thread is the only user, skip statistics
	*/
        /* ndb_share reference temporary free */
        DBUG_PRINT("NDB_SHARE", ("%s temporary free  use_count: %u",
                                 share->key, share->use_count));
        free_share(&share);
        continue;
      }
#endif /* HAVE_NDB_BINLOG */
      DBUG_PRINT("ndb_util_thread",
                 ("Fetching commit count for: %s", share->key));

      struct Ndb_statistics stat;
      uint lock;
      pthread_mutex_lock(&share->mutex);
      lock= share->commit_count_lock;
      pthread_mutex_unlock(&share->mutex);
      {
        /* Contact NDB to get commit count for table */
        Ndb* ndb= thd_ndb->ndb;
        if (ndb->setDatabaseName(share->db))
        {
          goto loop_next;
        }
        Ndb_table_guard ndbtab_g(ndb->getDictionary(), share->table_name);
        if (ndbtab_g.get_table() &&
            ndb_get_table_statistics(NULL, FALSE, ndb,
                                     ndbtab_g.get_table(), &stat) == 0)
        {
#ifndef DBUG_OFF
          char buff[22], buff2[22];
#endif
          DBUG_PRINT("info",
                     ("Table: %s  commit_count: %s  rows: %s",
                      share->key,
                      llstr(stat.commit_count, buff),
                      llstr(stat.row_count, buff2)));
        }
        else
        {
          DBUG_PRINT("ndb_util_thread",
                     ("Error: Could not get commit count for table %s",
                      share->key));
          stat.commit_count= 0;
        }
      }
  loop_next:
      pthread_mutex_lock(&share->mutex);
      if (share->commit_count_lock == lock)
        share->commit_count= stat.commit_count;
      pthread_mutex_unlock(&share->mutex);

      /* ndb_share reference temporary free */
      DBUG_PRINT("NDB_SHARE", ("%s temporary free  use_count: %u",
                               share->key, share->use_count));
      free_share(&share);
    }
next:
    /* Calculate new time to wake up */
    int secs= 0;
    int msecs= ndb_cache_check_time;

    struct timeval tick_time;
    gettimeofday(&tick_time, 0);
    abstime.tv_sec=  tick_time.tv_sec;
    abstime.tv_nsec= tick_time.tv_usec * 1000;

    if (msecs >= 1000){
      secs=  msecs / 1000;
      msecs= msecs % 1000;
    }

    abstime.tv_sec+=  secs;
    abstime.tv_nsec+= msecs * 1000000;
    if (abstime.tv_nsec >= 1000000000) {
      abstime.tv_sec+=  1;
      abstime.tv_nsec-= 1000000000;
    }
  }

  pthread_mutex_lock(&LOCK_ndb_util_thread);

ndb_util_thread_end:
  net_end(&thd->net);
ndb_util_thread_fail:
  if (share_list)
    delete [] share_list;
  thd->cleanup();
  delete thd;
  
  /* signal termination */
  ndb_util_thread_running= 0;
  pthread_cond_signal(&COND_ndb_util_ready);
  pthread_mutex_unlock(&LOCK_ndb_util_thread);
  DBUG_PRINT("exit", ("ndb_util_thread"));
  my_thread_end();
  pthread_exit(0);
  DBUG_RETURN(NULL);
}

/*
  Condition pushdown
*/
/*
  Push a condition to ndbcluster storage engine for evaluation 
  during table   and index scans. The conditions will be stored on a stack
  for possibly storing several conditions. The stack can be popped
  by calling cond_pop, handler::extra(HA_EXTRA_RESET) (handler::reset())
  will clear the stack.
  The current implementation supports arbitrary AND/OR nested conditions
  with comparisons between columns and constants (including constant
  expressions and function calls) and the following comparison operators:
  =, !=, >, >=, <, <=, "is null", and "is not null".
  
  RETURN
    NULL The condition was supported and will be evaluated for each 
    row found during the scan
    cond The condition was not supported and all rows will be returned from
         the scan for evaluation (and thus not saved on stack)
*/
const 
COND* 
ha_ndbcluster::cond_push(const COND *cond) 
{ 
  DBUG_ENTER("cond_push");
  Ndb_cond_stack *ndb_cond = new Ndb_cond_stack();
  if (ndb_cond == NULL)
  {
    my_errno= HA_ERR_OUT_OF_MEM;
    DBUG_RETURN(NULL);
  }
  DBUG_EXECUTE("where",print_where((COND *)cond, m_tabname););
  if (m_cond_stack)
    ndb_cond->next= m_cond_stack;
  else
    ndb_cond->next= NULL;
  m_cond_stack= ndb_cond;
  
  if (serialize_cond(cond, ndb_cond))
  {
    DBUG_RETURN(NULL);
  }
  else
  {
    cond_pop();
  }
  DBUG_RETURN(cond); 
}

/*
  Pop the top condition from the condition stack of the handler instance.
*/
void 
ha_ndbcluster::cond_pop() 
{ 
  Ndb_cond_stack *ndb_cond_stack= m_cond_stack;  
  if (ndb_cond_stack)
  {
    m_cond_stack= ndb_cond_stack->next;
    delete ndb_cond_stack;
  }
}

/*
  Clear the condition stack
*/
void
ha_ndbcluster::cond_clear()
{
  DBUG_ENTER("cond_clear");
  while (m_cond_stack)
    cond_pop();

  DBUG_VOID_RETURN;
}

/*
  Serialize the item tree into a linked list represented by Ndb_cond
  for fast generation of NbdScanFilter. Adds information such as
  position of fields that is not directly available in the Item tree.
  Also checks if condition is supported.
*/
void ndb_serialize_cond(const Item *item, void *arg)
{
  Ndb_cond_traverse_context *context= (Ndb_cond_traverse_context *) arg;
  DBUG_ENTER("ndb_serialize_cond");  

  // Check if we are skipping arguments to a function to be evaluated
  if (context->skip)
  {
    DBUG_PRINT("info", ("Skiping argument %d", context->skip));
    context->skip--;
    switch (item->type()) {
    case Item::FUNC_ITEM:
    {
      Item_func *func_item= (Item_func *) item;
      context->skip+= func_item->argument_count();
      break;
    }
    case Item::INT_ITEM:
    case Item::REAL_ITEM:
    case Item::STRING_ITEM:
    case Item::VARBIN_ITEM:
    case Item::DECIMAL_ITEM:
      break;
    default:
      context->supported= FALSE;
      break;
    }
    
    DBUG_VOID_RETURN;
  }
  
  if (context->supported)
  {
    Ndb_rewrite_context *rewrite_context2= context->rewrite_stack;
    const Item_func *rewrite_func_item;
    // Check if we are rewriting some unsupported function call
    if (rewrite_context2 &&
        (rewrite_func_item= rewrite_context2->func_item) &&
        rewrite_context2->count++ == 0)
    {
      switch (rewrite_func_item->functype()) {
      case Item_func::BETWEEN:
        /*
          Rewrite 
          <field>|<const> BETWEEN <const1>|<field1> AND <const2>|<field2>
          to <field>|<const> > <const1>|<field1> AND 
          <field>|<const> < <const2>|<field2>
          or actually in prefix format
          BEGIN(AND) GT(<field>|<const>, <const1>|<field1>), 
          LT(<field>|<const>, <const2>|<field2>), END()
        */
      case Item_func::IN_FUNC:
      {
        /*
          Rewrite <field>|<const> IN(<const1>|<field1>, <const2>|<field2>,..)
          to <field>|<const> = <const1>|<field1> OR 
          <field> = <const2>|<field2> ...
          or actually in prefix format
          BEGIN(OR) EQ(<field>|<const>, <const1><field1>), 
          EQ(<field>|<const>, <const2>|<field2>), ... END()
          Each part of the disjunction is added for each call
          to ndb_serialize_cond and end of rewrite statement 
          is wrapped in end of ndb_serialize_cond
        */
        if (context->expecting(item->type()))
        {
          // This is the <field>|<const> item, save it in the rewrite context
          rewrite_context2->left_hand_item= item;
          if (item->type() == Item::FUNC_ITEM)
          {
            Item_func *func_item= (Item_func *) item;
            if (func_item->functype() == Item_func::UNKNOWN_FUNC &&
                func_item->const_item())
            {
              // Skip any arguments since we will evaluate function instead
              DBUG_PRINT("info", ("Skip until end of arguments marker"));
              context->skip= func_item->argument_count();
            }
            else
            {
              DBUG_PRINT("info", ("Found unsupported functional expression in BETWEEN|IN"));
              context->supported= FALSE;
              DBUG_VOID_RETURN;
              
            }
          }
        }
        else
        {
          // Non-supported BETWEEN|IN expression
          DBUG_PRINT("info", ("Found unexpected item of type %u in BETWEEN|IN",
                              item->type()));
          context->supported= FALSE;
          DBUG_VOID_RETURN;
        }
        break;
      }
      default:
        context->supported= FALSE;
        break;
      }
      DBUG_VOID_RETURN;
    }
    else
    {
      Ndb_cond_stack *ndb_stack= context->stack_ptr;
      Ndb_cond *prev_cond= context->cond_ptr;
      Ndb_cond *curr_cond= context->cond_ptr= new Ndb_cond();
      if (!ndb_stack->ndb_cond)
        ndb_stack->ndb_cond= curr_cond;
      curr_cond->prev= prev_cond;
      if (prev_cond) prev_cond->next= curr_cond;
    // Check if we are rewriting some unsupported function call
      if (context->rewrite_stack)
      {
        Ndb_rewrite_context *rewrite_context= context->rewrite_stack;
        const Item_func *func_item= rewrite_context->func_item;
        switch (func_item->functype()) {
        case Item_func::BETWEEN:
        {
          /*
            Rewrite 
            <field>|<const> BETWEEN <const1>|<field1> AND <const2>|<field2>
            to <field>|<const> > <const1>|<field1> AND 
            <field>|<const> < <const2>|<field2>
            or actually in prefix format
            BEGIN(AND) GT(<field>|<const>, <const1>|<field1>), 
            LT(<field>|<const>, <const2>|<field2>), END()
          */
          if (rewrite_context->count == 2)
          {
            // Lower limit of BETWEEN
            DBUG_PRINT("info", ("GE_FUNC"));      
            curr_cond->ndb_item= new Ndb_item(Item_func::GE_FUNC, 2);
          }
          else if (rewrite_context->count == 3)
          {
            // Upper limit of BETWEEN
            DBUG_PRINT("info", ("LE_FUNC"));      
            curr_cond->ndb_item= new Ndb_item(Item_func::LE_FUNC, 2);
          }
          else
          {
            // Illegal BETWEEN expression
            DBUG_PRINT("info", ("Illegal BETWEEN expression"));
            context->supported= FALSE;
            DBUG_VOID_RETURN;
          }
          break;
        }
        case Item_func::IN_FUNC:
        {
          /*
            Rewrite <field>|<const> IN(<const1>|<field1>, <const2>|<field2>,..)
            to <field>|<const> = <const1>|<field1> OR 
            <field> = <const2>|<field2> ...
            or actually in prefix format
            BEGIN(OR) EQ(<field>|<const>, <const1><field1>), 
            EQ(<field>|<const>, <const2>|<field2>), ... END()
            Each part of the disjunction is added for each call
            to ndb_serialize_cond and end of rewrite statement 
            is wrapped in end of ndb_serialize_cond
          */
          DBUG_PRINT("info", ("EQ_FUNC"));      
          curr_cond->ndb_item= new Ndb_item(Item_func::EQ_FUNC, 2);
          break;
        }
        default:
          context->supported= FALSE;
        }
        // Handle left hand <field>|<const>
        context->rewrite_stack= NULL; // Disable rewrite mode
        context->expect_only(Item::FIELD_ITEM);
        context->expect_field_result(STRING_RESULT);
        context->expect_field_result(REAL_RESULT);
        context->expect_field_result(INT_RESULT);
        context->expect_field_result(DECIMAL_RESULT);
        context->expect(Item::INT_ITEM);
        context->expect(Item::STRING_ITEM);
        context->expect(Item::VARBIN_ITEM);
        context->expect(Item::FUNC_ITEM);
        ndb_serialize_cond(rewrite_context->left_hand_item, arg);
        context->skip= 0; // Any FUNC_ITEM expression has already been parsed
        context->rewrite_stack= rewrite_context; // Enable rewrite mode
        if (!context->supported)
          DBUG_VOID_RETURN;

        prev_cond= context->cond_ptr;
        curr_cond= context->cond_ptr= new Ndb_cond();
        prev_cond->next= curr_cond;
      }
      
      // Check for end of AND/OR expression
      if (!item)
      {
        // End marker for condition group
        DBUG_PRINT("info", ("End of condition group"));
        curr_cond->ndb_item= new Ndb_item(NDB_END_COND);
      }
      else
      {
        switch (item->type()) {
        case Item::FIELD_ITEM:
        {
          Item_field *field_item= (Item_field *) item;
          Field *field= field_item->field;
          enum_field_types type= field->type();
          /*
            Check that the field is part of the table of the handler
            instance and that we expect a field with of this result type.
          */
          if (context->table->s == field->table->s)
          {       
            const NDBTAB *tab= (const NDBTAB *) context->ndb_table;
            DBUG_PRINT("info", ("FIELD_ITEM"));
            DBUG_PRINT("info", ("table %s", tab->getName()));
            DBUG_PRINT("info", ("column %s", field->field_name));
            DBUG_PRINT("info", ("type %d", field->type()));
            DBUG_PRINT("info", ("result type %d", field->result_type()));
            
            // Check that we are expecting a field and with the correct
            // result type
            if (context->expecting(Item::FIELD_ITEM) &&
                context->expecting_field_type(field->type()) &&
                (context->expecting_field_result(field->result_type()) ||
                 // Date and year can be written as string or int
                 ((type == MYSQL_TYPE_TIME ||
                   type == MYSQL_TYPE_DATE || 
                   type == MYSQL_TYPE_YEAR ||
                   type == MYSQL_TYPE_DATETIME)
                  ? (context->expecting_field_result(STRING_RESULT) ||
                     context->expecting_field_result(INT_RESULT))
                  : TRUE)) &&
                // Bit fields no yet supported in scan filter
                type != MYSQL_TYPE_BIT &&
                // No BLOB support in scan filter
                type != MYSQL_TYPE_TINY_BLOB &&
                type != MYSQL_TYPE_MEDIUM_BLOB &&
                type != MYSQL_TYPE_LONG_BLOB &&
                type != MYSQL_TYPE_BLOB)
            {
              const NDBCOL *col= tab->getColumn(field->field_name);
              DBUG_ASSERT(col);
              curr_cond->ndb_item= new Ndb_item(field, col->getColumnNo());
              context->dont_expect(Item::FIELD_ITEM);
              context->expect_no_field_result();
              if (! context->expecting_nothing())
              {
                // We have not seen second argument yet
                if (type == MYSQL_TYPE_TIME ||
                    type == MYSQL_TYPE_DATE || 
                    type == MYSQL_TYPE_YEAR ||
                    type == MYSQL_TYPE_DATETIME)
                {
                  context->expect_only(Item::STRING_ITEM);
                  context->expect(Item::INT_ITEM);
                }
                else
                  switch (field->result_type()) {
                  case STRING_RESULT:
                    // Expect char string or binary string
                    context->expect_only(Item::STRING_ITEM);
                    context->expect(Item::VARBIN_ITEM);
                    context->expect_collation(field_item->collation.collation);
                    break;
                  case REAL_RESULT:
                    context->expect_only(Item::REAL_ITEM);
                    context->expect(Item::DECIMAL_ITEM);
                    context->expect(Item::INT_ITEM);
                    break;
                  case INT_RESULT:
                    context->expect_only(Item::INT_ITEM);
                    context->expect(Item::VARBIN_ITEM);
                    break;
                  case DECIMAL_RESULT:
                    context->expect_only(Item::DECIMAL_ITEM);
                    context->expect(Item::REAL_ITEM);
                    context->expect(Item::INT_ITEM);
                    break;
                  default:
                    break;
                  }    
              }
              else
              {
                // Expect another logical expression
                context->expect_only(Item::FUNC_ITEM);
                context->expect(Item::COND_ITEM);
                // Check that field and string constant collations are the same
                if ((field->result_type() == STRING_RESULT) &&
                    !context->expecting_collation(item->collation.collation)
                    && type != MYSQL_TYPE_TIME
                    && type != MYSQL_TYPE_DATE
                    && type != MYSQL_TYPE_YEAR
                    && type != MYSQL_TYPE_DATETIME)
                {
                  DBUG_PRINT("info", ("Found non-matching collation %s",  
                                      item->collation.collation->name)); 
                  context->supported= FALSE;                
                }
              }
              break;
            }
            else
            {
              DBUG_PRINT("info", ("Was not expecting field of type %u(%u)",
                                  field->result_type(), type));
              context->supported= FALSE;
            }
          }
          else
          {
            DBUG_PRINT("info", ("Was not expecting field from table %s (%s)",
                                context->table->s->table_name.str, 
                                field->table->s->table_name.str));
            context->supported= FALSE;
          }
          break;
        }
        case Item::FUNC_ITEM:
        {
          Item_func *func_item= (Item_func *) item;
          // Check that we expect a function or functional expression here
          if (context->expecting(Item::FUNC_ITEM) || 
              func_item->functype() == Item_func::UNKNOWN_FUNC)
            context->expect_nothing();
          else
          {
            // Did not expect function here
            context->supported= FALSE;
            break;
          }
          
          switch (func_item->functype()) {
          case Item_func::EQ_FUNC:
          {
            DBUG_PRINT("info", ("EQ_FUNC"));      
            curr_cond->ndb_item= new Ndb_item(func_item->functype(), 
                                              func_item);      
            context->expect(Item::STRING_ITEM);
            context->expect(Item::INT_ITEM);
            context->expect(Item::REAL_ITEM);
            context->expect(Item::DECIMAL_ITEM);
            context->expect(Item::VARBIN_ITEM);
            context->expect(Item::FIELD_ITEM);
            context->expect_field_result(STRING_RESULT);
            context->expect_field_result(REAL_RESULT);
            context->expect_field_result(INT_RESULT);
            context->expect_field_result(DECIMAL_RESULT);
            break;
          }
          case Item_func::NE_FUNC:
          {
            DBUG_PRINT("info", ("NE_FUNC"));      
            curr_cond->ndb_item= new Ndb_item(func_item->functype(),
                                              func_item);      
            context->expect(Item::STRING_ITEM);
            context->expect(Item::INT_ITEM);
            context->expect(Item::REAL_ITEM);
            context->expect(Item::DECIMAL_ITEM);
            context->expect(Item::VARBIN_ITEM);
            context->expect(Item::FIELD_ITEM);
            context->expect_field_result(STRING_RESULT);
            context->expect_field_result(REAL_RESULT);
            context->expect_field_result(INT_RESULT);
            context->expect_field_result(DECIMAL_RESULT);
            break;
          }
          case Item_func::LT_FUNC:
          {
            DBUG_PRINT("info", ("LT_FUNC"));      
            curr_cond->ndb_item= new Ndb_item(func_item->functype(),
                                              func_item);      
            context->expect(Item::STRING_ITEM);
            context->expect(Item::INT_ITEM);
            context->expect(Item::REAL_ITEM);
            context->expect(Item::DECIMAL_ITEM);
            context->expect(Item::VARBIN_ITEM);
            context->expect(Item::FIELD_ITEM);
            context->expect_field_result(STRING_RESULT);
            context->expect_field_result(REAL_RESULT);
            context->expect_field_result(INT_RESULT);
            context->expect_field_result(DECIMAL_RESULT);
            break;
          }
          case Item_func::LE_FUNC:
          {
            DBUG_PRINT("info", ("LE_FUNC"));      
            curr_cond->ndb_item= new Ndb_item(func_item->functype(),
                                              func_item);      
            context->expect(Item::STRING_ITEM);
            context->expect(Item::INT_ITEM);
            context->expect(Item::REAL_ITEM);
            context->expect(Item::DECIMAL_ITEM);
            context->expect(Item::VARBIN_ITEM);
            context->expect(Item::FIELD_ITEM);
            context->expect_field_result(STRING_RESULT);
            context->expect_field_result(REAL_RESULT);
            context->expect_field_result(INT_RESULT);
            context->expect_field_result(DECIMAL_RESULT);
            break;
          }
          case Item_func::GE_FUNC:
          {
            DBUG_PRINT("info", ("GE_FUNC"));      
            curr_cond->ndb_item= new Ndb_item(func_item->functype(),
                                              func_item);      
            context->expect(Item::STRING_ITEM);
            context->expect(Item::INT_ITEM);
            context->expect(Item::REAL_ITEM);
            context->expect(Item::DECIMAL_ITEM);
            context->expect(Item::VARBIN_ITEM);
            context->expect(Item::FIELD_ITEM);
            context->expect_field_result(STRING_RESULT);
            context->expect_field_result(REAL_RESULT);
            context->expect_field_result(INT_RESULT);
            context->expect_field_result(DECIMAL_RESULT);
            break;
          }
          case Item_func::GT_FUNC:
          {
            DBUG_PRINT("info", ("GT_FUNC"));      
            curr_cond->ndb_item= new Ndb_item(func_item->functype(),
                                              func_item);      
            context->expect(Item::STRING_ITEM);
            context->expect(Item::REAL_ITEM);
            context->expect(Item::DECIMAL_ITEM);
            context->expect(Item::INT_ITEM);
            context->expect(Item::VARBIN_ITEM);
            context->expect(Item::FIELD_ITEM);
            context->expect_field_result(STRING_RESULT);
            context->expect_field_result(REAL_RESULT);
            context->expect_field_result(INT_RESULT);
            context->expect_field_result(DECIMAL_RESULT);
            break;
          }
          case Item_func::LIKE_FUNC:
          {
            DBUG_PRINT("info", ("LIKE_FUNC"));      
            curr_cond->ndb_item= new Ndb_item(func_item->functype(),
                                              func_item);      
            context->expect(Item::STRING_ITEM);
            context->expect(Item::FIELD_ITEM);
            context->expect_only_field_type(MYSQL_TYPE_STRING);
            context->expect_field_type(MYSQL_TYPE_VAR_STRING);
            context->expect_field_type(MYSQL_TYPE_VARCHAR);
            context->expect_field_result(STRING_RESULT);
            context->expect(Item::FUNC_ITEM);
            break;
          }
          case Item_func::ISNULL_FUNC:
          {
            DBUG_PRINT("info", ("ISNULL_FUNC"));      
            curr_cond->ndb_item= new Ndb_item(func_item->functype(),
                                              func_item);      
            context->expect(Item::FIELD_ITEM);
            context->expect_field_result(STRING_RESULT);
            context->expect_field_result(REAL_RESULT);
            context->expect_field_result(INT_RESULT);
            context->expect_field_result(DECIMAL_RESULT);
            break;
          }
          case Item_func::ISNOTNULL_FUNC:
          {
            DBUG_PRINT("info", ("ISNOTNULL_FUNC"));      
            curr_cond->ndb_item= new Ndb_item(func_item->functype(),
                                              func_item);     
            context->expect(Item::FIELD_ITEM);
            context->expect_field_result(STRING_RESULT);
            context->expect_field_result(REAL_RESULT);
            context->expect_field_result(INT_RESULT);
            context->expect_field_result(DECIMAL_RESULT);
            break;
          }
          case Item_func::NOT_FUNC:
          {
            DBUG_PRINT("info", ("NOT_FUNC"));      
            curr_cond->ndb_item= new Ndb_item(func_item->functype(),
                                              func_item);     
            context->expect(Item::FUNC_ITEM);
            context->expect(Item::COND_ITEM);
            break;
          }
          case Item_func::BETWEEN:
          {
            DBUG_PRINT("info", ("BETWEEN, rewriting using AND"));
            Item_func_between *between_func= (Item_func_between *) func_item;
            Ndb_rewrite_context *rewrite_context= 
              new Ndb_rewrite_context(func_item);
            rewrite_context->next= context->rewrite_stack;
            context->rewrite_stack= rewrite_context;
            if (between_func->negated)
            {
              DBUG_PRINT("info", ("NOT_FUNC"));
              curr_cond->ndb_item= new Ndb_item(Item_func::NOT_FUNC, 1);
              prev_cond= curr_cond;
              curr_cond= context->cond_ptr= new Ndb_cond();
              curr_cond->prev= prev_cond;
              prev_cond->next= curr_cond;
            }
            DBUG_PRINT("info", ("COND_AND_FUNC"));
            curr_cond->ndb_item= 
              new Ndb_item(Item_func::COND_AND_FUNC, 
                           func_item->argument_count() - 1);
            context->expect_only(Item::FIELD_ITEM);
            context->expect(Item::INT_ITEM);
            context->expect(Item::STRING_ITEM);
            context->expect(Item::VARBIN_ITEM);
            context->expect(Item::FUNC_ITEM);
            break;
          }
          case Item_func::IN_FUNC:
          {
            DBUG_PRINT("info", ("IN_FUNC, rewriting using OR"));
            Item_func_in *in_func= (Item_func_in *) func_item;
            Ndb_rewrite_context *rewrite_context= 
              new Ndb_rewrite_context(func_item);
            rewrite_context->next= context->rewrite_stack;
            context->rewrite_stack= rewrite_context;
            if (in_func->negated)
            {
              DBUG_PRINT("info", ("NOT_FUNC"));
              curr_cond->ndb_item= new Ndb_item(Item_func::NOT_FUNC, 1);
              prev_cond= curr_cond;
              curr_cond= context->cond_ptr= new Ndb_cond();
              curr_cond->prev= prev_cond;
              prev_cond->next= curr_cond;
            }
            DBUG_PRINT("info", ("COND_OR_FUNC"));
            curr_cond->ndb_item= new Ndb_item(Item_func::COND_OR_FUNC, 
                                              func_item->argument_count() - 1);
            context->expect_only(Item::FIELD_ITEM);
            context->expect(Item::INT_ITEM);
            context->expect(Item::STRING_ITEM);
            context->expect(Item::VARBIN_ITEM);
            context->expect(Item::FUNC_ITEM);
            break;
          }
          case Item_func::UNKNOWN_FUNC:
          {
            DBUG_PRINT("info", ("UNKNOWN_FUNC %s", 
                                func_item->const_item()?"const":""));  
            DBUG_PRINT("info", ("result type %d", func_item->result_type()));
            if (func_item->const_item())
            {
              switch (func_item->result_type()) {
              case STRING_RESULT:
              {
                NDB_ITEM_QUALIFICATION q;
                q.value_type= Item::STRING_ITEM;
                curr_cond->ndb_item= new Ndb_item(NDB_VALUE, q, item); 
                if (! context->expecting_no_field_result())
                {
                  // We have not seen the field argument yet
                  context->expect_only(Item::FIELD_ITEM);
                  context->expect_only_field_result(STRING_RESULT);
                  context->expect_collation(func_item->collation.collation);
                }
                else
                {
                  // Expect another logical expression
                  context->expect_only(Item::FUNC_ITEM);
                  context->expect(Item::COND_ITEM);
                  // Check that string result have correct collation
                  if (!context->expecting_collation(item->collation.collation))
                  {
                    DBUG_PRINT("info", ("Found non-matching collation %s",  
                                        item->collation.collation->name));
                    context->supported= FALSE;
                  }
                }
                // Skip any arguments since we will evaluate function instead
                DBUG_PRINT("info", ("Skip until end of arguments marker"));
                context->skip= func_item->argument_count();
                break;
              }
              case REAL_RESULT:
              {
                NDB_ITEM_QUALIFICATION q;
                q.value_type= Item::REAL_ITEM;
                curr_cond->ndb_item= new Ndb_item(NDB_VALUE, q, item);
                if (! context->expecting_no_field_result()) 
                {
                  // We have not seen the field argument yet
                  context->expect_only(Item::FIELD_ITEM);
                  context->expect_only_field_result(REAL_RESULT);
                }
                else
                {
                  // Expect another logical expression
                  context->expect_only(Item::FUNC_ITEM);
                  context->expect(Item::COND_ITEM);
                }
                
                // Skip any arguments since we will evaluate function instead
                DBUG_PRINT("info", ("Skip until end of arguments marker"));
                context->skip= func_item->argument_count();
                break;
              }
              case INT_RESULT:
              {
                NDB_ITEM_QUALIFICATION q;
                q.value_type= Item::INT_ITEM;
                curr_cond->ndb_item= new Ndb_item(NDB_VALUE, q, item);
                if (! context->expecting_no_field_result()) 
                {
                  // We have not seen the field argument yet
                  context->expect_only(Item::FIELD_ITEM);
                  context->expect_only_field_result(INT_RESULT);
                }
                else
                {
                  // Expect another logical expression
                  context->expect_only(Item::FUNC_ITEM);
                  context->expect(Item::COND_ITEM);
                }
                
                // Skip any arguments since we will evaluate function instead
                DBUG_PRINT("info", ("Skip until end of arguments marker"));
                context->skip= func_item->argument_count();
                break;
              }
              case DECIMAL_RESULT:
              {
                NDB_ITEM_QUALIFICATION q;
                q.value_type= Item::DECIMAL_ITEM;
                curr_cond->ndb_item= new Ndb_item(NDB_VALUE, q, item);
                if (! context->expecting_no_field_result()) 
                {
                  // We have not seen the field argument yet
                  context->expect_only(Item::FIELD_ITEM);
                  context->expect_only_field_result(DECIMAL_RESULT);
                }
                else
                {
                  // Expect another logical expression
                  context->expect_only(Item::FUNC_ITEM);
                  context->expect(Item::COND_ITEM);
                }
                // Skip any arguments since we will evaluate function instead
                DBUG_PRINT("info", ("Skip until end of arguments marker"));
                context->skip= func_item->argument_count();
                break;
              }
              default:
                break;
              }
            }
            else
              // Function does not return constant expression
              context->supported= FALSE;
            break;
          }
          default:
          {
            DBUG_PRINT("info", ("Found func_item of type %d", 
                                func_item->functype()));
            context->supported= FALSE;
          }
          }
          break;
        }
        case Item::STRING_ITEM:
          DBUG_PRINT("info", ("STRING_ITEM")); 
          if (context->expecting(Item::STRING_ITEM)) 
          {
#ifndef DBUG_OFF
            char buff[256];
            String str(buff,(uint32) sizeof(buff), system_charset_info);
            str.length(0);
            Item_string *string_item= (Item_string *) item;
            DBUG_PRINT("info", ("value \"%s\"", 
                                string_item->val_str(&str)->ptr()));
#endif
            NDB_ITEM_QUALIFICATION q;
            q.value_type= Item::STRING_ITEM;
            curr_cond->ndb_item= new Ndb_item(NDB_VALUE, q, item);      
            if (! context->expecting_no_field_result())
            {
              // We have not seen the field argument yet
              context->expect_only(Item::FIELD_ITEM);
              context->expect_only_field_result(STRING_RESULT);
              context->expect_collation(item->collation.collation);
            }
            else 
            {
              // Expect another logical expression
              context->expect_only(Item::FUNC_ITEM);
              context->expect(Item::COND_ITEM);
              // Check that we are comparing with a field with same collation
              if (!context->expecting_collation(item->collation.collation))
              {
                DBUG_PRINT("info", ("Found non-matching collation %s",  
                                    item->collation.collation->name));
                context->supported= FALSE;
              }
            }
          }
          else
            context->supported= FALSE;
          break;
        case Item::INT_ITEM:
          DBUG_PRINT("info", ("INT_ITEM"));
          if (context->expecting(Item::INT_ITEM)) 
          {
            DBUG_PRINT("info", ("value %ld",
                                (long) ((Item_int*) item)->value));
            NDB_ITEM_QUALIFICATION q;
            q.value_type= Item::INT_ITEM;
            curr_cond->ndb_item= new Ndb_item(NDB_VALUE, q, item);
            if (! context->expecting_no_field_result()) 
            {
              // We have not seen the field argument yet
              context->expect_only(Item::FIELD_ITEM);
              context->expect_only_field_result(INT_RESULT);
              context->expect_field_result(REAL_RESULT);
              context->expect_field_result(DECIMAL_RESULT);
            }
            else
            {
              // Expect another logical expression
              context->expect_only(Item::FUNC_ITEM);
              context->expect(Item::COND_ITEM);
            }
          }
          else
            context->supported= FALSE;
          break;
        case Item::REAL_ITEM:
          DBUG_PRINT("info", ("REAL_ITEM"));
          if (context->expecting(Item::REAL_ITEM)) 
          {
            DBUG_PRINT("info", ("value %f", ((Item_float*) item)->value));
            NDB_ITEM_QUALIFICATION q;
            q.value_type= Item::REAL_ITEM;
            curr_cond->ndb_item= new Ndb_item(NDB_VALUE, q, item);
            if (! context->expecting_no_field_result()) 
            {
              // We have not seen the field argument yet
              context->expect_only(Item::FIELD_ITEM);
              context->expect_only_field_result(REAL_RESULT);
            }
            else
            {
              // Expect another logical expression
              context->expect_only(Item::FUNC_ITEM);
              context->expect(Item::COND_ITEM);
            }
          }
          else
            context->supported= FALSE;
          break;
        case Item::VARBIN_ITEM:
          DBUG_PRINT("info", ("VARBIN_ITEM"));
          if (context->expecting(Item::VARBIN_ITEM)) 
          {
            NDB_ITEM_QUALIFICATION q;
            q.value_type= Item::VARBIN_ITEM;
            curr_cond->ndb_item= new Ndb_item(NDB_VALUE, q, item);      
            if (! context->expecting_no_field_result())
            {
              // We have not seen the field argument yet
              context->expect_only(Item::FIELD_ITEM);
              context->expect_only_field_result(STRING_RESULT);
            }
            else
            {
              // Expect another logical expression
              context->expect_only(Item::FUNC_ITEM);
              context->expect(Item::COND_ITEM);
            }
          }
          else
            context->supported= FALSE;
          break;
        case Item::DECIMAL_ITEM:
          DBUG_PRINT("info", ("DECIMAL_ITEM"));
          if (context->expecting(Item::DECIMAL_ITEM)) 
          {
            DBUG_PRINT("info", ("value %f",
                                ((Item_decimal*) item)->val_real()));
            NDB_ITEM_QUALIFICATION q;
            q.value_type= Item::DECIMAL_ITEM;
            curr_cond->ndb_item= new Ndb_item(NDB_VALUE, q, item);
            if (! context->expecting_no_field_result()) 
            {
              // We have not seen the field argument yet
              context->expect_only(Item::FIELD_ITEM);
              context->expect_only_field_result(REAL_RESULT);
              context->expect_field_result(DECIMAL_RESULT);
            }
            else
            {
              // Expect another logical expression
              context->expect_only(Item::FUNC_ITEM);
              context->expect(Item::COND_ITEM);
            }
          }
          else
            context->supported= FALSE;
          break;
        case Item::COND_ITEM:
        {
          Item_cond *cond_item= (Item_cond *) item;
          
          if (context->expecting(Item::COND_ITEM))
          {
            switch (cond_item->functype()) {
            case Item_func::COND_AND_FUNC:
              DBUG_PRINT("info", ("COND_AND_FUNC"));
              curr_cond->ndb_item= new Ndb_item(cond_item->functype(),
                                                cond_item);      
              break;
            case Item_func::COND_OR_FUNC:
              DBUG_PRINT("info", ("COND_OR_FUNC"));
              curr_cond->ndb_item= new Ndb_item(cond_item->functype(),
                                                cond_item);      
              break;
            default:
              DBUG_PRINT("info", ("COND_ITEM %d", cond_item->functype()));
              context->supported= FALSE;
              break;
            }
          }
          else
          {
            /* Did not expect condition */
            context->supported= FALSE;          
          }
          break;
        }
        default:
        {
          DBUG_PRINT("info", ("Found item of type %d", item->type()));
          context->supported= FALSE;
        }
        }
      }
      if (context->supported && context->rewrite_stack)
      {
        Ndb_rewrite_context *rewrite_context= context->rewrite_stack;
        if (rewrite_context->count == 
            rewrite_context->func_item->argument_count())
        {
          // Rewrite is done, wrap an END() at the en
          DBUG_PRINT("info", ("End of condition group"));
          prev_cond= curr_cond;
          curr_cond= context->cond_ptr= new Ndb_cond();
          curr_cond->prev= prev_cond;
          prev_cond->next= curr_cond;
          curr_cond->ndb_item= new Ndb_item(NDB_END_COND);
          // Pop rewrite stack
          context->rewrite_stack=  rewrite_context->next;
          rewrite_context->next= NULL;
          delete(rewrite_context);
        }
      }
    }
  }
 
  DBUG_VOID_RETURN;
}

bool
ha_ndbcluster::serialize_cond(const COND *cond, Ndb_cond_stack *ndb_cond)
{
  DBUG_ENTER("serialize_cond");
  Item *item= (Item *) cond;
  Ndb_cond_traverse_context context(table, (void *)m_table, ndb_cond);
  // Expect a logical expression
  context.expect(Item::FUNC_ITEM);
  context.expect(Item::COND_ITEM);
  item->traverse_cond(&ndb_serialize_cond, (void *) &context, Item::PREFIX);
  DBUG_PRINT("info", ("The pushed condition is %ssupported", (context.supported)?"":"not "));

  DBUG_RETURN(context.supported);
}

int
ha_ndbcluster::build_scan_filter_predicate(Ndb_cond * &cond, 
                                           NdbScanFilter *filter,
                                           bool negated)
{
  DBUG_ENTER("build_scan_filter_predicate");  
  switch (cond->ndb_item->type) {
  case NDB_FUNCTION:
  {
    if (!cond->next)
      break;
    Ndb_item *a= cond->next->ndb_item;
    Ndb_item *b, *field, *value= NULL;

    switch (cond->ndb_item->argument_count()) {
    case 1:
      field= (a->type == NDB_FIELD)? a : NULL;
      break;
    case 2:
      if (!cond->next->next)
      {
        field= NULL;
        break;
      }
      b= cond->next->next->ndb_item;
      value= ((a->type == NDB_VALUE) ? a :
              (b->type == NDB_VALUE) ? b :
              NULL);
      field= ((a->type == NDB_FIELD) ? a :
              (b->type == NDB_FIELD) ? b :
              NULL);
      break;
    default:
      field= NULL; //Keep compiler happy
      DBUG_ASSERT(0);
      break;
    }
    switch ((negated) ? 
            Ndb_item::negate(cond->ndb_item->qualification.function_type)
            : cond->ndb_item->qualification.function_type) {
    case NDB_EQ_FUNC:
    {
      if (!value || !field) break;
      // Save value in right format for the field type
      value->save_in_field(field);
      DBUG_PRINT("info", ("Generating EQ filter"));
      if (filter->cmp(NdbScanFilter::COND_EQ, 
                      field->get_field_no(),
                      field->get_val(),
                      field->pack_length()) == -1)
        DBUG_RETURN(1);
      cond= cond->next->next->next;
      DBUG_RETURN(0);
    }
    case NDB_NE_FUNC:
    {
      if (!value || !field) break;
      // Save value in right format for the field type
      value->save_in_field(field);
      DBUG_PRINT("info", ("Generating NE filter"));
      if (filter->cmp(NdbScanFilter::COND_NE, 
                      field->get_field_no(),
                      field->get_val(),
                      field->pack_length()) == -1)
        DBUG_RETURN(1);
      cond= cond->next->next->next;
      DBUG_RETURN(0);
    }
    case NDB_LT_FUNC:
    {
      if (!value || !field) break;
      // Save value in right format for the field type
      value->save_in_field(field);
      if (a == field)
      {
        DBUG_PRINT("info", ("Generating LT filter")); 
        if (filter->cmp(NdbScanFilter::COND_LT, 
                        field->get_field_no(),
                        field->get_val(),
                        field->pack_length()) == -1)
          DBUG_RETURN(1);
      }
      else
      {
        DBUG_PRINT("info", ("Generating GT filter")); 
        if (filter->cmp(NdbScanFilter::COND_GT, 
                        field->get_field_no(),
                        field->get_val(),
                        field->pack_length()) == -1)
          DBUG_RETURN(1);
      }
      cond= cond->next->next->next;
      DBUG_RETURN(0);
    }
    case NDB_LE_FUNC:
    {
      if (!value || !field) break;
      // Save value in right format for the field type
      value->save_in_field(field);
      if (a == field)
      {
        DBUG_PRINT("info", ("Generating LE filter")); 
        if (filter->cmp(NdbScanFilter::COND_LE, 
                        field->get_field_no(),
                        field->get_val(),
                        field->pack_length()) == -1)
          DBUG_RETURN(1);       
      }
      else
      {
        DBUG_PRINT("info", ("Generating GE filter")); 
        if (filter->cmp(NdbScanFilter::COND_GE, 
                        field->get_field_no(),
                        field->get_val(),
                        field->pack_length()) == -1)
          DBUG_RETURN(1);
      }
      cond= cond->next->next->next;
      DBUG_RETURN(0);
    }
    case NDB_GE_FUNC:
    {
      if (!value || !field) break;
      // Save value in right format for the field type
      value->save_in_field(field);
      if (a == field)
      {
        DBUG_PRINT("info", ("Generating GE filter")); 
        if (filter->cmp(NdbScanFilter::COND_GE, 
                        field->get_field_no(),
                        field->get_val(),
                        field->pack_length()) == -1)
          DBUG_RETURN(1);
      }
      else
      {
        DBUG_PRINT("info", ("Generating LE filter")); 
        if (filter->cmp(NdbScanFilter::COND_LE, 
                        field->get_field_no(),
                        field->get_val(),
                        field->pack_length()) == -1)
          DBUG_RETURN(1);
      }
      cond= cond->next->next->next;
      DBUG_RETURN(0);
    }
    case NDB_GT_FUNC:
    {
      if (!value || !field) break;
      // Save value in right format for the field type
      value->save_in_field(field);
      if (a == field)
      {
        DBUG_PRINT("info", ("Generating GT filter"));
        if (filter->cmp(NdbScanFilter::COND_GT, 
                        field->get_field_no(),
                        field->get_val(),
                        field->pack_length()) == -1)
          DBUG_RETURN(1);
      }
      else
      {
        DBUG_PRINT("info", ("Generating LT filter"));
        if (filter->cmp(NdbScanFilter::COND_LT, 
                        field->get_field_no(),
                        field->get_val(),
                        field->pack_length()) == -1)
          DBUG_RETURN(1);
      }
      cond= cond->next->next->next;
      DBUG_RETURN(0);
    }
    case NDB_LIKE_FUNC:
    {
      if (!value || !field) break;
      if ((value->qualification.value_type != Item::STRING_ITEM) &&
          (value->qualification.value_type != Item::VARBIN_ITEM))
          break;
      // Save value in right format for the field type
      value->save_in_field(field);
      DBUG_PRINT("info", ("Generating LIKE filter: like(%d,%s,%d)", 
                          field->get_field_no(), value->get_val(), 
                          value->pack_length()));
      if (filter->cmp(NdbScanFilter::COND_LIKE, 
                      field->get_field_no(),
                      value->get_val(),
                      value->pack_length()) == -1)
        DBUG_RETURN(1);
      cond= cond->next->next->next;
      DBUG_RETURN(0);
    }
    case NDB_NOTLIKE_FUNC:
    {
      if (!value || !field) break;
      if ((value->qualification.value_type != Item::STRING_ITEM) &&
          (value->qualification.value_type != Item::VARBIN_ITEM))
          break;
      // Save value in right format for the field type
      value->save_in_field(field);
      DBUG_PRINT("info", ("Generating NOTLIKE filter: notlike(%d,%s,%d)", 
                          field->get_field_no(), value->get_val(), 
                          value->pack_length()));
      if (filter->cmp(NdbScanFilter::COND_NOT_LIKE, 
                      field->get_field_no(),
                      value->get_val(),
                      value->pack_length()) == -1)
        DBUG_RETURN(1);
      cond= cond->next->next->next;
      DBUG_RETURN(0);
    }
    case NDB_ISNULL_FUNC:
      if (!field)
        break;
      DBUG_PRINT("info", ("Generating ISNULL filter"));
      if (filter->isnull(field->get_field_no()) == -1)
        DBUG_RETURN(1);
      cond= cond->next->next;
      DBUG_RETURN(0);
    case NDB_ISNOTNULL_FUNC:
    {
      if (!field)
        break;
      DBUG_PRINT("info", ("Generating ISNOTNULL filter"));
      if (filter->isnotnull(field->get_field_no()) == -1)
        DBUG_RETURN(1);         
      cond= cond->next->next;
      DBUG_RETURN(0);
    }
    default:
      break;
    }
    break;
  }
  default:
    break;
  }
  DBUG_PRINT("info", ("Found illegal condition"));
  DBUG_RETURN(1);
}


int
ha_ndbcluster::build_scan_filter_group(Ndb_cond* &cond, NdbScanFilter *filter)
{
  uint level=0;
  bool negated= FALSE;
  DBUG_ENTER("build_scan_filter_group");

  do
  {
    if (!cond)
      DBUG_RETURN(1);
    switch (cond->ndb_item->type) {
    case NDB_FUNCTION:
    {
      switch (cond->ndb_item->qualification.function_type) {
      case NDB_COND_AND_FUNC:
      {
        level++;
        DBUG_PRINT("info", ("Generating %s group %u", (negated)?"NAND":"AND",
                            level));
        if ((negated) ? filter->begin(NdbScanFilter::NAND)
            : filter->begin(NdbScanFilter::AND) == -1)
          DBUG_RETURN(1);
        negated= FALSE;
        cond= cond->next;
        break;
      }
      case NDB_COND_OR_FUNC:
      {
        level++;
        DBUG_PRINT("info", ("Generating %s group %u", (negated)?"NOR":"OR",
                            level));
        if ((negated) ? filter->begin(NdbScanFilter::NOR)
            : filter->begin(NdbScanFilter::OR) == -1)
          DBUG_RETURN(1);
        negated= FALSE;
        cond= cond->next;
        break;
      }
      case NDB_NOT_FUNC:
      {
        DBUG_PRINT("info", ("Generating negated query"));
        cond= cond->next;
        negated= TRUE;
        break;
      }
      default:
        if (build_scan_filter_predicate(cond, filter, negated))
          DBUG_RETURN(1);
        negated= FALSE;
        break;
      }
      break;
    }
    case NDB_END_COND:
      DBUG_PRINT("info", ("End of group %u", level));
      level--;
      if (cond) cond= cond->next;
      if (filter->end() == -1)
        DBUG_RETURN(1);
      if (!negated)
        break;
      // else fall through (NOT END is an illegal condition)
    default:
    {
      DBUG_PRINT("info", ("Illegal scan filter"));
    }
    }
  }  while (level > 0 || negated);
  
  DBUG_RETURN(0);
}


int
ha_ndbcluster::build_scan_filter(Ndb_cond * &cond, NdbScanFilter *filter)
{
  bool simple_cond= TRUE;
  DBUG_ENTER("build_scan_filter");  

    switch (cond->ndb_item->type) {
    case NDB_FUNCTION:
      switch (cond->ndb_item->qualification.function_type) {
      case NDB_COND_AND_FUNC:
      case NDB_COND_OR_FUNC:
        simple_cond= FALSE;
        break;
      default:
        break;
      }
      break;
    default:
      break;
    }
  if (simple_cond && filter->begin() == -1)
    DBUG_RETURN(1);
  if (build_scan_filter_group(cond, filter))
    DBUG_RETURN(1);
  if (simple_cond && filter->end() == -1)
    DBUG_RETURN(1);

  DBUG_RETURN(0);
}

int
ha_ndbcluster::generate_scan_filter(Ndb_cond_stack *ndb_cond_stack,
                                    NdbScanOperation *op)
{
  DBUG_ENTER("generate_scan_filter");

  if (ndb_cond_stack)
  {
    NdbScanFilter filter(op);
    
    DBUG_RETURN(generate_scan_filter_from_cond(ndb_cond_stack, filter));
  }
  else
  {  
    DBUG_PRINT("info", ("Empty stack"));
  }

  DBUG_RETURN(0);
}


int
ha_ndbcluster::generate_scan_filter_from_cond(Ndb_cond_stack *ndb_cond_stack,
					      NdbScanFilter& filter)
{
  bool multiple_cond= FALSE;
  DBUG_ENTER("generate_scan_filter_from_cond");

  // Wrap an AND group around multiple conditions
  if (ndb_cond_stack->next) 
  {
    multiple_cond= TRUE;
    if (filter.begin() == -1)
      DBUG_RETURN(1); 
  }
  for (Ndb_cond_stack *stack= ndb_cond_stack; 
       (stack); 
       stack= stack->next)
  {
    Ndb_cond *cond= stack->ndb_cond;
    
    if (build_scan_filter(cond, &filter))
    {
      DBUG_PRINT("info", ("build_scan_filter failed"));
      DBUG_RETURN(1);
    }
  }
  if (multiple_cond && filter.end() == -1)
    DBUG_RETURN(1);

  DBUG_RETURN(0);
}


int ha_ndbcluster::generate_scan_filter_from_key(NdbScanOperation *op,
						 const KEY* key_info, 
						 const byte *key, 
						 uint key_len,
						 byte *buf)
{
  KEY_PART_INFO* key_part= key_info->key_part;
  KEY_PART_INFO* end= key_part+key_info->key_parts;
  NdbScanFilter filter(op);
  int res;
  DBUG_ENTER("generate_scan_filter_from_key");

  filter.begin(NdbScanFilter::AND);
  for (; key_part != end; key_part++) 
  {
    Field* field= key_part->field;
    uint32 pack_len= field->pack_length();
    const byte* ptr= key;
    DBUG_PRINT("info", ("Filtering value for %s", field->field_name));
    DBUG_DUMP("key", (char*)ptr, pack_len);
    if (key_part->null_bit)
    {
      DBUG_PRINT("info", ("Generating ISNULL filter"));
      if (filter.isnull(key_part->fieldnr-1) == -1)
	DBUG_RETURN(1);
    }
    else
    {
      DBUG_PRINT("info", ("Generating EQ filter"));
      if (filter.cmp(NdbScanFilter::COND_EQ, 
		     key_part->fieldnr-1,
		     ptr,
		     pack_len) == -1)
	DBUG_RETURN(1);
    }
    key += key_part->store_length;
  }      
  // Add any pushed condition
  if (m_cond_stack &&
      (res= generate_scan_filter_from_cond(m_cond_stack, filter)))
    DBUG_RETURN(res);
    
  if (filter.end() == -1)
    DBUG_RETURN(1);

  DBUG_RETURN(0);
}


/*
  get table space info for SHOW CREATE TABLE
*/
char* ha_ndbcluster::get_tablespace_name(THD *thd, char* name, uint name_len)
{
  Ndb *ndb= check_ndb_in_thd(thd);
  NDBDICT *ndbdict= ndb->getDictionary();
  NdbError ndberr;
  Uint32 id;
  ndb->setDatabaseName(m_dbname);
  const NDBTAB *ndbtab= m_table;
  DBUG_ASSERT(ndbtab != NULL);
  if (!ndbtab->getTablespace(&id))
  {
    return 0;
  }
  {
    NdbDictionary::Tablespace ts= ndbdict->getTablespace(id);
    ndberr= ndbdict->getNdbError();
    if(ndberr.classification != NdbError::NoError)
      goto err;
    DBUG_PRINT("info", ("Found tablespace '%s'", ts.getName()));
    if (name)
    {
      strxnmov(name, name_len, ts.getName(), NullS);
      return name;
    }
    else
      return (my_strdup(ts.getName(), MYF(0)));
  }
err:
  if (ndberr.status == NdbError::TemporaryError)
    push_warning_printf(thd, MYSQL_ERROR::WARN_LEVEL_ERROR,
			ER_GET_TEMPORARY_ERRMSG, ER(ER_GET_TEMPORARY_ERRMSG),
			ndberr.code, ndberr.message, "NDB");
  else
    push_warning_printf(thd, MYSQL_ERROR::WARN_LEVEL_ERROR,
			ER_GET_ERRMSG, ER(ER_GET_ERRMSG),
			ndberr.code, ndberr.message, "NDB");
  return 0;
}

/*
  Implements the SHOW NDB STATUS command.
*/
bool
ndbcluster_show_status(handlerton *hton, THD* thd, stat_print_fn *stat_print,
                       enum ha_stat_type stat_type)
{
  char buf[IO_SIZE];
  uint buflen;
  DBUG_ENTER("ndbcluster_show_status");
  
  if (have_ndbcluster != SHOW_OPTION_YES) 
  {
    DBUG_RETURN(FALSE);
  }
  if (stat_type != HA_ENGINE_STATUS)
  {
    DBUG_RETURN(FALSE);
  }

  update_status_variables(g_ndb_cluster_connection);
  buflen=
    my_snprintf(buf, sizeof(buf),
                "cluster_node_id=%ld, "
                "connected_host=%s, "
                "connected_port=%ld, "
                "number_of_data_nodes=%ld, "
                "number_of_ready_data_nodes=%ld, "
                "connect_count=%ld",
                ndb_cluster_node_id,
                ndb_connected_host,
                ndb_connected_port,
                ndb_number_of_data_nodes,
                ndb_number_of_ready_data_nodes,
                ndb_connect_count);
  if (stat_print(thd, ndbcluster_hton_name, ndbcluster_hton_name_length,
                 STRING_WITH_LEN("connection"), buf, buflen))
    DBUG_RETURN(TRUE);

  if (get_thd_ndb(thd) && get_thd_ndb(thd)->ndb)
  {
    Ndb* ndb= (get_thd_ndb(thd))->ndb;
    Ndb::Free_list_usage tmp;
    tmp.m_name= 0;
    while (ndb->get_free_list_usage(&tmp))
    {
      buflen=
        my_snprintf(buf, sizeof(buf),
                  "created=%u, free=%u, sizeof=%u",
                  tmp.m_created, tmp.m_free, tmp.m_sizeof);
      if (stat_print(thd, ndbcluster_hton_name, ndbcluster_hton_name_length,
                     tmp.m_name, strlen(tmp.m_name), buf, buflen))
        DBUG_RETURN(TRUE);
    }
  }
#ifdef HAVE_NDB_BINLOG
  ndbcluster_show_status_binlog(thd, stat_print, stat_type);
#endif

  DBUG_RETURN(FALSE);
}


/*
  Create a table in NDB Cluster
 */
static uint get_no_fragments(ulonglong max_rows)
{
#if MYSQL_VERSION_ID >= 50000
  uint acc_row_size= 25 + /*safety margin*/ 2;
#else
  uint acc_row_size= pk_length*4;
  /* add acc overhead */
  if (pk_length <= 8)  /* main page will set the limit */
    acc_row_size+= 25 + /*safety margin*/ 2;
  else                /* overflow page will set the limit */
    acc_row_size+= 4 + /*safety margin*/ 4;
#endif
  ulonglong acc_fragment_size= 512*1024*1024;
#if MYSQL_VERSION_ID >= 50100
  return (max_rows*acc_row_size)/acc_fragment_size+1;
#else
  return ((max_rows*acc_row_size)/acc_fragment_size+1
	  +1/*correct rounding*/)/2;
#endif
}


/*
  Routine to adjust default number of partitions to always be a multiple
  of number of nodes and never more than 4 times the number of nodes.

*/
static bool adjusted_frag_count(uint no_fragments, uint no_nodes,
                                uint &reported_frags)
{
  uint i= 0;
  reported_frags= no_nodes;
  while (reported_frags < no_fragments && ++i < 4 &&
         (reported_frags + no_nodes) < MAX_PARTITIONS) 
    reported_frags+= no_nodes;
  return (reported_frags < no_fragments);
}

int ha_ndbcluster::get_default_no_partitions(HA_CREATE_INFO *create_info)
{
  ha_rows max_rows, min_rows;
  if (create_info)
  {
    max_rows= create_info->max_rows;
    min_rows= create_info->min_rows;
  }
  else
  {
    max_rows= table_share->max_rows;
    min_rows= table_share->min_rows;
  }
  uint reported_frags;
  uint no_fragments=
    get_no_fragments(max_rows >= min_rows ? max_rows : min_rows);
  uint no_nodes= g_ndb_cluster_connection->no_db_nodes();
  if (adjusted_frag_count(no_fragments, no_nodes, reported_frags))
  {
    push_warning(current_thd,
                 MYSQL_ERROR::WARN_LEVEL_WARN, ER_UNKNOWN_ERROR,
    "Ndb might have problems storing the max amount of rows specified");
  }
  return (int)reported_frags;
}


/*
  Set-up auto-partitioning for NDB Cluster

  SYNOPSIS
    set_auto_partitions()
    part_info                  Partition info struct to set-up
 
  RETURN VALUE
    NONE

  DESCRIPTION
    Set-up auto partitioning scheme for tables that didn't define any
    partitioning. We'll use PARTITION BY KEY() in this case which
    translates into partition by primary key if a primary key exists
    and partition by hidden key otherwise.
*/

void ha_ndbcluster::set_auto_partitions(partition_info *part_info)
{
  DBUG_ENTER("ha_ndbcluster::set_auto_partitions");
  part_info->list_of_part_fields= TRUE;
  part_info->part_type= HASH_PARTITION;
  switch (opt_ndb_distribution_id)
  {
  case ND_KEYHASH:
    part_info->linear_hash_ind= FALSE;
    break;
  case ND_LINHASH:
    part_info->linear_hash_ind= TRUE;
    break;
  }
  DBUG_VOID_RETURN;
}


int ha_ndbcluster::set_range_data(void *tab_ref, partition_info *part_info)
{
  NDBTAB *tab= (NDBTAB*)tab_ref;
  int32 *range_data= (int32*)my_malloc(part_info->no_parts*sizeof(int32),
                                       MYF(0));
  uint i;
  int error= 0;
  bool unsigned_flag= part_info->part_expr->unsigned_flag;
  DBUG_ENTER("set_range_data");

  if (!range_data)
  {
    mem_alloc_error(part_info->no_parts*sizeof(int32));
    DBUG_RETURN(1);
  }
  for (i= 0; i < part_info->no_parts; i++)
  {
    longlong range_val= part_info->range_int_array[i];
    if (unsigned_flag)
      range_val-= 0x8000000000000000ULL;
    if (range_val < INT_MIN32 || range_val >= INT_MAX32)
    {
      if ((i != part_info->no_parts - 1) ||
          (range_val != LONGLONG_MAX))
      {
        my_error(ER_LIMITED_PART_RANGE, MYF(0), "NDB");
        error= 1;
        goto error;
      }
      range_val= INT_MAX32;
    }
    range_data[i]= (int32)range_val;
  }
  tab->setRangeListData(range_data, sizeof(int32)*part_info->no_parts);
error:
  my_free((char*)range_data, MYF(0));
  DBUG_RETURN(error);
}

int ha_ndbcluster::set_list_data(void *tab_ref, partition_info *part_info)
{
  NDBTAB *tab= (NDBTAB*)tab_ref;
  int32 *list_data= (int32*)my_malloc(part_info->no_list_values * 2
                                      * sizeof(int32), MYF(0));
  uint32 *part_id, i;
  int error= 0;
  bool unsigned_flag= part_info->part_expr->unsigned_flag;
  DBUG_ENTER("set_list_data");

  if (!list_data)
  {
    mem_alloc_error(part_info->no_list_values*2*sizeof(int32));
    DBUG_RETURN(1);
  }
  for (i= 0; i < part_info->no_list_values; i++)
  {
    LIST_PART_ENTRY *list_entry= &part_info->list_array[i];
    longlong list_val= list_entry->list_value;
    if (unsigned_flag)
      list_val-= 0x8000000000000000ULL;
    if (list_val < INT_MIN32 || list_val > INT_MAX32)
    {
      my_error(ER_LIMITED_PART_RANGE, MYF(0), "NDB");
      error= 1;
      goto error;
    }
    list_data[2*i]= (int32)list_val;
    part_id= (uint32*)&list_data[2*i+1];
    *part_id= list_entry->partition_id;
  }
  tab->setRangeListData(list_data, 2*sizeof(int32)*part_info->no_list_values);
error:
  my_free((char*)list_data, MYF(0));
  DBUG_RETURN(error);
}

/*
  User defined partitioning set-up. We need to check how many fragments the
  user wants defined and which node groups to put those into. Later we also
  want to attach those partitions to a tablespace.

  All the functionality of the partition function, partition limits and so
  forth are entirely handled by the MySQL Server. There is one exception to
  this rule for PARTITION BY KEY where NDB handles the hash function and
  this type can thus be handled transparently also by NDB API program.
  For RANGE, HASH and LIST and subpartitioning the NDB API programs must
  implement the function to map to a partition.
*/

uint ha_ndbcluster::set_up_partition_info(partition_info *part_info,
                                          TABLE *table,
                                          void *tab_par)
{
  uint16 frag_data[MAX_PARTITIONS];
  char *ts_names[MAX_PARTITIONS];
  ulong fd_index= 0, i, j;
  NDBTAB *tab= (NDBTAB*)tab_par;
  NDBTAB::FragmentType ftype= NDBTAB::UserDefined;
  partition_element *part_elem;
  bool first= TRUE;
  uint tot_ts_name_len;
  List_iterator<partition_element> part_it(part_info->partitions);
  int error;
  DBUG_ENTER("ha_ndbcluster::set_up_partition_info");

  if (part_info->part_type == HASH_PARTITION &&
      part_info->list_of_part_fields == TRUE)
  {
    Field **fields= part_info->part_field_array;

    if (part_info->linear_hash_ind)
      ftype= NDBTAB::DistrKeyLin;
    else
      ftype= NDBTAB::DistrKeyHash;

    for (i= 0; i < part_info->part_field_list.elements; i++)
    {
      NDBCOL *col= tab->getColumn(fields[i]->field_index);
      DBUG_PRINT("info",("setting dist key on %s", col->getName()));
      col->setPartitionKey(TRUE);
    }
  }
  else 
  {
    if (!current_thd->variables.new_mode)
    {
      push_warning_printf(current_thd, MYSQL_ERROR::WARN_LEVEL_ERROR,
                          ER_ILLEGAL_HA_CREATE_OPTION,
                          ER(ER_ILLEGAL_HA_CREATE_OPTION),
                          ndbcluster_hton_name,
                          "LIST, RANGE and HASH partition disabled by default,"
                          " use --new option to enable");
      DBUG_RETURN(HA_ERR_UNSUPPORTED);
    }
   /*
      Create a shadow field for those tables that have user defined
      partitioning. This field stores the value of the partition
      function such that NDB can handle reorganisations of the data
      even when the MySQL Server isn't available to assist with
      calculation of the partition function value.
    */
    NDBCOL col;
    DBUG_PRINT("info", ("Generating partition func value field"));
    col.setName("$PART_FUNC_VALUE");
    col.setType(NdbDictionary::Column::Int);
    col.setLength(1);
    col.setNullable(FALSE);
    col.setPrimaryKey(FALSE);
    col.setAutoIncrement(FALSE);
    tab->addColumn(col);
    if (part_info->part_type == RANGE_PARTITION)
    {
      if ((error= set_range_data((void*)tab, part_info)))
      {
        DBUG_RETURN(error);
      }
    }
    else if (part_info->part_type == LIST_PARTITION)
    {
      if ((error= set_list_data((void*)tab, part_info)))
      {
        DBUG_RETURN(error);
      }
    }
  }
  tab->setFragmentType(ftype);
  i= 0;
  tot_ts_name_len= 0;
  do
  {
    uint ng;
    part_elem= part_it++;
    if (!part_info->is_sub_partitioned())
    {
      ng= part_elem->nodegroup_id;
      if (first && ng == UNDEF_NODEGROUP)
        ng= 0;
      ts_names[fd_index]= part_elem->tablespace_name;
      frag_data[fd_index++]= ng;
    }
    else
    {
      List_iterator<partition_element> sub_it(part_elem->subpartitions);
      j= 0;
      do
      {
        part_elem= sub_it++;
        ng= part_elem->nodegroup_id;
        if (first && ng == UNDEF_NODEGROUP)
          ng= 0;
        ts_names[fd_index]= part_elem->tablespace_name;
        frag_data[fd_index++]= ng;
      } while (++j < part_info->no_subparts);
    }
    first= FALSE;
  } while (++i < part_info->no_parts);
  tab->setDefaultNoPartitionsFlag(part_info->use_default_no_partitions);
  tab->setLinearFlag(part_info->linear_hash_ind);
  {
    ha_rows max_rows= table_share->max_rows;
    ha_rows min_rows= table_share->min_rows;
    if (max_rows < min_rows)
      max_rows= min_rows;
    if (max_rows != (ha_rows)0) /* default setting, don't set fragmentation */
    {
      tab->setMaxRows(max_rows);
      tab->setMinRows(min_rows);
    }
  }
  tab->setTablespaceNames(ts_names, fd_index*sizeof(char*));
  tab->setFragmentCount(fd_index);
  tab->setFragmentData(&frag_data, fd_index*2);
  DBUG_RETURN(0);
}


bool ha_ndbcluster::check_if_incompatible_data(HA_CREATE_INFO *create_info,
					       uint table_changes)
{
  DBUG_ENTER("ha_ndbcluster::check_if_incompatible_data");
  uint i;
  const NDBTAB *tab= (const NDBTAB *) m_table;

  if (current_thd->variables.ndb_use_copying_alter_table)
  {
    DBUG_PRINT("info", ("On-line alter table disabled"));
    DBUG_RETURN(COMPATIBLE_DATA_NO);
  }

  int pk= 0;
  int ai= 0;

  if (create_info->tablespace)
    create_info->storage_media = HA_SM_DISK;
  else
    create_info->storage_media = HA_SM_MEMORY;

  for (i= 0; i < table->s->fields; i++) 
  {
    Field *field= table->field[i];
    const NDBCOL *col= tab->getColumn(i);
    if (col->getStorageType() == NDB_STORAGETYPE_MEMORY && create_info->storage_media != HA_SM_MEMORY ||
        col->getStorageType() == NDB_STORAGETYPE_DISK && create_info->storage_media != HA_SM_DISK)
    {
      DBUG_PRINT("info", ("Column storage media is changed"));
      DBUG_RETURN(COMPATIBLE_DATA_NO);
    }
    
    if (field->flags & FIELD_IS_RENAMED)
    {
      DBUG_PRINT("info", ("Field has been renamed, copy table"));
      DBUG_RETURN(COMPATIBLE_DATA_NO);
    }
    if ((field->flags & FIELD_IN_ADD_INDEX) &&
        col->getStorageType() == NdbDictionary::Column::StorageTypeDisk)
    {
      DBUG_PRINT("info", ("add/drop index not supported for disk stored column"));
      DBUG_RETURN(COMPATIBLE_DATA_NO);
    }
    
    if (field->flags & PRI_KEY_FLAG)
      pk=1;
    if (field->flags & FIELD_IN_ADD_INDEX)
      ai=1;
  }

  char tablespace_name[FN_LEN]; 
  if (get_tablespace_name(current_thd, tablespace_name, FN_LEN))
  {
    if (create_info->tablespace) 
    {
      if (strcmp(create_info->tablespace, tablespace_name))
      {
        DBUG_PRINT("info", ("storage media is changed, old tablespace=%s, new tablespace=%s",
          tablespace_name, create_info->tablespace));
        DBUG_RETURN(COMPATIBLE_DATA_NO);
      }
    }
    else
    {
      DBUG_PRINT("info", ("storage media is changed, old is DISK and tablespace=%s, new is MEM",
        tablespace_name));
      DBUG_RETURN(COMPATIBLE_DATA_NO);
    }
  }
  else
  {
    if (create_info->storage_media != HA_SM_MEMORY)
    {
      DBUG_PRINT("info", ("storage media is changed, old is MEM, new is DISK and tablespace=%s",
        create_info->tablespace));
      DBUG_RETURN(COMPATIBLE_DATA_NO);
    }
  }

  if (table_changes != IS_EQUAL_YES)
    DBUG_RETURN(COMPATIBLE_DATA_NO);
  
  /**
   * Changing from/to primary key
   *
   * This is _not_ correct, but check_if_incompatible_data-interface
   *   doesnt give more info, so I guess that we can't do any
   *   online add index if not using primary key
   *
   *   This as mysql will handle a unique not null index as primary 
   *     even wo/ user specifiying it... :-(
   *   
   */
  if ((table_share->primary_key == MAX_KEY && pk) ||
      (table_share->primary_key != MAX_KEY && !pk) ||
      (table_share->primary_key == MAX_KEY && !pk && ai))
  {
    DBUG_RETURN(COMPATIBLE_DATA_NO);
  }
  
  /* Check that auto_increment value was not changed */
  if ((create_info->used_fields & HA_CREATE_USED_AUTO) &&
      create_info->auto_increment_value != 0)
    DBUG_RETURN(COMPATIBLE_DATA_NO);
  
  /* Check that row format didn't change */
  if ((create_info->used_fields & HA_CREATE_USED_AUTO) &&
      get_row_type() != create_info->row_type)
    DBUG_RETURN(COMPATIBLE_DATA_NO);

  DBUG_RETURN(COMPATIBLE_DATA_YES);
}

bool set_up_tablespace(st_alter_tablespace *alter_info,
                       NdbDictionary::Tablespace *ndb_ts)
{
  ndb_ts->setName(alter_info->tablespace_name);
  ndb_ts->setExtentSize(alter_info->extent_size);
  ndb_ts->setDefaultLogfileGroup(alter_info->logfile_group_name);
  return FALSE;
}

bool set_up_datafile(st_alter_tablespace *alter_info,
                     NdbDictionary::Datafile *ndb_df)
{
  if (alter_info->max_size > 0)
  {
    my_error(ER_TABLESPACE_AUTO_EXTEND_ERROR, MYF(0));
    return TRUE;
  }
  ndb_df->setPath(alter_info->data_file_name);
  ndb_df->setSize(alter_info->initial_size);
  ndb_df->setTablespace(alter_info->tablespace_name);
  return FALSE;
}

bool set_up_logfile_group(st_alter_tablespace *alter_info,
                          NdbDictionary::LogfileGroup *ndb_lg)
{
  ndb_lg->setName(alter_info->logfile_group_name);
  ndb_lg->setUndoBufferSize(alter_info->undo_buffer_size);
  return FALSE;
}

bool set_up_undofile(st_alter_tablespace *alter_info,
                     NdbDictionary::Undofile *ndb_uf)
{
  ndb_uf->setPath(alter_info->undo_file_name);
  ndb_uf->setSize(alter_info->initial_size);
  ndb_uf->setLogfileGroup(alter_info->logfile_group_name);
  return FALSE;
}

int ndbcluster_alter_tablespace(handlerton *hton,
                                THD* thd, st_alter_tablespace *alter_info)
{
  int is_tablespace= 0;
  NdbError err;
  NDBDICT *dict;
  int error;
  const char *errmsg;
  Ndb *ndb;
  DBUG_ENTER("ha_ndbcluster::alter_tablespace");
  LINT_INIT(errmsg);

  ndb= check_ndb_in_thd(thd);
  if (ndb == NULL)
  {
    DBUG_RETURN(HA_ERR_NO_CONNECTION);
  }
  dict= ndb->getDictionary();

  switch (alter_info->ts_cmd_type){
  case (CREATE_TABLESPACE):
  {
    error= ER_CREATE_FILEGROUP_FAILED;
    
    NdbDictionary::Tablespace ndb_ts;
    NdbDictionary::Datafile ndb_df;
    NdbDictionary::ObjectId objid;
    if (set_up_tablespace(alter_info, &ndb_ts))
    {
      DBUG_RETURN(1);
    }
    if (set_up_datafile(alter_info, &ndb_df))
    {
      DBUG_RETURN(1);
    }
    errmsg= "TABLESPACE";
    if (dict->createTablespace(ndb_ts, &objid))
    {
      DBUG_PRINT("error", ("createTablespace returned %d", error));
      goto ndberror;
    }
    DBUG_PRINT("alter_info", ("Successfully created Tablespace"));
    errmsg= "DATAFILE";
    if (dict->createDatafile(ndb_df))
    {
      err= dict->getNdbError();
      NdbDictionary::Tablespace tmp= dict->getTablespace(ndb_ts.getName());
      if (dict->getNdbError().code == 0 &&
	  tmp.getObjectId() == objid.getObjectId() &&
	  tmp.getObjectVersion() == objid.getObjectVersion())
      {
	dict->dropTablespace(tmp);
      }
      
      DBUG_PRINT("error", ("createDatafile returned %d", error));
      goto ndberror2;
    }
    is_tablespace= 1;
    break;
  }
  case (ALTER_TABLESPACE):
  {
    error= ER_ALTER_FILEGROUP_FAILED;
    if (alter_info->ts_alter_tablespace_type == ALTER_TABLESPACE_ADD_FILE)
    {
      NdbDictionary::Datafile ndb_df;
      if (set_up_datafile(alter_info, &ndb_df))
      {
	DBUG_RETURN(1);
      }
      errmsg= " CREATE DATAFILE";
      if (dict->createDatafile(ndb_df))
      {
	goto ndberror;
      }
    }
    else if(alter_info->ts_alter_tablespace_type == ALTER_TABLESPACE_DROP_FILE)
    {
      NdbDictionary::Tablespace ts= dict->getTablespace(alter_info->tablespace_name);
      NdbDictionary::Datafile df= dict->getDatafile(0, alter_info->data_file_name);
      NdbDictionary::ObjectId objid;
      df.getTablespaceId(&objid);
      if (ts.getObjectId() == objid.getObjectId() && 
	  strcmp(df.getPath(), alter_info->data_file_name) == 0)
      {
	errmsg= " DROP DATAFILE";
	if (dict->dropDatafile(df))
	{
	  goto ndberror;
	}
      }
      else
      {
	DBUG_PRINT("error", ("No such datafile"));
	my_error(ER_ALTER_FILEGROUP_FAILED, MYF(0), " NO SUCH FILE");
	DBUG_RETURN(1);
      }
    }
    else
    {
      DBUG_PRINT("error", ("Unsupported alter tablespace: %d", 
			   alter_info->ts_alter_tablespace_type));
      DBUG_RETURN(HA_ADMIN_NOT_IMPLEMENTED);
    }
    is_tablespace= 1;
    break;
  }
  case (CREATE_LOGFILE_GROUP):
  {
    error= ER_CREATE_FILEGROUP_FAILED;
    NdbDictionary::LogfileGroup ndb_lg;
    NdbDictionary::Undofile ndb_uf;
    NdbDictionary::ObjectId objid;
    if (alter_info->undo_file_name == NULL)
    {
      /*
	REDO files in LOGFILE GROUP not supported yet
      */
      DBUG_RETURN(HA_ADMIN_NOT_IMPLEMENTED);
    }
    if (set_up_logfile_group(alter_info, &ndb_lg))
    {
      DBUG_RETURN(1);
    }
    errmsg= "LOGFILE GROUP";
    if (dict->createLogfileGroup(ndb_lg, &objid))
    {
      goto ndberror;
    }
    DBUG_PRINT("alter_info", ("Successfully created Logfile Group"));
    if (set_up_undofile(alter_info, &ndb_uf))
    {
      DBUG_RETURN(1);
    }
    errmsg= "UNDOFILE";
    if (dict->createUndofile(ndb_uf))
    {
      err= dict->getNdbError();
      NdbDictionary::LogfileGroup tmp= dict->getLogfileGroup(ndb_lg.getName());
      if (dict->getNdbError().code == 0 &&
	  tmp.getObjectId() == objid.getObjectId() &&
	  tmp.getObjectVersion() == objid.getObjectVersion())
      {
	dict->dropLogfileGroup(tmp);
      }
      goto ndberror2;
    }
    break;
  }
  case (ALTER_LOGFILE_GROUP):
  {
    error= ER_ALTER_FILEGROUP_FAILED;
    if (alter_info->undo_file_name == NULL)
    {
      /*
	REDO files in LOGFILE GROUP not supported yet
      */
      DBUG_RETURN(HA_ADMIN_NOT_IMPLEMENTED);
    }
    NdbDictionary::Undofile ndb_uf;
    if (set_up_undofile(alter_info, &ndb_uf))
    {
      DBUG_RETURN(1);
    }
    errmsg= "CREATE UNDOFILE";
    if (dict->createUndofile(ndb_uf))
    {
      goto ndberror;
    }
    break;
  }
  case (DROP_TABLESPACE):
  {
    error= ER_DROP_FILEGROUP_FAILED;
    errmsg= "TABLESPACE";
    if (dict->dropTablespace(dict->getTablespace(alter_info->tablespace_name)))
    {
      goto ndberror;
    }
    is_tablespace= 1;
    break;
  }
  case (DROP_LOGFILE_GROUP):
  {
    error= ER_DROP_FILEGROUP_FAILED;
    errmsg= "LOGFILE GROUP";
    if (dict->dropLogfileGroup(dict->getLogfileGroup(alter_info->logfile_group_name)))
    {
      goto ndberror;
    }
    break;
  }
  case (CHANGE_FILE_TABLESPACE):
  {
    DBUG_RETURN(HA_ADMIN_NOT_IMPLEMENTED);
  }
  case (ALTER_ACCESS_MODE_TABLESPACE):
  {
    DBUG_RETURN(HA_ADMIN_NOT_IMPLEMENTED);
  }
  default:
  {
    DBUG_RETURN(HA_ADMIN_NOT_IMPLEMENTED);
  }
  }
#ifdef HAVE_NDB_BINLOG
  if (is_tablespace)
    ndbcluster_log_schema_op(thd, 0,
                             thd->query, thd->query_length,
                             "", alter_info->tablespace_name,
                             0, 0,
                             SOT_TABLESPACE, 0, 0, 0);
  else
    ndbcluster_log_schema_op(thd, 0,
                             thd->query, thd->query_length,
                             "", alter_info->logfile_group_name,
                             0, 0,
                             SOT_LOGFILE_GROUP, 0, 0, 0);
#endif
  DBUG_RETURN(FALSE);

ndberror:
  err= dict->getNdbError();
ndberror2:
  ERR_PRINT(err);
  ndb_to_mysql_error(&err);
  
  my_error(error, MYF(0), errmsg);
  DBUG_RETURN(1);
}


bool ha_ndbcluster::get_no_parts(const char *name, uint *no_parts)
{
  Ndb *ndb;
  NDBDICT *dict;
  int err;
  DBUG_ENTER("ha_ndbcluster::get_no_parts");
  LINT_INIT(err);

  set_dbname(name);
  set_tabname(name);
  for (;;)
  {
    if (check_ndb_connection())
    {
      err= HA_ERR_NO_CONNECTION;
      break;
    }
    ndb= get_ndb();
    ndb->setDatabaseName(m_dbname);
    Ndb_table_guard ndbtab_g(dict= ndb->getDictionary(), m_tabname);
    if (!ndbtab_g.get_table())
      ERR_BREAK(dict->getNdbError(), err);
    *no_parts= ndbtab_g.get_table()->getFragmentCount();
    DBUG_RETURN(FALSE);
  }

  print_error(err, MYF(0));
  DBUG_RETURN(TRUE);
}

static int ndbcluster_fill_files_table(handlerton *hton, 
                                       THD *thd, 
                                       TABLE_LIST *tables,
                                       COND *cond)
{
  TABLE* table= tables->table;
  Ndb *ndb= check_ndb_in_thd(thd);
  NdbDictionary::Dictionary* dict= ndb->getDictionary();
  NdbDictionary::Dictionary::List dflist;
  NdbError ndberr;
  uint i;
  DBUG_ENTER("ndbcluster_fill_files_table");

  dict->listObjects(dflist, NdbDictionary::Object::Datafile);
  ndberr= dict->getNdbError();
  if (ndberr.classification != NdbError::NoError)
    ERR_RETURN(ndberr);

  for (i= 0; i < dflist.count; i++)
  {
    NdbDictionary::Dictionary::List::Element& elt = dflist.elements[i];
    Ndb_cluster_connection_node_iter iter;
    uint id;
    
    g_ndb_cluster_connection->init_get_next_node(iter);

    while ((id= g_ndb_cluster_connection->get_next_node(iter)))
    {
      init_fill_schema_files_row(table);
      NdbDictionary::Datafile df= dict->getDatafile(id, elt.name);
      ndberr= dict->getNdbError();
      if(ndberr.classification != NdbError::NoError)
      {
        if (ndberr.classification == NdbError::SchemaError)
          continue;
        ERR_RETURN(ndberr);
      }
      NdbDictionary::Tablespace ts= dict->getTablespace(df.getTablespace());
      ndberr= dict->getNdbError();
      if (ndberr.classification != NdbError::NoError)
      {
        if (ndberr.classification == NdbError::SchemaError)
          continue;
        ERR_RETURN(ndberr);
      }

      table->field[IS_FILES_FILE_NAME]->set_notnull();
      table->field[IS_FILES_FILE_NAME]->store(elt.name, strlen(elt.name),
                                              system_charset_info);
      table->field[IS_FILES_FILE_TYPE]->set_notnull();
      table->field[IS_FILES_FILE_TYPE]->store("DATAFILE",8,
                                              system_charset_info);
      table->field[IS_FILES_TABLESPACE_NAME]->set_notnull();
      table->field[IS_FILES_TABLESPACE_NAME]->store(df.getTablespace(),
                                                    strlen(df.getTablespace()),
                                                    system_charset_info);
      table->field[IS_FILES_LOGFILE_GROUP_NAME]->set_notnull();
      table->field[IS_FILES_LOGFILE_GROUP_NAME]->
        store(ts.getDefaultLogfileGroup(),
              strlen(ts.getDefaultLogfileGroup()),
              system_charset_info);
      table->field[IS_FILES_ENGINE]->set_notnull();
      table->field[IS_FILES_ENGINE]->store(ndbcluster_hton_name,
                                           ndbcluster_hton_name_length,
                                           system_charset_info);

      table->field[IS_FILES_FREE_EXTENTS]->set_notnull();
      table->field[IS_FILES_FREE_EXTENTS]->store(df.getFree()
                                                 / ts.getExtentSize());
      table->field[IS_FILES_TOTAL_EXTENTS]->set_notnull();
      table->field[IS_FILES_TOTAL_EXTENTS]->store(df.getSize()
                                                  / ts.getExtentSize());
      table->field[IS_FILES_EXTENT_SIZE]->set_notnull();
      table->field[IS_FILES_EXTENT_SIZE]->store(ts.getExtentSize());
      table->field[IS_FILES_INITIAL_SIZE]->set_notnull();
      table->field[IS_FILES_INITIAL_SIZE]->store(df.getSize());
      table->field[IS_FILES_MAXIMUM_SIZE]->set_notnull();
      table->field[IS_FILES_MAXIMUM_SIZE]->store(df.getSize());
      table->field[IS_FILES_VERSION]->set_notnull();
      table->field[IS_FILES_VERSION]->store(df.getObjectVersion());

      table->field[IS_FILES_ROW_FORMAT]->set_notnull();
      table->field[IS_FILES_ROW_FORMAT]->store("FIXED", 5, system_charset_info);

      char extra[30];
      int len= my_snprintf(extra, sizeof(extra), "CLUSTER_NODE=%u", id);
      table->field[IS_FILES_EXTRA]->set_notnull();
      table->field[IS_FILES_EXTRA]->store(extra, len, system_charset_info);
      schema_table_store_record(thd, table);
    }
  }

  NdbDictionary::Dictionary::List uflist;
  dict->listObjects(uflist, NdbDictionary::Object::Undofile);
  ndberr= dict->getNdbError();
  if (ndberr.classification != NdbError::NoError)
    ERR_RETURN(ndberr);

  for (i= 0; i < uflist.count; i++)
  {
    NdbDictionary::Dictionary::List::Element& elt= uflist.elements[i];
    Ndb_cluster_connection_node_iter iter;
    unsigned id;

    g_ndb_cluster_connection->init_get_next_node(iter);

    while ((id= g_ndb_cluster_connection->get_next_node(iter)))
    {
      NdbDictionary::Undofile uf= dict->getUndofile(id, elt.name);
      ndberr= dict->getNdbError();
      if (ndberr.classification != NdbError::NoError)
      {
        if (ndberr.classification == NdbError::SchemaError)
          continue;
        ERR_RETURN(ndberr);
      }
      NdbDictionary::LogfileGroup lfg=
        dict->getLogfileGroup(uf.getLogfileGroup());
      ndberr= dict->getNdbError();
      if (ndberr.classification != NdbError::NoError)
      {
        if (ndberr.classification == NdbError::SchemaError)
          continue;
        ERR_RETURN(ndberr);
      }

      init_fill_schema_files_row(table);
      table->field[IS_FILES_FILE_NAME]->set_notnull();
      table->field[IS_FILES_FILE_NAME]->store(elt.name, strlen(elt.name),
                                              system_charset_info);
      table->field[IS_FILES_FILE_TYPE]->set_notnull();
      table->field[IS_FILES_FILE_TYPE]->store("UNDO LOG", 8,
                                              system_charset_info);
      NdbDictionary::ObjectId objid;
      uf.getLogfileGroupId(&objid);
      table->field[IS_FILES_LOGFILE_GROUP_NAME]->set_notnull();
      table->field[IS_FILES_LOGFILE_GROUP_NAME]->store(uf.getLogfileGroup(),
                                                  strlen(uf.getLogfileGroup()),
                                                       system_charset_info);
      table->field[IS_FILES_LOGFILE_GROUP_NUMBER]->set_notnull();
      table->field[IS_FILES_LOGFILE_GROUP_NUMBER]->store(objid.getObjectId());
      table->field[IS_FILES_ENGINE]->set_notnull();
      table->field[IS_FILES_ENGINE]->store(ndbcluster_hton_name,
                                           ndbcluster_hton_name_length,
                                           system_charset_info);

      table->field[IS_FILES_TOTAL_EXTENTS]->set_notnull();
      table->field[IS_FILES_TOTAL_EXTENTS]->store(uf.getSize()/4);
      table->field[IS_FILES_EXTENT_SIZE]->set_notnull();
      table->field[IS_FILES_EXTENT_SIZE]->store(4);

      table->field[IS_FILES_INITIAL_SIZE]->set_notnull();
      table->field[IS_FILES_INITIAL_SIZE]->store(uf.getSize());
      table->field[IS_FILES_MAXIMUM_SIZE]->set_notnull();
      table->field[IS_FILES_MAXIMUM_SIZE]->store(uf.getSize());

      table->field[IS_FILES_VERSION]->set_notnull();
      table->field[IS_FILES_VERSION]->store(uf.getObjectVersion());

      char extra[100];
      int len= my_snprintf(extra,sizeof(extra),"CLUSTER_NODE=%u;UNDO_BUFFER_SIZE=%lu",
                           id, (ulong) lfg.getUndoBufferSize());
      table->field[IS_FILES_EXTRA]->set_notnull();
      table->field[IS_FILES_EXTRA]->store(extra, len, system_charset_info);
      schema_table_store_record(thd, table);
    }
  }

  // now for LFGs
  NdbDictionary::Dictionary::List lfglist;
  dict->listObjects(lfglist, NdbDictionary::Object::LogfileGroup);
  ndberr= dict->getNdbError();
  if (ndberr.classification != NdbError::NoError)
    ERR_RETURN(ndberr);

  for (i= 0; i < lfglist.count; i++)
  {
    NdbDictionary::Dictionary::List::Element& elt= lfglist.elements[i];

    NdbDictionary::LogfileGroup lfg= dict->getLogfileGroup(elt.name);
    ndberr= dict->getNdbError();
    if (ndberr.classification != NdbError::NoError)
    {
      if (ndberr.classification == NdbError::SchemaError)
        continue;
      ERR_RETURN(ndberr);
    }

    init_fill_schema_files_row(table);
    table->field[IS_FILES_FILE_TYPE]->set_notnull();
    table->field[IS_FILES_FILE_TYPE]->store("UNDO LOG", 8,
                                            system_charset_info);

    table->field[IS_FILES_LOGFILE_GROUP_NAME]->set_notnull();
    table->field[IS_FILES_LOGFILE_GROUP_NAME]->store(elt.name,
                                                     strlen(elt.name),
                                                     system_charset_info);
    table->field[IS_FILES_LOGFILE_GROUP_NUMBER]->set_notnull();
    table->field[IS_FILES_LOGFILE_GROUP_NUMBER]->store(lfg.getObjectId());
    table->field[IS_FILES_ENGINE]->set_notnull();
    table->field[IS_FILES_ENGINE]->store(ndbcluster_hton_name,
                                         ndbcluster_hton_name_length,
                                         system_charset_info);

    table->field[IS_FILES_FREE_EXTENTS]->set_notnull();
    table->field[IS_FILES_FREE_EXTENTS]->store(lfg.getUndoFreeWords());
    table->field[IS_FILES_EXTENT_SIZE]->set_notnull();
    table->field[IS_FILES_EXTENT_SIZE]->store(4);

    table->field[IS_FILES_VERSION]->set_notnull();
    table->field[IS_FILES_VERSION]->store(lfg.getObjectVersion());

    char extra[100];
    int len= my_snprintf(extra,sizeof(extra),
                         "UNDO_BUFFER_SIZE=%lu",
                         (ulong) lfg.getUndoBufferSize());
    table->field[IS_FILES_EXTRA]->set_notnull();
    table->field[IS_FILES_EXTRA]->store(extra, len, system_charset_info);
    schema_table_store_record(thd, table);
  }
  DBUG_RETURN(0);
}

SHOW_VAR ndb_status_variables_export[]= {
  {"Ndb",                      (char*) &ndb_status_variables,   SHOW_ARRAY},
  {NullS, NullS, SHOW_LONG}
};

struct st_mysql_storage_engine ndbcluster_storage_engine=
{ MYSQL_HANDLERTON_INTERFACE_VERSION };

mysql_declare_plugin(ndbcluster)
{
  MYSQL_STORAGE_ENGINE_PLUGIN,
  &ndbcluster_storage_engine,
  ndbcluster_hton_name,
  "MySQL AB",
  "Clustered, fault-tolerant tables",
  PLUGIN_LICENSE_GPL,
  ndbcluster_init, /* Plugin Init */
  NULL, /* Plugin Deinit */
  0x0100 /* 1.0 */,
  ndb_status_variables_export,/* status variables                */
  NULL,                       /* system variables                */
  NULL                        /* config options                  */
}
mysql_declare_plugin_end;

#endif<|MERGE_RESOLUTION|>--- conflicted
+++ resolved
@@ -500,14 +500,10 @@
   {
     Ndb *ndb= get_ndb();
     struct Ndb_statistics stat;
-<<<<<<< HEAD
-    ndb->setDatabaseName(m_dbname);
-=======
     if (ndb->setDatabaseName(m_dbname))
     {
       return my_errno= HA_ERR_OUT_OF_MEM;
     }
->>>>>>> 890b19c8
     result= ndb_get_table_statistics(this, TRUE, ndb, m_table, &stat);
     if (result == 0)
     {
@@ -4966,14 +4962,10 @@
 #endif /* HAVE_NDB_BINLOG */
 
   DBUG_PRINT("table", ("name: %s", m_tabname));  
-<<<<<<< HEAD
-  tab.setName(m_tabname);
-=======
   if (tab.setName(m_tabname))
   {
     DBUG_RETURN(my_errno= errno);
   }
->>>>>>> 890b19c8
   tab.setLogging(!(create_info->options & HA_LEX_CREATE_TMP_TABLE));    
   tab.setSingleUserMode(single_user_mode);
 
@@ -8844,14 +8836,10 @@
     return((char*)comment);
   }
 
-<<<<<<< HEAD
-  ndb->setDatabaseName(m_dbname);
-=======
   if (ndb->setDatabaseName(m_dbname))
   {
     return((char*)comment);
   }
->>>>>>> 890b19c8
   const NDBTAB* tab= m_table;
   DBUG_ASSERT(tab != NULL);
 
