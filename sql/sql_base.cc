--- conflicted
+++ resolved
@@ -315,6 +315,7 @@
                                    size_t table_key_length);
 static bool tdc_open_view(THD *thd, TABLE_LIST *table_list,
                           const char *cache_key, size_t cache_key_length);
+static bool add_view_place_holder(THD *thd, TABLE_LIST *table_list);
 
 /**
   Create a table cache/table definition cache key for a table. The
@@ -2718,8 +2719,6 @@
   return res;
 }
 
-<<<<<<< HEAD
-=======
 /**
   Add a dummy LEX object for a view.
 
@@ -2733,24 +2732,15 @@
 bool add_view_place_holder(THD *thd, TABLE_LIST *table_list) {
   Prepared_stmt_arena_holder ps_arena_holder(thd);
   LEX *lex_obj = new (thd->mem_root) st_lex_local;
-  if (lex_obj == NULL)
-    return true;
+  if (lex_obj == nullptr) return true;
   table_list->set_view_query(lex_obj);
-  assert(table_list->is_view());
-
   // Create empty list of view_tables.
-  table_list->view_tables = new (thd->mem_root) List<TABLE_LIST>;
-  if (table_list->view_tables == NULL)
-    return true;
-
-  table_list->view_db.str= table_list->db;
-  table_list->view_db.length= table_list->db_length;
-  table_list->view_name.str= table_list->table_name;
-  table_list->view_name.length= table_list->table_name_length;
+  table_list->view_tables =
+      new (thd->mem_root) mem_root_deque<TABLE_LIST *>(thd->mem_root);
+  if (table_list->view_tables == nullptr) return true;
   return false;
 }
 
->>>>>>> 6dd38bc2
 /**
   Open a base table.
 
@@ -2969,25 +2959,15 @@
           return true;
         }
 
-<<<<<<< HEAD
+        /*
+          In the case of a CREATE, add a dummy LEX object to
+          indicate the presence of a view amd skip processing the
+          existing view.
+        */
+        if (table_list->open_strategy == TABLE_LIST::OPEN_FOR_CREATE)
+          return add_view_place_holder(thd, table_list);
+
         if (!tdc_open_view(thd, table_list, key, key_length)) {
-=======
-        if (table_list->open_strategy == TABLE_LIST::OPEN_FOR_CREATE) {
-          /*
-            In the case of a CREATE, add a dummy LEX object to
-            indicate the presence of a view amd skip processing the
-            existing view.
-          */
-          if (add_view_place_holder(thd, table_list))
-            DBUG_RETURN(true);
-          else
-            DBUG_RETURN(false);
-        }
-
-        if (!tdc_open_view(thd, table_list, alias, key, key_length,
-                           CHECK_METADATA_VERSION))
-        {
->>>>>>> 6dd38bc2
           DBUG_ASSERT(table_list->is_view());
           return false;  // VIEW
         }
@@ -3250,45 +3230,25 @@
       */
       release_table_share(share);
       mysql_mutex_unlock(&LOCK_open);
+
       /*
         The LEX object is used by the executor and other parts of the
-        code to detect the presence of a view. We have skipped the
-        call to parse_view_definition(), which creates the LEX
-        object. Create a dummy LEX object as this is OPEN_FOR_CREATE.
+        code to detect the presence of a view. As this is
+        OPEN_FOR_CREATE we skip the call to open_and_read_view(),
+        which creates the LEX object, and create a dummy LEX object.
 
         For SP and PS, LEX objects are created at the time of
         statement prepare and open_table() is called for every execute
         after that. Skip creation of LEX objects if it is already
         present.
       */
-<<<<<<< HEAD
-      if (!table_list->is_view()) {
-        Prepared_stmt_arena_holder ps_arena_holder(thd);
-
-        /*
-          Since we are skipping parse_view_definition(), which creates view LEX
-          object used by the executor and other parts of the code to detect the
-          presence of a view, a dummy LEX object needs to be created.
-        */
-        table_list->set_view_query((LEX *)new (thd->mem_root) st_lex_local);
-        if (!table_list->is_view()) return true;
-
-        // Create empty list of view_tables.
-        table_list->view_tables =
-            new (thd->mem_root) mem_root_deque<TABLE_LIST *>(thd->mem_root);
-        if (table_list->view_tables == nullptr) return true;
-      }
-
+      if (!table_list->is_view()) return add_view_place_holder(thd, table_list);
       return false;
     } else {
       /*
         Read definition of existing view.
       */
       view_open_result = open_and_read_view(thd, share, table_list);
-=======
-      if (!table_list->is_view() && add_view_place_holder(thd, table_list))
-        DBUG_RETURN(true);
->>>>>>> 6dd38bc2
     }
 
     /* TODO: Don't free this */
