--- conflicted
+++ resolved
@@ -1,9 +1,4 @@
-<<<<<<< HEAD
-/* Copyright (c) 2000, 2012, Oracle and/or its affiliates. All rights reserved.
-=======
-/*
-   Copyright (c) 2000, 2013, Oracle and/or its affiliates. All rights reserved.
->>>>>>> b9623dc9
+/* Copyright (c) 2000, 2013, Oracle and/or its affiliates. All rights reserved.
 
    This program is free software; you can redistribute it and/or modify
    it under the terms of the GNU General Public License as published by
@@ -2649,10 +2644,10 @@
   {
     /*
       Acquiring mutex LOCK_thd_data as we either free the memory allocated
-      for the database and reallocate the memory for the new db or memcpy
+      for the database and reallocating the memory for the new db or memcpy
       the new_db to the db.
     */
-    pthread_mutex_lock(&LOCK_thd_data);
+    mysql_mutex_lock(&LOCK_thd_data);
     /* Do not reallocate memory if current chunk is big enough. */
     if (db && new_db && db_length >= new_db_len)
       memcpy(db, new_db, new_db_len+1);
@@ -2665,7 +2660,7 @@
         db= NULL;
     }
     db_length= db ? new_db_len : 0;
-    pthread_mutex_unlock(&LOCK_thd_data);
+    mysql_mutex_unlock(&LOCK_thd_data);
     return new_db && !db;
   }
 
