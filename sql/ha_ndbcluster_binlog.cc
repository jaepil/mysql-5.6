/*
   Copyright (C) 2000-2003 MySQL AB
    All rights reserved. Use is subject to license terms.

   This program is free software; you can redistribute it and/or modify
   it under the terms of the GNU General Public License as published by
   the Free Software Foundation; version 2 of the License.

   This program is distributed in the hope that it will be useful,
   but WITHOUT ANY WARRANTY; without even the implied warranty of
   MERCHANTABILITY or FITNESS FOR A PARTICULAR PURPOSE.  See the
   GNU General Public License for more details.

   You should have received a copy of the GNU General Public License
   along with this program; if not, write to the Free Software
   Foundation, Inc., 51 Franklin St, Fifth Floor, Boston, MA 02110-1301  USA
*/

#include "ha_ndbcluster_glue.h"

#ifdef WITH_NDBCLUSTER_STORAGE_ENGINE
#include "ha_ndbcluster.h"
#include "ha_ndbcluster_connection.h"

#include "rpl_injector.h"
#include "rpl_filter.h"
#include "slave.h"
#include "ha_ndbcluster_binlog.h"
#include <ndbapi/NdbDictionary.hpp>
#include <ndbapi/ndb_cluster_connection.hpp>
#include <util/NdbAutoPtr.hpp>
#include <portlib/NdbTick.h>

#ifdef ndb_dynamite
#undef assert
#define assert(x) do { if(x) break; ::printf("%s %d: assert failed: %s\n", __FILE__, __LINE__, #x); ::fflush(stdout); ::signal(SIGABRT,SIG_DFL); ::abort(); ::kill(::getpid(),6); ::kill(::getpid(),9); } while (0)
#endif

extern my_bool opt_ndb_log_orig;
extern my_bool opt_ndb_log_bin;
extern my_bool opt_ndb_log_update_as_write;
extern my_bool opt_ndb_log_updated_only;
extern my_bool opt_ndb_log_binlog_index;
extern my_bool opt_ndb_log_apply_status;
extern ulong opt_ndb_extra_logging;
extern ulong opt_server_id_mask;

bool ndb_log_empty_epochs(void);

/*
  defines for cluster replication table names
*/
#include "ha_ndbcluster_tables.h"
#define NDB_APPLY_TABLE_FILE "./" NDB_REP_DB "/" NDB_APPLY_TABLE
#define NDB_SCHEMA_TABLE_FILE "./" NDB_REP_DB "/" NDB_SCHEMA_TABLE
static char repdb[]= NDB_REP_DB;
static char reptable[]= NDB_REP_TABLE;

/*
  Timeout for syncing schema events between
  mysql servers, and between mysql server and the binlog
*/
static const int DEFAULT_SYNC_TIMEOUT= 120;

/*
  Flag showing if the ndb injector thread is running, if so == 1
  -1 if it was started but later stopped for some reason
   0 if never started
*/
static int ndb_binlog_thread_running= 0;
/*
  Flag showing if the ndb binlog should be created, if so == TRUE
  FALSE if not
*/
my_bool ndb_binlog_running= FALSE;
my_bool ndb_binlog_tables_inited= FALSE;
my_bool ndb_binlog_is_ready= FALSE;
/*
  Global reference to the ndb injector thread THD oject

  Has one sole purpose, for setting the in_use table member variable
  in get_share(...)
*/
extern THD * injector_thd; // Declared in ha_ndbcluster.cc

/*
  Global reference to ndb injector thd object.

  Used mainly by the binlog index thread, but exposed to the client sql
  thread for one reason; to setup the events operations for a table
  to enable ndb injector thread receiving events.

  Must therefore always be used with a surrounding
  pthread_mutex_lock(&injector_mutex), when doing create/dropEventOperation
*/
static Ndb *injector_ndb= 0;
static Ndb *schema_ndb= 0;

static int ndbcluster_binlog_inited= 0;
/*
  Flag "ndbcluster_binlog_terminating" set when shutting down mysqld.
  Server main loop should call handlerton function:

  ndbcluster_hton->binlog_func ==
  ndbcluster_binlog_func(...,BFN_BINLOG_END,...) ==
  ndbcluster_binlog_end

  at shutdown, which sets the flag. And then server needs to wait for it
  to complete.  Otherwise binlog will not be complete.

  ndbcluster_hton->panic == ndbcluster_end() will not return until
  ndb binlog is completed
*/
static int ndbcluster_binlog_terminating= 0;

/*
  Mutex and condition used for interacting between client sql thread
  and injector thread
*/
pthread_t ndb_binlog_thread;
pthread_mutex_t injector_mutex;
pthread_cond_t  injector_cond;

/* NDB Injector thread (used for binlog creation) */
static ulonglong ndb_latest_applied_binlog_epoch= 0;
static ulonglong ndb_latest_handled_binlog_epoch= 0;
static ulonglong ndb_latest_received_binlog_epoch= 0;

NDB_SHARE *ndb_apply_status_share= 0;
NDB_SHARE *ndb_schema_share= 0;
pthread_mutex_t ndb_schema_share_mutex;

extern my_bool opt_log_slave_updates;
static my_bool g_ndb_log_slave_updates;

/* Schema object distribution handling */
HASH ndb_schema_objects;
typedef struct st_ndb_schema_object {
  pthread_mutex_t mutex;
  char *key;
  uint key_length;
  uint use_count;
  MY_BITMAP slock_bitmap;
  uint32 slock[256/32]; // 256 bits for lock status of table
  uint32 table_id;
  uint32 table_version;
} NDB_SCHEMA_OBJECT;
static NDB_SCHEMA_OBJECT *ndb_get_schema_object(const char *key,
                                                my_bool create_if_not_exists,
                                                my_bool have_lock);
static void ndb_free_schema_object(NDB_SCHEMA_OBJECT **ndb_schema_object,
                                   bool have_lock);

#ifndef DBUG_OFF
/* purecov: begin deadcode */
static void print_records(TABLE *table, const uchar *record)
{
  for (uint j= 0; j < table->s->fields; j++)
  {
    char buf[40];
    int pos= 0;
    Field *field= table->field[j];
    const uchar* field_ptr= field->ptr - table->record[0] + record;
    int pack_len= field->pack_length();
    int n= pack_len < 10 ? pack_len : 10;

    for (int i= 0; i < n && pos < 20; i++)
    {
      pos+= sprintf(&buf[pos]," %x", (int) (uchar) field_ptr[i]);
    }
    buf[pos]= 0;
    DBUG_PRINT("info",("[%u]field_ptr[0->%d]: %s", j, n, buf));
  }
}
/* purecov: end */
#else
#define print_records(a,b)
#endif


#ifndef DBUG_OFF
static void dbug_print_table(const char *info, TABLE *table)
{
  if (table == 0)
  {
    DBUG_PRINT("info",("%s: (null)", info));
    return;
  }
  DBUG_PRINT("info",
             ("%s: %s.%s s->fields: %d  "
              "reclength: %lu  rec_buff_length: %u  record[0]: 0x%lx  "
              "record[1]: 0x%lx",
              info,
              table->s->db.str,
              table->s->table_name.str,
              table->s->fields,
              table->s->reclength,
              table->s->rec_buff_length,
              (long) table->record[0],
              (long) table->record[1]));

  for (unsigned int i= 0; i < table->s->fields; i++) 
  {
    Field *f= table->field[i];
    DBUG_PRINT("info",
               ("[%d] \"%s\"(0x%lx:%s%s%s%s%s%s) type: %d  pack_length: %d  "
                "ptr: 0x%lx[+%d]  null_bit: %u  null_ptr: 0x%lx[+%d]",
                i,
                f->field_name,
                (long) f->flags,
                (f->flags & PRI_KEY_FLAG)  ? "pri"       : "attr",
                (f->flags & NOT_NULL_FLAG) ? ""          : ",nullable",
                (f->flags & UNSIGNED_FLAG) ? ",unsigned" : ",signed",
                (f->flags & ZEROFILL_FLAG) ? ",zerofill" : "",
                (f->flags & BLOB_FLAG)     ? ",blob"     : "",
                (f->flags & BINARY_FLAG)   ? ",binary"   : "",
                f->real_type(),
                f->pack_length(),
                (long) f->ptr, (int) (f->ptr - table->record[0]),
                f->null_bit,
                (long) f->null_ptr,
                (int) ((uchar*) f->null_ptr - table->record[0])));
    if (f->type() == MYSQL_TYPE_BIT)
    {
      Field_bit *g= (Field_bit*) f;
      DBUG_PRINT("MYSQL_TYPE_BIT",("field_length: %d  bit_ptr: 0x%lx[+%d] "
                                   "bit_ofs: %d  bit_len: %u",
                                   g->field_length, (long) g->bit_ptr,
                                   (int) ((uchar*) g->bit_ptr -
                                          table->record[0]),
                                   g->bit_ofs, g->bit_len));
    }
  }
}
#else
#define dbug_print_table(a,b)
#endif

static inline void
print_warning_list(const char* prefix, List<MYSQL_ERROR>& list)
{
  List_iterator_fast<MYSQL_ERROR> it(list);
  MYSQL_ERROR *err;
  while ((err= it++))
  {
    sql_print_warning("%s: (%d)%s",
                      prefix,
                      MYSQL_ERROR_get_sql_errno(err),
                      MYSQL_ERROR_get_message_text(err));
  }
}

/*
  Run a query through mysql_parse

  Used to:
  - purging the ndb_binlog_index
  - creating the ndb_apply_status table
*/
static void run_query(THD *thd, char *buf, char *end,
                      const int *no_print_error, my_bool disable_binlog,
                      my_bool reset_error)
{
  ulong save_thd_query_length= thd->query_length();
  char *save_thd_query= thd->query();
  ulong save_thread_id= thd->variables.pseudo_thread_id;
  struct system_status_var save_thd_status_var= thd->status_var;
  THD_TRANS save_thd_transaction_all= thd->transaction.all;
  THD_TRANS save_thd_transaction_stmt= thd->transaction.stmt;
  NET save_thd_net= thd->net;

  bzero((char*) &thd->net, sizeof(NET));
  thd->set_query(buf, (uint) (end - buf));
  thd->variables.pseudo_thread_id= thread_id;
  thd->transaction.stmt.modified_non_trans_table= FALSE;
  if (disable_binlog)
    tmp_disable_binlog(thd);

  DBUG_PRINT("query", ("%s", thd->query()));

  DBUG_ASSERT(!thd->in_sub_stmt);

#if MYSQL_VERSION_ID >= 50501

  DBUG_ASSERT(!thd->locked_tables_mode);

  {
    Parser_state parser_state;
    if (!parser_state.init(thd, thd->query(), thd->query_length()))
      mysql_parse(thd, thd->query(), thd->query_length(), &parser_state);
  }

  if (no_print_error && thd->is_slave_error)
  {
    int i;
    Thd_ndb *thd_ndb= get_thd_ndb(thd);
    for (i= 0; no_print_error[i]; i++)
      if ((thd_ndb->m_error_code == no_print_error[i]) ||
          (thd->stmt_da->sql_errno() == (unsigned) no_print_error[i]))
        break;
    if (!no_print_error[i])
      sql_print_error("NDB: %s: error %s %d(ndb: %d) %d %d",
                      buf,
                      thd->stmt_da->message(),
                      thd->stmt_da->sql_errno(),
                      thd_ndb->m_error_code,
                      (int) thd->is_error(), thd->is_slave_error);
  }
  /*
    XXX: this code is broken. mysql_parse()/mysql_reset_thd_for_next_command()
    can not be called from within a statement, and
    run_query() can be called from anywhere, including from within
    a sub-statement.
    This particular reset is a temporary hack to avoid an assert
    for double assignment of the diagnostics area when run_query()
    is called from ndbcluster_reset_logs(), which is called from
    mysql_flush().
  */
  thd->stmt_da->reset_diagnostics_area();
#else

  DBUG_ASSERT(!thd->prelocked_mode);

  const char* found_semicolon= NULL;
  mysql_parse(thd, thd->query(), thd->query_length(), &found_semicolon);

  if (no_print_error && thd->main_da.is_error())
  {
    int i;
    Thd_ndb *thd_ndb= get_thd_ndb(thd);
    for (i= 0; no_print_error[i]; i++)
      if ((thd_ndb->m_error_code == no_print_error[i]) ||
          (thd->main_da.sql_errno() == (unsigned) no_print_error[i]))
        break;
    if (!no_print_error[i])
      sql_print_error("NDB: %s: error %s %d(ndb: %d) %d %d",
                      buf,
                      thd->main_da.message(),
                      thd->main_da.sql_errno(),
                      thd_ndb->m_error_code,
                      (int) thd->is_error(), thd->is_slave_error);
  }
  close_thread_tables(thd);
  /*
    XXX: this code is broken. mysql_parse()/mysql_reset_thd_for_next_command()
    can not be called from within a statement, and
    run_query() can be called from anywhere, including from within
    a sub-statement.
    This particular reset is a temporary hack to avoid an assert
    for double assignment of the diagnostics area when run_query()
    is called from ndbcluster_reset_logs(), which is called from
    mysql_flush().
  */
  if (!thd->main_da.is_error() || reset_error)
  {
    thd->main_da.reset_diagnostics_area();
  }
#endif

  reenable_binlog(thd);
  thd->set_query(save_thd_query, save_thd_query_length);
  thd->variables.pseudo_thread_id= save_thread_id;
  thd->status_var= save_thd_status_var;
  thd->transaction.all= save_thd_transaction_all;
  thd->transaction.stmt= save_thd_transaction_stmt;
  thd->net= save_thd_net;
}

static void
ndbcluster_binlog_close_table(THD *thd, NDB_SHARE *share)
{
  DBUG_ENTER("ndbcluster_binlog_close_table");
  Ndb_event_data *event_data= share->event_data;
  if (event_data)
  {
    delete event_data;
    share->event_data= 0;
  }
  DBUG_VOID_RETURN;
}


/*
  Creates a TABLE object for the ndb cluster table

  NOTES
    This does not open the underlying table
*/

static int
ndbcluster_binlog_open_table(THD *thd, NDB_SHARE *share)
{
  int error;
  DBUG_ASSERT(share->event_data == 0);
  Ndb_event_data *event_data= share->event_data= new Ndb_event_data(share);
  DBUG_ENTER("ndbcluster_binlog_open_table");

  MEM_ROOT **root_ptr=
    my_pthread_getspecific_ptr(MEM_ROOT**, THR_MALLOC);
  MEM_ROOT *old_root= *root_ptr;
  init_sql_alloc(&event_data->mem_root, 1024, 0);
  *root_ptr= &event_data->mem_root;

  TABLE_SHARE *table_share= event_data->table_share= 
    (TABLE_SHARE*)alloc_root(&event_data->mem_root, sizeof(TABLE_SHARE));
  TABLE *table= event_data->table= 
    (TABLE*)alloc_root(&event_data->mem_root, sizeof(TABLE));

  mysql_mutex_assert_owner(&LOCK_open);
  init_tmp_table_share(thd, table_share, share->db, 0, share->table_name, 
                       share->key);
  if ((error= open_table_def(thd, table_share, 0)) ||
      (error= open_table_from_share(thd, table_share, "", 0, 
                                    (uint) (OPEN_FRM_FILE_ONLY | DELAYED_OPEN | READ_ALL),
                                    0, table, OTM_OPEN)))
  {
    DBUG_PRINT("error", ("open_table_def/open_table_from_share failed: %d my_errno: %d",
                         error, my_errno));
    free_table_share(table_share);
    event_data->table= 0;
    event_data->table_share= 0;
    delete event_data;
    share->event_data= 0;
    *root_ptr= old_root;
    DBUG_RETURN(error);
  }
  assign_new_table_id(table_share);

  table->in_use= injector_thd;
  
  table->s->db.str= share->db;
  table->s->db.length= strlen(share->db);
  table->s->table_name.str= share->table_name;
  table->s->table_name.length= strlen(share->table_name);
  /* We can't use 'use_all_columns()' as the file object is not setup yet */
  table->column_bitmaps_set_no_signal(&table->s->all_set, &table->s->all_set);
#ifndef DBUG_OFF
  dbug_print_table("table", table);
#endif
  *root_ptr= old_root;
  DBUG_RETURN(0);
}


/*
  Initialize the binlog part of the NDB_SHARE
*/
int ndbcluster_binlog_init_share(THD *thd, NDB_SHARE *share, TABLE *_table)
{
  MEM_ROOT *mem_root= &share->mem_root;
  int do_event_op= ndb_binlog_running;
  int error= 0;
  DBUG_ENTER("ndbcluster_binlog_init_share");

  share->connect_count= g_ndb_cluster_connection->get_connect_count();
#ifdef HAVE_NDB_BINLOG
  share->m_cfn_share= NULL;
#endif

  share->op= 0;
  share->new_op= 0;
  share->event_data= 0;

  if (!ndb_schema_share &&
      strcmp(share->db, NDB_REP_DB) == 0 &&
      strcmp(share->table_name, NDB_SCHEMA_TABLE) == 0)
    do_event_op= 1;
  else if (!ndb_apply_status_share &&
           strcmp(share->db, NDB_REP_DB) == 0 &&
           strcmp(share->table_name, NDB_APPLY_TABLE) == 0)
    do_event_op= 1;

  {
    int i, no_nodes= g_ndb_cluster_connection->no_db_nodes();
    share->subscriber_bitmap= (MY_BITMAP*)
      alloc_root(mem_root, no_nodes * sizeof(MY_BITMAP));
    for (i= 0; i < no_nodes; i++)
    {
      bitmap_init(&share->subscriber_bitmap[i],
                  (Uint32*)alloc_root(mem_root, max_ndb_nodes/8),
                  max_ndb_nodes, FALSE);
      bitmap_clear_all(&share->subscriber_bitmap[i]);
    }
  }

  if (!do_event_op)
  {
    if (_table)
    {
      if (_table->s->primary_key == MAX_KEY)
        share->flags|= NSF_HIDDEN_PK;
      if (_table->s->blob_fields != 0)
        share->flags|= NSF_BLOB_FLAG;
    }
    else
    {
      share->flags|= NSF_NO_BINLOG;
    }
    DBUG_RETURN(error);
  }
  while (1) 
  {
    if ((error= ndbcluster_binlog_open_table(thd, share)))
      break;
    if (share->event_data->table->s->primary_key == MAX_KEY)
      share->flags|= NSF_HIDDEN_PK;
    if (share->event_data->table->s->blob_fields != 0)
      share->flags|= NSF_BLOB_FLAG;
    break;
  }
  DBUG_RETURN(error);
}

/*****************************************************************
  functions called from master sql client threads
****************************************************************/

/*
  called in mysql_show_binlog_events and reset_logs to make sure we wait for
  all events originating from this mysql server to arrive in the binlog

  Wait for the last epoch in which the last transaction is a part of.

  Wait a maximum of 30 seconds.
*/
static void ndbcluster_binlog_wait(THD *thd)
{
  if (ndb_binlog_running)
  {
    DBUG_ENTER("ndbcluster_binlog_wait");
    ulonglong wait_epoch= ndb_get_latest_trans_gci();
    /*
      cluster not connected or no transactions done
      so nothing to wait for
    */
    if (!wait_epoch)
      DBUG_VOID_RETURN;
    const char *save_info= thd ? thd->proc_info : 0;
    int count= 30;
    if (thd)
      thd->proc_info= "Waiting for ndbcluster binlog update to "
	"reach current position";
    pthread_mutex_lock(&injector_mutex);
    while (!(thd && thd->killed) && count && ndb_binlog_running &&
           (ndb_latest_handled_binlog_epoch == 0 ||
            ndb_latest_handled_binlog_epoch < wait_epoch))
    {
      count--;
      struct timespec abstime;
      set_timespec(abstime, 1);
      pthread_cond_timedwait(&injector_cond, &injector_mutex, &abstime);
    }
    pthread_mutex_unlock(&injector_mutex);
    if (thd)
      thd->proc_info= save_info;
    DBUG_VOID_RETURN;
  }
}

/*
 Called from MYSQL_BIN_LOG::reset_logs in log.cc when binlog is emptied
*/
static int ndbcluster_reset_logs(THD *thd)
{
  if (!ndb_binlog_running)
    return 0;

  /* only reset master should reset logs */
  if (!((thd->lex->sql_command == SQLCOM_RESET) &&
        (thd->lex->type & REFRESH_MASTER)))
    return 0;

  DBUG_ENTER("ndbcluster_reset_logs");

  /*
    Wait for all events originating from this mysql server has
    reached the binlog before continuing to reset
  */
  ndbcluster_binlog_wait(thd);

  /*
    Could use run_query() here, but it is actually wrong,
    see comment in run_query()
  */
  TABLE_LIST table;
  bzero((char*) &table, sizeof(table));
  table.db= repdb;
  table.alias= table.table_name= reptable;
  mysql_truncate_table(thd, &table);

  /*
    Calling function only expects and handles error cases,
    so reset state if not an error as not to hit asserts
    in upper layers
  */
  while (thd_stmt_da(thd)->is_error())
  {
    if (thd_stmt_da(thd)->sql_errno() == ER_NO_SUCH_TABLE)
    {
      /*
        If table does not exist ignore the error as it
        is a consistant behavior
      */
      break;
    }
    DBUG_RETURN(1);
  }
  thd_stmt_da(thd)->reset_diagnostics_area();
  DBUG_RETURN(0);
}

/*
  Setup THD object
  'Inspired' from ha_ndbcluster.cc : ndb_util_thread_func
*/
static THD *
setup_thd(char * stackptr)
{
  DBUG_ENTER("setup_thd");
  THD * thd= new THD; /* note that contructor of THD uses DBUG_ */
  if (thd == 0)
  {
    DBUG_RETURN(0);
  }
  THD_CHECK_SENTRY(thd);

  thd->thread_id= 0;
  thd->thread_stack= stackptr; /* remember where our stack is */
  if (thd->store_globals())
  {
    thd->cleanup();
    delete thd;
    DBUG_RETURN(0);
  }

  lex_start(thd);

  thd->init_for_queries();
  thd->command= COM_DAEMON;
  thd->system_thread= SYSTEM_THREAD_NDBCLUSTER_BINLOG;
#ifndef NDB_THD_HAS_NO_VERSION
  thd->version= refresh_version;
#endif
  thd->main_security_ctx.host_or_ip= "";
  thd->client_capabilities= 0;
  thd->main_security_ctx.master_access= ~0;
  thd->main_security_ctx.priv_user= 0;
  thd->lex->start_transaction_opt= 0;

  CHARSET_INFO *charset_connection= get_charset_by_csname("utf8",
                                                          MY_CS_PRIMARY,
                                                          MYF(MY_WME));
  thd->variables.character_set_client= charset_connection;
  thd->variables.character_set_results= charset_connection;
  thd->variables.collation_connection= charset_connection;
  thd->update_charset();
  DBUG_RETURN(thd);
}

/*
  Called from MYSQL_BIN_LOG::purge_logs in log.cc when the binlog "file"
  is removed
*/

static int
ndbcluster_binlog_index_purge_file(THD *thd, const char *file)
{
  THD * save_thd= thd;
  DBUG_ENTER("ndbcluster_binlog_index_purge_file");
  DBUG_PRINT("enter", ("file: %s", file));

  if (!ndb_binlog_running || (thd && thd->slave_thread))
    DBUG_RETURN(0);

  /**
   * This function really really needs a THD object,
   *   new/delete one if not available...yuck!
   */
  if (thd == 0)
  {
    if ((thd = setup_thd((char*)&save_thd)) == 0)
    {
      /**
       * TODO return proper error code here,
       * BUT! return code is not (currently) checked in
       *      log.cc : purge_index_entry() so we settle for warning printout
       */
      sql_print_warning("NDB: Unable to purge "
                        NDB_REP_DB "." NDB_REP_TABLE
                        " File=%s (failed to setup thd)", file);
      DBUG_RETURN(0);
    }
  }

  char buf[1024];
  char *end= strmov(strmov(strmov(buf,
                                  "DELETE FROM "
                                  NDB_REP_DB "." NDB_REP_TABLE
                                  " WHERE File='"), file), "'");

  run_query(thd, buf, end, NULL, TRUE, FALSE);
  if (thd_stmt_da(thd)->is_error() &&
      thd_stmt_da(thd)->sql_errno() == ER_NO_SUCH_TABLE)
  {
    /*
      If table does not exist ignore the error as it
      is a consistant behavior
    */
    thd_stmt_da(thd)->reset_diagnostics_area();
  }

  if (save_thd == 0)
  {
    thd->cleanup();
    delete thd;
  }

  DBUG_RETURN(0);
}

static void
ndbcluster_binlog_log_query(handlerton *hton, THD *thd, enum_binlog_command binlog_command,
                            const char *query, uint query_length,
                            const char *db, const char *table_name)
{
  DBUG_ENTER("ndbcluster_binlog_log_query");
  DBUG_PRINT("enter", ("db: %s  table_name: %s  query: %s",
                       db, table_name, query));
  enum SCHEMA_OP_TYPE type;
  int log= 0;
  uint32 table_id= 0, table_version= 0;
  /*
    Since databases aren't real ndb schema object
    they don't have any id/version

    But since that id/version is used to make sure that event's on SCHEMA_TABLE
    is correct, we set random numbers
  */
  table_id = (uint32)rand();
  table_version = (uint32)rand();
  switch (binlog_command)
  {
  case LOGCOM_CREATE_TABLE:
    type= SOT_CREATE_TABLE;
    DBUG_ASSERT(FALSE);
    break;
  case LOGCOM_ALTER_TABLE:
    type= SOT_ALTER_TABLE_COMMIT;
    //log= 1;
    break;
  case LOGCOM_RENAME_TABLE:
    type= SOT_RENAME_TABLE;
    DBUG_ASSERT(FALSE);
    break;
  case LOGCOM_DROP_TABLE:
    type= SOT_DROP_TABLE;
    DBUG_ASSERT(FALSE);
    break;
  case LOGCOM_CREATE_DB:
    type= SOT_CREATE_DB;
    log= 1;
    break;
  case LOGCOM_ALTER_DB:
    type= SOT_ALTER_DB;
    log= 1;
    break;
  case LOGCOM_DROP_DB:
    type= SOT_DROP_DB;
    DBUG_ASSERT(FALSE);
    break;
  }
  if (log)
  {
    ndbcluster_log_schema_op(thd, query, query_length,
                             db, table_name, table_id, table_version, type,
                             0, 0, 0);
  }
  DBUG_VOID_RETURN;
}


/*
  End use of the NDB Cluster binlog
   - wait for binlog thread to shutdown
*/

int ndbcluster_binlog_end(THD *thd)
{
  DBUG_ENTER("ndbcluster_binlog_end");

  if (ndb_util_thread_running > 0)
  {
    /*
      Wait for util thread to die (as this uses the injector mutex)
      There is a very small change that ndb_util_thread dies and the
      following mutex is freed before it's accessed. This shouldn't
      however be a likely case as the ndbcluster_binlog_end is supposed to
      be called before ndb_cluster_end().
    */
    sql_print_information("Stopping Cluster Utility thread");
    pthread_mutex_lock(&LOCK_ndb_util_thread);
    /* Ensure mutex are not freed if ndb_cluster_end is running at same time */
    ndb_util_thread_running++;
    ndbcluster_terminating= 1;
    pthread_cond_signal(&COND_ndb_util_thread);
    while (ndb_util_thread_running > 1)
      pthread_cond_wait(&COND_ndb_util_ready, &LOCK_ndb_util_thread);
    ndb_util_thread_running--;
    pthread_mutex_unlock(&LOCK_ndb_util_thread);
  }

  if (ndbcluster_binlog_inited)
  {
    ndbcluster_binlog_inited= 0;
    if (ndb_binlog_thread_running)
    {
      /* wait for injector thread to finish */
      ndbcluster_binlog_terminating= 1;
      pthread_mutex_lock(&injector_mutex);
      pthread_cond_signal(&injector_cond);
      while (ndb_binlog_thread_running > 0)
        pthread_cond_wait(&injector_cond, &injector_mutex);
      pthread_mutex_unlock(&injector_mutex);
    }
    pthread_mutex_destroy(&injector_mutex);
    pthread_cond_destroy(&injector_cond);
    pthread_mutex_destroy(&ndb_schema_share_mutex);
  }

  DBUG_RETURN(0);
}

/*****************************************************************
  functions called from slave sql client threads
****************************************************************/
static void ndbcluster_reset_slave(THD *thd)
{
  if (!ndb_binlog_running)
    return;

  DBUG_ENTER("ndbcluster_reset_slave");
  char buf[1024];
  char *end= strmov(buf, "DELETE FROM " NDB_REP_DB "." NDB_APPLY_TABLE);
  run_query(thd, buf, end, NULL, TRUE, FALSE);
  if (thd_stmt_da(thd)->is_error() &&
      ((thd_stmt_da(thd)->sql_errno() == ER_NO_SUCH_TABLE)))
  {
    /*
      If table does not exist ignore the error as it
      is a consistant behavior
    */
    thd_stmt_da(thd)->reset_diagnostics_area();
  }

  DBUG_VOID_RETURN;
}

/*
  Initialize the binlog part of the ndb handlerton
*/

/**
  Upon the sql command flush logs, we need to ensure that all outstanding
  ndb data to be logged has made it to the binary log to get a deterministic
  behavior on the rotation of the log.
 */
static bool ndbcluster_flush_logs(handlerton *hton)
{
  ndbcluster_binlog_wait(current_thd);
  return FALSE;
}

/*
  Global schema lock across mysql servers
*/
bool ndbcluster_has_global_schema_lock(Thd_ndb *thd_ndb)
{
#ifndef NDB_NO_GLOBAL_SCHEMA_LOCK
  if (thd_ndb->global_schema_lock_trans)
  {
    thd_ndb->global_schema_lock_trans->refresh();
    return true;
  }
  return false;
#else
  return true; // OK
#endif
}

int ndbcluster_no_global_schema_lock_abort(THD *thd, const char *msg)
{
  Thd_ndb *thd_ndb= get_thd_ndb(thd);
  if (thd_ndb && thd_ndb->global_schema_lock_error != 0)
    return HA_ERR_NO_CONNECTION;
  sql_print_error("NDB: programming error, no lock taken while running "
                  "query %s. Message: %s", thd->query(), msg);
  abort();
  return -1;
}

#ifndef NDB_NO_GLOBAL_SCHEMA_LOCK
#include "ha_ndbcluster_lock_ext.h"

/*
  lock/unlock calls are reference counted, so calls to lock
  must be matched to a call to unlock even if the lock call fails
*/
static int ndbcluster_global_schema_lock_is_locked_or_queued= 0;
static int ndbcluster_global_schema_lock_no_locking_allowed= 0;
static pthread_mutex_t ndbcluster_global_schema_lock_mutex;
#endif
void ndbcluster_global_schema_lock_init()
{
#ifndef NDB_NO_GLOBAL_SCHEMA_LOCK
  pthread_mutex_init(&ndbcluster_global_schema_lock_mutex, MY_MUTEX_INIT_FAST);
#endif
}
void ndbcluster_global_schema_lock_deinit()
{
#ifndef NDB_NO_GLOBAL_SCHEMA_LOCK
  pthread_mutex_destroy(&ndbcluster_global_schema_lock_mutex);
#endif
}

static int ndbcluster_global_schema_lock(THD *thd, int no_lock_queue,
                                         int report_cluster_disconnected)
{
#ifdef NDB_NO_GLOBAL_SCHEMA_LOCK
  return 0;
#else
  Ndb *ndb= check_ndb_in_thd(thd);
  Thd_ndb *thd_ndb= get_thd_ndb(thd);
  NdbError ndb_error;
  if (thd_ndb->options & TNO_NO_LOCK_SCHEMA_OP)
    return 0;
  DBUG_ENTER("ndbcluster_global_schema_lock");
  DBUG_PRINT("enter", ("query: %s, no_lock_queue: %d",
                       thd->query(), no_lock_queue));
  if (thd_ndb->global_schema_lock_count)
  {
    if (thd_ndb->global_schema_lock_trans)
      thd_ndb->global_schema_lock_trans->refresh();
    else
      DBUG_ASSERT(thd_ndb->global_schema_lock_error != 0);
    thd_ndb->global_schema_lock_count++;
    DBUG_PRINT("exit", ("global_schema_lock_count: %d",
                        thd_ndb->global_schema_lock_count));
    DBUG_RETURN(0);
  }
  DBUG_ASSERT(thd_ndb->global_schema_lock_count == 0);
  thd_ndb->global_schema_lock_count= 1;
  thd_ndb->global_schema_lock_error= 0;
  DBUG_PRINT("exit", ("global_schema_lock_count: %d",
                      thd_ndb->global_schema_lock_count));

  /*
    Check that taking the lock is allowed
    - if not allowed to enter lock queue, return if lock exists
    - wait until allowed
    - increase global lock count
  */
  Thd_proc_info_guard thd_proc_info_guard(thd);
  pthread_mutex_lock(&ndbcluster_global_schema_lock_mutex);
  /* increase global lock count */
  ndbcluster_global_schema_lock_is_locked_or_queued++;
  if (no_lock_queue)
  {
    if (ndbcluster_global_schema_lock_is_locked_or_queued != 1)
    {
      /* Other thread has lock and this thread may not enter lock queue */
      pthread_mutex_unlock(&ndbcluster_global_schema_lock_mutex);
      thd_ndb->global_schema_lock_error= -1;
      DBUG_PRINT("exit", ("aborting as lock exists"));
      DBUG_RETURN(-1);
    }
    /* Mark that no other thread may be take lock */
    ndbcluster_global_schema_lock_no_locking_allowed= 1;
  }
  else
  {
    while (ndbcluster_global_schema_lock_no_locking_allowed)
    {
      thd_proc_info(thd, "Waiting for allowed to take ndbcluster global schema lock");
      /* Wait until locking is allowed */
      pthread_mutex_unlock(&ndbcluster_global_schema_lock_mutex);
      do_retry_sleep(50);
      if (thd->killed)
      {
        thd_ndb->global_schema_lock_error= -1;
        DBUG_RETURN(-1);
      }
      pthread_mutex_lock(&ndbcluster_global_schema_lock_mutex);
    }
  }
  pthread_mutex_unlock(&ndbcluster_global_schema_lock_mutex);

  /*
    Take the lock
  */
  thd_proc_info(thd, "Waiting for ndbcluster global schema lock");
  thd_ndb->global_schema_lock_trans=
    ndbcluster_global_schema_lock_ext(thd, ndb, ndb_error, -1);

  DBUG_EXECUTE_IF("sleep_after_global_schema_lock", my_sleep(6000000););

  if (no_lock_queue)
  {
    pthread_mutex_lock(&ndbcluster_global_schema_lock_mutex);
    /* Mark that other thread may be take lock */
    ndbcluster_global_schema_lock_no_locking_allowed= 0;
    pthread_mutex_unlock(&ndbcluster_global_schema_lock_mutex);
  }

  if (thd_ndb->global_schema_lock_trans)
  {
    if (opt_ndb_extra_logging > 19)
    {
      sql_print_information("NDB: Global schema lock acquired");
    }
    DBUG_RETURN(0);
  }

  if (ndb_error.code != 4009 || report_cluster_disconnected)
  {
    sql_print_warning("NDB: Could not acquire global schema lock (%d)%s",
                      ndb_error.code, ndb_error.message);
    push_warning_printf(thd, MYSQL_ERROR::WARN_LEVEL_ERROR,
                        ER_GET_ERRMSG, ER(ER_GET_ERRMSG),
                        ndb_error.code, ndb_error.message,
                        "NDB. Could not acquire global schema lock");
  }
  thd_ndb->global_schema_lock_error= ndb_error.code ? ndb_error.code : -1;
  DBUG_RETURN(-1);
#endif
}
static int ndbcluster_global_schema_unlock(THD *thd)
{
#ifdef NDB_NO_GLOBAL_SCHEMA_LOCK
  return 0;
#else
  Thd_ndb *thd_ndb= get_thd_ndb(thd);
  DBUG_ASSERT(thd_ndb != 0);
  if (thd_ndb == 0 || (thd_ndb->options & TNO_NO_LOCK_SCHEMA_OP))
    return 0;
  Ndb *ndb= thd_ndb->ndb;
  DBUG_ENTER("ndbcluster_global_schema_unlock");
  NdbTransaction *trans= thd_ndb->global_schema_lock_trans;
  thd_ndb->global_schema_lock_count--;
  DBUG_PRINT("exit", ("global_schema_lock_count: %d",
                      thd_ndb->global_schema_lock_count));
  DBUG_ASSERT(ndb != NULL);
  if (ndb == NULL)
    return 0;
  DBUG_ASSERT(trans != NULL || thd_ndb->global_schema_lock_error != 0);
  if (thd_ndb->global_schema_lock_count != 0)
  {
    DBUG_RETURN(0);
  }
  thd_ndb->global_schema_lock_error= 0;

  /*
    Decrease global lock count
  */
  pthread_mutex_lock(&ndbcluster_global_schema_lock_mutex);
  ndbcluster_global_schema_lock_is_locked_or_queued--;
  pthread_mutex_unlock(&ndbcluster_global_schema_lock_mutex);

  if (trans)
  {
    thd_ndb->global_schema_lock_trans= NULL;
    NdbError ndb_error;
    if (ndbcluster_global_schema_unlock_ext(ndb, trans, ndb_error))
    {
      sql_print_warning("NDB: Releasing global schema lock (%d)%s",
                        ndb_error.code, ndb_error.message);
      push_warning_printf(thd, MYSQL_ERROR::WARN_LEVEL_ERROR,
                          ER_GET_ERRMSG, ER(ER_GET_ERRMSG),
                          ndb_error.code,
                          ndb_error.message,
                          "ndb. Releasing global schema lock");
      DBUG_RETURN(-1);
    }
    if (opt_ndb_extra_logging > 19)
    {
      sql_print_information("NDB: Global schema lock release");
    }
  }
  DBUG_RETURN(0);
#endif
}

static int ndbcluster_binlog_func(handlerton *hton, THD *thd, 
                                  enum_binlog_func fn, 
                                  void *arg)
{
  DBUG_ENTER("ndbcluster_binlog_func");
  int res= 0;
  switch(fn)
  {
  case BFN_RESET_LOGS:
    res= ndbcluster_reset_logs(thd);
    break;
  case BFN_RESET_SLAVE:
    ndbcluster_reset_slave(thd);
    break;
  case BFN_BINLOG_WAIT:
    ndbcluster_binlog_wait(thd);
    break;
  case BFN_BINLOG_END:
    res= ndbcluster_binlog_end(thd);
    break;
  case BFN_BINLOG_PURGE_FILE:
    res= ndbcluster_binlog_index_purge_file(thd, (const char *)arg);
    break;
#ifndef NDB_NO_GLOBAL_SCHEMA_LOCK
  case BFN_GLOBAL_SCHEMA_LOCK:
    res= ndbcluster_global_schema_lock(thd, *(int*)arg, 1);
    break;
  case BFN_GLOBAL_SCHEMA_UNLOCK:
    res= ndbcluster_global_schema_unlock(thd);
    break;
#endif
  }
  DBUG_RETURN(res);
}
Ndbcluster_global_schema_lock_guard::Ndbcluster_global_schema_lock_guard(THD *thd)
  : m_thd(thd), m_lock(0)
{
}
Ndbcluster_global_schema_lock_guard::~Ndbcluster_global_schema_lock_guard()
{
  if (m_lock)
    ndbcluster_global_schema_unlock(m_thd);
}
int Ndbcluster_global_schema_lock_guard::lock()
{
  /* only one lock call allowed */
  DBUG_ASSERT(m_lock == 0);
  /*
    Always se m_lock, even if lock fails. Since the
    lock/unlock calls are reference counted, the number
    of calls to lock and unlock need to match up.
  */
  m_lock= 1;
  return ndbcluster_global_schema_lock(m_thd, 0, 0);
}

void ndbcluster_binlog_init_handlerton()
{
  handlerton *h= ndbcluster_hton;
  h->flush_logs=       ndbcluster_flush_logs;
  h->binlog_func=      ndbcluster_binlog_func;
  h->binlog_log_query= ndbcluster_binlog_log_query;
}





/*
  check the availability af the ndb_apply_status share
  - return share, but do not increase refcount
  - return 0 if there is no share
*/
static NDB_SHARE *ndbcluster_check_ndb_apply_status_share()
{
  pthread_mutex_lock(&ndbcluster_mutex);

  void *share= my_hash_search(&ndbcluster_open_tables,
                              (const uchar*) NDB_APPLY_TABLE_FILE,
                              sizeof(NDB_APPLY_TABLE_FILE) - 1);
  DBUG_PRINT("info",("ndbcluster_check_ndb_apply_status_share %s 0x%lx",
                     NDB_APPLY_TABLE_FILE, (long) share));
  pthread_mutex_unlock(&ndbcluster_mutex);
  return (NDB_SHARE*) share;
}

/*
  check the availability af the schema share
  - return share, but do not increase refcount
  - return 0 if there is no share
*/
static NDB_SHARE *ndbcluster_check_ndb_schema_share()
{
  pthread_mutex_lock(&ndbcluster_mutex);

  void *share= my_hash_search(&ndbcluster_open_tables,
                              (const uchar*) NDB_SCHEMA_TABLE_FILE,
                              sizeof(NDB_SCHEMA_TABLE_FILE) - 1);
  DBUG_PRINT("info",("ndbcluster_check_ndb_schema_share %s 0x%lx",
                     NDB_SCHEMA_TABLE_FILE, (long) share));
  pthread_mutex_unlock(&ndbcluster_mutex);
  return (NDB_SHARE*) share;
}

/*
  Create the ndb_apply_status table
*/
static int ndbcluster_create_ndb_apply_status_table(THD *thd)
{
  DBUG_ENTER("ndbcluster_create_ndb_apply_status_table");

  /*
    Check if we already have the apply status table.
    If so it should have been discovered at startup
    and thus have a share
  */

  if (ndbcluster_check_ndb_apply_status_share())
    DBUG_RETURN(0);

  if (g_ndb_cluster_connection->get_no_ready() <= 0)
    DBUG_RETURN(0);

  char buf[1024 + 1], *end;

  if (opt_ndb_extra_logging)
    sql_print_information("NDB: Creating " NDB_REP_DB "." NDB_APPLY_TABLE);

  /*
    Check if apply status table exists in MySQL "dictionary"
    if so, remove it since there is none in Ndb
  */
  {
    build_table_filename(buf, sizeof(buf) - 1,
                         NDB_REP_DB, NDB_APPLY_TABLE, reg_ext, 0);
    if (my_delete(buf, MYF(0)) == 0)
    {
      /*
        The .frm file existed and was deleted from disk.
        It's possible that someone has tried to use it and thus
        it might have been inserted in the table definition cache.
        It must be flushed to avoid that it exist only in the
        table definition cache.
      */
      if (opt_ndb_extra_logging)
        sql_print_information("NDB: Flushing " NDB_REP_DB "." NDB_APPLY_TABLE);

      end= strmov(buf, "FLUSH TABLE " NDB_REP_DB "." NDB_APPLY_TABLE);
      const int no_print_error[1]= {0};
      run_query(thd, buf, end, no_print_error, TRUE, TRUE);
    }
  }

  /*
    Note, updating this table schema must be reflected in ndb_restore
  */
  end= strmov(buf, "CREATE TABLE IF NOT EXISTS "
                   NDB_REP_DB "." NDB_APPLY_TABLE
                   " ( server_id INT UNSIGNED NOT NULL,"
                   " epoch BIGINT UNSIGNED NOT NULL, "
                   " log_name VARCHAR(255) BINARY NOT NULL, "
                   " start_pos BIGINT UNSIGNED NOT NULL, "
                   " end_pos BIGINT UNSIGNED NOT NULL, "
                   " PRIMARY KEY USING HASH (server_id) ) ENGINE=NDB CHARACTER SET latin1");

  const int no_print_error[6]= {ER_TABLE_EXISTS_ERROR,
                                701,
                                702,
                                721, // Table already exist
                                4009,
                                0}; // do not print error 701 etc
  run_query(thd, buf, end, no_print_error, TRUE, TRUE);

  DBUG_RETURN(0);
}


/*
  Create the schema table
*/
static int ndbcluster_create_schema_table(THD *thd)
{
  DBUG_ENTER("ndbcluster_create_schema_table");

  /*
    Check if we already have the schema table.
    If so it should have been discovered at startup
    and thus have a share
  */

  if (ndbcluster_check_ndb_schema_share())
    DBUG_RETURN(0);

  if (g_ndb_cluster_connection->get_no_ready() <= 0)
    DBUG_RETURN(0);

  char buf[1024 + 1], *end;

  if (opt_ndb_extra_logging)
    sql_print_information("NDB: Creating " NDB_REP_DB "." NDB_SCHEMA_TABLE);

  /*
    Check if schema table exists in MySQL "dictionary"
    if so, remove it since there is none in Ndb
  */
  {
    build_table_filename(buf, sizeof(buf) - 1,
                         NDB_REP_DB, NDB_SCHEMA_TABLE, reg_ext, 0);
    if (my_delete(buf, MYF(0)) == 0)
    {
      /*
        The .frm file existed and was deleted from disk.
        It's possible that someone has tried to use it and thus
        it might have been inserted in the table definition cache.
        It must be flushed to avoid that it exist only in the
        table definition cache.
      */
      if (opt_ndb_extra_logging)
        sql_print_information("NDB: Flushing " NDB_REP_DB "." NDB_SCHEMA_TABLE);

      end= strmov(buf, "FLUSH TABLE " NDB_REP_DB "." NDB_SCHEMA_TABLE);
      const int no_print_error[1]= {0};
      run_query(thd, buf, end, no_print_error, TRUE, TRUE);
    }
  }

  /*
    Update the defines below to reflect the table schema
  */
  end= strmov(buf, "CREATE TABLE IF NOT EXISTS "
                   NDB_REP_DB "." NDB_SCHEMA_TABLE
                   " ( db VARBINARY(63) NOT NULL,"
                   " name VARBINARY(63) NOT NULL,"
                   " slock BINARY(32) NOT NULL,"
                   " query BLOB NOT NULL,"
                   " node_id INT UNSIGNED NOT NULL,"
                   " epoch BIGINT UNSIGNED NOT NULL,"
                   " id INT UNSIGNED NOT NULL,"
                   " version INT UNSIGNED NOT NULL,"
                   " type INT UNSIGNED NOT NULL,"
                   " PRIMARY KEY USING HASH (db,name) ) ENGINE=NDB CHARACTER SET latin1");

  const int no_print_error[6]= {ER_TABLE_EXISTS_ERROR,
                                701,
                                702,
                                721, // Table already exist
                                4009,
                                0}; // do not print error 701 etc
  run_query(thd, buf, end, no_print_error, TRUE, TRUE);

  DBUG_RETURN(0);
}

class Thd_ndb_options_guard
{
public:
  Thd_ndb_options_guard(Thd_ndb *thd_ndb)
    : m_val(thd_ndb->options), m_save_val(thd_ndb->options) {}
  ~Thd_ndb_options_guard() { m_val= m_save_val; }
  void set(uint32 flag) { m_val|= flag; }
private:
  uint32 &m_val;
  uint32 m_save_val;
};

extern int ndb_setup_complete;
extern pthread_cond_t COND_ndb_setup_complete;

/*
   ndb_notify_tables_writable
   
   Called to notify any waiting threads that Ndb tables are
   now writable
*/ 
static void ndb_notify_tables_writable()
{
  pthread_mutex_lock(&ndbcluster_mutex);
  ndb_setup_complete= 1;
  pthread_cond_broadcast(&COND_ndb_setup_complete);
  pthread_mutex_unlock(&ndbcluster_mutex);
}

/*
  Ndb has no representation of the database schema objects.
  The mysql.ndb_schema table contains the latest schema operations
  done via a mysqld, and thus reflects databases created/dropped/altered
  while a mysqld was disconnected.  This function tries to recover
  the correct state w.r.t created databases using the information in
  that table.

  Function should only be called while ndbcluster_global_schema_lock
  is held, to ensure that ndb_schema table is not being updated while
  scanning.
*/
static int ndbcluster_find_all_databases(THD *thd)
{
  Ndb *ndb= check_ndb_in_thd(thd);
  Thd_ndb *thd_ndb= get_thd_ndb(thd);
  Thd_ndb_options_guard thd_ndb_options(thd_ndb);
  NDBDICT *dict= ndb->getDictionary();
  NdbTransaction *trans= NULL;
  NdbError ndb_error;
  int retries= 100;
  int retry_sleep= 30; /* 30 milliseconds, transaction */
  DBUG_ENTER("ndbcluster_find_all_databases");
  /* Ensure that we have the right lock */
  if (!ndbcluster_has_global_schema_lock(thd_ndb))
    DBUG_RETURN(ndbcluster_no_global_schema_lock_abort
                (thd, "ndbcluster_find_all_databases"));
  ndb->setDatabaseName(NDB_REP_DB);
  thd_ndb_options.set(TNO_NO_LOG_SCHEMA_OP);
  thd_ndb_options.set(TNO_NO_LOCK_SCHEMA_OP);
  while (1)
  {
    char db_buffer[FN_REFLEN];
    char *db= db_buffer+1;
    char name[FN_REFLEN];
    char query[64000];
    Ndb_table_guard ndbtab_g(dict, NDB_SCHEMA_TABLE);
    const NDBTAB *ndbtab= ndbtab_g.get_table();
    NdbScanOperation *op;
    NdbBlob *query_blob_handle;
    int r= 0;
    if (ndbtab == NULL)
    {
      ndb_error= dict->getNdbError();
      goto error;
    }
    trans= ndb->startTransaction();
    if (trans == NULL)
    {
      ndb_error= ndb->getNdbError();
      goto error;
    }
    op= trans->getNdbScanOperation(ndbtab);
    if (op == NULL)
    {
      ndb_error= trans->getNdbError();
      goto error;
    }

    op->readTuples(NdbScanOperation::LM_Read,
                   NdbScanOperation::SF_TupScan, 1);
    
    r|= op->getValue("db", db_buffer) == NULL;
    r|= op->getValue("name", name) == NULL;
    r|= (query_blob_handle= op->getBlobHandle("query")) == NULL;
    r|= query_blob_handle->getValue(query, sizeof(query));

    if (r)
    {
      ndb_error= op->getNdbError();
      goto error;
    }

    if (trans->execute(NdbTransaction::NoCommit))
    {
      ndb_error= trans->getNdbError();
      goto error;
    }

    while ((r= op->nextResult()) == 0)
    {
      unsigned db_len= db_buffer[0];
      unsigned name_len= name[0];
      /*
        name_len == 0 means no table name, hence the row
        is for a database
      */
      if (db_len > 0 && name_len == 0)
      {
        /* database found */
        db[db_len]= 0;

	/* find query */
        Uint64 query_length= 0;
        if (query_blob_handle->getLength(query_length))
        {
          ndb_error= query_blob_handle->getNdbError();
          goto error;
        }
        query[query_length]= 0;
        build_table_filename(name, sizeof(name), db, "", "", 0);
        int database_exists= !my_access(name, F_OK);
        if (strncasecmp("CREATE", query, 6) == 0)
        {
          /* Database should exist */
          if (!database_exists)
          {
            /* create missing database */
            sql_print_information("NDB: Discovered missing database '%s'", db);
            const int no_print_error[1]= {0};
            run_query(thd, query, query + query_length,
                      no_print_error,    /* print error */
                      TRUE,   /* don't binlog the query */
                      TRUE);  /* reset error */
          }
        }
        else if (strncasecmp("ALTER", query, 5) == 0)
        {
          /* Database should exist */
          if (!database_exists)
          {
            /* create missing database */
            sql_print_information("NDB: Discovered missing database '%s'", db);
            const int no_print_error[1]= {0};
            name_len= my_snprintf(name, sizeof(name), "CREATE DATABASE %s", db);
            run_query(thd, name, name + name_len,
                      no_print_error,    /* print error */
                      TRUE,   /* don't binlog the query */
                      TRUE);  /* reset error */
            run_query(thd, query, query + query_length,
                      no_print_error,    /* print error */
                      TRUE,   /* don't binlog the query */
                      TRUE);  /* reset error */
          }
        }
        else if (strncasecmp("DROP", query, 4) == 0)
        {
          /* Database should not exist */
          if (database_exists)
          {
            /* drop missing database */
            sql_print_information("NDB: Discovered reamining database '%s'", db);
          }
        }
      }
    }
    if (r == -1)
    {
      ndb_error= op->getNdbError();
      goto error;
    }
    ndb->closeTransaction(trans);
    trans= NULL;
    DBUG_RETURN(0); // success
  error:
    if (trans)
    {
      ndb->closeTransaction(trans);
      trans= NULL;
    }
    if (ndb_error.status == NdbError::TemporaryError && !thd->killed)
    {
      if (retries--)
      {
        sql_print_warning("NDB: ndbcluster_find_all_databases retry: %u - %s",
                          ndb_error.code,
                          ndb_error.message);
        do_retry_sleep(retry_sleep);
        continue; // retry
      }
    }
    if (!thd->killed)
    {
      sql_print_error("NDB: ndbcluster_find_all_databases fail: %u - %s",
                      ndb_error.code,
                      ndb_error.message);
    }

    DBUG_RETURN(1); // not temp error or too many retries
  }
}

int ndbcluster_setup_binlog_table_shares(THD *thd)
{
  Ndbcluster_global_schema_lock_guard global_schema_lock_guard(thd);
  if (global_schema_lock_guard.lock())
    return 1;
  if (!ndb_schema_share &&
      ndbcluster_check_ndb_schema_share() == 0)
  {
    mysql_mutex_lock(&LOCK_open);
    ndb_create_table_from_engine(thd, NDB_REP_DB, NDB_SCHEMA_TABLE);
    mysql_mutex_unlock(&LOCK_open);
    if (!ndb_schema_share)
    {
      ndbcluster_create_schema_table(thd);
      // always make sure we create the 'schema' first
      if (!ndb_schema_share)
        return 1;
    }
  }
  if (!ndb_apply_status_share &&
      ndbcluster_check_ndb_apply_status_share() == 0)
  {
    mysql_mutex_lock(&LOCK_open);
    ndb_create_table_from_engine(thd, NDB_REP_DB, NDB_APPLY_TABLE);
    mysql_mutex_unlock(&LOCK_open);
    if (!ndb_apply_status_share)
    {
      ndbcluster_create_ndb_apply_status_table(thd);
      if (!ndb_apply_status_share)
        return 1;
    }
  }

  if (ndbcluster_find_all_databases(thd))
  {
    return 1;
  }

  if (!ndbcluster_find_all_files(thd))
  {
    mysql_mutex_lock(&LOCK_open);
    ndb_binlog_tables_inited= TRUE;
    if (ndb_binlog_tables_inited &&
        ndb_binlog_running && ndb_binlog_is_ready)
    {
      if (opt_ndb_extra_logging)
        sql_print_information("NDB Binlog: ndb tables writable");
      close_cached_tables(NULL, NULL, TRUE, FALSE, FALSE);
      
      /* 
         Signal any waiting thread that ndb table setup is
         now complete
      */
      ndb_notify_tables_writable();
    }
    mysql_mutex_unlock(&LOCK_open);
    /* Signal injector thread that all is setup */
    pthread_cond_signal(&injector_cond);
  }
  return 0;
}

/*
  Defines and struct for schema table.
  Should reflect table definition above.
*/
#define SCHEMA_DB_I 0u
#define SCHEMA_NAME_I 1u
#define SCHEMA_SLOCK_I 2u
#define SCHEMA_QUERY_I 3u
#define SCHEMA_NODE_ID_I 4u
#define SCHEMA_EPOCH_I 5u
#define SCHEMA_ID_I 6u
#define SCHEMA_VERSION_I 7u
#define SCHEMA_TYPE_I 8u
#define SCHEMA_SIZE 9u
#define SCHEMA_SLOCK_SIZE 32u

struct Cluster_schema
{
  uchar db_length;
  char db[64];
  uchar name_length;
  char name[64];
  uchar slock_length;
  uint32 slock[SCHEMA_SLOCK_SIZE/4];
  unsigned short query_length;
  char *query;
  Uint64 epoch;
  uint32 node_id;
  uint32 id;
  uint32 version;
  uint32 type;
  uint32 any_value;
};

/*
  Transfer schema table data into corresponding struct
*/
static void ndbcluster_get_schema(Ndb_event_data *event_data,
                                  Cluster_schema *s)
{
  TABLE *table= event_data->table;
  Field **field;
  /* unpack blob values */
  uchar* blobs_buffer= 0;
  uint blobs_buffer_size= 0;
  my_bitmap_map *old_map= dbug_tmp_use_all_columns(table, table->read_set);
  {
    ptrdiff_t ptrdiff= 0;
    int ret= get_ndb_blobs_value(table, event_data->ndb_value[0],
                                 blobs_buffer, blobs_buffer_size,
                                 ptrdiff);
    if (ret != 0)
    {
      my_free(blobs_buffer, MYF(MY_ALLOW_ZERO_PTR));
      DBUG_PRINT("info", ("blob read error"));
      DBUG_ASSERT(FALSE);
    }
  }
  /* db varchar 1 length uchar */
  field= table->field;
  s->db_length= *(uint8*)(*field)->ptr;
  DBUG_ASSERT(s->db_length <= (*field)->field_length);
  DBUG_ASSERT((*field)->field_length + 1 == sizeof(s->db));
  memcpy(s->db, (*field)->ptr + 1, s->db_length);
  s->db[s->db_length]= 0;
  /* name varchar 1 length uchar */
  field++;
  s->name_length= *(uint8*)(*field)->ptr;
  DBUG_ASSERT(s->name_length <= (*field)->field_length);
  DBUG_ASSERT((*field)->field_length + 1 == sizeof(s->name));
  memcpy(s->name, (*field)->ptr + 1, s->name_length);
  s->name[s->name_length]= 0;
  /* slock fixed length */
  field++;
  s->slock_length= (*field)->field_length;
  DBUG_ASSERT((*field)->field_length == sizeof(s->slock));
  memcpy(s->slock, (*field)->ptr, s->slock_length);
  /* query blob */
  field++;
  {
    Field_blob *field_blob= (Field_blob*)(*field);
    uint blob_len= field_blob->get_length((*field)->ptr);
    uchar *blob_ptr= 0;
    field_blob->get_ptr(&blob_ptr);
    DBUG_ASSERT(blob_len == 0 || blob_ptr != 0);
    s->query_length= blob_len;
    s->query= sql_strmake((char*) blob_ptr, blob_len);
  }
  /* node_id */
  field++;
  s->node_id= (Uint32)((Field_long *)*field)->val_int();
  /* epoch */
  field++;
  s->epoch= ((Field_long *)*field)->val_int();
  /* id */
  field++;
  s->id= (Uint32)((Field_long *)*field)->val_int();
  /* version */
  field++;
  s->version= (Uint32)((Field_long *)*field)->val_int();
  /* type */
  field++;
  s->type= (Uint32)((Field_long *)*field)->val_int();
  /* free blobs buffer */
  my_free(blobs_buffer, MYF(MY_ALLOW_ZERO_PTR));
  dbug_tmp_restore_column_map(table->read_set, old_map);
}

/*
  helper function to pack a ndb varchar
*/
char *ndb_pack_varchar(const NDBCOL *col, char *buf,
                       const char *str, int sz)
{
  switch (col->getArrayType())
  {
    case NDBCOL::ArrayTypeFixed:
      memcpy(buf, str, sz);
      break;
    case NDBCOL::ArrayTypeShortVar:
      *(uchar*)buf= (uchar)sz;
      memcpy(buf + 1, str, sz);
      break;
    case NDBCOL::ArrayTypeMediumVar:
      int2store(buf, sz);
      memcpy(buf + 2, str, sz);
      break;
  }
  return buf;
}

/*
  acknowledge handling of schema operation
*/
static int
ndbcluster_update_slock(THD *thd,
                        const char *db,
                        const char *table_name,
                        uint32 table_id,
                        uint32 table_version)
{
  DBUG_ENTER("ndbcluster_update_slock");
  if (!ndb_schema_share)
  {
    DBUG_RETURN(0);
  }

  const NdbError *ndb_error= 0;
  uint32 node_id= g_ndb_cluster_connection->node_id();
  Ndb *ndb= check_ndb_in_thd(thd);
  char save_db[FN_HEADLEN];
  strcpy(save_db, ndb->getDatabaseName());

  char tmp_buf[FN_REFLEN];
  NDBDICT *dict= ndb->getDictionary();
  ndb->setDatabaseName(NDB_REP_DB);
  Ndb_table_guard ndbtab_g(dict, NDB_SCHEMA_TABLE);
  const NDBTAB *ndbtab= ndbtab_g.get_table();
  NdbTransaction *trans= 0;
  int retries= 100;
  int retry_sleep= 30; /* 30 milliseconds, transaction */
  const NDBCOL *col[SCHEMA_SIZE];
  unsigned sz[SCHEMA_SIZE];

  MY_BITMAP slock;
  uint32 bitbuf[SCHEMA_SLOCK_SIZE/4];
  bitmap_init(&slock, bitbuf, sizeof(bitbuf)*8, false);

  if (ndbtab == 0)
  {
    if (dict->getNdbError().code != 4009)
      abort();
    DBUG_RETURN(0);
  }

  {
    uint i;
    for (i= 0; i < SCHEMA_SIZE; i++)
    {
      col[i]= ndbtab->getColumn(i);
      if (i != SCHEMA_QUERY_I)
      {
        sz[i]= col[i]->getLength();
        DBUG_ASSERT(sz[i] <= sizeof(tmp_buf));
      }
    }
  }

  while (1)
  {
    if ((trans= ndb->startTransaction()) == 0)
      goto err;
    {
      NdbOperation *op= 0;
      int r= 0;

      /* read the bitmap exlusive */
      r|= (op= trans->getNdbOperation(ndbtab)) == 0;
      DBUG_ASSERT(r == 0);
      r|= op->readTupleExclusive();
      DBUG_ASSERT(r == 0);
    
      /* db */
      ndb_pack_varchar(col[SCHEMA_DB_I], tmp_buf, db, strlen(db));
      r|= op->equal(SCHEMA_DB_I, tmp_buf);
      DBUG_ASSERT(r == 0);
      /* name */
      ndb_pack_varchar(col[SCHEMA_NAME_I], tmp_buf, table_name,
                       strlen(table_name));
      r|= op->equal(SCHEMA_NAME_I, tmp_buf);
      DBUG_ASSERT(r == 0);
      /* slock */
      r|= op->getValue(SCHEMA_SLOCK_I, (char*)slock.bitmap) == 0;
      DBUG_ASSERT(r == 0);
    }
    if (trans->execute(NdbTransaction::NoCommit))
      goto err;

    if (opt_ndb_extra_logging > 19)
    {
      uint32 copy[SCHEMA_SLOCK_SIZE/4];
      memcpy(copy, bitbuf, sizeof(copy));
      bitmap_clear_bit(&slock, node_id);
      sql_print_information("NDB: reply to %s.%s(%u/%u) from %x%x to %x%x",
                            db, table_name,
                            table_id, table_version,
                            copy[0], copy[1],
                            slock.bitmap[0],
                            slock.bitmap[1]);
    }
    else
    {
      bitmap_clear_bit(&slock, node_id);
    }

    {
      NdbOperation *op= 0;
      int r= 0;

      /* now update the tuple */
      r|= (op= trans->getNdbOperation(ndbtab)) == 0;
      DBUG_ASSERT(r == 0);
      r|= op->updateTuple();
      DBUG_ASSERT(r == 0);

      /* db */
      ndb_pack_varchar(col[SCHEMA_DB_I], tmp_buf, db, strlen(db));
      r|= op->equal(SCHEMA_DB_I, tmp_buf);
      DBUG_ASSERT(r == 0);
      /* name */
      ndb_pack_varchar(col[SCHEMA_NAME_I], tmp_buf, table_name,
                       strlen(table_name));
      r|= op->equal(SCHEMA_NAME_I, tmp_buf);
      DBUG_ASSERT(r == 0);
      /* slock */
      r|= op->setValue(SCHEMA_SLOCK_I, (char*)slock.bitmap);
      DBUG_ASSERT(r == 0);
      /* node_id */
      r|= op->setValue(SCHEMA_NODE_ID_I, node_id);
      DBUG_ASSERT(r == 0);
      /* type */
      r|= op->setValue(SCHEMA_TYPE_I, (uint32)SOT_CLEAR_SLOCK);
      DBUG_ASSERT(r == 0);
    }
    if (trans->execute(NdbTransaction::Commit, 
                       NdbOperation::DefaultAbortOption, 1 /*force send*/) == 0)
    {
      DBUG_PRINT("info", ("node %d cleared lock on '%s.%s'",
                          node_id, db, table_name));
      dict->forceGCPWait(1);
      break;
    }
  err:
    const NdbError *this_error= trans ?
      &trans->getNdbError() : &ndb->getNdbError();
    if (this_error->status == NdbError::TemporaryError && !thd->killed)
    {
      if (retries--)
      {
        if (trans)
          ndb->closeTransaction(trans);
        do_retry_sleep(retry_sleep);
        continue; // retry
      }
    }
    ndb_error= this_error;
    break;
  }

  if (ndb_error)
    push_warning_printf(thd, MYSQL_ERROR::WARN_LEVEL_ERROR,
                        ER_GET_ERRMSG, ER(ER_GET_ERRMSG),
                        ndb_error->code,
                        ndb_error->message,
                        "Could not release lock on '%s.%s'",
                        db, table_name);
  if (trans)
    ndb->closeTransaction(trans);
  ndb->setDatabaseName(save_db);
  DBUG_RETURN(0);
}


/*
  log query in schema table
*/
static void ndb_report_waiting(const char *key,
                               int the_time,
                               const char *op,
                               const char *obj,
                               const MY_BITMAP * map)
{
  ulonglong ndb_latest_epoch= 0;
  const char *proc_info= "<no info>";
  pthread_mutex_lock(&injector_mutex);
  if (injector_ndb)
    ndb_latest_epoch= injector_ndb->getLatestGCI();
  if (injector_thd)
    proc_info= injector_thd->proc_info;
  pthread_mutex_unlock(&injector_mutex);
  if (map == 0)
  {
    sql_print_information("NDB %s:"
                          " waiting max %u sec for %s %s."
                          "  epochs: (%u/%u,%u/%u,%u/%u)"
                          "  injector proc_info: %s"
                          ,key, the_time, op, obj
                          ,(uint)(ndb_latest_handled_binlog_epoch >> 32)
                          ,(uint)(ndb_latest_handled_binlog_epoch)
                          ,(uint)(ndb_latest_received_binlog_epoch >> 32)
                          ,(uint)(ndb_latest_received_binlog_epoch)
                          ,(uint)(ndb_latest_epoch >> 32)
                          ,(uint)(ndb_latest_epoch)
                          ,proc_info
                          );
  }
  else
  {
    sql_print_information("NDB %s:"
                          " waiting max %u sec for %s %s."
                          "  epochs: (%u/%u,%u/%u,%u/%u)"
                          "  injector proc_info: %s map: %x%x"
                          ,key, the_time, op, obj
                          ,(uint)(ndb_latest_handled_binlog_epoch >> 32)
                          ,(uint)(ndb_latest_handled_binlog_epoch)
                          ,(uint)(ndb_latest_received_binlog_epoch >> 32)
                          ,(uint)(ndb_latest_received_binlog_epoch)
                          ,(uint)(ndb_latest_epoch >> 32)
                          ,(uint)(ndb_latest_epoch)
                          ,proc_info
                          ,map->bitmap[0]
                          ,map->bitmap[1]
                          );
  }
}

static
const char*
get_schema_type_name(uint type)
{
  switch(type){
  case SOT_DROP_TABLE:
    return "DROP_TABLE";
  case SOT_CREATE_TABLE:
    return "CREATE_TABLE";
  case SOT_RENAME_TABLE_NEW:
    return "RENAME_TABLE_NEW";
  case SOT_ALTER_TABLE_COMMIT:
    return "ALTER_TABLE_COMMIT";
  case SOT_DROP_DB:
    return "DROP_DB";
  case SOT_CREATE_DB:
    return "CREATE_DB";
  case SOT_ALTER_DB:
    return "ALTER_DB";
  case SOT_CLEAR_SLOCK:
    return "CLEAR_SLOCK";
  case SOT_TABLESPACE:
    return "TABLESPACE";
  case SOT_LOGFILE_GROUP:
    return "LOGFILE_GROUP";
  case SOT_RENAME_TABLE:
    return "RENAME_TABLE";
  case SOT_TRUNCATE_TABLE:
    return "TRUNCATE_TABLE";
  case SOT_RENAME_TABLE_PREPARE:
    return "RENAME_TABLE_PREPARE";
  case SOT_ONLINE_ALTER_TABLE_PREPARE:
    return "ONLINE_ALTER_TABLE_PREPARE";
  case SOT_ONLINE_ALTER_TABLE_COMMIT:
    return "ONLINE_ALTER_TABLE_COMMIT";
  }
  return "<unknown>";
}

int ndbcluster_log_schema_op(THD *thd,
                             const char *query, int query_length,
                             const char *db, const char *table_name,
                             uint32 ndb_table_id,
                             uint32 ndb_table_version,
                             enum SCHEMA_OP_TYPE type,
                             const char *new_db, const char *new_table_name,
                             int have_lock_open)
{
  DBUG_ENTER("ndbcluster_log_schema_op");
  Thd_ndb *thd_ndb= get_thd_ndb(thd);
  if (!thd_ndb)
  {
    if (!(thd_ndb= ha_ndbcluster::seize_thd_ndb()))
    {
      sql_print_error("Could not allocate Thd_ndb object");
      DBUG_RETURN(1);
    }
    set_thd_ndb(thd, thd_ndb);
  }

  DBUG_PRINT("enter",
             ("query: %s  db: %s  table_name: %s  thd_ndb->options: %d",
              query, db, table_name, thd_ndb->options));
  if (!ndb_schema_share || thd_ndb->options & TNO_NO_LOG_SCHEMA_OP)
  {
    DBUG_RETURN(0);
  }

  char tmp_buf2[FN_REFLEN];
  const char *type_str;
  int also_internal= 0;
  uint32 log_type= (uint32)type;
  switch (type)
  {
  case SOT_DROP_TABLE:
    /* drop database command, do not log at drop table */
    if (thd->lex->sql_command ==  SQLCOM_DROP_DB)
      DBUG_RETURN(0);
    /* redo the drop table query as is may contain several tables */
    query= tmp_buf2;
    query_length= (uint) (strxmov(tmp_buf2, "drop table ",
                                  "`", db, "`", ".",
                                  "`", table_name, "`", NullS) - tmp_buf2);
    type_str= "drop table";
    break;
  case SOT_RENAME_TABLE_PREPARE:
    type_str= "rename table prepare";
    also_internal= 1;
    break;
  case SOT_RENAME_TABLE:
    /* redo the rename table query as is may contain several tables */
    query= tmp_buf2;
    query_length= (uint) (strxmov(tmp_buf2, "rename table ",
                                  "`", db, "`", ".",
                                  "`", table_name, "` to ",
                                  "`", new_db, "`", ".",
                                  "`", new_table_name, "`", NullS) - tmp_buf2);
    type_str= "rename table";
    break;
  case SOT_CREATE_TABLE:
    type_str= "create table";
    break;
  case SOT_ALTER_TABLE_COMMIT:
    type_str= "alter table";
    also_internal= 1;
    break;
  case SOT_ONLINE_ALTER_TABLE_PREPARE:
    type_str= "online alter table prepare";
    also_internal= 1;
    break;
  case SOT_ONLINE_ALTER_TABLE_COMMIT:
    type_str= "online alter table commit";
    also_internal= 1;
    break;
  case SOT_DROP_DB:
    type_str= "drop db";
    break;
  case SOT_CREATE_DB:
    type_str= "create db";
    break;
  case SOT_ALTER_DB:
    type_str= "alter db";
    break;
  case SOT_TABLESPACE:
    type_str= "tablespace";
    break;
  case SOT_LOGFILE_GROUP:
    type_str= "logfile group";
    break;
  case SOT_TRUNCATE_TABLE:
    type_str= "truncate table";
    break;
  default:
    abort(); /* should not happen, programming error */
  }

  NDB_SCHEMA_OBJECT *ndb_schema_object;
  {
    char key[FN_REFLEN + 1];
    build_table_filename(key, sizeof(key) - 1, db, table_name, "", 0);
    ndb_schema_object= ndb_get_schema_object(key, TRUE, FALSE);
    ndb_schema_object->table_id= ndb_table_id;
    ndb_schema_object->table_version= ndb_table_version;
  }

  const NdbError *ndb_error= 0;
  uint32 node_id= g_ndb_cluster_connection->node_id();
  Uint64 epoch= 0;
  {
    int i;
    int no_storage_nodes= g_ndb_cluster_connection->no_db_nodes();

    /* begin protect ndb_schema_share */
    pthread_mutex_lock(&ndb_schema_share_mutex);
    if (ndb_schema_share == 0)
    {
      pthread_mutex_unlock(&ndb_schema_share_mutex);
      if (ndb_schema_object)
        ndb_free_schema_object(&ndb_schema_object, FALSE);
      DBUG_RETURN(0);    
    }
    pthread_mutex_lock(&ndb_schema_share->mutex);
    for (i= 0; i < no_storage_nodes; i++)
    {
      bitmap_union(&ndb_schema_object->slock_bitmap,
                   &ndb_schema_share->subscriber_bitmap[i]);
    }
    pthread_mutex_unlock(&ndb_schema_share->mutex);
    pthread_mutex_unlock(&ndb_schema_share_mutex);
    /* end protect ndb_schema_share */

    if (also_internal)
      bitmap_set_bit(&ndb_schema_object->slock_bitmap, node_id);
    else
      bitmap_clear_bit(&ndb_schema_object->slock_bitmap, node_id);

    DBUG_DUMP("schema_subscribers", (uchar*)&ndb_schema_object->slock,
              no_bytes_in_map(&ndb_schema_object->slock_bitmap));
  }

  Ndb *ndb= thd_ndb->ndb;
  char save_db[FN_REFLEN];
  strcpy(save_db, ndb->getDatabaseName());

  char tmp_buf[FN_REFLEN];
  NDBDICT *dict= ndb->getDictionary();
  ndb->setDatabaseName(NDB_REP_DB);
  Ndb_table_guard ndbtab_g(dict, NDB_SCHEMA_TABLE);
  const NDBTAB *ndbtab= ndbtab_g.get_table();
  NdbTransaction *trans= 0;
  int retries= 100;
  int retry_sleep= 30; /* 30 milliseconds, transaction */
  const NDBCOL *col[SCHEMA_SIZE];
  unsigned sz[SCHEMA_SIZE];

  if (ndbtab == 0)
  {
    if (strcmp(NDB_REP_DB, db) != 0 ||
        strcmp(NDB_SCHEMA_TABLE, table_name))
    {
      ndb_error= &dict->getNdbError();
    }
    goto end;
  }

  {
    uint i;
    for (i= 0; i < SCHEMA_SIZE; i++)
    {
      col[i]= ndbtab->getColumn(i);
      if (i != SCHEMA_QUERY_I)
      {
        sz[i]= col[i]->getLength();
        DBUG_ASSERT(sz[i] <= sizeof(tmp_buf));
      }
    }
  }

  while (1)
  {
    const char *log_db= db;
    const char *log_tab= table_name;
    const char *log_subscribers= (char*)ndb_schema_object->slock;
    if ((trans= ndb->startTransaction()) == 0)
      goto err;
    while (1)
    {
      NdbOperation *op= 0;
      int r= 0;
      r|= (op= trans->getNdbOperation(ndbtab)) == 0;
      DBUG_ASSERT(r == 0);
      r|= op->writeTuple();
      DBUG_ASSERT(r == 0);
      
      /* db */
      ndb_pack_varchar(col[SCHEMA_DB_I], tmp_buf, log_db, strlen(log_db));
      r|= op->equal(SCHEMA_DB_I, tmp_buf);
      DBUG_ASSERT(r == 0);
      /* name */
      ndb_pack_varchar(col[SCHEMA_NAME_I], tmp_buf, log_tab,
                       strlen(log_tab));
      r|= op->equal(SCHEMA_NAME_I, tmp_buf);
      DBUG_ASSERT(r == 0);
      /* slock */
      DBUG_ASSERT(sz[SCHEMA_SLOCK_I] ==
                  no_bytes_in_map(&ndb_schema_object->slock_bitmap));
      r|= op->setValue(SCHEMA_SLOCK_I, log_subscribers);
      DBUG_ASSERT(r == 0);
      /* query */
      {
        NdbBlob *ndb_blob= op->getBlobHandle(SCHEMA_QUERY_I);
        DBUG_ASSERT(ndb_blob != 0);
        uint blob_len= query_length;
        const char* blob_ptr= query;
        r|= ndb_blob->setValue(blob_ptr, blob_len);
        DBUG_ASSERT(r == 0);
      }
      /* node_id */
      r|= op->setValue(SCHEMA_NODE_ID_I, node_id);
      DBUG_ASSERT(r == 0);
      /* epoch */
      r|= op->setValue(SCHEMA_EPOCH_I, epoch);
      DBUG_ASSERT(r == 0);
      /* id */
      r|= op->setValue(SCHEMA_ID_I, ndb_table_id);
      DBUG_ASSERT(r == 0);
      /* version */
      r|= op->setValue(SCHEMA_VERSION_I, ndb_table_version);
      DBUG_ASSERT(r == 0);
      /* type */
      r|= op->setValue(SCHEMA_TYPE_I, log_type);
      DBUG_ASSERT(r == 0);
      /* any value */
      Uint32 anyValue = 0;
      if (! thd->slave_thread)
      {
        /* Schema change originating from this MySQLD, check SQL_LOG_BIN
         * variable and pass 'setting' to all logging MySQLDs via AnyValue  
         */
        if (thd_options(thd) & OPTION_BIN_LOG) /* e.g. SQL_LOG_BIN == on */
        {
          DBUG_PRINT("info", ("Schema event for binlogging"));
          ndbcluster_anyvalue_set_normal(anyValue);
        }
        else
        {
          DBUG_PRINT("info", ("Schema event not for binlogging")); 
          ndbcluster_anyvalue_set_nologging(anyValue);
        }
      }
      else
      {
        /* 
           Slave propagating replicated schema event in ndb_schema
           In case replicated serverId is composite 
           (server-id-bits < 31) we copy it into the 
           AnyValue as-is
           This is for 'future', as currently Schema operations
           do not have composite AnyValues.
           In future it may be useful to support *not* mapping composite
           AnyValues to/from Binlogged server-ids.
        */
        DBUG_PRINT("info", ("Replicated schema event with original server id %d",
                            thd->server_id));
        assert(thd->server_id == (thd->unmasked_server_id & opt_server_id_mask));
        anyValue = thd->unmasked_server_id;
      }

#ifndef DBUG_OFF
      /*
        MySQLD will set the user-portion of AnyValue (if any) to all 1s
        This tests code filtering ServerIds on the value of server-id-bits.
      */
      const char* p = getenv("NDB_TEST_ANYVALUE_USERDATA");
      if (p != 0  && *p != 0 && *p != '0' && *p != 'n' && *p != 'N')
      {
        dbug_ndbcluster_anyvalue_set_userbits(anyValue);
      }
#endif  

      r|= op->setAnyValue(anyValue);
      DBUG_ASSERT(r == 0);
      break;
    }
    if (trans->execute(NdbTransaction::Commit, NdbOperation::DefaultAbortOption,
                       1 /* force send */) == 0)
    {
      DBUG_PRINT("info", ("logged: %s", query));
      dict->forceGCPWait(1);
      break;
    }
err:
    const NdbError *this_error= trans ?
      &trans->getNdbError() : &ndb->getNdbError();
    if (this_error->status == NdbError::TemporaryError && !thd->killed)
    {
      if (retries--)
      {
        if (trans)
          ndb->closeTransaction(trans);
        do_retry_sleep(retry_sleep);
        continue; // retry
      }
    }
    ndb_error= this_error;
    break;
  }
end:
  if (ndb_error)
    push_warning_printf(thd, MYSQL_ERROR::WARN_LEVEL_ERROR,
                        ER_GET_ERRMSG, ER(ER_GET_ERRMSG),
                        ndb_error->code,
                        ndb_error->message,
                        "Could not log query '%s' on other mysqld's");
          
  if (trans)
    ndb->closeTransaction(trans);
  ndb->setDatabaseName(save_db);

  if (opt_ndb_extra_logging > 19)
  {
    sql_print_information("NDB: distributed %s.%s(%u/%u) type: %s(%u) query: \'%s\' to %x%x",
                          db,
                          table_name,
                          ndb_table_id,
                          ndb_table_version,
                          get_schema_type_name(log_type),
                          log_type,
                          query,
                          ndb_schema_object->slock_bitmap.bitmap[0],
                          ndb_schema_object->slock_bitmap.bitmap[1]);
  }

  /*
    Wait for other mysqld's to acknowledge the table operation
  */
  if (ndb_error == 0 && !bitmap_is_clear_all(&ndb_schema_object->slock_bitmap))
  {
    int max_timeout= DEFAULT_SYNC_TIMEOUT;
    pthread_mutex_lock(&ndb_schema_object->mutex);
    if (have_lock_open)
    {
      mysql_mutex_assert_owner(&LOCK_open);
      mysql_mutex_unlock(&LOCK_open);
    }
    while (1)
    {
      struct timespec abstime;
      int i;
      int no_storage_nodes= g_ndb_cluster_connection->no_db_nodes();
      set_timespec(abstime, 1);
      int ret= pthread_cond_timedwait(&injector_cond,
                                      &ndb_schema_object->mutex,
                                      &abstime);
      if (thd->killed)
        break;

      /* begin protect ndb_schema_share */
      pthread_mutex_lock(&ndb_schema_share_mutex);
      if (ndb_schema_share == 0)
      {
        pthread_mutex_unlock(&ndb_schema_share_mutex);
        break;
      }
      MY_BITMAP servers;
      bitmap_init(&servers, 0, 256, FALSE);
      bitmap_clear_all(&servers);
      bitmap_set_bit(&servers, node_id); // "we" are always alive
      pthread_mutex_lock(&ndb_schema_share->mutex);
      for (i= 0; i < no_storage_nodes; i++)
      {
        /* remove any unsubscribed from schema_subscribers */
        MY_BITMAP *tmp= &ndb_schema_share->subscriber_bitmap[i];
        bitmap_union(&servers, tmp);
      }
      pthread_mutex_unlock(&ndb_schema_share->mutex);
      pthread_mutex_unlock(&ndb_schema_share_mutex);
      /* end protect ndb_schema_share */

      /* remove any unsubscribed from ndb_schema_object->slock */
      bitmap_intersect(&ndb_schema_object->slock_bitmap, &servers);
      bitmap_free(&servers);

      if (bitmap_is_clear_all(&ndb_schema_object->slock_bitmap))
        break;

      if (ret)
      {
        max_timeout--;
        if (max_timeout == 0)
        {
          sql_print_error("NDB %s: distributing %s timed out. Ignoring...",
                          type_str, ndb_schema_object->key);
          DBUG_ASSERT(false);
          break;
        }
        if (opt_ndb_extra_logging)
          ndb_report_waiting(type_str, max_timeout,
                             "distributing", ndb_schema_object->key,
                             &ndb_schema_object->slock_bitmap);
      }
    }
    if (have_lock_open)
    {
      mysql_mutex_lock(&LOCK_open);
    }
    pthread_mutex_unlock(&ndb_schema_object->mutex);
  }
  else if (ndb_error)
  {
    sql_print_error("NDB %s: distributing %s err: %u",
                    type_str, ndb_schema_object->key,
                    ndb_error->code);
  }
  else if (opt_ndb_extra_logging > 19)
  {
    sql_print_information("NDB %s: not waiting for distributing %s",
                          type_str, ndb_schema_object->key);
  }

  if (ndb_schema_object)
    ndb_free_schema_object(&ndb_schema_object, FALSE);

  if (opt_ndb_extra_logging > 19)
  {
    sql_print_information("NDB: distribution of %s.%s(%u/%u) type: %s(%u) query: \'%s\'"
                          " - complete!",
                          db,
                          table_name,
                          ndb_table_id,
                          ndb_table_version,
                          get_schema_type_name(log_type),
                          log_type,
                          query);
  }

  DBUG_RETURN(0);
}

/*
  Handle _non_ data events from the storage nodes
*/

int
ndb_handle_schema_change(THD *thd, Ndb *is_ndb, NdbEventOperation *pOp,
                         Ndb_event_data *event_data)
{
  DBUG_ENTER("ndb_handle_schema_change");
  NDB_SHARE *share= event_data->share;
  TABLE_SHARE *table_share= event_data->table_share;
  const char *tabname= table_share->table_name.str;
  const char *dbname= table_share->db.str;
  bool do_close_cached_tables= FALSE;
  bool is_remote_change= !ndb_has_node_id(pOp->getReqNodeId());

  if (pOp->getEventType() == NDBEVENT::TE_ALTER)
  {
    DBUG_RETURN(0);
  }
  DBUG_ASSERT(pOp->getEventType() == NDBEVENT::TE_DROP ||
              pOp->getEventType() == NDBEVENT::TE_CLUSTER_FAILURE);
  {
    Thd_ndb *thd_ndb= get_thd_ndb(thd);
    Ndb *ndb= thd_ndb->ndb;
    NDBDICT *dict= ndb->getDictionary();
    ndb->setDatabaseName(dbname);
    Ndb_table_guard ndbtab_g(dict, tabname);
    const NDBTAB *ev_tab= pOp->getTable();
    const NDBTAB *cache_tab= ndbtab_g.get_table();
    if (cache_tab &&
        cache_tab->getObjectId() == ev_tab->getObjectId() &&
        cache_tab->getObjectVersion() <= ev_tab->getObjectVersion())
      ndbtab_g.invalidate();
  }

  pthread_mutex_lock(&share->mutex);
  DBUG_ASSERT(share->state == NSS_DROPPED || 
              share->op == pOp || share->new_op == pOp);
  if (share->new_op)
  {
    share->new_op= 0;
  }
  if (share->op)
  {
    share->op= 0;
  }
  // either just us or drop table handling as well
      
  /* Signal ha_ndbcluster::delete/rename_table that drop is done */
  pthread_mutex_unlock(&share->mutex);
  (void) pthread_cond_signal(&injector_cond);

  pthread_mutex_lock(&ndbcluster_mutex);
  /* ndb_share reference binlog free */
  DBUG_PRINT("NDB_SHARE", ("%s binlog free  use_count: %u",
                           share->key, share->use_count));
  free_share(&share, TRUE);
  if (is_remote_change && share && share->state != NSS_DROPPED)
  {
    DBUG_PRINT("info", ("remote change"));
    share->state= NSS_DROPPED;
    if (share->use_count != 1)
    {
      /* open handler holding reference */
      /* wait with freeing create ndb_share to below */
      do_close_cached_tables= TRUE;
    }
    else
    {
      /* ndb_share reference create free */
      DBUG_PRINT("NDB_SHARE", ("%s create free  use_count: %u",
                               share->key, share->use_count));
      free_share(&share, TRUE);
      share= 0;
    }
  }
  else
    share= 0;
  pthread_mutex_unlock(&ndbcluster_mutex);

  if (event_data)
  {
    delete event_data;
    pOp->setCustomData(NULL);
  }

  pthread_mutex_lock(&injector_mutex);
  is_ndb->dropEventOperation(pOp);
  pOp= 0;
  pthread_mutex_unlock(&injector_mutex);

  if (do_close_cached_tables)
  {
    TABLE_LIST table_list;
    bzero((char*) &table_list,sizeof(table_list));
    table_list.db= (char *)dbname;
    table_list.alias= table_list.table_name= (char *)tabname;
    close_cached_tables(thd, &table_list, FALSE, FALSE, FALSE);
    /* ndb_share reference create free */
    DBUG_PRINT("NDB_SHARE", ("%s create free  use_count: %u",
                             share->key, share->use_count));
    free_share(&share);
  }
  DBUG_RETURN(0);
}

static void ndb_binlog_query(THD *thd, Cluster_schema *schema)
{
  /* any_value == 0 means local cluster sourced change that
   * should be logged
   */
  if (ndbcluster_anyvalue_is_reserved(schema->any_value))
  {
    /* Originating SQL node did not want this query logged */
    if (!ndbcluster_anyvalue_is_nologging(schema->any_value))
      sql_print_warning("NDB: unknown value for binlog signalling 0x%X, "
                        "query not logged",
                        schema->any_value);
    return;
  }
  
  Uint32 queryServerId = ndbcluster_anyvalue_get_serverid(schema->any_value);
  /* 
     Start with serverId as received AnyValue, in case it's a composite
     (server_id_bits < 31).
     This is for 'future', as currently schema ops do not have composite
     AnyValues.
     In future it may be useful to support *not* mapping composite
     AnyValues to/from Binlogged server-ids.
  */
  Uint32 loggedServerId = schema->any_value;

  if (queryServerId)
  {
    /* 
       AnyValue has non-zero serverId, must be a query applied by a slave 
       mysqld.
       TODO : Assert that we are running in the Binlog injector thread?
    */
    if (! g_ndb_log_slave_updates)
    {
      /* This MySQLD does not log slave updates */
      return;
    }
  }
  else
  {
    /* No ServerId associated with this query, mark it as ours */
    ndbcluster_anyvalue_set_serverid(loggedServerId, ::server_id);
  }

  uint32 thd_server_id_save= thd->server_id;
  DBUG_ASSERT(sizeof(thd_server_id_save) == sizeof(thd->server_id));
  char *thd_db_save= thd->db;
  thd->server_id = loggedServerId;
  thd->db= schema->db;
  int errcode = query_error_code(thd, thd->killed == THD::NOT_KILLED);
  thd->binlog_query(THD::STMT_QUERY_TYPE, schema->query,
                    schema->query_length, FALSE,
#ifdef NDB_THD_BINLOG_QUERY_HAS_DIRECT
                    TRUE,
#endif
                    schema->name[0] == 0 || thd->db[0] == 0,
                    errcode);
  thd->server_id= thd_server_id_save;
  thd->db= thd_db_save;
}

static int
ndb_binlog_thread_handle_schema_event(THD *thd, Ndb *s_ndb,
                                      NdbEventOperation *pOp,
                                      List<Cluster_schema> 
                                      *post_epoch_log_list,
                                      List<Cluster_schema> 
                                      *post_epoch_unlock_list,
                                      MEM_ROOT *mem_root)
{
  DBUG_ENTER("ndb_binlog_thread_handle_schema_event");
  Ndb_event_data *event_data= (Ndb_event_data *) pOp->getCustomData();
  NDB_SHARE *tmp_share= event_data->share;
  if (tmp_share && ndb_schema_share == tmp_share)
  {
    NDBEVENT::TableEvent ev_type= pOp->getEventType();
    DBUG_PRINT("enter", ("%s.%s  ev_type: %d",
                         tmp_share->db, tmp_share->table_name, ev_type));
    if (ev_type == NDBEVENT::TE_UPDATE ||
        ev_type == NDBEVENT::TE_INSERT)
    {
      Thd_ndb *thd_ndb= get_thd_ndb(thd);
      Ndb *ndb= thd_ndb->ndb;
      NDBDICT *dict= ndb->getDictionary();
      Thd_ndb_options_guard thd_ndb_options(thd_ndb);
      Cluster_schema *schema= (Cluster_schema *)
        sql_alloc(sizeof(Cluster_schema));
      MY_BITMAP slock;
      bitmap_init(&slock, schema->slock, 8*SCHEMA_SLOCK_SIZE, FALSE);
      uint node_id= g_ndb_cluster_connection->node_id();
      {
        ndbcluster_get_schema(event_data, schema);
        schema->any_value= pOp->getAnyValue();
      }
      enum SCHEMA_OP_TYPE schema_type= (enum SCHEMA_OP_TYPE)schema->type;
      DBUG_PRINT("info",
                 ("%s.%s: log query_length: %d  query: '%s'  type: %d",
                  schema->db, schema->name,
                  schema->query_length, schema->query,
                  schema_type));

      if (opt_ndb_extra_logging > 19)
      {
        sql_print_information("NDB: got schema event on %s.%s(%u/%u) query: '%s' type: %s(%d) node: %u slock: %x%x",
                              schema->db, schema->name,
                              schema->id, schema->version,
                              schema->query,
                              get_schema_type_name(schema_type),
                              schema_type,
                              schema->node_id,
                              slock.bitmap[0], slock.bitmap[1]);
      }

      if ((schema->db[0] == 0) && (schema->name[0] == 0))
        DBUG_RETURN(0);
      switch (schema_type)
      {
      case SOT_CLEAR_SLOCK:
        /*
          handle slock after epoch is completed to ensure that
          schema events get inserted in the binlog after any data
          events
        */
        post_epoch_log_list->push_back(schema, mem_root);
        DBUG_RETURN(0);
      case SOT_ALTER_TABLE_COMMIT:
        // fall through
      case SOT_RENAME_TABLE_PREPARE:
        // fall through
      case SOT_ONLINE_ALTER_TABLE_PREPARE:
        // fall through
      case SOT_ONLINE_ALTER_TABLE_COMMIT:
        post_epoch_log_list->push_back(schema, mem_root);
        post_epoch_unlock_list->push_back(schema, mem_root);
        DBUG_RETURN(0);
        break;
      default:
        break;
      }

      if (schema->node_id != node_id)
      {
        int log_query= 0, post_epoch_unlock= 0;
        char errmsg[MYSQL_ERRMSG_SIZE];

        switch (schema_type)
        {
        case SOT_RENAME_TABLE:
          // fall through
        case SOT_RENAME_TABLE_NEW:
        {
          uint end= my_snprintf(&errmsg[0], MYSQL_ERRMSG_SIZE,
                                "NDB Binlog: Skipping renaming locally "
                                "defined table '%s.%s' from binlog schema "
                                "event '%s' from node %d. ",
                                schema->db, schema->name, schema->query,
                                schema->node_id);
          errmsg[end]= '\0';
        }
        // fall through
        case SOT_DROP_TABLE:
          if (schema_type == SOT_DROP_TABLE)
          {
            uint end= my_snprintf(&errmsg[0], MYSQL_ERRMSG_SIZE,
                                  "NDB Binlog: Skipping dropping locally "
                                  "defined table '%s.%s' from binlog schema "
                                  "event '%s' from node %d. ",
                                  schema->db, schema->name, schema->query,
                                  schema->node_id);
            errmsg[end]= '\0';
          }
          if (! ndbcluster_check_if_local_table(schema->db, schema->name))
          {
            thd_ndb_options.set(TNO_NO_LOCK_SCHEMA_OP);
            const int no_print_error[2]=
              {ER_BAD_TABLE_ERROR, 0}; /* ignore missing table */
            run_query(thd, schema->query,
                      schema->query + schema->query_length,
                      no_print_error, //   /* don't print error */
                      TRUE,   /* don't binlog the query */
                      TRUE);  /* reset error */
            /* binlog dropping table after any table operations */
            post_epoch_log_list->push_back(schema, mem_root);
            /* acknowledge this query _after_ epoch completion */
            post_epoch_unlock= 1;
          }
          else
          {
            /* Tables exists as a local table, leave it */
            DBUG_PRINT("info", ("%s", errmsg));
            sql_print_error("%s", errmsg);
            log_query= 1;
          }
          // Fall through
	case SOT_TRUNCATE_TABLE:
        {
          char key[FN_REFLEN + 1];
          build_table_filename(key, sizeof(key) - 1,
                               schema->db, schema->name, "", 0);
          /* ndb_share reference temporary, free below */
          NDB_SHARE *share= get_share(key, 0, FALSE, FALSE);
          if (share)
          {
            DBUG_PRINT("NDB_SHARE", ("%s temporary  use_count: %u",
                                     share->key, share->use_count));
          }
          // invalidation already handled by binlog thread
          if (!share || !share->op)
          {
            {
              ndb->setDatabaseName(schema->db);
              Ndb_table_guard ndbtab_g(dict, schema->name);
              ndbtab_g.invalidate();
            }
            TABLE_LIST table_list;
            bzero((char*) &table_list,sizeof(table_list));
            table_list.db= schema->db;
            table_list.alias= table_list.table_name= schema->name;
            close_cached_tables(thd, &table_list, FALSE, FALSE, FALSE);
          }
          /* ndb_share reference temporary free */
          if (share)
          {
            DBUG_PRINT("NDB_SHARE", ("%s temporary free  use_count: %u",
                                     share->key, share->use_count));
            free_share(&share);
          }
        }
        if (schema_type != SOT_TRUNCATE_TABLE)
          break;
        // fall through
        case SOT_CREATE_TABLE:
          thd_ndb_options.set(TNO_NO_LOCK_SCHEMA_OP);
          mysql_mutex_lock(&LOCK_open);
          if (ndbcluster_check_if_local_table(schema->db, schema->name))
          {
            DBUG_PRINT("info", ("NDB Binlog: Skipping locally defined table '%s.%s'",
                                schema->db, schema->name));
            sql_print_error("NDB Binlog: Skipping locally defined table '%s.%s' from "
                            "binlog schema event '%s' from node %d. ",
                            schema->db, schema->name, schema->query,
                            schema->node_id);
          }
          else if (ndb_create_table_from_engine(thd, schema->db, schema->name))
          {
            sql_print_error("NDB Binlog: Could not discover table '%s.%s' from "
                            "binlog schema event '%s' from node %d. "
                            "my_errno: %d",
                            schema->db, schema->name, schema->query,
                            schema->node_id, my_errno);
            print_warning_list("NDB Binlog", thd_warn_list(thd));
          }
          mysql_mutex_unlock(&LOCK_open);
          log_query= 1;
          break;
        case SOT_DROP_DB:
          /* Drop the database locally if it only contains ndb tables */
          thd_ndb_options.set(TNO_NO_LOCK_SCHEMA_OP);
          if (! ndbcluster_check_if_local_tables_in_db(thd, schema->db))
          {
            const int no_print_error[1]= {0};
            run_query(thd, schema->query,
                      schema->query + schema->query_length,
                      no_print_error,    /* print error */
                      TRUE,   /* don't binlog the query */
                      TRUE);  /* reset error */
            /* binlog dropping database after any table operations */
            post_epoch_log_list->push_back(schema, mem_root);
            /* acknowledge this query _after_ epoch completion */
            post_epoch_unlock= 1;
          }
          else
          {
            /* Database contained local tables, leave it */
            sql_print_error("NDB Binlog: Skipping drop database '%s' since it contained local tables "
                            "binlog schema event '%s' from node %d. ",
                            schema->db, schema->query,
                            schema->node_id);
            log_query= 1;
          }
          break;
        case SOT_CREATE_DB:
          if (opt_ndb_extra_logging > 9)
            sql_print_information("SOT_CREATE_DB %s", schema->db);
          
          /* fall through */
        case SOT_ALTER_DB:
        {
          thd_ndb_options.set(TNO_NO_LOCK_SCHEMA_OP);
          const int no_print_error[1]= {0};
          run_query(thd, schema->query,
                    schema->query + schema->query_length,
                    no_print_error,    /* print error */
                    TRUE,   /* don't binlog the query */
                    TRUE);  /* reset error */
          log_query= 1;
          break;
        }
        case SOT_TABLESPACE:
        case SOT_LOGFILE_GROUP:
          log_query= 1;
          break;
        case SOT_ALTER_TABLE_COMMIT:
        case SOT_RENAME_TABLE_PREPARE:
        case SOT_ONLINE_ALTER_TABLE_PREPARE:
        case SOT_ONLINE_ALTER_TABLE_COMMIT:
        case SOT_CLEAR_SLOCK:
          abort();
        }
        if (log_query && ndb_binlog_running)
          ndb_binlog_query(thd, schema);
        /* signal that schema operation has been handled */
        DBUG_DUMP("slock", (uchar*) schema->slock, schema->slock_length);
        if (bitmap_is_set(&slock, node_id))
        {
          if (post_epoch_unlock)
            post_epoch_unlock_list->push_back(schema, mem_root);
          else
            ndbcluster_update_slock(thd, schema->db, schema->name,
                                    schema->id, schema->version);
        }
      }
      DBUG_RETURN(0);
    }
    /*
      the normal case of UPDATE/INSERT has already been handled
    */
    switch (ev_type)
    {
    case NDBEVENT::TE_DELETE:
      // skip
      break;
    case NDBEVENT::TE_CLUSTER_FAILURE:
      if (opt_ndb_extra_logging)
        sql_print_information("NDB Binlog: cluster failure for %s at epoch %u/%u.",
                              ndb_schema_share->key,
                              (uint)(pOp->getGCI() >> 32),
                              (uint)(pOp->getGCI()));
      // fall through
    case NDBEVENT::TE_DROP:
      if (opt_ndb_extra_logging &&
          ndb_binlog_tables_inited && ndb_binlog_running)
        sql_print_information("NDB Binlog: ndb tables initially "
                              "read only on reconnect.");

      /* begin protect ndb_schema_share */
      pthread_mutex_lock(&ndb_schema_share_mutex);
      /* ndb_share reference binlog extra free */
      DBUG_PRINT("NDB_SHARE", ("%s binlog extra free  use_count: %u",
                               ndb_schema_share->key,
                               ndb_schema_share->use_count));
      free_share(&ndb_schema_share);
      ndb_schema_share= 0;
      ndb_binlog_tables_inited= FALSE;
      ndb_binlog_is_ready= FALSE;
      pthread_mutex_unlock(&ndb_schema_share_mutex);
      /* end protect ndb_schema_share */

      close_cached_tables(NULL, NULL, FALSE, FALSE, FALSE);
      // fall through
    case NDBEVENT::TE_ALTER:
      ndb_handle_schema_change(thd, s_ndb, pOp, event_data);
      break;
    case NDBEVENT::TE_NODE_FAILURE:
    {
      uint8 node_id= g_node_id_map[pOp->getNdbdNodeId()];
      DBUG_ASSERT(node_id != 0xFF);
      pthread_mutex_lock(&tmp_share->mutex);
      bitmap_clear_all(&tmp_share->subscriber_bitmap[node_id]);
      DBUG_PRINT("info",("NODE_FAILURE UNSUBSCRIBE[%d]", node_id));
      if (opt_ndb_extra_logging)
      {
        sql_print_information("NDB Binlog: Node: %d, down,"
                              " Subscriber bitmask %x%x",
                              pOp->getNdbdNodeId(),
                              tmp_share->subscriber_bitmap[node_id].bitmap[1],
                              tmp_share->subscriber_bitmap[node_id].bitmap[0]);
      }
      pthread_mutex_unlock(&tmp_share->mutex);
      (void) pthread_cond_signal(&injector_cond);
      break;
    }
    case NDBEVENT::TE_SUBSCRIBE:
    {
      uint8 node_id= g_node_id_map[pOp->getNdbdNodeId()];
      uint8 req_id= pOp->getReqNodeId();
      DBUG_ASSERT(req_id != 0 && node_id != 0xFF);
      pthread_mutex_lock(&tmp_share->mutex);
      bitmap_set_bit(&tmp_share->subscriber_bitmap[node_id], req_id);
      DBUG_PRINT("info",("SUBSCRIBE[%d] %d", node_id, req_id));
      if (opt_ndb_extra_logging)
      {
        sql_print_information("NDB Binlog: Node: %d, subscribe from node %d,"
                              " Subscriber bitmask %x%x",
                              pOp->getNdbdNodeId(),
                              req_id,
                              tmp_share->subscriber_bitmap[node_id].bitmap[1],
                              tmp_share->subscriber_bitmap[node_id].bitmap[0]);
      }
      pthread_mutex_unlock(&tmp_share->mutex);
      (void) pthread_cond_signal(&injector_cond);
      break;
    }
    case NDBEVENT::TE_UNSUBSCRIBE:
    {
      uint8 node_id= g_node_id_map[pOp->getNdbdNodeId()];
      uint8 req_id= pOp->getReqNodeId();
      DBUG_ASSERT(req_id != 0 && node_id != 0xFF);
      pthread_mutex_lock(&tmp_share->mutex);
      bitmap_clear_bit(&tmp_share->subscriber_bitmap[node_id], req_id);
      DBUG_PRINT("info",("UNSUBSCRIBE[%d] %d", node_id, req_id));
      if (opt_ndb_extra_logging)
      {
        sql_print_information("NDB Binlog: Node: %d, unsubscribe from node %d,"
                              " Subscriber bitmask %x%x",
                              pOp->getNdbdNodeId(),
                              req_id,
                              tmp_share->subscriber_bitmap[node_id].bitmap[1],
                              tmp_share->subscriber_bitmap[node_id].bitmap[0]);
      }
      pthread_mutex_unlock(&tmp_share->mutex);
      (void) pthread_cond_signal(&injector_cond);
      break;
    }
    default:
      sql_print_error("NDB Binlog: unknown non data event %d for %s. "
                      "Ignoring...", (unsigned) ev_type, tmp_share->key);
    }
  }
  DBUG_RETURN(0);
}

/*
  process any operations that should be done after
  the epoch is complete
*/
static void
ndb_binlog_thread_handle_schema_event_post_epoch(THD *thd,
                                                 List<Cluster_schema>
                                                 *post_epoch_log_list,
                                                 List<Cluster_schema>
                                                 *post_epoch_unlock_list)
{
  if (post_epoch_log_list->elements == 0)
    return;
  DBUG_ENTER("ndb_binlog_thread_handle_schema_event_post_epoch");
  Cluster_schema *schema;
  Thd_ndb *thd_ndb= get_thd_ndb(thd);
  Ndb *ndb= thd_ndb->ndb;
  NDBDICT *dict= ndb->getDictionary();
  while ((schema= post_epoch_log_list->pop()))
  {
    Thd_ndb_options_guard thd_ndb_options(thd_ndb);
    DBUG_PRINT("info",
               ("%s.%s: log query_length: %d  query: '%s'  type: %d",
                schema->db, schema->name,
                schema->query_length, schema->query,
                schema->type));
    int log_query= 0;
    {
      enum SCHEMA_OP_TYPE schema_type= (enum SCHEMA_OP_TYPE)schema->type;
      char key[FN_REFLEN + 1];
      build_table_filename(key, sizeof(key) - 1, schema->db, schema->name, "", 0);
      if (schema_type == SOT_CLEAR_SLOCK)
      {
        pthread_mutex_lock(&ndbcluster_mutex);
        NDB_SCHEMA_OBJECT *ndb_schema_object=
          (NDB_SCHEMA_OBJECT*) my_hash_search(&ndb_schema_objects,
                                              (const uchar*) key, strlen(key));
        if (ndb_schema_object &&
            (ndb_schema_object->table_id == schema->id &&
             ndb_schema_object->table_version == schema->version))
        {
          pthread_mutex_lock(&ndb_schema_object->mutex);
          if (opt_ndb_extra_logging > 19)
          {
            sql_print_information("NDB: CLEAR_SLOCK key: %s(%u/%u) from"
                                  " %x%x to %x%x",
                                  key, schema->id, schema->version,
                                  ndb_schema_object->slock[0],
                                  ndb_schema_object->slock[1],
                                  schema->slock[0],
                                  schema->slock[1]);
          }
          memcpy(ndb_schema_object->slock, schema->slock,
                 sizeof(ndb_schema_object->slock));
          DBUG_DUMP("ndb_schema_object->slock_bitmap.bitmap",
                    (uchar*)ndb_schema_object->slock_bitmap.bitmap,
                    no_bytes_in_map(&ndb_schema_object->slock_bitmap));
          pthread_mutex_unlock(&ndb_schema_object->mutex);
          pthread_cond_signal(&injector_cond);
        }
        else if (opt_ndb_extra_logging > 19)
        {
          if (ndb_schema_object == 0)
          {
            sql_print_information("NDB: Discarding event...no obj: %s (%u/%u)",
                                  key, schema->id, schema->version);
          }
          else
          {
            sql_print_information("NDB: Discarding event...key: %s "
                                  "non matching id/version [%u/%u] != [%u/%u]",
                                  key,
                                  ndb_schema_object->table_id,
                                  ndb_schema_object->table_version,
                                  schema->id,
                                  schema->version);
          }
        }
        pthread_mutex_unlock(&ndbcluster_mutex);
        continue;
      }
      /* ndb_share reference temporary, free below */
      NDB_SHARE *share= get_share(key, 0, FALSE, FALSE);
      if (share)
      {
        DBUG_PRINT("NDB_SHARE", ("%s temporary  use_count: %u",
                                 share->key, share->use_count));
      }
      switch (schema_type)
      {
      case SOT_DROP_DB:
        log_query= 1;
        break;
      case SOT_DROP_TABLE:
        if (opt_ndb_extra_logging > 9)
          sql_print_information("SOT_DROP_TABLE %s.%s", schema->db, schema->name);
        log_query= 1;
        {
          ndb->setDatabaseName(schema->db);
          Ndb_table_guard ndbtab_g(dict, schema->name);
          ndbtab_g.invalidate();
        }
        {
          TABLE_LIST table_list;
          bzero((char*) &table_list,sizeof(table_list));
          table_list.db= schema->db;
          table_list.alias= table_list.table_name= schema->name;
          close_cached_tables(thd, &table_list, FALSE, FALSE, FALSE);
        }
        break;
      case SOT_RENAME_TABLE:
        if (opt_ndb_extra_logging > 9)
          sql_print_information("SOT_RENAME_TABLE %s.%s", schema->db, schema->name);
        log_query= 1;
        if (share)
        {
          mysql_mutex_lock(&LOCK_open);
          ndbcluster_rename_share(thd, share);
          mysql_mutex_unlock(&LOCK_open);
        }
        break;
      case SOT_RENAME_TABLE_PREPARE:
        if (opt_ndb_extra_logging > 9)
          sql_print_information("SOT_RENAME_TABLE_PREPARE %s.%s -> %s",
                                schema->db, schema->name, schema->query);
        if (share &&
            schema->node_id != g_ndb_cluster_connection->node_id())
          ndbcluster_prepare_rename_share(share, schema->query);
        break;
      case SOT_ALTER_TABLE_COMMIT:
        if (opt_ndb_extra_logging > 9)
          sql_print_information("SOT_ALTER_TABLE_COMMIT %s.%s", schema->db, schema->name);
        if (schema->node_id == g_ndb_cluster_connection->node_id())
          break;
        log_query= 1;
        {
          ndb->setDatabaseName(schema->db);
          Ndb_table_guard ndbtab_g(dict, schema->name);
          ndbtab_g.invalidate();
        }
        {
          TABLE_LIST table_list;
          bzero((char*) &table_list,sizeof(table_list));
          table_list.db= schema->db;
          table_list.alias= table_list.table_name= schema->name;
          close_cached_tables(thd, &table_list, FALSE, FALSE, FALSE);
        }
        if (share)
        {
          if (share->op)
          {
            Ndb_event_data *event_data= (Ndb_event_data *) share->op->getCustomData();
            if (event_data)
              delete event_data;
            share->op->setCustomData(NULL);
            {
              Mutex_guard injector_mutex_g(injector_mutex);
              injector_ndb->dropEventOperation(share->op);
            }
            share->op= 0;
            free_share(&share);
          }
          free_share(&share);
        }
        if (ndb_binlog_running)
        {
          /*
            we need to free any share here as command below
            may need to call handle_trailing_share
          */
          if (share)
          {
            /* ndb_share reference temporary free */
            DBUG_PRINT("NDB_SHARE", ("%s temporary free  use_count: %u",
                                     share->key, share->use_count));
            free_share(&share);
            share= 0;
          }
          thd_ndb_options.set(TNO_NO_LOCK_SCHEMA_OP);
          mysql_mutex_lock(&LOCK_open);
          if (ndbcluster_check_if_local_table(schema->db, schema->name))
          {
            DBUG_PRINT("info", ("NDB Binlog: Skipping locally defined table '%s.%s'",
                                schema->db, schema->name));
            sql_print_error("NDB Binlog: Skipping locally defined table '%s.%s' from "
                            "binlog schema event '%s' from node %d. ",
                            schema->db, schema->name, schema->query,
                            schema->node_id);
          }
          else if (ndb_create_table_from_engine(thd, schema->db, schema->name))
          {
            sql_print_error("NDB Binlog: Could not discover table '%s.%s' from "
                            "binlog schema event '%s' from node %d. my_errno: %d",
                            schema->db, schema->name, schema->query,
                            schema->node_id, my_errno);
            print_warning_list("NDB Binlog", thd_warn_list(thd));
          }
          mysql_mutex_unlock(&LOCK_open);
        }
        break;
      case SOT_ONLINE_ALTER_TABLE_PREPARE:
      {
        if (opt_ndb_extra_logging > 9)
          sql_print_information("SOT_ONLINE_ALTER_TABLE_PREPARE %s.%s", schema->db, schema->name);
        int error= 0;
        ndb->setDatabaseName(schema->db);
        {
          Ndb_table_guard ndbtab_g(dict, schema->name);
          ndbtab_g.get_table();
          ndbtab_g.invalidate();
        }
        Ndb_table_guard ndbtab_g(dict, schema->name);
        const NDBTAB *ndbtab= ndbtab_g.get_table();
        /*
          Refresh local frm file and dictionary cache if
          remote on-line alter table
        */
        mysql_mutex_lock(&LOCK_open);
        TABLE_LIST table_list;
        bzero((char*) &table_list,sizeof(table_list));
        table_list.db= (char *)schema->db;
        table_list.alias= table_list.table_name= (char *)schema->name;
        close_cached_tables(thd, &table_list, TRUE, FALSE, FALSE);

        if (schema->node_id != g_ndb_cluster_connection->node_id())
        {
          char key[FN_REFLEN];
          uchar *data= 0, *pack_data= 0;
          size_t length, pack_length;
 
          DBUG_PRINT("info", ("Detected frm change of table %s.%s",
                              schema->db, schema->name));
          log_query= 1;
          build_table_filename(key, FN_LEN-1, schema->db, schema->name, NullS, 0);
          /*
            If the there is no local table shadowing the altered table and 
            it has an frm that is different than the one on disk then 
            overwrite it with the new table definition
          */
          if (!ndbcluster_check_if_local_table(schema->db, schema->name) &&
              readfrm(key, &data, &length) == 0 &&
              packfrm(data, length, &pack_data, &pack_length) == 0 &&
              cmp_frm(ndbtab, pack_data, pack_length))
          {
            DBUG_DUMP("frm", (uchar*) ndbtab->getFrmData(), 
                      ndbtab->getFrmLength());
            my_free((char*)data, MYF(MY_ALLOW_ZERO_PTR));
            data= NULL;
            if ((error= unpackfrm(&data, &length,
                                  (const uchar*) ndbtab->getFrmData())) ||
                (error= writefrm(key, data, length)))
            {
              sql_print_error("NDB: Failed write frm for %s.%s, error %d",
                              schema->db, schema->name, error);
            }
          }
          my_free((char*)data, MYF(MY_ALLOW_ZERO_PTR));
          my_free((char*)pack_data, MYF(MY_ALLOW_ZERO_PTR));
        }
        if (!share)
          mysql_mutex_unlock(&LOCK_open);
        else
        {
          if (opt_ndb_extra_logging > 9)
            sql_print_information("NDB Binlog: handeling online alter/rename");

          pthread_mutex_lock(&share->mutex);
          ndbcluster_binlog_close_table(thd, share);

          if ((error= ndbcluster_binlog_open_table(thd, share)))
            sql_print_error("NDB Binlog: Failed to re-open table %s.%s",
                            schema->db, schema->name);
          mysql_mutex_unlock(&LOCK_open);
          if (error)
            pthread_mutex_unlock(&share->mutex);
        }
        if (!error && share)
        {
          if (share->event_data->table->s->primary_key == MAX_KEY)
            share->flags|= NSF_HIDDEN_PK;
          /*
            Refresh share->flags to handle added BLOB columns
          */
          if (share->event_data->table->s->blob_fields != 0)
            share->flags|= NSF_BLOB_FLAG;

          /*
            Start subscribing to data changes to the new table definition
          */
          String event_name(INJECTOR_EVENT_LEN);
          ndb_rep_event_name(&event_name, schema->db, schema->name,
                             get_binlog_full(share));
          NdbEventOperation *tmp_op= share->op;
          share->new_op= 0;
          share->op= 0;

          if (ndbcluster_create_event_ops(thd, share, ndbtab, event_name.c_ptr()))
          {
            sql_print_error("NDB Binlog:"
                            "FAILED CREATE (DISCOVER) EVENT OPERATIONS Event: %s",
                            event_name.c_ptr());
          }
          else
          {
            share->new_op= share->op;
          }
          share->op= tmp_op;
          pthread_mutex_unlock(&share->mutex);

          if (opt_ndb_extra_logging > 9)
            sql_print_information("NDB Binlog: handeling online alter/rename done");
        }
        break;
      }
      case SOT_ONLINE_ALTER_TABLE_COMMIT:
      {
        if (opt_ndb_extra_logging > 9)
          sql_print_information("SOT_ONLINE_ALTER_TABLE_COMMIT %s.%s", schema->db, schema->name);
        if (share)
        {
          pthread_mutex_lock(&share->mutex);
          if (share->op && share->new_op)
          {
            Ndb_event_data *event_data= (Ndb_event_data *) share->op->getCustomData();
            if (event_data)
              delete event_data;
            share->op->setCustomData(NULL);
            {
              Mutex_guard injector_mutex_g(injector_mutex);
              injector_ndb->dropEventOperation(share->op);
            }
            share->op= share->new_op;
            share->new_op= 0;
            free_share(&share);
          }
          pthread_mutex_unlock(&share->mutex);
        }
        break;
      }
      case SOT_RENAME_TABLE_NEW:
        if (opt_ndb_extra_logging > 9)
          sql_print_information("SOT_RENAME_TABLE_NEW %s.%s", schema->db, schema->name);
        log_query= 1;
        if (ndb_binlog_running && (!share || !share->op))
        {
          /*
            we need to free any share here as command below
            may need to call handle_trailing_share
          */
          if (share)
          {
            /* ndb_share reference temporary free */
            DBUG_PRINT("NDB_SHARE", ("%s temporary free  use_count: %u",
                                     share->key, share->use_count));
            free_share(&share);
            share= 0;
          }
          thd_ndb_options.set(TNO_NO_LOCK_SCHEMA_OP);
          mysql_mutex_lock(&LOCK_open);
          if (ndbcluster_check_if_local_table(schema->db, schema->name))
          {
            DBUG_PRINT("info", ("NDB Binlog: Skipping locally defined table '%s.%s'",
                                schema->db, schema->name));
            sql_print_error("NDB Binlog: Skipping locally defined table '%s.%s' from "
                            "binlog schema event '%s' from node %d. ",
                            schema->db, schema->name, schema->query,
                            schema->node_id);
          }
          else if (ndb_create_table_from_engine(thd, schema->db, schema->name))
          {
            sql_print_error("NDB Binlog: Could not discover table '%s.%s' from "
                            "binlog schema event '%s' from node %d. my_errno: %d",
                            schema->db, schema->name, schema->query,
                            schema->node_id, my_errno);
            print_warning_list("NDB Binlog", thd_warn_list(thd));
          }
          mysql_mutex_unlock(&LOCK_open);
        }
        break;
      default:
        DBUG_ASSERT(FALSE);
      }
      if (share)
      {
        /* ndb_share reference temporary free */
        DBUG_PRINT("NDB_SHARE", ("%s temporary free  use_count: %u",
                                 share->key, share->use_count));
        free_share(&share);
        share= 0;
      }
    }
    if (ndb_binlog_running && log_query)
      ndb_binlog_query(thd, schema);
  }
  while ((schema= post_epoch_unlock_list->pop()))
  {
    ndbcluster_update_slock(thd, schema->db, schema->name,
                            schema->id, schema->version);
  }
  DBUG_VOID_RETURN;
}

/*
  Timer class for doing performance measurements
*/

/*********************************************************************
  Internal helper functions for handeling of the cluster replication tables
  - ndb_binlog_index
  - ndb_apply_status
*********************************************************************/

/*
  struct to hold the data to be inserted into the
  ndb_binlog_index table
*/
struct ndb_binlog_index_row {
  ulonglong epoch;
  const char *master_log_file;
  ulonglong master_log_pos;
  ulong n_inserts;
  ulong n_updates;
  ulong n_deletes;
  ulong n_schemaops;

  ulong orig_server_id;
  ulonglong orig_epoch;

  ulong gci;

  struct ndb_binlog_index_row *next;
};

/*
  Open the ndb_binlog_index table
*/
static int open_and_lock_ndb_binlog_index(THD *thd, TABLE_LIST *tables,
                                          TABLE **ndb_binlog_index)
{
  const char *save_proc_info= thd->proc_info;

  bzero((char*) tables, sizeof(*tables));
  tables->db= repdb;
  tables->alias= tables->table_name= reptable;
  tables->lock_type= TL_WRITE;
  thd->proc_info= "Opening " NDB_REP_DB "." NDB_REP_TABLE;
  tables->required_type= FRMTYPE_TABLE;
  thd->clear_error();
  if (simple_open_n_lock_tables(thd, tables))
  {
    if (thd->killed)
      sql_print_error("NDB Binlog: Opening ndb_binlog_index: killed");
    else
      sql_print_error("NDB Binlog: Opening ndb_binlog_index: %d, '%s'",
                      thd_stmt_da(thd)->sql_errno(),
                      thd_stmt_da(thd)->message());
    thd->proc_info= save_proc_info;
    return -1;
  }
  *ndb_binlog_index= tables->table;
  thd->proc_info= save_proc_info;
  (*ndb_binlog_index)->use_all_columns();
  return 0;
}

/*
  Insert one row in the ndb_binlog_index
*/

static int
ndb_add_ndb_binlog_index(THD *thd, ndb_binlog_index_row *row)
{
  int error= 0;
  ndb_binlog_index_row *first= row;
  TABLE *ndb_binlog_index= 0;
  TABLE_LIST binlog_tables;

  /*
    Turn of binlogging to prevent the table changes to be written to
    the binary log.
  */
  tmp_disable_binlog(thd);

  if (open_and_lock_ndb_binlog_index(thd, &binlog_tables, &ndb_binlog_index))
  {
    sql_print_error("NDB Binlog: Unable to lock table ndb_binlog_index");
    error= -1;
    goto add_ndb_binlog_index_err;
  }

  /*
    Intialize ndb_binlog_index->record[0]
  */
  do
  {
    ulonglong epoch= 0, orig_epoch= 0;
    uint orig_server_id= 0;
    empty_record(ndb_binlog_index);

    ndb_binlog_index->field[0]->store(first->master_log_pos, true);
    ndb_binlog_index->field[1]->store(first->master_log_file,
                                      strlen(first->master_log_file),
                                      &my_charset_bin);
    ndb_binlog_index->field[2]->store(epoch= first->epoch, true);
    if (ndb_binlog_index->s->fields > 7)
    {
      ndb_binlog_index->field[3]->store(row->n_inserts, true);
      ndb_binlog_index->field[4]->store(row->n_updates, true);
      ndb_binlog_index->field[5]->store(row->n_deletes, true);
      ndb_binlog_index->field[6]->store(row->n_schemaops, true);
      ndb_binlog_index->field[7]->store(orig_server_id= row->orig_server_id, true);
      ndb_binlog_index->field[8]->store(orig_epoch= row->orig_epoch, true);
      ndb_binlog_index->field[9]->store(first->gci, true);
      row= row->next;
    }
    else
    {
      while ((row= row->next))
      {
        first->n_inserts+= row->n_inserts;
        first->n_updates+= row->n_updates;
        first->n_deletes+= row->n_deletes;
        first->n_schemaops+= row->n_schemaops;
      }
      ndb_binlog_index->field[3]->store((ulonglong)first->n_inserts, true);
      ndb_binlog_index->field[4]->store((ulonglong)first->n_updates, true);
      ndb_binlog_index->field[5]->store((ulonglong)first->n_deletes, true);
      ndb_binlog_index->field[6]->store((ulonglong)first->n_schemaops, true);
    }

    if ((error= ndb_binlog_index->file->ha_write_row(ndb_binlog_index->record[0])))
    {
      char tmp[128];
      if (ndb_binlog_index->s->fields > 7)
        my_snprintf(tmp, sizeof(tmp), "%u/%u,%u,%u/%u",
                    uint(epoch >> 32), uint(epoch),
                    orig_server_id,
                    uint(orig_epoch >> 32), uint(orig_epoch));

      else
        my_snprintf(tmp, sizeof(tmp), "%u/%u", uint(epoch >> 32), uint(epoch));
      sql_print_error("NDB Binlog: Writing row (%s) to ndb_binlog_index: %d",
                      tmp, error);
      error= -1;
      goto add_ndb_binlog_index_err;
    }
  } while (row);

add_ndb_binlog_index_err:
  close_thread_tables(thd);
  reenable_binlog(thd);
  return error;
}

/*********************************************************************
  Functions for start, stop, wait for ndbcluster binlog thread
*********************************************************************/

int ndbcluster_binlog_start()
{
  DBUG_ENTER("ndbcluster_binlog_start");

  if (::server_id == 0)
  {
    sql_print_warning("NDB: server id set to zero - changes logged to "
                      "bin log with server id zero will be logged with "
                      "another server id by slave mysqlds");
  }

  /* 
     Check that ServerId is not using the reserved bit or bits reserved
     for application use
  */
  if ((::server_id & 0x1 << 31) ||                             // Reserved bit
      !ndbcluster_anyvalue_is_serverid_in_range(::server_id))  // server_id_bits
  {
    sql_print_error("NDB: server id provided is too large to be represented in "
                    "opt_server_id_bits or is reserved");
    DBUG_RETURN(-1);
  }

  pthread_mutex_init(&injector_mutex, MY_MUTEX_INIT_FAST);
  pthread_cond_init(&injector_cond, NULL);
  pthread_mutex_init(&ndb_schema_share_mutex, MY_MUTEX_INIT_FAST);

  /* Create injector thread */
  if (pthread_create(&ndb_binlog_thread, &connection_attrib,
                     ndb_binlog_thread_func, 0))
  {
    DBUG_PRINT("error", ("Could not create ndb injector thread"));
    pthread_cond_destroy(&injector_cond);
    pthread_mutex_destroy(&injector_mutex);
    DBUG_RETURN(-1);
  }

  ndbcluster_binlog_inited= 1;

  /* Wait for the injector thread to start */
  pthread_mutex_lock(&injector_mutex);
  while (!ndb_binlog_thread_running)
    pthread_cond_wait(&injector_cond, &injector_mutex);
  pthread_mutex_unlock(&injector_mutex);

  if (ndb_binlog_thread_running < 0)
    DBUG_RETURN(-1);

  DBUG_RETURN(0);
}


/**************************************************************
  Internal helper functions for creating/dropping ndb events
  used by the client sql threads
**************************************************************/
void
ndb_rep_event_name(String *event_name,const char *db, const char *tbl,
                   my_bool full)
{
  if (full)
    event_name->set_ascii("REPLF$", 6);
  else
    event_name->set_ascii("REPL$", 5);
  event_name->append(db);
#ifdef NDB_WIN32
  /*
   * Some bright spark decided that we should sometimes have backslashes.
   * This causes us pain as the event is db/table and not db\table so trying
   * to drop db\table when we meant db/table ends in the event lying around
   * after drop table, leading to all sorts of pain.
  */
  String backslash_sep(1);
  backslash_sep.set_ascii("\\",1);

  int bsloc;
  if((bsloc= event_name->strstr(backslash_sep,0))!=-1)
	  event_name->replace(bsloc, 1, "/", 1);
#endif
  if (tbl)
  {
    event_name->append('/');
    event_name->append(tbl);
  }
  DBUG_PRINT("info", ("ndb_rep_event_name: %s", event_name->c_ptr()));
}

#ifdef HAVE_NDB_BINLOG
static void 
set_binlog_flags(NDB_SHARE *share,
                 Ndb_binlog_type ndb_binlog_type)
{
  DBUG_ENTER("set_binlog_flags");
  switch (ndb_binlog_type)
  {
  case NBT_NO_LOGGING:
    DBUG_PRINT("info", ("NBT_NO_LOGGING"));
    set_binlog_nologging(share);
    DBUG_VOID_RETURN;
  case NBT_DEFAULT:
    DBUG_PRINT("info", ("NBT_DEFAULT"));
    if (opt_ndb_log_updated_only)
    {
      set_binlog_updated_only(share);
    }
    else
    {
      set_binlog_full(share);
    }
    if (opt_ndb_log_update_as_write)
    {
      set_binlog_use_write(share);
    }
    else
    {
      set_binlog_use_update(share);
    }
    break;
  case NBT_UPDATED_ONLY:
    DBUG_PRINT("info", ("NBT_UPDATED_ONLY"));
    set_binlog_updated_only(share);
    set_binlog_use_write(share);
    break;
  case NBT_USE_UPDATE:
    DBUG_PRINT("info", ("NBT_USE_UPDATE"));
  case NBT_UPDATED_ONLY_USE_UPDATE:
    DBUG_PRINT("info", ("NBT_UPDATED_ONLY_USE_UPDATE"));
    set_binlog_updated_only(share);
    set_binlog_use_update(share);
    break;
  case NBT_FULL:
    DBUG_PRINT("info", ("NBT_FULL"));
    set_binlog_full(share);
    set_binlog_use_write(share);
    break;
  case NBT_FULL_USE_UPDATE:
    DBUG_PRINT("info", ("NBT_FULL_USE_UPDATE"));
    set_binlog_full(share);
    set_binlog_use_update(share);
    break;
  }
  set_binlog_logging(share);
  DBUG_VOID_RETURN;
}


inline void slave_reset_conflict_fn(NDB_SHARE *share)
{
  NDB_CONFLICT_FN_SHARE *cfn_share= share->m_cfn_share;
  if (cfn_share)
  {
    bzero((char*)cfn_share, sizeof(*cfn_share));
  }
}

static int
slave_set_resolve_fn(THD *thd, NDB_SHARE *share,
                     const NDBTAB *ndbtab, uint field_index,
                     enum_conflict_fn_type type, TABLE *table)
{
  DBUG_ENTER("slave_set_resolve_fn");

  Thd_ndb *thd_ndb= get_thd_ndb(thd);
  Ndb *ndb= thd_ndb->ndb;
  NDBDICT *dict= ndb->getDictionary();
  const NDBCOL *c= ndbtab->getColumn(field_index);
  uint sz;
  switch (c->getType())
  {
  case  NDBCOL::Unsigned:
    sz= sizeof(Uint32);
    DBUG_PRINT("info", ("resolve column Uint32 %u",
                        field_index));
    break;
  case  NDBCOL::Bigunsigned:
    sz= sizeof(Uint64);
    DBUG_PRINT("info", ("resolve column Uint64 %u",
                        field_index));
    break;
  default:
    DBUG_PRINT("info", ("resolve column %u has wrong type",
                        field_index));
    slave_reset_conflict_fn(share);
    DBUG_RETURN(-1);
    break;
  }

  NDB_CONFLICT_FN_SHARE *cfn_share= share->m_cfn_share;
  if (cfn_share == NULL)
  {
    share->m_cfn_share= cfn_share= (NDB_CONFLICT_FN_SHARE*)
      alloc_root(&share->mem_root, sizeof(NDB_CONFLICT_FN_SHARE));
    slave_reset_conflict_fn(share);
  }
  cfn_share->m_resolve_size= sz;
  cfn_share->m_resolve_column= field_index;
  cfn_share->m_resolve_cft= type;

  {
    /* get exceptions table */
    char ex_tab_name[FN_REFLEN];
    strxnmov(ex_tab_name, sizeof(ex_tab_name), share->table_name,
             lower_case_table_names ? NDB_EXCEPTIONS_TABLE_SUFFIX_LOWER :
             NDB_EXCEPTIONS_TABLE_SUFFIX, NullS);
    ndb->setDatabaseName(share->db);
    Ndb_table_guard ndbtab_g(dict, ex_tab_name);
    const NDBTAB *ex_tab= ndbtab_g.get_table();
    if (ex_tab)
    {
      const int fixed_cols= 4;
      bool ok=
        ex_tab->getNoOfColumns() >= fixed_cols &&
        ex_tab->getNoOfPrimaryKeys() == 4 &&
        /* server id */
        ex_tab->getColumn(0)->getType() == NDBCOL::Unsigned &&
        ex_tab->getColumn(0)->getPrimaryKey() &&
        /* master_server_id */
        ex_tab->getColumn(1)->getType() == NDBCOL::Unsigned &&
        ex_tab->getColumn(1)->getPrimaryKey() &&
        /* master_epoch */
        ex_tab->getColumn(2)->getType() == NDBCOL::Bigunsigned &&
        ex_tab->getColumn(2)->getPrimaryKey() &&
        /* count */
        ex_tab->getColumn(3)->getType() == NDBCOL::Unsigned &&
        ex_tab->getColumn(3)->getPrimaryKey();
      if (ok)
      {
        int ncol= ndbtab->getNoOfColumns();
        int nkey= ndbtab->getNoOfPrimaryKeys();
        int i, k;
        for (i= k= 0; i < ncol && k < nkey; i++)
        {
          const NdbDictionary::Column* col= ndbtab->getColumn(i);
          if (col->getPrimaryKey())
          {
            const NdbDictionary::Column* ex_col=
              ex_tab->getColumn(fixed_cols + k);
            ok=
              ex_col != NULL &&
              col->getType() == ex_col->getType() &&
              col->getLength() == ex_col->getLength() &&
              col->getNullable() == ex_col->getNullable();
            if (!ok)
              break;
            cfn_share->m_offset[k]=
              (uint16)(table->field[i]->ptr - table->record[0]);
            k++;
          }
        }
        if (ok)
        {
          cfn_share->m_ex_tab= ex_tab;
          cfn_share->m_pk_cols= nkey;
          ndbtab_g.release();
          if (opt_ndb_extra_logging)
            sql_print_information("NDB Slave: log exceptions to %s",
                                  ex_tab_name);
        }
        else
          sql_print_warning("NDB Slave: exceptions table %s has wrong "
                            "definition (column %d)",
                            ex_tab_name, fixed_cols + k);
      }
      else
        sql_print_warning("NDB Slave: exceptions table %s has wrong "
                          "definition (initial %d columns)",
                          ex_tab_name, fixed_cols);
    }
  }
  DBUG_RETURN(0);
}

enum enum_conflict_fn_arg_type
{
  CFAT_END
  ,CFAT_COLUMN_NAME
};
struct st_conflict_fn_arg
{
  enum_conflict_fn_arg_type type;
  const char *ptr;
  uint32 len;
  uint32 fieldno; // CFAT_COLUMN_NAME
};
struct st_conflict_fn_def
{
  const char *name;
  enum_conflict_fn_type type;
  enum enum_conflict_fn_arg_type arg_type;
};
static struct st_conflict_fn_def conflict_fns[]=
{
   { "NDB$MAX_DELETE_WIN", CFT_NDB_MAX_DEL_WIN, CFAT_COLUMN_NAME }
  ,{ NULL,                 CFT_NDB_MAX_DEL_WIN, CFAT_END }
  ,{ "NDB$MAX", CFT_NDB_MAX,   CFAT_COLUMN_NAME }
  ,{ NULL,      CFT_NDB_MAX,   CFAT_END }
  ,{ "NDB$OLD", CFT_NDB_OLD,   CFAT_COLUMN_NAME }
  ,{ NULL,      CFT_NDB_OLD,   CFAT_END }
};
static unsigned n_conflict_fns=
sizeof(conflict_fns) / sizeof(struct st_conflict_fn_def);

static int
set_conflict_fn(THD *thd, NDB_SHARE *share,
                const NDBTAB *ndbtab,
                const NDBCOL *conflict_col,
                char *conflict_fn,
                char *msg, uint msg_len,
                TABLE *table)
{
  DBUG_ENTER("set_conflict_fn");
  uint len= 0;
  switch (conflict_col->getArrayType())
  {
  case NDBCOL::ArrayTypeShortVar:
    len= *(uchar*)conflict_fn;
    conflict_fn++;
    break;
  case NDBCOL::ArrayTypeMediumVar:
    len= uint2korr(conflict_fn);
    conflict_fn+= 2;
    break;
  default:
    break;
  }
  conflict_fn[len]= '\0';
  const char *ptr= conflict_fn;
  const char *error_str= "unknown conflict resolution function";
  /* remove whitespace */
  while (*ptr == ' ' && *ptr != '\0') ptr++;

  const unsigned MAX_ARGS= 8;
  unsigned no_args= 0;
  struct st_conflict_fn_arg args[MAX_ARGS];

  DBUG_PRINT("info", ("parsing %s", conflict_fn));

  for (unsigned i= 0; i < n_conflict_fns; i++)
  {
    struct st_conflict_fn_def &fn= conflict_fns[i];
    if (fn.name == NULL)
      continue;

    uint len= strlen(fn.name);
    if (strncmp(ptr, fn.name, len))
      continue;

    DBUG_PRINT("info", ("found function %s", fn.name));

    /* skip function name */
    ptr+= len;

    /* remove whitespace */
    while (*ptr == ' ' && *ptr != '\0') ptr++;

    /* next '(' */
    if (*ptr != '(')
    {
      error_str= "missing '('";
      DBUG_PRINT("info", ("parse error %s", error_str));
      break;
    }
    ptr++;

    /* find all arguments */
    for (;;)
    {
      /* expected type */
      enum enum_conflict_fn_arg_type type=
        conflict_fns[i+no_args].arg_type;

      /* remove whitespace */
      while (*ptr == ' ' && *ptr != '\0') ptr++;

      if (type == CFAT_END)
      {
        args[no_args].type= type;
        error_str= NULL;
        break;
      }

      /* arg */
      const char *start_arg= ptr;
      while (*ptr != ')' && *ptr != ' ' && *ptr != '\0') ptr++;
      const char *end_arg= ptr;

      /* any arg given? */
      if (start_arg == end_arg)
      {
        error_str= "missing function argument";
        DBUG_PRINT("info", ("parse error %s", error_str));
        break;
      }

      uint len= end_arg - start_arg;
      args[no_args].type=    type;
      args[no_args].ptr=     start_arg;
      args[no_args].len=     len;
      args[no_args].fieldno= (uint32)-1;
 
      DBUG_PRINT("info", ("found argument %s %u", start_arg, len));

      switch (type)
      {
      case CFAT_COLUMN_NAME:
      {
        /* find column in table */
        DBUG_PRINT("info", ("searching for %s %u", start_arg, len));
        TABLE_SHARE *table_s= table->s;
        for (uint j= 0; j < table_s->fields; j++)
        {
          Field *field= table_s->field[j];
          if (strncmp(start_arg, field->field_name, len) == 0 &&
              field->field_name[len] == '\0')
          {
            DBUG_PRINT("info", ("found %s", field->field_name));
            args[no_args].fieldno= j;
            break;
          }
        }
        break;
      }
      case CFAT_END:
        abort();
      }

      no_args++;
    }

    if (error_str)
      break;

    /* remove whitespace */
    while (*ptr == ' ' && *ptr != '\0') ptr++;

    /* next ')' */
    if (*ptr != ')')
    {
      error_str= "missing ')'";
      break;
    }
    ptr++;

    /* remove whitespace */
    while (*ptr == ' ' && *ptr != '\0') ptr++;

    /* garbage in the end? */
    if (*ptr != '\0')
    {
      error_str= "garbage in the end";
      break;
    }

    /* setup the function */
    switch (fn.type)
    {
    case CFT_NDB_MAX:
    case CFT_NDB_OLD:
    case CFT_NDB_MAX_DEL_WIN:
      if (args[0].fieldno == (uint32)-1)
        break;
      if (slave_set_resolve_fn(thd, share, ndbtab, args[0].fieldno,
                               fn.type, table))
      {
        /* wrong data type */
        my_snprintf(msg, msg_len,
                 "column '%s' has wrong datatype",
                 table->s->field[args[0].fieldno]->field_name);
        DBUG_PRINT("info", ("%s", msg));
        DBUG_RETURN(-1);
      }
      if (opt_ndb_extra_logging)
      {
        sql_print_information("NDB Slave: conflict_fn %s on attribute %s",
                              fn.name,
                              table->s->field[args[0].fieldno]->field_name);
      }
      break;
    case CFT_NDB_UNDEF:
      abort();
    }
    DBUG_RETURN(0);
  }
  /* parse error */
  my_snprintf(msg, msg_len, "%s, %s at '%s'",
           conflict_fn, error_str, ptr);
  DBUG_PRINT("info", ("%s", msg));
  DBUG_RETURN(-1);
}

static const char *ndb_rep_db= NDB_REP_DB;
static const char *ndb_replication_table= NDB_REPLICATION_TABLE;
static const char *nrt_db= "db";
static const char *nrt_table_name= "table_name";
static const char *nrt_server_id= "server_id";
static const char *nrt_binlog_type= "binlog_type";
static const char *nrt_conflict_fn= "conflict_fn";
int
ndbcluster_read_binlog_replication(THD *thd, Ndb *ndb,
                                   NDB_SHARE *share,
                                   const NDBTAB *ndbtab,
                                   uint server_id,
                                   TABLE *table,
                                   bool do_set_binlog_flags)
{
  DBUG_ENTER("ndbcluster_read_binlog_replication");
  const char *db= share->db;
  const char *table_name= share->table_name;
  NdbError ndberror;
  int error= 0;
  const char *error_str= "<none>";

  /* Override for ndb_apply_status when logging */
  if (opt_ndb_log_apply_status &&
      do_set_binlog_flags)
  {
    if (strcmp(db, NDB_REP_DB) == 0 &&
        strcmp(table_name, NDB_APPLY_TABLE) == 0)
    {
      /*
        Ensure that we get all columns from ndb_apply_status updates
        by forcing FULL event type
        Also, ensure that ndb_apply_status events are always logged as 
        WRITES.
        This is needed so that received ndb_apply_status WRITES can be
        cleanly propagated.
      */
      DBUG_PRINT("info", ("ndb_apply_status defaulting to FULL, USE_WRITE"));
      sql_print_information("NDB : ndb-log-apply-status forcing "
                            "%s.%s to FULL USE_WRITE",
                            NDB_REP_DB, NDB_APPLY_TABLE);
      set_binlog_flags(share, NBT_FULL);
      DBUG_RETURN(0);
    }
  }

  ndb->setDatabaseName(ndb_rep_db);
  NDBDICT *dict= ndb->getDictionary();
  Ndb_table_guard ndbtab_g(dict, ndb_replication_table);
  const NDBTAB *reptab= ndbtab_g.get_table();
  if (reptab == NULL &&
      (dict->getNdbError().classification == NdbError::SchemaError ||
       dict->getNdbError().code == 4009))
  {
    DBUG_PRINT("info", ("No %s.%s table", ndb_rep_db, ndb_replication_table));
    if (do_set_binlog_flags)
      set_binlog_flags(share, NBT_DEFAULT);
    DBUG_RETURN(0);
  }
  const NDBCOL
    *col_db, *col_table_name, *col_server_id, *col_binlog_type, *col_conflict_fn;
  char tmp_buf[FN_REFLEN];
  uint retries= 100;
  int retry_sleep= 30; /* 30 milliseconds, transaction */
  if (reptab == NULL)
  {
    ndberror= dict->getNdbError();
    goto err;
  }
  if (reptab->getNoOfPrimaryKeys() != 3)
  {
    error= -2;
    error_str= "Wrong number of primary key parts, expected 3";
    goto err;
  }
  error= -1;
  col_db= reptab->getColumn(error_str= nrt_db);
  if (col_db == NULL ||
      !col_db->getPrimaryKey() ||
      col_db->getType() != NDBCOL::Varbinary)
    goto err;
  col_table_name= reptab->getColumn(error_str= nrt_table_name);
  if (col_table_name == NULL ||
      !col_table_name->getPrimaryKey() ||
      col_table_name->getType() != NDBCOL::Varbinary)
    goto err;
  col_server_id= reptab->getColumn(error_str= nrt_server_id);
  if (col_server_id == NULL ||
      !col_server_id->getPrimaryKey() ||
      col_server_id->getType() != NDBCOL::Unsigned)
    goto err;
  col_binlog_type= reptab->getColumn(error_str= nrt_binlog_type);
  if (col_binlog_type == NULL ||
      col_binlog_type->getPrimaryKey() ||
      col_binlog_type->getType() != NDBCOL::Unsigned)
    goto err;
  col_conflict_fn= reptab->getColumn(error_str= nrt_conflict_fn);
  if (col_conflict_fn == NULL)
  {
    col_conflict_fn= NULL;
  }
  else if (col_conflict_fn->getPrimaryKey() ||
           col_conflict_fn->getType() != NDBCOL::Varbinary)
    goto err;

  error= 0;
  for (;;)
  {
    NdbTransaction *trans= ndb->startTransaction();
    if (trans == NULL)
    {
      ndberror= ndb->getNdbError();
      break;
    }
    NdbRecAttr *col_binlog_type_rec_attr[2];
    NdbRecAttr *col_conflict_fn_rec_attr[2]= {NULL, NULL};
    uint32 ndb_binlog_type[2];
    const uint sz= 256;
    char ndb_conflict_fn_buf[2*sz];
    char *ndb_conflict_fn[2]= {ndb_conflict_fn_buf, ndb_conflict_fn_buf+sz};
    NdbOperation *op[2];
    uint32 i, id= 0;
    for (i= 0; i < 2; i++)
    {
      NdbOperation *_op;
      DBUG_PRINT("info", ("reading[%u]: %s,%s,%u", i, db, table_name, id));
      if ((_op= trans->getNdbOperation(reptab)) == NULL) abort();
      if (_op->readTuple(NdbOperation::LM_CommittedRead)) abort();
      ndb_pack_varchar(col_db, tmp_buf, db, strlen(db));
      if (_op->equal(col_db->getColumnNo(), tmp_buf)) abort();
      ndb_pack_varchar(col_table_name, tmp_buf, table_name, strlen(table_name));
      if (_op->equal(col_table_name->getColumnNo(), tmp_buf)) abort();
      if (_op->equal(col_server_id->getColumnNo(), id)) abort();
      if ((col_binlog_type_rec_attr[i]=
           _op->getValue(col_binlog_type, (char *)&(ndb_binlog_type[i]))) == 0) abort();
      /* optional columns */
      if (col_conflict_fn)
      {
        if ((col_conflict_fn_rec_attr[i]=
             _op->getValue(col_conflict_fn, ndb_conflict_fn[i])) == 0) abort();
      }
      id= server_id;
      op[i]= _op;
    }

    if (trans->execute(NdbTransaction::Commit,
                       NdbOperation::AO_IgnoreError))
    {
      if (ndb->getNdbError().status == NdbError::TemporaryError)
      {
        if (retries--)
        {
          if (trans)
            ndb->closeTransaction(trans);
          do_retry_sleep(retry_sleep);
          continue;
        }
      }
      ndberror= trans->getNdbError();
      ndb->closeTransaction(trans);
      break;
    }
    for (i= 0; i < 2; i++)
    {
      if (op[i]->getNdbError().code)
      {
        if (op[i]->getNdbError().classification == NdbError::NoDataFound)
        {
          col_binlog_type_rec_attr[i]= NULL;
          col_conflict_fn_rec_attr[i]= NULL;
          DBUG_PRINT("info", ("not found row[%u]", i));
          continue;
        }
        ndberror= op[i]->getNdbError();
        break;
      }
      DBUG_PRINT("info", ("found row[%u]", i));
    }
    if (col_binlog_type_rec_attr[1] == NULL ||
        col_binlog_type_rec_attr[1]->isNULL())
    {
      col_binlog_type_rec_attr[1]= col_binlog_type_rec_attr[0];
      ndb_binlog_type[1]= ndb_binlog_type[0];
    }
    if (col_conflict_fn_rec_attr[1] == NULL ||
        col_conflict_fn_rec_attr[1]->isNULL())
    {
      col_conflict_fn_rec_attr[1]= col_conflict_fn_rec_attr[0];
      ndb_conflict_fn[1]= ndb_conflict_fn[0];
    }

    if (do_set_binlog_flags)
    {
      if (col_binlog_type_rec_attr[1] == NULL ||
          col_binlog_type_rec_attr[1]->isNULL())
        set_binlog_flags(share, NBT_DEFAULT);
      else
        set_binlog_flags(share, (enum Ndb_binlog_type) ndb_binlog_type[1]);
    }
    if (table)
    {
      if (col_conflict_fn_rec_attr[1] == NULL ||
          col_conflict_fn_rec_attr[1]->isNULL())
        slave_reset_conflict_fn(share); /* no conflict_fn */
      else if (set_conflict_fn(thd, share, ndbtab,
                               col_conflict_fn, ndb_conflict_fn[1],
                               tmp_buf, sizeof(tmp_buf), table))
      {
        error_str= tmp_buf;
        error= 1;
        ndb->closeTransaction(trans);
        goto err;
      }
    }
    ndb->closeTransaction(trans);

    DBUG_RETURN(0);
  }

err:
  DBUG_PRINT("info", ("error %d, error_str %s, ndberror.code %u",
                      error, error_str, ndberror.code));
  if (error > 0)
  {
    push_warning_printf(thd, MYSQL_ERROR::WARN_LEVEL_ERROR,
                        ER_CONFLICT_FN_PARSE_ERROR,
                        ER(ER_CONFLICT_FN_PARSE_ERROR),
                        error_str);
  }
  else if (error < 0)
  {
    char msg[FN_REFLEN];
    switch (error)
    {
      case -1:
        my_snprintf(msg, sizeof(msg),
                 "Missing or wrong type for column '%s'", error_str);
        break;
      case -2:
        my_snprintf(msg, sizeof(msg), "%s", error_str);
        break;
      default:
        abort();
    }
    push_warning_printf(thd, MYSQL_ERROR::WARN_LEVEL_ERROR,
                        ER_NDB_REPLICATION_SCHEMA_ERROR,
                        ER(ER_NDB_REPLICATION_SCHEMA_ERROR),
                        msg);
  }
  else
  {
    char msg[FN_REFLEN];
    my_snprintf(tmp_buf, sizeof(tmp_buf), "ndberror %u", ndberror.code);
    my_snprintf(msg, sizeof(msg), "Unable to retrieve %s.%s, logging and "
             "conflict resolution may not function as intended (%s)",
             ndb_rep_db, ndb_replication_table, tmp_buf);
    push_warning_printf(thd, MYSQL_ERROR::WARN_LEVEL_ERROR,
                        ER_ILLEGAL_HA_CREATE_OPTION,
                        ER(ER_ILLEGAL_HA_CREATE_OPTION),
                        ndbcluster_hton_name, msg);  
  }
  if (do_set_binlog_flags)
    set_binlog_flags(share, NBT_DEFAULT);
  if (ndberror.code && opt_ndb_extra_logging)
    print_warning_list("NDB", thd_warn_list(thd));
  DBUG_RETURN(ndberror.code);
}
#endif /* HAVE_NDB_BINLOG */

bool
ndbcluster_check_if_local_table(const char *dbname, const char *tabname)
{
  char key[FN_REFLEN + 1];
  char ndb_file[FN_REFLEN + 1];

  DBUG_ENTER("ndbcluster_check_if_local_table");
  build_table_filename(key, FN_LEN-1, dbname, tabname, reg_ext, 0);
  build_table_filename(ndb_file, FN_LEN-1, dbname, tabname, ha_ndb_ext, 0);
  /* Check that any defined table is an ndb table */
  DBUG_PRINT("info", ("Looking for file %s and %s", key, ndb_file));
  if ((! my_access(key, F_OK)) && my_access(ndb_file, F_OK))
  {
    DBUG_PRINT("info", ("table file %s not on disk, local table", ndb_file));   
  
  
    DBUG_RETURN(true);
  }

  DBUG_RETURN(false);
}

bool
ndbcluster_check_if_local_tables_in_db(THD *thd, const char *dbname)
{
  DBUG_ENTER("ndbcluster_check_if_local_tables_in_db");
  DBUG_PRINT("info", ("Looking for files in directory %s", dbname));
  LEX_STRING *tabname;
  List<LEX_STRING> files;
  char path[FN_REFLEN + 1];

  build_table_filename(path, sizeof(path) - 1, dbname, "", "", 0);
  if (find_files(thd, &files, dbname, path, NullS, 0) != FIND_FILES_OK)
  {
    DBUG_PRINT("info", ("Failed to find files"));
    DBUG_RETURN(true);
  }
  DBUG_PRINT("info",("found: %d files", files.elements));
  while ((tabname= files.pop()))
  {
    DBUG_PRINT("info", ("Found table %s", tabname->str));
    if (ndbcluster_check_if_local_table(dbname, tabname->str))
      DBUG_RETURN(true);
  }
  
  DBUG_RETURN(false);
}

/*
  Common function for setting up everything for logging a table at
  create/discover.
*/
int ndbcluster_create_binlog_setup(THD *thd, Ndb *ndb, const char *key,
                                   uint key_len,
                                   const char *db,
                                   const char *table_name,
                                   my_bool share_may_exist)
{
  int do_event_op= ndb_binlog_running;
  DBUG_ENTER("ndbcluster_create_binlog_setup");
  DBUG_PRINT("enter",("key: %s  key_len: %d  %s.%s  share_may_exist: %d",
                      key, key_len, db, table_name, share_may_exist));
  DBUG_ASSERT(! IS_NDB_BLOB_PREFIX(table_name));
  DBUG_ASSERT(strlen(key) == key_len);

  pthread_mutex_lock(&ndbcluster_mutex);

  /* Handle any trailing share */
  NDB_SHARE *share= (NDB_SHARE*) my_hash_search(&ndbcluster_open_tables,
                                                (const uchar*) key, key_len);

  if (share && share_may_exist)
  {
    if (get_binlog_nologging(share) ||
        share->op != 0 ||
        share->new_op != 0)
    {
      pthread_mutex_unlock(&ndbcluster_mutex);
      DBUG_RETURN(0); // replication already setup, or should not
    }
  }

  if (share)
  {
    if (share->op || share->new_op)
    {
      my_errno= HA_ERR_TABLE_EXIST;
      pthread_mutex_unlock(&ndbcluster_mutex);
      DBUG_RETURN(1);
    }
    if (!share_may_exist || share->connect_count != 
        g_ndb_cluster_connection->get_connect_count())
    {
      handle_trailing_share(thd, share);
      share= NULL;
    }
  }

  /* Create share which is needed to hold replication information */
  if (share)
  {
    /* ndb_share reference create */
    ++share->use_count;
    DBUG_PRINT("NDB_SHARE", ("%s create  use_count: %u",
                             share->key, share->use_count));
  }
  /* ndb_share reference create */
  else if (!(share= get_share(key, 0, TRUE, TRUE)))
  {
    sql_print_error("NDB Binlog: "
                    "allocating table share for %s failed", key);
  }
  else
  {
    DBUG_PRINT("NDB_SHARE", ("%s create  use_count: %u",
                             share->key, share->use_count));
  }

  if (!ndb_schema_share &&
      strcmp(share->db, NDB_REP_DB) == 0 &&
      strcmp(share->table_name, NDB_SCHEMA_TABLE) == 0)
    do_event_op= 1;
  else if (!ndb_apply_status_share &&
           strcmp(share->db, NDB_REP_DB) == 0 &&
           strcmp(share->table_name, NDB_APPLY_TABLE) == 0)
    do_event_op= 1;

  if (!do_event_op)
  {
    set_binlog_nologging(share);
    pthread_mutex_unlock(&ndbcluster_mutex);
    DBUG_RETURN(0);
  }
  pthread_mutex_unlock(&ndbcluster_mutex);

  while (share && !IS_TMP_PREFIX(table_name))
  {
    /*
      ToDo make sanity check of share so that the table is actually the same
      I.e. we need to do open file from frm in this case
      Currently awaiting this to be fixed in the 4.1 tree in the general
      case
    */

    /* Create the event in NDB */
    ndb->setDatabaseName(db);

    NDBDICT *dict= ndb->getDictionary();
    Ndb_table_guard ndbtab_g(dict, table_name);
    const NDBTAB *ndbtab= ndbtab_g.get_table();
    if (ndbtab == 0)
    {
      if (opt_ndb_extra_logging)
        sql_print_information("NDB Binlog: Failed to get table %s from ndb: "
                              "%s, %d", key, dict->getNdbError().message,
                              dict->getNdbError().code);
      break; // error
    }
#ifdef HAVE_NDB_BINLOG
    /*
     */
    ndbcluster_read_binlog_replication(thd, ndb, share, ndbtab,
                                       ::server_id, NULL, TRUE);
#endif
    /*
      check if logging turned off for this table
    */
    if (get_binlog_nologging(share))
    {
      if (opt_ndb_extra_logging)
        sql_print_information("NDB Binlog: NOT logging %s", share->key);
      DBUG_RETURN(0);
    }

    String event_name(INJECTOR_EVENT_LEN);
    ndb_rep_event_name(&event_name, db, table_name, get_binlog_full(share));
    /*
      event should have been created by someone else,
      but let's make sure, and create if it doesn't exist
    */
    const NDBEVENT *ev= dict->getEvent(event_name.c_ptr());
    if (!ev)
    {
      if (ndbcluster_create_event(thd, ndb, ndbtab, event_name.c_ptr(), share))
      {
        sql_print_error("NDB Binlog: "
                        "FAILED CREATE (DISCOVER) TABLE Event: %s",
                        event_name.c_ptr());
        break; // error
      }
      if (opt_ndb_extra_logging)
        sql_print_information("NDB Binlog: "
                              "CREATE (DISCOVER) TABLE Event: %s",
                              event_name.c_ptr());
    }
    else
    {
      delete ev;
      if (opt_ndb_extra_logging)
        sql_print_information("NDB Binlog: DISCOVER TABLE Event: %s",
                              event_name.c_ptr());
    }

    /*
      create the event operations for receiving logging events
    */
    if (ndbcluster_create_event_ops(thd, share,
                                    ndbtab, event_name.c_ptr()))
    {
      sql_print_error("NDB Binlog:"
                      "FAILED CREATE (DISCOVER) EVENT OPERATIONS Event: %s",
                      event_name.c_ptr());
      /* a warning has been issued to the client */
      DBUG_RETURN(0);
    }
    DBUG_RETURN(0);
  }
  DBUG_RETURN(-1);
}

int
ndbcluster_create_event(THD *thd, Ndb *ndb, const NDBTAB *ndbtab,
                        const char *event_name, NDB_SHARE *share,
                        int push_warning)
{
  DBUG_ENTER("ndbcluster_create_event");
  DBUG_PRINT("info", ("table=%s version=%d event=%s share=%s",
                      ndbtab->getName(), ndbtab->getObjectVersion(),
                      event_name, share ? share->key : "(nil)"));
  DBUG_ASSERT(! IS_NDB_BLOB_PREFIX(ndbtab->getName()));
  if (!share)
  {
    DBUG_PRINT("info", ("share == NULL"));
    DBUG_RETURN(0);
  }
  if (get_binlog_nologging(share))
  {
    if (opt_ndb_extra_logging && ndb_binlog_running)
      sql_print_information("NDB Binlog: NOT logging %s", share->key);
    DBUG_PRINT("info", ("share->flags & NSF_NO_BINLOG, flags: %x %d",
                        share->flags, share->flags & NSF_NO_BINLOG));
    DBUG_RETURN(0);
  }

  ndb->setDatabaseName(share->db);
  NDBDICT *dict= ndb->getDictionary();
  NDBEVENT my_event(event_name);
  my_event.setTable(*ndbtab);
  my_event.addTableEvent(NDBEVENT::TE_ALL);
  if (share->flags & NSF_HIDDEN_PK)
  {
    if (share->flags & NSF_BLOB_FLAG)
    {
      sql_print_error("NDB Binlog: logging of table %s "
                      "with BLOB attribute and no PK is not supported",
                      share->key);
      if (push_warning)
        push_warning_printf(thd, MYSQL_ERROR::WARN_LEVEL_ERROR,
                            ER_ILLEGAL_HA_CREATE_OPTION,
                            ER(ER_ILLEGAL_HA_CREATE_OPTION),
                            ndbcluster_hton_name,
                            "Binlog of table with BLOB attribute and no PK");

      share->flags|= NSF_NO_BINLOG;
      DBUG_RETURN(-1);
    }
    /* No primary key, subscribe for all attributes */
    my_event.setReport((NDBEVENT::EventReport)
                       (NDBEVENT::ER_ALL | NDBEVENT::ER_DDL));
    DBUG_PRINT("info", ("subscription all"));
  }
  else
  {
    if (strcmp(share->db, NDB_REP_DB) == 0 &&
        strcmp(share->table_name, NDB_SCHEMA_TABLE) == 0)
    {
      /**
       * ER_SUBSCRIBE is only needed on NDB_SCHEMA_TABLE
       */
      my_event.setReport((NDBEVENT::EventReport)
                         (NDBEVENT::ER_ALL |
                          NDBEVENT::ER_SUBSCRIBE |
                          NDBEVENT::ER_DDL));
      DBUG_PRINT("info", ("subscription all and subscribe"));
    }
    else
    {
      if (get_binlog_full(share))
      {
        my_event.setReport((NDBEVENT::EventReport)
                           (NDBEVENT::ER_ALL | NDBEVENT::ER_DDL));
        DBUG_PRINT("info", ("subscription all"));
      }
      else
      {
        my_event.setReport((NDBEVENT::EventReport)
                           (NDBEVENT::ER_UPDATED | NDBEVENT::ER_DDL));
        DBUG_PRINT("info", ("subscription only updated"));
      }
    }
  }
  if (share->flags & NSF_BLOB_FLAG)
    my_event.mergeEvents(TRUE);

  /* add all columns to the event */
  int n_cols= ndbtab->getNoOfColumns();
  for(int a= 0; a < n_cols; a++)
    my_event.addEventColumn(a);

  if (dict->createEvent(my_event)) // Add event to database
  {
    if (dict->getNdbError().classification != NdbError::SchemaObjectExists)
    {
      /*
        failed, print a warning
      */
      if (push_warning > 1)
        push_warning_printf(thd, MYSQL_ERROR::WARN_LEVEL_ERROR,
                            ER_GET_ERRMSG, ER(ER_GET_ERRMSG),
                            dict->getNdbError().code,
                            dict->getNdbError().message, "NDB");
      sql_print_error("NDB Binlog: Unable to create event in database. "
                      "Event: %s  Error Code: %d  Message: %s", event_name,
                      dict->getNdbError().code, dict->getNdbError().message);
      DBUG_RETURN(-1);
    }

    /*
      try retrieving the event, if table version/id matches, we will get
      a valid event.  Otherwise we have a trailing event from before
    */
    const NDBEVENT *ev;
    if ((ev= dict->getEvent(event_name)))
    {
      delete ev;
      DBUG_RETURN(0);
    }

    /*
      trailing event from before; an error, but try to correct it
    */
    if (dict->getNdbError().code == NDB_INVALID_SCHEMA_OBJECT &&
        dict->dropEvent(my_event.getName(), 1))
    {
      if (push_warning > 1)
        push_warning_printf(thd, MYSQL_ERROR::WARN_LEVEL_ERROR,
                            ER_GET_ERRMSG, ER(ER_GET_ERRMSG),
                            dict->getNdbError().code,
                            dict->getNdbError().message, "NDB");
      sql_print_error("NDB Binlog: Unable to create event in database. "
                      " Attempt to correct with drop failed. "
                      "Event: %s Error Code: %d Message: %s",
                      event_name,
                      dict->getNdbError().code,
                      dict->getNdbError().message);
      DBUG_RETURN(-1);
    }

    /*
      try to add the event again
    */
    if (dict->createEvent(my_event))
    {
      if (push_warning > 1)
        push_warning_printf(thd, MYSQL_ERROR::WARN_LEVEL_ERROR,
                            ER_GET_ERRMSG, ER(ER_GET_ERRMSG),
                            dict->getNdbError().code,
                            dict->getNdbError().message, "NDB");
      sql_print_error("NDB Binlog: Unable to create event in database. "
                      " Attempt to correct with drop ok, but create failed. "
                      "Event: %s Error Code: %d Message: %s",
                      event_name,
                      dict->getNdbError().code,
                      dict->getNdbError().message);
      DBUG_RETURN(-1);
    }
#ifdef NDB_BINLOG_EXTRA_WARNINGS
    push_warning_printf(thd, MYSQL_ERROR::WARN_LEVEL_ERROR,
                        ER_GET_ERRMSG, ER(ER_GET_ERRMSG),
                        0, "NDB Binlog: Removed trailing event",
                        "NDB");
#endif
  }

  DBUG_RETURN(0);
}

inline int is_ndb_compatible_type(Field *field)
{
  return
    !(field->flags & BLOB_FLAG) &&
    field->type() != MYSQL_TYPE_BIT &&
    field->pack_length() != 0;
}

/*
  - create eventOperations for receiving log events
  - setup ndb recattrs for reception of log event data
  - "start" the event operation

  used at create/discover of tables
*/
int
ndbcluster_create_event_ops(THD *thd, NDB_SHARE *share,
                            const NDBTAB *ndbtab, const char *event_name)
{
  /*
    we are in either create table or rename table so table should be
    locked, hence we can work with the share without locks
  */

  DBUG_ENTER("ndbcluster_create_event_ops");
  DBUG_PRINT("enter", ("table: %s event: %s", ndbtab->getName(), event_name));
  DBUG_ASSERT(! IS_NDB_BLOB_PREFIX(ndbtab->getName()));

  DBUG_ASSERT(share != 0);

  if (get_binlog_nologging(share))
  {
    DBUG_PRINT("info", ("share->flags & NSF_NO_BINLOG, flags: %x",
                        share->flags));
    DBUG_RETURN(0);
  }

  Ndb_event_data *event_data= share->event_data;
  int do_ndb_schema_share= 0, do_ndb_apply_status_share= 0;
#ifdef HAVE_NDB_BINLOG
  uint len= strlen(share->table_name);
#endif
  if (!ndb_schema_share && strcmp(share->db, NDB_REP_DB) == 0 &&
      strcmp(share->table_name, NDB_SCHEMA_TABLE) == 0)
    do_ndb_schema_share= 1;
  else if (!ndb_apply_status_share && strcmp(share->db, NDB_REP_DB) == 0 &&
           strcmp(share->table_name, NDB_APPLY_TABLE) == 0)
    do_ndb_apply_status_share= 1;
  else
#ifdef HAVE_NDB_BINLOG
    if (!binlog_filter->db_ok(share->db) ||
        !ndb_binlog_running ||
        (len >= sizeof(NDB_EXCEPTIONS_TABLE_SUFFIX) &&
         strcmp(share->table_name+len-sizeof(NDB_EXCEPTIONS_TABLE_SUFFIX)+1,
                lower_case_table_names ? NDB_EXCEPTIONS_TABLE_SUFFIX_LOWER :
                NDB_EXCEPTIONS_TABLE_SUFFIX) == 0))
#endif
  {
    share->flags|= NSF_NO_BINLOG;
    DBUG_RETURN(0);
  }

  if (share->op)
  {
    event_data= (Ndb_event_data *) share->op->getCustomData();
    assert(event_data->share == share);
    assert(share->event_data == 0);

    DBUG_ASSERT(share->use_count > 1);
    sql_print_error("NDB Binlog: discover reusing old ev op");
    /* ndb_share reference ToDo free */
    DBUG_PRINT("NDB_SHARE", ("%s ToDo free  use_count: %u",
                             share->key, share->use_count));
    free_share(&share); // old event op already has reference
    DBUG_RETURN(0);
  }

  DBUG_ASSERT(event_data != 0);
  TABLE *table= event_data->table;

  int retries= 100;
  /*
    100 milliseconds, temporary error on schema operation can
    take some time to be resolved
  */
  int retry_sleep= 100;
  while (1)
  {
    Mutex_guard injector_mutex_g(injector_mutex);
    Ndb *ndb= injector_ndb;
    if (do_ndb_schema_share)
      ndb= schema_ndb;

    if (ndb == 0)
      DBUG_RETURN(-1);

    NdbEventOperation* op;
    if (do_ndb_schema_share)
      op= ndb->createEventOperation(event_name);
    else
    {
      // set injector_ndb database/schema from table internal name
      int ret= ndb->setDatabaseAndSchemaName(ndbtab);
      assert(ret == 0);
      op= ndb->createEventOperation(event_name);
      // reset to catch errors
      ndb->setDatabaseName("");
    }
    if (!op)
    {
      sql_print_error("NDB Binlog: Creating NdbEventOperation failed for"
                      " %s",event_name);
      push_warning_printf(thd, MYSQL_ERROR::WARN_LEVEL_ERROR,
                          ER_GET_ERRMSG, ER(ER_GET_ERRMSG),
                          ndb->getNdbError().code,
                          ndb->getNdbError().message,
                          "NDB");
      DBUG_RETURN(-1);
    }

    if (share->flags & NSF_BLOB_FLAG)
      op->mergeEvents(TRUE); // currently not inherited from event

    uint n_columns= ndbtab->getNoOfColumns();
    uint n_fields= table->s->fields;
    uint val_length= sizeof(NdbValue) * n_columns;

    /*
       Allocate memory globally so it can be reused after online alter table
    */
    if (my_multi_malloc(MYF(MY_WME),
                        &event_data->ndb_value[0],
                        val_length,
                        &event_data->ndb_value[1],
                        val_length,
                        NULL) == 0)
    {
      DBUG_PRINT("info", ("Failed to allocate records for event operation"));
      DBUG_RETURN(-1);
    }

    for (uint j= 0; j < n_columns; j++)
    {
      const char *col_name= ndbtab->getColumn(j)->getName();
      NdbValue attr0, attr1;
      if (j < n_fields)
      {
        Field *f= table->field[j];
        if (is_ndb_compatible_type(f))
        {
          DBUG_PRINT("info", ("%s compatible", col_name));
          attr0.rec= op->getValue(col_name, (char*) f->ptr);
          attr1.rec= op->getPreValue(col_name,
                                     (f->ptr - table->record[0]) +
                                     (char*) table->record[1]);
        }
        else if (! (f->flags & BLOB_FLAG))
        {
          DBUG_PRINT("info", ("%s non compatible", col_name));
          attr0.rec= op->getValue(col_name);
          attr1.rec= op->getPreValue(col_name);
        }
        else
        {
          DBUG_PRINT("info", ("%s blob", col_name));
          DBUG_ASSERT(share->flags & NSF_BLOB_FLAG);
          attr0.blob= op->getBlobHandle(col_name);
          attr1.blob= op->getPreBlobHandle(col_name);
          if (attr0.blob == NULL || attr1.blob == NULL)
          {
            sql_print_error("NDB Binlog: Creating NdbEventOperation"
                            " blob field %u handles failed (code=%d) for %s",
                            j, op->getNdbError().code, event_name);
            push_warning_printf(thd, MYSQL_ERROR::WARN_LEVEL_ERROR,
                                ER_GET_ERRMSG, ER(ER_GET_ERRMSG),
                                op->getNdbError().code,
                                op->getNdbError().message,
                                "NDB");
            ndb->dropEventOperation(op);
            DBUG_RETURN(-1);
          }
        }
      }
      else
      {
        DBUG_PRINT("info", ("%s hidden key", col_name));
        attr0.rec= op->getValue(col_name);
        attr1.rec= op->getPreValue(col_name);
      }
      event_data->ndb_value[0][j].ptr= attr0.ptr;
      event_data->ndb_value[1][j].ptr= attr1.ptr;
      DBUG_PRINT("info", ("&event_data->ndb_value[0][%d]: 0x%lx  "
                          "event_data->ndb_value[0][%d]: 0x%lx",
                          j, (long) &event_data->ndb_value[0][j],
                          j, (long) attr0.ptr));
      DBUG_PRINT("info", ("&event_data->ndb_value[1][%d]: 0x%lx  "
                          "event_data->ndb_value[1][%d]: 0x%lx",
                          j, (long) &event_data->ndb_value[0][j],
                          j, (long) attr1.ptr));
    }
    op->setCustomData((void *) event_data); // set before execute
    share->event_data= 0;                   // take over event data
    share->op= op; // assign op in NDB_SHARE

    if (op->execute())
    {
      share->op= NULL;
      retries--;
      if (op->getNdbError().status != NdbError::TemporaryError &&
          op->getNdbError().code != 1407)
        retries= 0;
      if (retries == 0)
      {
        push_warning_printf(thd, MYSQL_ERROR::WARN_LEVEL_ERROR,
                            ER_GET_ERRMSG, ER(ER_GET_ERRMSG), 
                            op->getNdbError().code, op->getNdbError().message,
                            "NDB");
        sql_print_error("NDB Binlog: ndbevent->execute failed for %s; %d %s",
                        event_name,
                        op->getNdbError().code, op->getNdbError().message);
      }
      share->event_data= event_data;
      op->setCustomData(NULL);
      ndb->dropEventOperation(op);
      if (retries && !thd->killed)
      {
        do_retry_sleep(retry_sleep);
        continue;
      }
      DBUG_RETURN(-1);
    }
    break;
  }

  /* ndb_share reference binlog */
  get_share(share);
  DBUG_PRINT("NDB_SHARE", ("%s binlog  use_count: %u",
                           share->key, share->use_count));
  if (do_ndb_apply_status_share)
  {
    /* ndb_share reference binlog extra */
    ndb_apply_status_share= get_share(share);
    DBUG_PRINT("NDB_SHARE", ("%s binlog extra  use_count: %u",
                             share->key, share->use_count));
    (void) pthread_cond_signal(&injector_cond);
  }
  else if (do_ndb_schema_share)
  {
    /* ndb_share reference binlog extra */
    ndb_schema_share= get_share(share);
    DBUG_PRINT("NDB_SHARE", ("%s binlog extra  use_count: %u",
                             share->key, share->use_count));
    (void) pthread_cond_signal(&injector_cond);
  }

  DBUG_PRINT("info",("%s share->op: 0x%lx  share->use_count: %u",
                     share->key, (long) share->op, share->use_count));

  if (opt_ndb_extra_logging)
    sql_print_information("NDB Binlog: logging %s (%s,%s)", share->key,
                          get_binlog_full(share) ? "FULL" : "UPDATED",
                          get_binlog_use_update(share) ? "USE_UPDATE" : "USE_WRITE");
  DBUG_RETURN(0);
}

int
ndbcluster_drop_event(THD *thd, Ndb *ndb, NDB_SHARE *share,
                      const char *type_str,
                      const char *dbname,
                      const char *tabname)
{
  DBUG_ENTER("ndbcluster_drop_event");
  /*
    There might be 2 types of events setup for the table, we cannot know
    which ones are supposed to be there as they may have been created
    differently for different mysqld's.  So we drop both
  */
  for (uint i= 0; i < 2; i++)
  {
    NDBDICT *dict= ndb->getDictionary();
    String event_name(INJECTOR_EVENT_LEN);
    ndb_rep_event_name(&event_name, dbname, tabname, i);
    
    if (!dict->dropEvent(event_name.c_ptr()))
      continue;

    if (dict->getNdbError().code != 4710 &&
        dict->getNdbError().code != 1419)
    {
      /* drop event failed for some reason, issue a warning */
      push_warning_printf(thd, MYSQL_ERROR::WARN_LEVEL_ERROR,
                          ER_GET_ERRMSG, ER(ER_GET_ERRMSG),
                          dict->getNdbError().code,
                          dict->getNdbError().message, "NDB");
      /* error is not that the event did not exist */
      sql_print_error("NDB Binlog: Unable to drop event in database. "
                      "Event: %s Error Code: %d Message: %s",
                      event_name.c_ptr(),
                      dict->getNdbError().code,
                      dict->getNdbError().message);
      /* ToDo; handle error? */
      if (share && share->op &&
          share->op->getState() == NdbEventOperation::EO_EXECUTING &&
          dict->getNdbError().mysql_code != HA_ERR_NO_CONNECTION)
      {
        DBUG_ASSERT(FALSE);
        DBUG_RETURN(-1);
      }
    }
  }
  DBUG_RETURN(0);
}

int
ndbcluster_handle_alter_table(THD *thd, NDB_SHARE *share, const char *type_str)
{
  DBUG_ENTER("ndbcluster_handle_alter_table");
  const char *save_proc_info= thd->proc_info;
  thd->proc_info= "Syncing ndb table schema operation and binlog";
  pthread_mutex_lock(&share->mutex);
  int max_timeout= DEFAULT_SYNC_TIMEOUT;
  while (share->state == NSS_ALTERED)
  {
    struct timespec abstime;
    set_timespec(abstime, 1);
    int ret= pthread_cond_timedwait(&injector_cond,
                                    &share->mutex,
                                    &abstime);
    if (thd->killed ||
        (share->state != NSS_ALTERED))
      break;
    if (ret)
    {
      max_timeout--;
      if (max_timeout == 0)
      {
        sql_print_error("NDB %s: %s timed out. Ignoring...",
                        type_str, share->key);
        DBUG_ASSERT(false);
        break;
      }
      if (opt_ndb_extra_logging)
        ndb_report_waiting(type_str, max_timeout,
                           type_str, share->key, 0);
    }
  }
  pthread_mutex_unlock(&share->mutex);
  thd->proc_info= save_proc_info;
  DBUG_RETURN(0);
}

/*
  when entering the calling thread should have a share lock id share != 0
  then the injector thread will have  one as well, i.e. share->use_count == 0
  (unless it has already dropped... then share->op == 0)
*/

int
ndbcluster_handle_drop_table(THD *thd, Ndb *ndb, NDB_SHARE *share,
                             const char *type_str,
                             const char * dbname, const char * tabname)
{
  DBUG_ENTER("ndbcluster_handle_drop_table");

  if (dbname && tabname)
  {
    if (ndbcluster_drop_event(thd, ndb, share, type_str, dbname, tabname))
      DBUG_RETURN(-1);
  }

  if (share == 0 || share->op == 0)
  {
    DBUG_RETURN(0);
  }

/*
  Syncronized drop between client thread and injector thread is
  neccessary in order to maintain ordering in the binlog,
  such that the drop occurs _after_ any inserts/updates/deletes.

  The penalty for this is that the drop table becomes slow.

  This wait is however not strictly neccessary to produce a binlog
  that is usable.  However the slave does not currently handle
  these out of order, thus we are keeping the SYNC_DROP_ defined
  for now.
*/
  const char *save_proc_info= thd->proc_info;
#define SYNC_DROP_
#ifdef SYNC_DROP_
  thd->proc_info= "Syncing ndb table schema operation and binlog";
  pthread_mutex_lock(&share->mutex);
  mysql_mutex_assert_owner(&LOCK_open);
  mysql_mutex_unlock(&LOCK_open);
  int max_timeout= DEFAULT_SYNC_TIMEOUT;
  while (share->op)
  {
    struct timespec abstime;
    set_timespec(abstime, 1);
    int ret= pthread_cond_timedwait(&injector_cond,
                                    &share->mutex,
                                    &abstime);
    if (thd->killed ||
        share->op == 0)
      break;
    if (ret)
    {
      max_timeout--;
      if (max_timeout == 0)
      {
        sql_print_error("NDB %s: %s timed out. Ignoring...",
                        type_str, share->key);
        DBUG_ASSERT(false);
        break;
      }
      if (opt_ndb_extra_logging)
        ndb_report_waiting(type_str, max_timeout,
                           type_str, share->key, 0);
    }
  }
  mysql_mutex_lock(&LOCK_open);
  pthread_mutex_unlock(&share->mutex);
#else
  pthread_mutex_lock(&share->mutex);
  share->op= 0;
  pthread_mutex_unlock(&share->mutex);
#endif
  thd->proc_info= save_proc_info;

  DBUG_RETURN(0);
}


/********************************************************************
  Internal helper functions for differentd events from the stoarage nodes
  used by the ndb injector thread
********************************************************************/

/*
  Unpack a record read from NDB 

  SYNOPSIS
    ndb_unpack_record()
    buf                 Buffer to store read row

  NOTE
    The data for each row is read directly into the
    destination buffer. This function is primarily 
    called in order to check if any fields should be 
    set to null.
*/

static void ndb_unpack_record(TABLE *table, NdbValue *value,
                              MY_BITMAP *defined, uchar *buf)
{
  Field **p_field= table->field, *field= *p_field;
  my_ptrdiff_t row_offset= (my_ptrdiff_t) (buf - table->record[0]);
  my_bitmap_map *old_map= dbug_tmp_use_all_columns(table, table->write_set);
  DBUG_ENTER("ndb_unpack_record");

  /*
    Set the filler bits of the null byte, since they are
    not touched in the code below.
    
    The filler bits are the MSBs in the last null byte
  */ 
  if (table->s->null_bytes > 0)
       buf[table->s->null_bytes - 1]|= 256U - (1U <<
					       table->s->last_null_bit_pos);
  /*
    Set null flag(s)
  */
  for ( ; field;
       p_field++, value++, field= *p_field)
  {
    field->set_notnull(row_offset);       
    if ((*value).ptr)
    {
      if (!(field->flags & BLOB_FLAG))
      {
        int is_null= (*value).rec->isNULL();
        if (is_null)
        {
          if (is_null > 0)
          {
            DBUG_PRINT("info",("[%u] NULL", field->field_index));
            field->set_null(row_offset);
          }
          else
          {
            DBUG_PRINT("info",("[%u] UNDEFINED", field->field_index));
            bitmap_clear_bit(defined, field->field_index);
          }
        }
        else if (field->type() == MYSQL_TYPE_BIT)
        {
          Field_bit *field_bit= static_cast<Field_bit*>(field);

          /*
            Move internal field pointer to point to 'buf'.  Calling
            the correct member function directly since we know the
            type of the object.
           */
          field_bit->Field_bit::move_field_offset(row_offset);
          if (field->pack_length() < 5)
          {
            DBUG_PRINT("info", ("bit field H'%.8X", 
                                (*value).rec->u_32_value()));
            field_bit->Field_bit::store((longlong) (*value).rec->u_32_value(),
                                        TRUE);
          }
          else
          {
            DBUG_PRINT("info", ("bit field H'%.8X%.8X",
                                *(Uint32 *)(*value).rec->aRef(),
                                *((Uint32 *)(*value).rec->aRef()+1)));
#ifdef WORDS_BIGENDIAN
            /* lsw is stored first */
            Uint32 *buf= (Uint32 *)(*value).rec->aRef();
            field_bit->Field_bit::store((((longlong)*buf)
                                         & 0x00000000FFFFFFFFLL)
                                        |
                                        ((((longlong)*(buf+1)) << 32)
                                         & 0xFFFFFFFF00000000LL),
                                        TRUE);
#else
            field_bit->Field_bit::store((longlong)
                                        (*value).rec->u_64_value(), TRUE);
#endif
          }
          /*
            Move back internal field pointer to point to original
            value (usually record[0]).
           */
          field_bit->Field_bit::move_field_offset(-row_offset);
          DBUG_PRINT("info",("[%u] SET",
                             (*value).rec->getColumn()->getColumnNo()));
          DBUG_DUMP("info", (const uchar*) field->ptr, field->pack_length());
        }
        else
        {
          DBUG_PRINT("info",("[%u] SET",
                             (*value).rec->getColumn()->getColumnNo()));
          DBUG_DUMP("info", (const uchar*) field->ptr, field->pack_length());
        }
      }
      else
      {
        NdbBlob *ndb_blob= (*value).blob;
        uint col_no= field->field_index;
        int isNull;
        ndb_blob->getDefined(isNull);
        if (isNull == 1)
        {
          DBUG_PRINT("info",("[%u] NULL", col_no));
          field->set_null(row_offset);
        }
        else if (isNull == -1)
        {
          DBUG_PRINT("info",("[%u] UNDEFINED", col_no));
          bitmap_clear_bit(defined, col_no);
        }
        else
        {
#ifndef DBUG_OFF
          // pointer vas set in get_ndb_blobs_value
          Field_blob *field_blob= (Field_blob*)field;
          uchar* ptr;
          field_blob->get_ptr(&ptr, row_offset);
          uint32 len= field_blob->get_length(row_offset);
          DBUG_PRINT("info",("[%u] SET ptr: 0x%lx  len: %u",
                             col_no, (long) ptr, len));
#endif
        }
      }
    }
  }
  dbug_tmp_restore_column_map(table->write_set, old_map);
  DBUG_VOID_RETURN;
}

/*
  Handle error states on events from the storage nodes
*/
static int ndb_binlog_thread_handle_error(Ndb *ndb, NdbEventOperation *pOp,
                                          ndb_binlog_index_row &row)
{
  Ndb_event_data *event_data= (Ndb_event_data *) pOp->getCustomData();
  NDB_SHARE *share= event_data->share;
  DBUG_ENTER("ndb_binlog_thread_handle_error");

  int overrun= pOp->isOverrun();
  if (overrun)
  {
    /*
      ToDo: this error should rather clear the ndb_binlog_index...
      and continue
    */
    sql_print_error("NDB Binlog: Overrun in event buffer, "
                    "this means we have dropped events. Cannot "
                    "continue binlog for %s", share->key);
    pOp->clearError();
    DBUG_RETURN(-1);
  }

  if (!pOp->isConsistent())
  {
    /*
      ToDo: this error should rather clear the ndb_binlog_index...
      and continue
    */
    sql_print_error("NDB Binlog: Not Consistent. Cannot "
                    "continue binlog for %s. Error code: %d"
                    " Message: %s", share->key,
                    pOp->getNdbError().code,
                    pOp->getNdbError().message);
    pOp->clearError();
    DBUG_RETURN(-1);
  }
  sql_print_error("NDB Binlog: unhandled error %d for table %s",
                  pOp->hasError(), share->key);
  pOp->clearError();
  DBUG_RETURN(0);
}

static int
ndb_binlog_thread_handle_non_data_event(THD *thd,
                                        NdbEventOperation *pOp,
                                        ndb_binlog_index_row &row)
{
  Ndb_event_data *event_data= (Ndb_event_data *) pOp->getCustomData();
  NDB_SHARE *share= event_data->share;
  NDBEVENT::TableEvent type= pOp->getEventType();

  switch (type)
  {
  case NDBEVENT::TE_CLUSTER_FAILURE:
    if (opt_ndb_extra_logging)
      sql_print_information("NDB Binlog: cluster failure for %s at epoch %u/%u.",
                            share->key,
                            (uint)(pOp->getGCI() >> 32),
                            (uint)(pOp->getGCI()));
    if (ndb_apply_status_share == share)
    {
      if (opt_ndb_extra_logging &&
          ndb_binlog_tables_inited && ndb_binlog_running)
        sql_print_information("NDB Binlog: ndb tables initially "
                              "read only on reconnect.");
      /* ndb_share reference binlog extra free */
      DBUG_PRINT("NDB_SHARE", ("%s binlog extra free  use_count: %u",
                               share->key, share->use_count));
      free_share(&ndb_apply_status_share);
      ndb_apply_status_share= 0;
      ndb_binlog_tables_inited= FALSE;
    }
    DBUG_PRINT("error", ("CLUSTER FAILURE EVENT: "
                        "%s  received share: 0x%lx  op: 0x%lx  share op: 0x%lx  "
                        "new_op: 0x%lx",
                         share->key, (long) share, (long) pOp,
                         (long) share->op, (long) share->new_op));
    break;
  case NDBEVENT::TE_DROP:
    if (ndb_apply_status_share == share)
    {
      if (opt_ndb_extra_logging &&
          ndb_binlog_tables_inited && ndb_binlog_running)
        sql_print_information("NDB Binlog: ndb tables initially "
                              "read only on reconnect.");
      /* ndb_share reference binlog extra free */
      DBUG_PRINT("NDB_SHARE", ("%s binlog extra free  use_count: %u",
                               share->key, share->use_count));
      free_share(&ndb_apply_status_share);
      ndb_apply_status_share= 0;
      ndb_binlog_tables_inited= FALSE;
    }
    /* ToDo: remove printout */
    if (opt_ndb_extra_logging)
      sql_print_information("NDB Binlog: drop table %s.", share->key);
    // fall through
  case NDBEVENT::TE_ALTER:
    row.n_schemaops++;
    DBUG_PRINT("info", ("TABLE %s  EVENT: %s  received share: 0x%lx  op: 0x%lx  "
                        "share op: 0x%lx  new_op: 0x%lx",
                        type == NDBEVENT::TE_DROP ? "DROP" : "ALTER",
                        share->key, (long) share, (long) pOp,
                        (long) share->op, (long) share->new_op));
    break;
  case NDBEVENT::TE_NODE_FAILURE:
    /* fall through */
  case NDBEVENT::TE_SUBSCRIBE:
    /* fall through */
  case NDBEVENT::TE_UNSUBSCRIBE:
    /* ignore */
    return 0;
  default:
    sql_print_error("NDB Binlog: unknown non data event %d for %s. "
                    "Ignoring...", (unsigned) type, share->key);
    return 0;
  }

  ndb_handle_schema_change(thd, injector_ndb, pOp, event_data);
  return 0;
}

/*
  Handle data events from the storage nodes
*/
inline ndb_binlog_index_row *
ndb_find_binlog_index_row(ndb_binlog_index_row **rows,
                          uint orig_server_id, int flag)
{
  ndb_binlog_index_row *row= *rows;
  if (opt_ndb_log_orig)
  {
    ndb_binlog_index_row *first= row, *found_id= 0;
    for (;;)
    {
      if (row->orig_server_id == orig_server_id)
      {
        /* */
        if (!flag || !row->orig_epoch)
          return row;
        if (!found_id)
          found_id= row;
      }
      if (row->orig_server_id == 0)
        break;
      row= row->next;
      if (row == NULL)
      {
        row= (ndb_binlog_index_row*)sql_alloc(sizeof(ndb_binlog_index_row));
        bzero((char*)row, sizeof(ndb_binlog_index_row));
        row->next= first;
        *rows= row;
        if (found_id)
        {
          /*
            If we found index_row with same server id already
            that row will contain the current stats.
            Copy stats over to new and reset old.
          */
          row->n_inserts= found_id->n_inserts;
          row->n_updates= found_id->n_updates;
          row->n_deletes= found_id->n_deletes;
          found_id->n_inserts= 0;
          found_id->n_updates= 0;
          found_id->n_deletes= 0;
        }
        /* keep track of schema ops only on "first" index_row */
        row->n_schemaops= first->n_schemaops;
        first->n_schemaops= 0;
        break;
      }
    }
    row->orig_server_id= orig_server_id;
  }
  return row;
}

static int
ndb_binlog_thread_handle_data_event(Ndb *ndb, NdbEventOperation *pOp,
                                    ndb_binlog_index_row **rows,
                                    injector::transaction &trans,
                                    unsigned &trans_row_count,
                                    unsigned &trans_slave_row_count)
{
  Ndb_event_data *event_data= (Ndb_event_data *) pOp->getCustomData();
  TABLE *table= event_data->table;
  NDB_SHARE *share= event_data->share;
  if (pOp != share->op)
  {
    return 0;
  }

  uint32 anyValue= pOp->getAnyValue();
  if (ndbcluster_anyvalue_is_reserved(anyValue))
  {
    if (!ndbcluster_anyvalue_is_nologging(anyValue))
      sql_print_warning("NDB: unknown value for binlog signalling 0x%X, "
                        "event not logged",
                        anyValue);
    return 0;
  }
  uint32 originating_server_id= ndbcluster_anyvalue_get_serverid(anyValue);
  bool log_this_slave_update = g_ndb_log_slave_updates;
  bool count_this_event = true;

  if (share == ndb_apply_status_share)
  {
    /* 
       Note that option values are read without synchronisation w.r.t. 
       thread setting option variable or epoch boundaries.
    */
    if (opt_ndb_log_apply_status ||
        opt_ndb_log_orig)
    {
      Uint32 ndb_apply_status_logging_server_id= originating_server_id;
      Uint32 ndb_apply_status_server_id= 0;
      Uint64 ndb_apply_status_epoch= 0;
      bool event_has_data = false;

      switch(pOp->getEventType())
      {
      case NDBEVENT::TE_INSERT:
        // fall through
      case NDBEVENT::TE_UPDATE:
        event_has_data = true;
        break;
      case NDBEVENT::TE_DELETE:
        break;
      default:
        /* We should REALLY never get here */
        abort();
      }
      
      if (likely( event_has_data ))
      {
        /* unpack data to fetch orig_server_id and orig_epoch */
        uint n_fields= table->s->fields;
        MY_BITMAP b;
        uint32 bitbuf[128 / (sizeof(uint32) * 8)];
        bitmap_init(&b, bitbuf, n_fields, FALSE);
        bitmap_set_all(&b);
        ndb_unpack_record(table, event_data->ndb_value[0], &b, table->record[0]);
        ndb_apply_status_server_id= (uint)((Field_long *)table->field[0])->val_int();
        ndb_apply_status_epoch= ((Field_longlong *)table->field[1])->val_int();
        
        if (opt_ndb_log_apply_status)
        {
          /* 
             Determine if event came from our immediate Master server
             Ignore locally manually sourced and reserved events 
          */
          if ((ndb_apply_status_logging_server_id != 0) &&
              (! ndbcluster_anyvalue_is_reserved(ndb_apply_status_logging_server_id)))
          {
            bool isFromImmediateMaster = (ndb_apply_status_server_id ==
                                          ndb_apply_status_logging_server_id);
            
            if (isFromImmediateMaster)
            {
              /* 
                 We log this event with our server-id so that it 
                 propagates back to the originating Master (our
                 immediate Master)
              */
              assert(ndb_apply_status_logging_server_id != ::server_id);
              
              originating_server_id= 0; /* Will be set to our ::serverid below */
            }
          }
        }

        if (opt_ndb_log_orig)
        {
          /* store */
          ndb_binlog_index_row *row= ndb_find_binlog_index_row
            (rows, ndb_apply_status_server_id, 1);
          row->orig_epoch= ndb_apply_status_epoch;
        }
      }
    } // opt_ndb_log_apply_status || opt_ndb_log_orig)

    if (opt_ndb_log_apply_status)
    {
      /* We are logging ndb_apply_status changes
       * Don't count this event as making an epoch non-empty
       * Log this event in the Binlog
       */
      count_this_event = false;
      log_this_slave_update = true;
    }
    else
    {
      /* Not logging ndb_apply_status updates, discard this event now */
      return 0;
    }
  }
  
  if (originating_server_id == 0)
    originating_server_id= ::server_id;
  else 
  {
    /* Track that we received a replicated row event */
    if (likely( count_this_event ))
      trans_slave_row_count++;
    
    if (!log_this_slave_update)
    {
      /*
        This event comes from a slave applier since it has an originating
        server id set. Since option to log slave updates is not set, skip it.
      */
      return 0;
    }
  }

  /* 
     Start with logged_server_id as AnyValue in case it's a composite
     (server_id_bits < 31).  This way any user-values are passed-through
     to the Binlog in the high bits of the event's Server Id.
     In future it may be useful to support *not* mapping composite
     AnyValues to/from Binlogged server-ids.
  */
  uint32 logged_server_id= anyValue;
  ndbcluster_anyvalue_set_serverid(logged_server_id, originating_server_id);

  DBUG_ASSERT(trans.good());
  DBUG_ASSERT(table != 0);

  dbug_print_table("table", table);

  uint n_fields= table->s->fields;
  DBUG_PRINT("info", ("Assuming %u columns for table %s",
                      n_fields, table->s->table_name.str));
  MY_BITMAP b;
  /* Potential buffer for the bitmap */
  uint32 bitbuf[128 / (sizeof(uint32) * 8)];
  bitmap_init(&b, n_fields <= sizeof(bitbuf) * 8 ? bitbuf : NULL, 
              n_fields, FALSE);
  bitmap_set_all(&b);

  /*
   row data is already in table->record[0]
   As we told the NdbEventOperation to do this
   (saves moving data about many times)
  */

  /*
    for now malloc/free blobs buffer each time
    TODO if possible share single permanent buffer with handlers
   */
  uchar* blobs_buffer[2] = { 0, 0 };
  uint blobs_buffer_size[2] = { 0, 0 };

  ndb_binlog_index_row *row=
    ndb_find_binlog_index_row(rows, originating_server_id, 0);

  switch(pOp->getEventType())
  {
  case NDBEVENT::TE_INSERT:
    if (likely( count_this_event ))
    {
      row->n_inserts++;
      trans_row_count++;
    }
    DBUG_PRINT("info", ("INSERT INTO %s.%s",
                        table->s->db.str, table->s->table_name.str));
    {
      int ret;
      if (share->flags & NSF_BLOB_FLAG)
      {
        my_ptrdiff_t ptrdiff= 0;
        ret = get_ndb_blobs_value(table, event_data->ndb_value[0],
                                  blobs_buffer[0],
                                  blobs_buffer_size[0],
                                  ptrdiff);
        assert(ret == 0);
      }
      ndb_unpack_record(table, event_data->ndb_value[0], &b, table->record[0]);
      ret = trans.write_row(logged_server_id,
                            injector::transaction::table(table, true),
                            &b, n_fields, table->record[0]);
      assert(ret == 0);
    }
    break;
  case NDBEVENT::TE_DELETE:
    if (likely( count_this_event ))
    {
      row->n_deletes++;
      trans_row_count++;
    }
    DBUG_PRINT("info",("DELETE FROM %s.%s",
                       table->s->db.str, table->s->table_name.str));
    {
      /*
        table->record[0] contains only the primary key in this case
        since we do not have an after image
      */
      int n;
      if (!get_binlog_full(share) && table->s->primary_key != MAX_KEY)
        n= 0; /*
                use the primary key only as it save time and space and
                it is the only thing needed to log the delete
              */
      else
        n= 1; /*
                we use the before values since we don't have a primary key
                since the mysql server does not handle the hidden primary
                key
              */

      int ret;
      if (share->flags & NSF_BLOB_FLAG)
      {
        my_ptrdiff_t ptrdiff= table->record[n] - table->record[0];
        ret = get_ndb_blobs_value(table, event_data->ndb_value[n],
                                  blobs_buffer[n],
                                  blobs_buffer_size[n],
                                  ptrdiff);
        assert(ret == 0);
      }
      ndb_unpack_record(table, event_data->ndb_value[n], &b, table->record[n]);
      DBUG_EXECUTE("info", print_records(table, table->record[n]););
      ret = trans.delete_row(logged_server_id,
                             injector::transaction::table(table, true),
                             &b, n_fields, table->record[n]);
      assert(ret == 0);
    }
    break;
  case NDBEVENT::TE_UPDATE:
    if (likely( count_this_event ))
    {
      row->n_updates++;
      trans_row_count++;
    }
    DBUG_PRINT("info", ("UPDATE %s.%s",
                        table->s->db.str, table->s->table_name.str));
    {
      int ret;
      if (share->flags & NSF_BLOB_FLAG)
      {
        my_ptrdiff_t ptrdiff= 0;
        ret = get_ndb_blobs_value(table, event_data->ndb_value[0],
                                  blobs_buffer[0],
                                  blobs_buffer_size[0],
                                  ptrdiff);
        assert(ret == 0);
      }
      ndb_unpack_record(table, event_data->ndb_value[0],
                        &b, table->record[0]);
      DBUG_EXECUTE("info", print_records(table, table->record[0]););
      if (table->s->primary_key != MAX_KEY &&
          !get_binlog_use_update(share)) 
      {
        /*
          since table has a primary key, we can do a write
          using only after values
        */
        ret = trans.write_row(logged_server_id,
                              injector::transaction::table(table, true),
                              &b, n_fields, table->record[0]);// after values
        assert(ret == 0);
      }
      else
      {
        /*
          mysql server cannot handle the ndb hidden key and
          therefore needs the before image as well
        */
        if (share->flags & NSF_BLOB_FLAG)
        {
          my_ptrdiff_t ptrdiff= table->record[1] - table->record[0];
          ret = get_ndb_blobs_value(table, event_data->ndb_value[1],
                                    blobs_buffer[1],
                                    blobs_buffer_size[1],
                                    ptrdiff);
          assert(ret == 0);
        }
        ndb_unpack_record(table, event_data->ndb_value[1], &b, table->record[1]);
        DBUG_EXECUTE("info", print_records(table, table->record[1]););
        ret = trans.update_row(logged_server_id,
                               injector::transaction::table(table, true),
                               &b, n_fields,
                               table->record[1], // before values
                               table->record[0]);// after values
        assert(ret == 0);
      }
    }
    break;
  default:
    /* We should REALLY never get here. */
    DBUG_PRINT("info", ("default - uh oh, a brain exploded."));
    break;
  }

  if (share->flags & NSF_BLOB_FLAG)
  {
    my_free(blobs_buffer[0], MYF(MY_ALLOW_ZERO_PTR));
    my_free(blobs_buffer[1], MYF(MY_ALLOW_ZERO_PTR));
  }

  return 0;
}

//#define RUN_NDB_BINLOG_TIMER
#ifdef RUN_NDB_BINLOG_TIMER
class Timer
{
public:
  Timer() { start(); }
  void start() { gettimeofday(&m_start, 0); }
  void stop() { gettimeofday(&m_stop, 0); }
  ulong elapsed_ms()
  {
    return (ulong)
      (((longlong) m_stop.tv_sec - (longlong) m_start.tv_sec) * 1000 +
       ((longlong) m_stop.tv_usec -
        (longlong) m_start.tv_usec + 999) / 1000);
  }
private:
  struct timeval m_start,m_stop;
};
#endif

/****************************************************************
  Injector thread main loop
****************************************************************/

static uchar *
ndb_schema_objects_get_key(NDB_SCHEMA_OBJECT *schema_object,
                           size_t *length,
                           my_bool not_used __attribute__((unused)))
{
  *length= schema_object->key_length;
  return (uchar*) schema_object->key;
}

static NDB_SCHEMA_OBJECT *ndb_get_schema_object(const char *key,
                                                my_bool create_if_not_exists,
                                                my_bool have_lock)
{
  NDB_SCHEMA_OBJECT *ndb_schema_object;
  uint length= (uint) strlen(key);
  DBUG_ENTER("ndb_get_schema_object");
  DBUG_PRINT("enter", ("key: '%s'", key));

  if (!have_lock)
    pthread_mutex_lock(&ndbcluster_mutex);
  while (!(ndb_schema_object=
           (NDB_SCHEMA_OBJECT*) my_hash_search(&ndb_schema_objects,
                                               (const uchar*) key,
                                               length)))
  {
    if (!create_if_not_exists)
    {
      DBUG_PRINT("info", ("does not exist"));
      break;
    }
    if (!(ndb_schema_object=
          (NDB_SCHEMA_OBJECT*) my_malloc(sizeof(*ndb_schema_object) + length + 1,
                                         MYF(MY_WME | MY_ZEROFILL))))
    {
      DBUG_PRINT("info", ("malloc error"));
      break;
    }
    ndb_schema_object->key= (char *)(ndb_schema_object+1);
    memcpy(ndb_schema_object->key, key, length + 1);
    ndb_schema_object->key_length= length;
    if (my_hash_insert(&ndb_schema_objects, (uchar*) ndb_schema_object))
    {
      my_free((uchar*) ndb_schema_object, 0);
      break;
    }
    pthread_mutex_init(&ndb_schema_object->mutex, MY_MUTEX_INIT_FAST);
    bitmap_init(&ndb_schema_object->slock_bitmap, ndb_schema_object->slock,
                sizeof(ndb_schema_object->slock)*8, FALSE);
    bitmap_clear_all(&ndb_schema_object->slock_bitmap);
    break;
  }
  if (ndb_schema_object)
  {
    ndb_schema_object->use_count++;
    DBUG_PRINT("info", ("use_count: %d", ndb_schema_object->use_count));
  }
  if (!have_lock)
    pthread_mutex_unlock(&ndbcluster_mutex);
  DBUG_RETURN(ndb_schema_object);
}


static void ndb_free_schema_object(NDB_SCHEMA_OBJECT **ndb_schema_object,
                                   bool have_lock)
{
  DBUG_ENTER("ndb_free_schema_object");
  DBUG_PRINT("enter", ("key: '%s'", (*ndb_schema_object)->key));
  if (!have_lock)
    pthread_mutex_lock(&ndbcluster_mutex);
  if (!--(*ndb_schema_object)->use_count)
  {
    DBUG_PRINT("info", ("use_count: %d", (*ndb_schema_object)->use_count));
    my_hash_delete(&ndb_schema_objects, (uchar*) *ndb_schema_object);
    pthread_mutex_destroy(&(*ndb_schema_object)->mutex);
    my_free((uchar*) *ndb_schema_object, MYF(0));
    *ndb_schema_object= 0;
  }
  else
  {
    DBUG_PRINT("info", ("use_count: %d", (*ndb_schema_object)->use_count));
  }
  if (!have_lock)
    pthread_mutex_unlock(&ndbcluster_mutex);
  DBUG_VOID_RETURN;
}


static void
remove_event_operations(Ndb* ndb)
{
  DBUG_ENTER("remove_event_operations");
  NdbEventOperation *op;
  while ((op= ndb->getEventOperation()))
  {
    DBUG_ASSERT(!IS_NDB_BLOB_PREFIX(op->getEvent()->getTable()->getName()));
    DBUG_PRINT("info", ("removing event operation on %s",
                        op->getEvent()->getName()));

    Ndb_event_data *event_data= (Ndb_event_data *) op->getCustomData();
    DBUG_ASSERT(event_data);

    NDB_SHARE *share= event_data->share;
    DBUG_ASSERT(share != NULL);
    DBUG_ASSERT(share->op == op || share->new_op == op);

    delete event_data;
    op->setCustomData(NULL);

    pthread_mutex_lock(&share->mutex);
    share->op= 0;
    share->new_op= 0;
    pthread_mutex_unlock(&share->mutex);

    DBUG_PRINT("NDB_SHARE", ("%s binlog free  use_count: %u",
                             share->key, share->use_count));
    free_share(&share);

    ndb->dropEventOperation(op);
  }
  DBUG_VOID_RETURN;
}

enum Binlog_thread_state
{
  BCCC_running= 0,
  BCCC_exit= 1,
  BCCC_restart= 2
};

extern ulong opt_ndb_report_thresh_binlog_epoch_slip;
extern ulong opt_ndb_report_thresh_binlog_mem_usage;

pthread_handler_t ndb_binlog_thread_func(void *arg)
{
  THD *thd; /* needs to be first for thread_stack */
  Ndb *i_ndb= 0;
  Ndb *s_ndb= 0;
  Thd_ndb *thd_ndb=0;
  injector *inj= injector::instance();
  uint incident_id= 0;
  Binlog_thread_state do_ndbcluster_binlog_close_connection;

#ifdef RUN_NDB_BINLOG_TIMER
  Timer main_timer;
#endif

  pthread_mutex_lock(&injector_mutex);
  /*
    Set up the Thread
  */
  my_thread_init();
  DBUG_ENTER("ndb_binlog_thread");

  thd= new THD; /* note that contructor of THD uses DBUG_ */
  THD_CHECK_SENTRY(thd);

  /* We need to set thd->thread_id before thd->store_globals, or it will
     set an invalid value for thd->variables.pseudo_thread_id.
  */
  mysql_mutex_lock(&LOCK_thread_count);
  thd->thread_id= thread_id++;
  mysql_mutex_unlock(&LOCK_thread_count);

  thd->thread_stack= (char*) &thd; /* remember where our stack is */
  if (thd->store_globals())
  {
    thd->cleanup();
    delete thd;
    ndb_binlog_thread_running= -1;
    pthread_mutex_unlock(&injector_mutex);
    pthread_cond_signal(&injector_cond);

    DBUG_LEAVE;                               // Must match DBUG_ENTER()
    my_thread_end();
    pthread_exit(0);
    return NULL;                              // Avoid compiler warnings
  }
  lex_start(thd);

  thd->init_for_queries();
  thd->command= COM_DAEMON;
  thd->system_thread= SYSTEM_THREAD_NDBCLUSTER_BINLOG;
#ifndef NDB_THD_HAS_NO_VERSION
  thd->version= refresh_version;
#endif
  thd->main_security_ctx.host_or_ip= "";
  thd->client_capabilities= 0;
  my_net_init(&thd->net, 0);
  thd->main_security_ctx.master_access= ~0;
<<<<<<< HEAD
  thd->main_security_ctx.priv_user[0]= 0;
  /* Do not use user-supplied timeout value for system threads. */
  thd->variables.lock_wait_timeout= LONG_TIMEOUT;
=======
  thd->main_security_ctx.priv_user= 0;
>>>>>>> cc2c522d

  /*
    Set up ndb binlog
  */
  sql_print_information("Starting Cluster Binlog Thread");

  pthread_detach_this_thread();
  thd->real_id= pthread_self();
  mysql_mutex_lock(&LOCK_thread_count);
  threads.append(thd);
  mysql_mutex_unlock(&LOCK_thread_count);
  thd->lex->start_transaction_opt= 0;


restart_cluster_failure:
  int have_injector_mutex_lock= 0;
  do_ndbcluster_binlog_close_connection= BCCC_exit;

  if (!(thd_ndb= ha_ndbcluster::seize_thd_ndb()))
  {
    sql_print_error("Could not allocate Thd_ndb object");
    ndb_binlog_thread_running= -1;
    pthread_mutex_unlock(&injector_mutex);
    pthread_cond_signal(&injector_cond);
    goto err;
  }

  if (!(s_ndb= new Ndb(g_ndb_cluster_connection, NDB_REP_DB)) ||
      s_ndb->init())
  {
    sql_print_error("NDB Binlog: Getting Schema Ndb object failed");
    ndb_binlog_thread_running= -1;
    pthread_mutex_unlock(&injector_mutex);
    pthread_cond_signal(&injector_cond);
    goto err;
  }

  // empty database
  if (!(i_ndb= new Ndb(g_ndb_cluster_connection, "")) ||
      i_ndb->init())
  {
    sql_print_error("NDB Binlog: Getting Ndb object failed");
    ndb_binlog_thread_running= -1;
    pthread_mutex_unlock(&injector_mutex);
    pthread_cond_signal(&injector_cond);
    goto err;
  }

  /* init hash for schema object distribution */
  (void) my_hash_init(&ndb_schema_objects, system_charset_info, 32, 0, 0,
                      (my_hash_get_key)ndb_schema_objects_get_key, 0, 0);

  /*
    Expose global reference to our ndb object.

    Used by both sql client thread and binlog thread to interact
    with the storage
    pthread_mutex_lock(&injector_mutex);
  */
  injector_thd= thd;
  injector_ndb= i_ndb;
  schema_ndb= s_ndb;

  if (opt_bin_log && opt_ndb_log_bin)
  {
    ndb_binlog_running= TRUE;
  }

  /* Thread start up completed  */
  ndb_binlog_thread_running= 1;
  pthread_mutex_unlock(&injector_mutex);
  pthread_cond_signal(&injector_cond);

  /*
    wait for mysql server to start (so that the binlog is started
    and thus can receive the first GAP event)
  */
  mysql_mutex_lock(&LOCK_server_started);
  while (!mysqld_server_started)
  {
    struct timespec abstime;
    set_timespec(abstime, 1);
    mysql_cond_timedwait(&COND_server_started, &LOCK_server_started,
                         &abstime);
    if (ndbcluster_terminating)
    {
      mysql_mutex_unlock(&LOCK_server_started);
      goto err;
    }
  }
  mysql_mutex_unlock(&LOCK_server_started);
  /*
    Main NDB Injector loop
  */
  while (ndb_binlog_running)
  {
    /*
      check if it is the first log, if so we do not insert a GAP event
      as there is really no log to have a GAP in
    */
    if (incident_id == 0)
    {
      LOG_INFO log_info;
      mysql_bin_log.get_current_log(&log_info);
      int len=  strlen(log_info.log_file_name);
      uint no= 0;
      if ((sscanf(log_info.log_file_name + len - 6, "%u", &no) == 1) &&
          no == 1)
      {
        /* this is the fist log, so skip GAP event */
        break;
      }
    }

    /*
      Always insert a GAP event as we cannot know what has happened
      in the cluster while not being connected.
    */
    LEX_STRING const msg[2]=
      {
        { C_STRING_WITH_LEN("mysqld startup")    },
        { C_STRING_WITH_LEN("cluster disconnect")}
      };
    int ret = inj->record_incident(thd, INCIDENT_LOST_EVENTS,
                                   msg[incident_id]);
    assert(ret == 0);
    break;
  }
  incident_id= 1;
  {
    thd->proc_info= "Waiting for ndbcluster to start";

    pthread_mutex_lock(&injector_mutex);
    while (!ndb_schema_share ||
           (ndb_binlog_running && !ndb_apply_status_share) ||
           !ndb_binlog_tables_inited)
    {
      if (!thd_ndb->valid_ndb())
      {
        /*
          Cluster has gone away before setup was completed.
          Keep lock on injector_mutex to prevent further
          usage of the injector_ndb, and restart binlog
          thread to get rid of any garbage on the ndb objects
        */
        have_injector_mutex_lock= 1;
        do_ndbcluster_binlog_close_connection= BCCC_restart;
        goto err;
      }
      /* ndb not connected yet */
      struct timespec abstime;
      set_timespec(abstime, 1);
      pthread_cond_timedwait(&injector_cond, &injector_mutex, &abstime);
      if (ndbcluster_binlog_terminating)
      {
        pthread_mutex_unlock(&injector_mutex);
        goto err;
      }
    }
    pthread_mutex_unlock(&injector_mutex);

    DBUG_ASSERT(ndbcluster_hton->slot != ~(uint)0);
    set_thd_ndb(thd, thd_ndb);
    thd_ndb->options|= TNO_NO_LOG_SCHEMA_OP;
    thd->query_id= 0; // to keep valgrind quiet
  }

  {
    // wait for the first event
    thd->proc_info= "Waiting for first event from ndbcluster";
    int schema_res, res;
    Uint64 schema_gci;
    do
    {
      DBUG_PRINT("info", ("Waiting for the first event"));

      if (ndbcluster_binlog_terminating)
        goto err;

      schema_res= s_ndb->pollEvents(100, &schema_gci);
    } while (schema_gci == 0 || ndb_latest_received_binlog_epoch == schema_gci);
    if (ndb_binlog_running)
    {
      Uint64 gci= i_ndb->getLatestGCI();
      while (gci < schema_gci || gci == ndb_latest_received_binlog_epoch)
      {
        if (ndbcluster_binlog_terminating)
          goto err;
        res= i_ndb->pollEvents(10, &gci);
      }
      if (gci > schema_gci)
      {
        schema_gci= gci;
      }
    }
    // now check that we have epochs consistant with what we had before the restart
    DBUG_PRINT("info", ("schema_res: %d  schema_gci: %u/%u", schema_res,
                        (uint)(schema_gci >> 32),
                        (uint)(schema_gci)));
    {
      i_ndb->flushIncompleteEvents(schema_gci);
      s_ndb->flushIncompleteEvents(schema_gci);
      if (schema_gci < ndb_latest_handled_binlog_epoch)
      {
        sql_print_error("NDB Binlog: cluster has been restarted --initial or with older filesystem. "
                        "ndb_latest_handled_binlog_epoch: %u/%u, while current epoch: %u/%u. "
                        "RESET MASTER should be issued. Resetting ndb_latest_handled_binlog_epoch.",
                        (uint)(ndb_latest_handled_binlog_epoch >> 32),
                        (uint)(ndb_latest_handled_binlog_epoch),
                        (uint)(schema_gci >> 32),
                        (uint)(schema_gci));
        ndb_set_latest_trans_gci(0);
        ndb_latest_handled_binlog_epoch= 0;
        ndb_latest_applied_binlog_epoch= 0;
        ndb_latest_received_binlog_epoch= 0;
      }
      else if (ndb_latest_applied_binlog_epoch > 0)
      {
        sql_print_warning("NDB Binlog: cluster has reconnected. "
                          "Changes to the database that occured while "
                          "disconnected will not be in the binlog");
      }
      if (opt_ndb_extra_logging)
      {
        sql_print_information("NDB Binlog: starting log at epoch %u/%u",
                              (uint)(schema_gci >> 32),
                              (uint)(schema_gci));
      }
    }
  }
  /*
    binlog thread is ready to receive events
    - client threads may now start updating data, i.e. tables are
    no longer read only
  */
  ndb_binlog_is_ready= TRUE;

  if (opt_ndb_extra_logging)
    sql_print_information("NDB Binlog: ndb tables writable");
  close_cached_tables((THD*) 0, (TABLE_LIST*) 0, FALSE, FALSE, FALSE);

  /* 
     Signal any waiting thread that ndb table setup is
     now complete
  */
  ndb_notify_tables_writable();

  {
    static char db[]= "";
    thd->db= db;
  }
  do_ndbcluster_binlog_close_connection= BCCC_running;
  for ( ; !((ndbcluster_binlog_terminating ||
             do_ndbcluster_binlog_close_connection) &&
            ndb_latest_handled_binlog_epoch >= ndb_get_latest_trans_gci()) &&
          do_ndbcluster_binlog_close_connection != BCCC_restart; )
  {
#ifndef DBUG_OFF
    if (do_ndbcluster_binlog_close_connection)
    {
      DBUG_PRINT("info", ("do_ndbcluster_binlog_close_connection: %d, "
                          "ndb_latest_handled_binlog_epoch: %u/%u, "
                          "*get_latest_trans_gci(): %u/%u",
                          do_ndbcluster_binlog_close_connection,
                          (uint)(ndb_latest_handled_binlog_epoch >> 32),
                          (uint)(ndb_latest_handled_binlog_epoch),
                          (uint)(ndb_get_latest_trans_gci() >> 32),
                          (uint)(ndb_get_latest_trans_gci())));
    }
#endif
#ifdef RUN_NDB_BINLOG_TIMER
    main_timer.stop();
    sql_print_information("main_timer %ld ms",  main_timer.elapsed_ms());
    main_timer.start();
#endif

    /*
      now we don't want any events before next gci is complete
    */
    thd->proc_info= "Waiting for event from ndbcluster";
    thd->set_time();
    
    /* wait for event or 1000 ms */
    Uint64 gci= 0, schema_gci;
    int res= 0, tot_poll_wait= 1000;
    if (ndb_binlog_running)
    {
      res= i_ndb->pollEvents(tot_poll_wait, &gci);
      tot_poll_wait= 0;
    }
    int schema_res= s_ndb->pollEvents(tot_poll_wait, &schema_gci);
    ndb_latest_received_binlog_epoch= gci;

    while (gci > schema_gci && schema_res >= 0)
    {
      static char buf[64];
      thd->proc_info= "Waiting for schema epoch";
      my_snprintf(buf, sizeof(buf), "%s %u/%u(%u/%u)", thd->proc_info,
                  (uint)(schema_gci >> 32),
                  (uint)(schema_gci),
                  (uint)(gci >> 32),
                  (uint)(gci));
      thd->proc_info= buf;
      schema_res= s_ndb->pollEvents(10, &schema_gci);
    }

    if ((ndbcluster_binlog_terminating ||
         do_ndbcluster_binlog_close_connection) &&
        (ndb_latest_handled_binlog_epoch >= ndb_get_latest_trans_gci() ||
         !ndb_binlog_running))
      break; /* Shutting down server */

    MEM_ROOT **root_ptr=
      my_pthread_getspecific_ptr(MEM_ROOT**, THR_MALLOC);
    MEM_ROOT *old_root= *root_ptr;
    MEM_ROOT mem_root;
    init_sql_alloc(&mem_root, 4096, 0);
    List<Cluster_schema> post_epoch_log_list;
    List<Cluster_schema> post_epoch_unlock_list;
    *root_ptr= &mem_root;

    if (unlikely(schema_res > 0))
    {
      thd->proc_info= "Processing events from schema table";
      g_ndb_log_slave_updates= opt_log_slave_updates;
      s_ndb->
        setReportThreshEventGCISlip(opt_ndb_report_thresh_binlog_epoch_slip);
      s_ndb->
        setReportThreshEventFreeMem(opt_ndb_report_thresh_binlog_mem_usage);
      NdbEventOperation *pOp= s_ndb->nextEvent();
      while (pOp != NULL)
      {
        if (!pOp->hasError())
        {
          ndb_binlog_thread_handle_schema_event(thd, s_ndb, pOp,
                                                &post_epoch_log_list,
                                                &post_epoch_unlock_list,
                                                &mem_root);
          DBUG_PRINT("info", ("s_ndb first: %s", s_ndb->getEventOperation() ?
                              s_ndb->getEventOperation()->getEvent()->getTable()->getName() :
                              "<empty>"));
          DBUG_PRINT("info", ("i_ndb first: %s", i_ndb->getEventOperation() ?
                              i_ndb->getEventOperation()->getEvent()->getTable()->getName() :
                              "<empty>"));
          if (i_ndb->getEventOperation() == NULL &&
              s_ndb->getEventOperation() == NULL &&
              do_ndbcluster_binlog_close_connection == BCCC_running)
          {
            DBUG_PRINT("info", ("do_ndbcluster_binlog_close_connection= BCCC_restart"));
            do_ndbcluster_binlog_close_connection= BCCC_restart;
            if (ndb_latest_received_binlog_epoch < ndb_get_latest_trans_gci() && ndb_binlog_running)
            {
              sql_print_error("NDB Binlog: latest transaction in epoch %u/%u not in binlog "
                              "as latest received epoch is %u/%u",
                              (uint)(ndb_get_latest_trans_gci() >> 32),
                              (uint)(ndb_get_latest_trans_gci()),
                              (uint)(ndb_latest_received_binlog_epoch >> 32),
                              (uint)(ndb_latest_received_binlog_epoch));
            }
          }
        }
        else
          sql_print_error("NDB: error %lu (%s) on handling "
                          "binlog schema event",
                          (ulong) pOp->getNdbError().code,
                          pOp->getNdbError().message);
        pOp= s_ndb->nextEvent();
      }
    }

    if (!ndb_binlog_running)
    {
      /*
        Just consume any events, not used if no binlogging
        e.g. node failure events
      */
      Uint64 tmp_gci;
      if (i_ndb->pollEvents(0, &tmp_gci))
      {
        NdbEventOperation *pOp;
        while ((pOp= i_ndb->nextEvent()))
        {
          if ((unsigned) pOp->getEventType() >=
              (unsigned) NDBEVENT::TE_FIRST_NON_DATA_EVENT)
          {
            ndb_binlog_index_row row;
            ndb_binlog_thread_handle_non_data_event(thd, pOp, row);
          }
        }
        if (i_ndb->getEventOperation() == NULL &&
            s_ndb->getEventOperation() == NULL &&
            do_ndbcluster_binlog_close_connection == BCCC_running)
        {
          DBUG_PRINT("info", ("do_ndbcluster_binlog_close_connection= BCCC_restart"));
          do_ndbcluster_binlog_close_connection= BCCC_restart;
        }
      }
    }
    else if (res > 0 ||
             (ndb_log_empty_epochs() &&
              gci > ndb_latest_handled_binlog_epoch))
    {
      DBUG_PRINT("info", ("pollEvents res: %d", res));
      thd->proc_info= "Processing events";
      uchar apply_status_buf[512];
      TABLE *apply_status_table= NULL;
      if (ndb_apply_status_share)
      {
        /*
          We construct the buffer to write the apply status binlog
          event here, as the table->record[0] buffer is referenced
          by the apply status event operation, and will be filled
          with data at the nextEvent call if the first event should
          happen to be from the apply status table
        */
        Ndb_event_data *event_data= ndb_apply_status_share->event_data;
        if (!event_data)
        {
          DBUG_ASSERT(ndb_apply_status_share->op);
          event_data= 
            (Ndb_event_data *) ndb_apply_status_share->op->getCustomData();
          DBUG_ASSERT(event_data);
        }
        apply_status_table= event_data->table;

        /* 
           Intialize apply_status_table->record[0] 
        */
        empty_record(apply_status_table);

        apply_status_table->field[0]->store((longlong)::server_id, true);
        /*
          gci is added later, just before writing to binlog as gci
          is unknown here
        */
        apply_status_table->field[2]->store("", 0, &my_charset_bin);
        apply_status_table->field[3]->store((longlong)0, true);
        apply_status_table->field[4]->store((longlong)0, true);
        DBUG_ASSERT(sizeof(apply_status_buf) >= apply_status_table->s->reclength);
        memcpy(apply_status_buf, apply_status_table->record[0],
               apply_status_table->s->reclength);
      }
      NdbEventOperation *pOp= i_ndb->nextEvent();
      ndb_binlog_index_row _row;
      ndb_binlog_index_row *rows= &_row;
      injector::transaction trans;
      unsigned trans_row_count= 0;
      unsigned trans_slave_row_count= 0;
      if (!pOp)
      {
        /*
          Must be an empty epoch since the condition
          (ndb_log_empty_epochs() &&
           gci > ndb_latest_handled_binlog_epoch)
          must be true we write empty epoch into
          ndb_binlog_index
        */
        DBUG_PRINT("info", ("Writing empty epoch for gci %llu", gci));
        DBUG_PRINT("info", ("Initializing transaction"));
        inj->new_trans(thd, &trans);
        rows= &_row;
        bzero((char*)&_row, sizeof(_row));
        thd->variables.character_set_client= &my_charset_latin1;
        goto commit_to_binlog;
      }
      while (pOp != NULL)
      {
        rows= &_row;
#ifdef RUN_NDB_BINLOG_TIMER
        Timer gci_timer, write_timer;
        int event_count= 0;
        gci_timer.start();
#endif
        gci= pOp->getGCI();
        DBUG_PRINT("info", ("Handling gci: %u/%u",
                            (uint)(gci >> 32),
                            (uint)(gci)));
        // sometimes get TE_ALTER with invalid table
        DBUG_ASSERT(pOp->getEventType() == NdbDictionary::Event::TE_ALTER ||
                    ! IS_NDB_BLOB_PREFIX(pOp->getEvent()->getTable()->getName()));
        DBUG_ASSERT(gci <= ndb_latest_received_binlog_epoch);

        /* initialize some variables for this epoch */
        g_ndb_log_slave_updates= opt_log_slave_updates;
        i_ndb->
          setReportThreshEventGCISlip(opt_ndb_report_thresh_binlog_epoch_slip);
        i_ndb->setReportThreshEventFreeMem(opt_ndb_report_thresh_binlog_mem_usage);

        bzero((char*)&_row, sizeof(_row));
        thd->variables.character_set_client= &my_charset_latin1;
        DBUG_PRINT("info", ("Initializing transaction"));
        inj->new_trans(thd, &trans);
        trans_row_count= 0;
        trans_slave_row_count= 0;
        // pass table map before epoch
        {
          Uint32 iter= 0;
          const NdbEventOperation *gci_op;
          Uint32 event_types;

          if (!i_ndb->isConsistentGCI(gci))
          {
            char errmsg[64];
            uint end= sprintf(&errmsg[0],
                              "Detected missing data in GCI %llu, "
                              "inserting GAP event", gci);
            errmsg[end]= '\0';
            DBUG_PRINT("info",
                       ("Detected missing data in GCI %llu, "
                        "inserting GAP event", gci));
            LEX_STRING const msg= { C_STRING_WITH_LEN(errmsg) };
            inj->record_incident(thd, INCIDENT_LOST_EVENTS, msg);
          }
          while ((gci_op= i_ndb->getGCIEventOperations(&iter, &event_types))
                 != NULL)
          {
            Ndb_event_data *event_data=
              (Ndb_event_data *) gci_op->getCustomData();
            NDB_SHARE *share= (event_data)?event_data->share:NULL;
            DBUG_PRINT("info", ("per gci_op: 0x%lx  share: 0x%lx  event_types: 0x%x",
                                (long) gci_op, (long) share, event_types));
            // workaround for interface returning TE_STOP events
            // which are normally filtered out below in the nextEvent loop
            if ((event_types & ~NdbDictionary::Event::TE_STOP) == 0)
            {
              DBUG_PRINT("info", ("Skipped TE_STOP on table %s",
                                  gci_op->getEvent()->getTable()->getName()));
              continue;
            }
            // this should not happen
            if (share == NULL || event_data->table == NULL)
            {
              DBUG_PRINT("info", ("no share or table %s!",
                                  gci_op->getEvent()->getTable()->getName()));
              continue;
            }
            if (share == ndb_apply_status_share)
            {
              // skip this table, it is handled specially
              continue;
            }
            TABLE *table= event_data->table;
#ifndef DBUG_OFF
            const LEX_STRING &name= table->s->table_name;
#endif
            if ((event_types & (NdbDictionary::Event::TE_INSERT |
                                NdbDictionary::Event::TE_UPDATE |
                                NdbDictionary::Event::TE_DELETE)) == 0)
            {
              DBUG_PRINT("info", ("skipping non data event table: %.*s",
                                  (int) name.length, name.str));
              continue;
            }
            if (!trans.good())
            {
              DBUG_PRINT("info",
                         ("Found new data event, initializing transaction"));
              inj->new_trans(thd, &trans);
            }
            DBUG_PRINT("info", ("use_table: %.*s, cols %u",
                                (int) name.length, name.str,
                                table->s->fields));
            injector::transaction::table tbl(table, true);
            int ret = trans.use_table(::server_id, tbl);
            assert(ret == 0);
          }
        }
        if (trans.good())
        {
          if (apply_status_table)
          {
#ifndef DBUG_OFF
            const LEX_STRING& name= apply_status_table->s->table_name;
            DBUG_PRINT("info", ("use_table: %.*s",
                                (int) name.length, name.str));
#endif
            injector::transaction::table tbl(apply_status_table, true);
            int ret = trans.use_table(::server_id, tbl);
            assert(ret == 0);

            /* add the gci to the record */
            Field *field= apply_status_table->field[1];
            my_ptrdiff_t row_offset=
              (my_ptrdiff_t) (apply_status_buf - apply_status_table->record[0]);
            field->move_field_offset(row_offset);
            field->store((longlong)gci, true);
            field->move_field_offset(-row_offset);

            trans.write_row(::server_id,
                            injector::transaction::table(apply_status_table,
                                                         true),
                            &apply_status_table->s->all_set,
                            apply_status_table->s->fields,
                            apply_status_buf);
          }
          else
          {
            sql_print_error("NDB: Could not get apply status share");
          }
        }
#ifdef RUN_NDB_BINLOG_TIMER
        write_timer.start();
#endif
        do
        {
#ifdef RUN_NDB_BINLOG_TIMER
          event_count++;
#endif
          if (pOp->hasError() &&
              ndb_binlog_thread_handle_error(i_ndb, pOp, *rows) < 0)
            goto err;

#ifndef DBUG_OFF
          {
            Ndb_event_data *event_data=
              (Ndb_event_data *) pOp->getCustomData();
            NDB_SHARE *share= (event_data)?event_data->share:NULL;
            DBUG_PRINT("info",
                       ("EVENT TYPE: %d  GCI: %u/%u last applied: %u/%u  "
                        "share: 0x%lx (%s.%s)", pOp->getEventType(),
                        (uint)(gci >> 32),
                        (uint)(gci),
                        (uint)(ndb_latest_applied_binlog_epoch >> 32),
                        (uint)(ndb_latest_applied_binlog_epoch),
                        (long) share,
                        share ? share->db :  "'NULL'",
                        share ? share->table_name : "'NULL'"));
            DBUG_ASSERT(share != 0);
          }
          // assert that there is consistancy between gci op list
          // and event list
          {
            Uint32 iter= 0;
            const NdbEventOperation *gci_op;
            Uint32 event_types;
            while ((gci_op= i_ndb->getGCIEventOperations(&iter, &event_types))
                   != NULL)
            {
              if (gci_op == pOp)
                break;
            }
            DBUG_ASSERT(gci_op == pOp);
            DBUG_ASSERT((event_types & pOp->getEventType()) != 0);
          }
#endif
          if ((unsigned) pOp->getEventType() <
              (unsigned) NDBEVENT::TE_FIRST_NON_DATA_EVENT)
            ndb_binlog_thread_handle_data_event(i_ndb, pOp, &rows, trans, trans_row_count, trans_slave_row_count);
          else
          {
            ndb_binlog_thread_handle_non_data_event(thd, pOp, *rows);
            DBUG_PRINT("info", ("s_ndb first: %s", s_ndb->getEventOperation() ?
                                s_ndb->getEventOperation()->getEvent()->getTable()->getName() :
                                "<empty>"));
            DBUG_PRINT("info", ("i_ndb first: %s", i_ndb->getEventOperation() ?
                                i_ndb->getEventOperation()->getEvent()->getTable()->getName() :
                                "<empty>"));
            if (i_ndb->getEventOperation() == NULL &&
                s_ndb->getEventOperation() == NULL &&
                do_ndbcluster_binlog_close_connection == BCCC_running)
            {
              DBUG_PRINT("info", ("do_ndbcluster_binlog_close_connection= BCCC_restart"));
              do_ndbcluster_binlog_close_connection= BCCC_restart;
              if (ndb_latest_received_binlog_epoch < ndb_get_latest_trans_gci() && ndb_binlog_running)
              {
                sql_print_error("NDB Binlog: latest transaction in epoch %lu not in binlog "
                                "as latest received epoch is %lu",
                                (ulong) ndb_get_latest_trans_gci(),
                                (ulong) ndb_latest_received_binlog_epoch);
              }
            }
          }

          pOp= i_ndb->nextEvent();
        } while (pOp && pOp->getGCI() == gci);

        /*
          note! pOp is not referring to an event in the next epoch
          or is == 0
        */
#ifdef RUN_NDB_BINLOG_TIMER
        write_timer.stop();
#endif

        while (trans.good())
        {
          if (!ndb_log_empty_epochs())
          {
            /*
              If 
                - We did not add any 'real' rows to the Binlog AND
                - We did not apply any slave row updates, only
                  ndb_apply_status updates
              THEN
                Don't write the Binlog transaction which just
                contains ndb_apply_status updates.
                (For cicular rep with log_apply_status, ndb_apply_status
                updates will propagate while some related, real update
                is propagating)
            */
            if ((trans_row_count == 0) &&
                (! (opt_ndb_log_apply_status &&
                    trans_slave_row_count) ))
            {
#ifndef NDB_NO_LOG_EMPTY_EPOCHS
              /* nothing to commit, rollback instead */
              if (int r= trans.rollback())
              {
                sql_print_error("NDB Binlog: "
                                "Error during ROLLBACK of GCI %u/%u. Error: %d",
                                uint(gci >> 32), uint(gci), r);
                /* TODO: Further handling? */
              }
              break;
#else
              abort(); // Should not come here, log-empty-epochs is always on
#endif
            }
          }
      commit_to_binlog:
          thd->proc_info= "Committing events to binlog";
          injector::transaction::binlog_pos start= trans.start_pos();
          if (int r= trans.commit())
          {
            sql_print_error("NDB Binlog: "
                            "Error during COMMIT of GCI. Error: %d",
                            r);
            /* TODO: Further handling? */
          }
          rows->gci= (Uint32)(gci >> 32); // Expose gci hi/lo
          rows->epoch= gci;
          rows->master_log_file= start.file_name();
          rows->master_log_pos= start.file_pos();

          DBUG_PRINT("info", ("COMMIT gci: %lu", (ulong) gci));
          if (opt_ndb_log_binlog_index)
          {
            if (ndb_add_ndb_binlog_index(thd, rows))
            {
              /* 
                 Writing to ndb_binlog_index failed, check if we are
                 being killed and retry
              */
              if (thd->killed)
              {
                (void) mysql_mutex_lock(&LOCK_thread_count);
                volatile THD::killed_state killed= thd->killed;
                /* We are cleaning up, allow for flushing last epoch */
                thd->killed= THD::NOT_KILLED;
                ndb_add_ndb_binlog_index(thd, rows);
                /* Restore kill flag */
                thd->killed= killed;
                (void) mysql_mutex_unlock(&LOCK_thread_count);
              }
            }
          }
          ndb_latest_applied_binlog_epoch= gci;
          break;
        }
        ndb_latest_handled_binlog_epoch= gci;

#ifdef RUN_NDB_BINLOG_TIMER
        gci_timer.stop();
        sql_print_information("gci %ld event_count %d write time "
                              "%ld(%d e/s), total time %ld(%d e/s)",
                              (ulong)gci, event_count,
                              write_timer.elapsed_ms(),
                              (1000*event_count) / write_timer.elapsed_ms(),
                              gci_timer.elapsed_ms(),
                              (1000*event_count) / gci_timer.elapsed_ms());
#endif
      }
      if(!i_ndb->isConsistent(gci))
      {
        char errmsg[64];
        uint end= sprintf(&errmsg[0],
                          "Detected missing data in GCI %llu, "
                          "inserting GAP event", gci);
        errmsg[end]= '\0';
        DBUG_PRINT("info",
                   ("Detected missing data in GCI %llu, "
                    "inserting GAP event", gci));
        LEX_STRING const msg= { C_STRING_WITH_LEN(errmsg) };
        inj->record_incident(thd, INCIDENT_LOST_EVENTS, msg);
      }
    }

    ndb_binlog_thread_handle_schema_event_post_epoch(thd,
                                                     &post_epoch_log_list,
                                                     &post_epoch_unlock_list);
    free_root(&mem_root, MYF(0));
    *root_ptr= old_root;
    ndb_latest_handled_binlog_epoch= ndb_latest_received_binlog_epoch;
  }
 err:
  if (do_ndbcluster_binlog_close_connection != BCCC_restart)
  {
    sql_print_information("Stopping Cluster Binlog");
    DBUG_PRINT("info",("Shutting down cluster binlog thread"));
    thd->proc_info= "Shutting down";
  }
  else
  { 
    sql_print_information("Restarting Cluster Binlog");
    DBUG_PRINT("info",("Restarting cluster binlog thread"));
    thd->proc_info= "Restarting";
  }
  if (!have_injector_mutex_lock)
    pthread_mutex_lock(&injector_mutex);
  /* don't mess with the injector_ndb anymore from other threads */
  injector_thd= 0;
  injector_ndb= 0;
  schema_ndb= 0;
  pthread_mutex_unlock(&injector_mutex);
  thd->db= 0; // as not to try to free memory

  /*
    This will cause the util thread to start to try to initialize again
    via ndbcluster_setup_binlog_table_shares.  But since injector_ndb is
    set to NULL it will not succeed until injector_ndb is reinitialized.
  */
  ndb_binlog_tables_inited= FALSE;

  if (ndb_apply_status_share)
  {
    /* ndb_share reference binlog extra free */
    DBUG_PRINT("NDB_SHARE", ("%s binlog extra free  use_count: %u",
                             ndb_apply_status_share->key,
                             ndb_apply_status_share->use_count));
    free_share(&ndb_apply_status_share);
    ndb_apply_status_share= 0;
  }
  if (ndb_schema_share)
  {
    /* begin protect ndb_schema_share */
    pthread_mutex_lock(&ndb_schema_share_mutex);
    /* ndb_share reference binlog extra free */
    DBUG_PRINT("NDB_SHARE", ("%s binlog extra free  use_count: %u",
                             ndb_schema_share->key,
                             ndb_schema_share->use_count));
    free_share(&ndb_schema_share);
    ndb_schema_share= 0;
    pthread_mutex_unlock(&ndb_schema_share_mutex);
    /* end protect ndb_schema_share */
  }

  /* remove all event operations */
  if (s_ndb)
  {
    remove_event_operations(s_ndb);
    delete s_ndb;
    s_ndb= 0;
  }
  if (i_ndb)
  {
    remove_event_operations(i_ndb);
    delete i_ndb;
    i_ndb= 0;
  }

  my_hash_free(&ndb_schema_objects);

  if (thd_ndb)
  {
    ha_ndbcluster::release_thd_ndb(thd_ndb);
    set_thd_ndb(thd, NULL);
    thd_ndb= NULL;
  }

  if (do_ndbcluster_binlog_close_connection == BCCC_restart)
  {
    pthread_mutex_lock(&injector_mutex);
    goto restart_cluster_failure;
  }

  net_end(&thd->net);
  thd->cleanup();
  delete thd;

  ndb_binlog_thread_running= -1;
  ndb_binlog_running= FALSE;
  (void) pthread_cond_signal(&injector_cond);

  DBUG_PRINT("exit", ("ndb_binlog_thread"));

  DBUG_LEAVE;                               // Must match DBUG_ENTER()
  my_thread_end();
  pthread_exit(0);
  return NULL;                              // Avoid compiler warnings
}

bool
ndbcluster_show_status_binlog(THD* thd, stat_print_fn *stat_print,
                              enum ha_stat_type stat_type)
{
  char buf[IO_SIZE];
  uint buflen;
  ulonglong ndb_latest_epoch= 0;
  DBUG_ENTER("ndbcluster_show_status_binlog");
  
  pthread_mutex_lock(&injector_mutex);
  if (injector_ndb)
  {
    char buff1[22],buff2[22],buff3[22],buff4[22],buff5[22];
    ndb_latest_epoch= injector_ndb->getLatestGCI();
    pthread_mutex_unlock(&injector_mutex);

    buflen=
      my_snprintf(buf, sizeof(buf),
                  "latest_epoch=%s, "
                  "latest_trans_epoch=%s, "
                  "latest_received_binlog_epoch=%s, "
                  "latest_handled_binlog_epoch=%s, "
                  "latest_applied_binlog_epoch=%s",
                  llstr(ndb_latest_epoch, buff1),
                  llstr(ndb_get_latest_trans_gci(), buff2),
                  llstr(ndb_latest_received_binlog_epoch, buff3),
                  llstr(ndb_latest_handled_binlog_epoch, buff4),
                  llstr(ndb_latest_applied_binlog_epoch, buff5));
    if (stat_print(thd, ndbcluster_hton_name, ndbcluster_hton_name_length,
                   "binlog", strlen("binlog"),
                   buf, buflen))
      DBUG_RETURN(TRUE);
  }
  else
    pthread_mutex_unlock(&injector_mutex);
  DBUG_RETURN(FALSE);
}

/*
   AnyValue carries ServerId or Reserved codes
   Bits from opt_server_id_bits to 30 may carry other data
   so we ignore them when reading/setting AnyValue.
 
   332        21        10        0
   10987654321098765432109876543210
   roooooooooooooooooooooooosssssss
 
   r = Reserved bit indicates whether
   bits 0-7+ have ServerId (0) or
   some special reserved code (1).
   o = Optional bits, depending on value
       of server-id-bits will be 
       serverid bits or user-specific 
       data
   s = Serverid bits or reserved codes
       At least 7 bits will be available
       for serverid or reserved codes
  
*/

#define NDB_ANYVALUE_RESERVED_BIT   0x80000000
#define NDB_ANYVALUE_RESERVED_MASK  0x8000007f

#define NDB_ANYVALUE_NOLOGGING_CODE 0x8000007f

#ifndef DBUG_OFF
void dbug_ndbcluster_anyvalue_set_userbits(Uint32& anyValue)
{
  /* 
     Set userData part of AnyValue (if there is one) to
     all 1s to test that it is ignored
  */
  const Uint32 userDataMask = ~(opt_server_id_mask | 
                                NDB_ANYVALUE_RESERVED_BIT);

  anyValue |= userDataMask;
}
#endif

bool ndbcluster_anyvalue_is_reserved(Uint32 anyValue)
{
  return ((anyValue & NDB_ANYVALUE_RESERVED_BIT) != 0);
}

bool ndbcluster_anyvalue_is_nologging(Uint32 anyValue)
{
  return ((anyValue & NDB_ANYVALUE_RESERVED_MASK) ==
          NDB_ANYVALUE_NOLOGGING_CODE);
}

void ndbcluster_anyvalue_set_nologging(Uint32& anyValue)
{
  anyValue |= NDB_ANYVALUE_NOLOGGING_CODE;
}

void ndbcluster_anyvalue_set_normal(Uint32& anyValue)
{
  /* Clear reserved bit and serverid bits */
  anyValue &= ~(NDB_ANYVALUE_RESERVED_BIT);
  anyValue &= ~(opt_server_id_mask);
}

bool ndbcluster_anyvalue_is_serverid_in_range(Uint32 serverId)
{
  return ((serverId & ~opt_server_id_mask) == 0);
}

Uint32 ndbcluster_anyvalue_get_serverid(Uint32 anyValue)
{
  assert(! (anyValue & NDB_ANYVALUE_RESERVED_BIT) );

  return (anyValue & opt_server_id_mask);
}

void ndbcluster_anyvalue_set_serverid(Uint32& anyValue, Uint32 serverId)
{
  assert(! (anyValue & NDB_ANYVALUE_RESERVED_BIT) );
  anyValue &= ~(opt_server_id_mask);
  anyValue |= (serverId & opt_server_id_mask); 
}

#endif<|MERGE_RESOLUTION|>--- conflicted
+++ resolved
@@ -5992,13 +5992,7 @@
   thd->client_capabilities= 0;
   my_net_init(&thd->net, 0);
   thd->main_security_ctx.master_access= ~0;
-<<<<<<< HEAD
-  thd->main_security_ctx.priv_user[0]= 0;
-  /* Do not use user-supplied timeout value for system threads. */
-  thd->variables.lock_wait_timeout= LONG_TIMEOUT;
-=======
   thd->main_security_ctx.priv_user= 0;
->>>>>>> cc2c522d
 
   /*
     Set up ndb binlog
