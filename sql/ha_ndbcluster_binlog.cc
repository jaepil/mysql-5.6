/*
   Copyright (c) 2000, 2011, Oracle and/or its affiliates. All rights reserved.

   This program is free software; you can redistribute it and/or modify
   it under the terms of the GNU General Public License as published by
   the Free Software Foundation; version 2 of the License.

   This program is distributed in the hope that it will be useful,
   but WITHOUT ANY WARRANTY; without even the implied warranty of
   MERCHANTABILITY or FITNESS FOR A PARTICULAR PURPOSE.  See the
   GNU General Public License for more details.

   You should have received a copy of the GNU General Public License
   along with this program; if not, write to the Free Software
   Foundation, Inc., 51 Franklin St, Fifth Floor, Boston, MA 02110-1301  USA
*/

#include "ha_ndbcluster_glue.h"

#ifdef WITH_NDBCLUSTER_STORAGE_ENGINE
#include "ha_ndbcluster.h"
#include "ha_ndbcluster_connection.h"
#include "ndb_local_connection.h"
#include "ndb_thd.h"
#include "ndb_table_guard.h"
#include "ndb_global_schema_lock.h"
#include "ndb_global_schema_lock_guard.h"

#include "rpl_injector.h"
#include "rpl_filter.h"
#if MYSQL_VERSION_ID > 50600
#include "rpl_slave.h"
#else
#include "slave.h"
#endif
#include "ha_ndbcluster_binlog.h"
#include <ndbapi/NdbDictionary.hpp>
#include <ndbapi/ndb_cluster_connection.hpp>

extern my_bool opt_ndb_log_orig;
extern my_bool opt_ndb_log_bin;
extern my_bool opt_ndb_log_update_as_write;
extern my_bool opt_ndb_log_updated_only;
extern my_bool opt_ndb_log_binlog_index;
extern my_bool opt_ndb_log_apply_status;
extern ulong opt_ndb_extra_logging;

bool ndb_log_empty_epochs(void);

/*
  defines for cluster replication table names
*/
#include "ha_ndbcluster_tables.h"

/*
  Timeout for syncing schema events between
  mysql servers, and between mysql server and the binlog
*/
static const int DEFAULT_SYNC_TIMEOUT= 120;

/*
  Flag showing if the ndb injector thread is running, if so == 1
  -1 if it was started but later stopped for some reason
   0 if never started
*/
static int ndb_binlog_thread_running= 0;
/*
  Flag showing if the ndb binlog should be created, if so == TRUE
  FALSE if not
*/
my_bool ndb_binlog_running= FALSE;
static my_bool ndb_binlog_tables_inited= FALSE;
static my_bool ndb_binlog_is_ready= FALSE;

bool
ndb_binlog_is_read_only(void)
{
  if(!ndb_binlog_tables_inited)
  {
    /* the ndb_* system tables not setup yet */
    return true;
  }

  if (ndb_binlog_running && !ndb_binlog_is_ready)
  {
    /*
      The binlog thread is supposed to write to binlog
      but not ready (still initializing or has lost connection)
    */
    return true;
  }
  return false;
}

/*
  Global reference to the ndb injector thread THD oject

  Has one sole purpose, for setting the in_use table member variable
  in get_share(...)
*/
extern THD * injector_thd; // Declared in ha_ndbcluster.cc

/*
  Global reference to ndb injector thd object.

  Used mainly by the binlog index thread, but exposed to the client sql
  thread for one reason; to setup the events operations for a table
  to enable ndb injector thread receiving events.

  Must therefore always be used with a surrounding
  pthread_mutex_lock(&injector_mutex), when doing create/dropEventOperation
*/
static Ndb *injector_ndb= 0;
static Ndb *schema_ndb= 0;

static int ndbcluster_binlog_inited= 0;
/*
  Flag "ndbcluster_binlog_terminating" set when shutting down mysqld.
  Server main loop should call handlerton function:

  ndbcluster_hton->binlog_func ==
  ndbcluster_binlog_func(...,BFN_BINLOG_END,...) ==
  ndbcluster_binlog_end

  at shutdown, which sets the flag. And then server needs to wait for it
  to complete.  Otherwise binlog will not be complete.

  ndbcluster_hton->panic == ndbcluster_end() will not return until
  ndb binlog is completed
*/
static int ndbcluster_binlog_terminating= 0;

/*
  Mutex and condition used for interacting between client sql thread
  and injector thread
*/
pthread_t ndb_binlog_thread;
pthread_mutex_t injector_mutex;
pthread_cond_t  injector_cond;

/* NDB Injector thread (used for binlog creation) */
static ulonglong ndb_latest_applied_binlog_epoch= 0;
static ulonglong ndb_latest_handled_binlog_epoch= 0;
static ulonglong ndb_latest_received_binlog_epoch= 0;

NDB_SHARE *ndb_apply_status_share= 0;
NDB_SHARE *ndb_schema_share= 0;
pthread_mutex_t ndb_schema_share_mutex;

extern my_bool opt_log_slave_updates;
static my_bool g_ndb_log_slave_updates;

/* Schema object distribution handling */
HASH ndb_schema_objects;
typedef struct st_ndb_schema_object {
  pthread_mutex_t mutex;
  char *key;
  uint key_length;
  uint use_count;
  MY_BITMAP slock_bitmap;
  uint32 slock[256/32]; // 256 bits for lock status of table
  uint32 table_id;
  uint32 table_version;
} NDB_SCHEMA_OBJECT;
static NDB_SCHEMA_OBJECT *ndb_get_schema_object(const char *key,
                                                my_bool create_if_not_exists,
                                                my_bool have_lock);
static void ndb_free_schema_object(NDB_SCHEMA_OBJECT **ndb_schema_object,
                                   bool have_lock);

#ifndef DBUG_OFF
/* purecov: begin deadcode */
static void print_records(TABLE *table, const uchar *record)
{
  for (uint j= 0; j < table->s->fields; j++)
  {
    char buf[40];
    int pos= 0;
    Field *field= table->field[j];
    const uchar* field_ptr= field->ptr - table->record[0] + record;
    int pack_len= field->pack_length();
    int n= pack_len < 10 ? pack_len : 10;

    for (int i= 0; i < n && pos < 20; i++)
    {
      pos+= sprintf(&buf[pos]," %x", (int) (uchar) field_ptr[i]);
    }
    buf[pos]= 0;
    DBUG_PRINT("info",("[%u]field_ptr[0->%d]: %s", j, n, buf));
  }
}
/* purecov: end */
#else
#define print_records(a,b)
#endif


#ifndef DBUG_OFF
static void dbug_print_table(const char *info, TABLE *table)
{
  if (table == 0)
  {
    DBUG_PRINT("info",("%s: (null)", info));
    return;
  }
  DBUG_PRINT("info",
             ("%s: %s.%s s->fields: %d  "
              "reclength: %lu  rec_buff_length: %u  record[0]: 0x%lx  "
              "record[1]: 0x%lx",
              info,
              table->s->db.str,
              table->s->table_name.str,
              table->s->fields,
              table->s->reclength,
              table->s->rec_buff_length,
              (long) table->record[0],
              (long) table->record[1]));

  for (unsigned int i= 0; i < table->s->fields; i++) 
  {
    Field *f= table->field[i];
    DBUG_PRINT("info",
               ("[%d] \"%s\"(0x%lx:%s%s%s%s%s%s) type: %d  pack_length: %d  "
                "ptr: 0x%lx[+%d]  null_bit: %u  null_ptr: 0x%lx[+%d]",
                i,
                f->field_name,
                (long) f->flags,
                (f->flags & PRI_KEY_FLAG)  ? "pri"       : "attr",
                (f->flags & NOT_NULL_FLAG) ? ""          : ",nullable",
                (f->flags & UNSIGNED_FLAG) ? ",unsigned" : ",signed",
                (f->flags & ZEROFILL_FLAG) ? ",zerofill" : "",
                (f->flags & BLOB_FLAG)     ? ",blob"     : "",
                (f->flags & BINARY_FLAG)   ? ",binary"   : "",
                f->real_type(),
                f->pack_length(),
                (long) f->ptr, (int) (f->ptr - table->record[0]),
                f->null_bit,
                (long) f->null_ptr,
                (int) ((uchar*) f->null_ptr - table->record[0])));
    if (f->type() == MYSQL_TYPE_BIT)
    {
      Field_bit *g= (Field_bit*) f;
      DBUG_PRINT("MYSQL_TYPE_BIT",("field_length: %d  bit_ptr: 0x%lx[+%d] "
                                   "bit_ofs: %d  bit_len: %u",
                                   g->field_length, (long) g->bit_ptr,
                                   (int) ((uchar*) g->bit_ptr -
                                          table->record[0]),
                                   g->bit_ofs, g->bit_len));
    }
  }
}
#else
#define dbug_print_table(a,b)
#endif

static inline void
print_warning_list(const char* prefix, List<MYSQL_ERROR>& list)
<<<<<<< HEAD
{
  List_iterator_fast<MYSQL_ERROR> it(list);
  MYSQL_ERROR *err;
  while ((err= it++))
  {
    sql_print_warning("%s: (%d)%s",
                      prefix,
                      MYSQL_ERROR_get_sql_errno(err),
                      MYSQL_ERROR_get_message_text(err));
  }
}


static void run_query(THD *thd, char *buf, char *end,
                      const int *no_print_error)
{
  /*
    NOTE! Don't use this function for new implementation, backward
    compat. only
  */

  Ndb_local_connection mysqld(thd);

  /*
    Run the query, suppress some errors from being printed
    to log and ignore any error returned
  */
=======
{
  List_iterator_fast<MYSQL_ERROR> it(list);
  MYSQL_ERROR *err;
  while ((err= it++))
  {
    sql_print_warning("%s: (%d)%s",
                      prefix,
                      MYSQL_ERROR_get_sql_errno(err),
                      MYSQL_ERROR_get_message_text(err));
  }
}


static void run_query(THD *thd, char *buf, char *end,
                      const int *no_print_error)
{
  /*
    NOTE! Don't use this function for new implementation, backward
    compat. only
  */

  Ndb_local_connection mysqld(thd);

  /*
    Run the query, suppress some errors from being printed
    to log and ignore any error returned
  */
>>>>>>> 00f67556
  (void)mysqld.raw_run_query(buf, (end - buf),
                             no_print_error);
}

static void
ndbcluster_binlog_close_table(THD *thd, NDB_SHARE *share)
{
  DBUG_ENTER("ndbcluster_binlog_close_table");
  Ndb_event_data *event_data= share->event_data;
  if (event_data)
  {
    delete event_data;
    share->event_data= 0;
  }
  DBUG_VOID_RETURN;
}


/*
  Open a shadow table for the table given in share.
  - The shadow table is (mainly) used when an event is
    recieved from the data nodes which need to be written
    to the binlog injector.
*/

static int
ndb_binlog_open_shadow_table(THD *thd, NDB_SHARE *share)
{
  int error;
  DBUG_ASSERT(share->event_data == 0);
  Ndb_event_data *event_data= share->event_data= new Ndb_event_data(share);
  DBUG_ENTER("ndb_binlog_open_shadow_table");

  MEM_ROOT **root_ptr=
    my_pthread_getspecific_ptr(MEM_ROOT**, THR_MALLOC);
  MEM_ROOT *old_root= *root_ptr;
  init_sql_alloc(&event_data->mem_root, 1024, 0);
  *root_ptr= &event_data->mem_root;

  TABLE_SHARE *shadow_table_share=
    (TABLE_SHARE*)alloc_root(&event_data->mem_root, sizeof(TABLE_SHARE));
  TABLE *shadow_table=
    (TABLE*)alloc_root(&event_data->mem_root, sizeof(TABLE));

  init_tmp_table_share(thd, shadow_table_share,
                       share->db, 0,
                       share->table_name,
                       share->key);
  if ((error= open_table_def(thd, shadow_table_share, 0)) ||
      (error= open_table_from_share(thd, shadow_table_share, "", 0,
                                    (uint) (OPEN_FRM_FILE_ONLY | DELAYED_OPEN | READ_ALL),
                                    0, shadow_table, OTM_OPEN)))
  {
    DBUG_PRINT("error", ("failed to open shadow table, error: %d my_errno: %d",
                         error, my_errno));
    free_table_share(shadow_table_share);
    delete event_data;
    share->event_data= 0;
    *root_ptr= old_root;
    DBUG_RETURN(error);
  }
  event_data->shadow_table= shadow_table;

  mysql_mutex_lock(&LOCK_open);
  assign_new_table_id(shadow_table_share);
  mysql_mutex_unlock(&LOCK_open);

  shadow_table->in_use= injector_thd;
  
  shadow_table->s->db.str= share->db;
  shadow_table->s->db.length= strlen(share->db);
  shadow_table->s->table_name.str= share->table_name;
  shadow_table->s->table_name.length= strlen(share->table_name);
  /* We can't use 'use_all_columns()' as the file object is not setup yet */
  shadow_table->column_bitmaps_set_no_signal(&shadow_table->s->all_set,
                                             &shadow_table->s->all_set);
#ifndef DBUG_OFF
  dbug_print_table("table", shadow_table);
#endif
  *root_ptr= old_root;
  DBUG_RETURN(0);
}


/*
  Initialize the binlog part of the NDB_SHARE
*/
int ndbcluster_binlog_init_share(THD *thd, NDB_SHARE *share, TABLE *_table)
{
  MEM_ROOT *mem_root= &share->mem_root;
  int do_event_op= ndb_binlog_running;
  int error= 0;
  DBUG_ENTER("ndbcluster_binlog_init_share");

  share->connect_count= g_ndb_cluster_connection->get_connect_count();
#ifdef HAVE_NDB_BINLOG
  share->m_cfn_share= NULL;
#endif

  share->op= 0;
  share->new_op= 0;
  share->event_data= 0;

  if (!ndb_schema_share &&
      strcmp(share->db, NDB_REP_DB) == 0 &&
      strcmp(share->table_name, NDB_SCHEMA_TABLE) == 0)
    do_event_op= 1;
  else if (!ndb_apply_status_share &&
           strcmp(share->db, NDB_REP_DB) == 0 &&
           strcmp(share->table_name, NDB_APPLY_TABLE) == 0)
    do_event_op= 1;

  {
    int i, no_nodes= g_ndb_cluster_connection->no_db_nodes();
    share->subscriber_bitmap= (MY_BITMAP*)
      alloc_root(mem_root, no_nodes * sizeof(MY_BITMAP));
    for (i= 0; i < no_nodes; i++)
    {
      bitmap_init(&share->subscriber_bitmap[i],
                  (Uint32*)alloc_root(mem_root, max_ndb_nodes/8),
                  max_ndb_nodes, FALSE);
      bitmap_clear_all(&share->subscriber_bitmap[i]);
    }
  }

  if (!do_event_op)
  {
    if (_table)
    {
      if (_table->s->primary_key == MAX_KEY)
        share->flags|= NSF_HIDDEN_PK;
      if (_table->s->blob_fields != 0)
        share->flags|= NSF_BLOB_FLAG;
    }
    else
    {
      share->flags|= NSF_NO_BINLOG;
    }
    DBUG_RETURN(error);
  }
  while (1) 
  {
    if ((error= ndb_binlog_open_shadow_table(thd, share)))
      break;
    if (share->event_data->shadow_table->s->primary_key == MAX_KEY)
      share->flags|= NSF_HIDDEN_PK;
    if (share->event_data->shadow_table->s->blob_fields != 0)
      share->flags|= NSF_BLOB_FLAG;
    break;
  }
  DBUG_RETURN(error);
}

/*****************************************************************
  functions called from master sql client threads
****************************************************************/

/*
  called in mysql_show_binlog_events and reset_logs to make sure we wait for
  all events originating from this mysql server to arrive in the binlog

  Wait for the last epoch in which the last transaction is a part of.

  Wait a maximum of 30 seconds.
*/
static void ndbcluster_binlog_wait(THD *thd)
{
  if (ndb_binlog_running)
  {
    DBUG_ENTER("ndbcluster_binlog_wait");
    ulonglong wait_epoch= ndb_get_latest_trans_gci();
    /*
      cluster not connected or no transactions done
      so nothing to wait for
    */
    if (!wait_epoch)
      DBUG_VOID_RETURN;
    const char *save_info= thd ? thd->proc_info : 0;
    int count= 30;
    if (thd)
      thd->proc_info= "Waiting for ndbcluster binlog update to "
	"reach current position";
    pthread_mutex_lock(&injector_mutex);
    while (!(thd && thd->killed) && count && ndb_binlog_running &&
           (ndb_latest_handled_binlog_epoch == 0 ||
            ndb_latest_handled_binlog_epoch < wait_epoch))
    {
      count--;
      struct timespec abstime;
      set_timespec(abstime, 1);
      pthread_cond_timedwait(&injector_cond, &injector_mutex, &abstime);
    }
    pthread_mutex_unlock(&injector_mutex);
    if (thd)
      thd->proc_info= save_info;
    DBUG_VOID_RETURN;
  }
}

/*
 Called from MYSQL_BIN_LOG::reset_logs in log.cc when binlog is emptied
*/
static int ndbcluster_reset_logs(THD *thd)
{
  if (!ndb_binlog_running)
    return 0;

  /* only reset master should reset logs */
  if (!((thd->lex->sql_command == SQLCOM_RESET) &&
        (thd->lex->type & REFRESH_MASTER)))
    return 0;

  DBUG_ENTER("ndbcluster_reset_logs");

  /*
    Wait for all events originating from this mysql server has
    reached the binlog before continuing to reset
  */
  ndbcluster_binlog_wait(thd);

  /*
    Truncate mysql.ndb_binlog_index table, if table does not
    exist ignore the error as it is a "consistent" behavior
  */
  Ndb_local_connection mysqld(thd);
  const bool ignore_no_such_table = true;
  if(mysqld.truncate_table(STRING_WITH_LEN("mysql"),
                           STRING_WITH_LEN("ndb_binlog_index"),
                           ignore_no_such_table))
  {
    // Failed to truncate table
    DBUG_RETURN(1);
  }
  DBUG_RETURN(0);
}

/*
  Setup THD object
  'Inspired' from ha_ndbcluster.cc : ndb_util_thread_func
*/
static THD *
setup_thd(char * stackptr)
{
  DBUG_ENTER("setup_thd");
  THD * thd= new THD; /* note that contructor of THD uses DBUG_ */
  if (thd == 0)
  {
    DBUG_RETURN(0);
  }
  THD_CHECK_SENTRY(thd);

  thd->thread_id= 0;
  thd->thread_stack= stackptr; /* remember where our stack is */
  if (thd->store_globals())
  {
    thd->cleanup();
    delete thd;
    DBUG_RETURN(0);
  }

  lex_start(thd);

  thd->init_for_queries();
  thd_set_command(thd, COM_DAEMON);
  thd->system_thread= SYSTEM_THREAD_NDBCLUSTER_BINLOG;
#ifndef NDB_THD_HAS_NO_VERSION
  thd->version= refresh_version;
#endif
  thd->client_capabilities= 0;
  thd->lex->start_transaction_opt= 0;
  thd->security_ctx->skip_grants();

  CHARSET_INFO *charset_connection= get_charset_by_csname("utf8",
                                                          MY_CS_PRIMARY,
                                                          MYF(MY_WME));
  thd->variables.character_set_client= charset_connection;
  thd->variables.character_set_results= charset_connection;
  thd->variables.collation_connection= charset_connection;
  thd->update_charset();
  DBUG_RETURN(thd);
}

/*
  Called from MYSQL_BIN_LOG::purge_logs in log.cc when the binlog "file"
  is removed
*/

static int
ndbcluster_binlog_index_purge_file(THD *thd, const char *file)
{
  int error = 0;
  THD * save_thd= thd;
  DBUG_ENTER("ndbcluster_binlog_index_purge_file");
  DBUG_PRINT("enter", ("file: %s", file));

  if (!ndb_binlog_running || (thd && thd->slave_thread))
    DBUG_RETURN(0);

  /**
   * This function really really needs a THD object,
   *   new/delete one if not available...yuck!
   */
  if (thd == 0)
  {
    if ((thd = setup_thd((char*)&save_thd)) == 0)
    {
      /**
       * TODO return proper error code here,
       * BUT! return code is not (currently) checked in
       *      log.cc : purge_index_entry() so we settle for warning printout
       */
      sql_print_warning("NDB: Unable to purge "
                        NDB_REP_DB "." NDB_REP_TABLE
                        " File=%s (failed to setup thd)", file);
      DBUG_RETURN(0);
    }
  }

  /*
    delete rows from mysql.ndb_binlog_index table for the given
    filename, if table does not exist ignore the error as it
    is a "consistent" behavior
  */
  Ndb_local_connection mysqld(thd);
  const bool ignore_no_such_table = true;
  if(mysqld.delete_rows(STRING_WITH_LEN("mysql"),
                        STRING_WITH_LEN("ndb_binlog_index"),
                        ignore_no_such_table,
                        "File='", file, "'", NULL))
  {
    // Failed to delete rows from table
    error = 1;
  }

  if (save_thd == 0)
  {
    thd->cleanup();
    delete thd;
  }

  DBUG_RETURN(error);
}

static void
ndbcluster_binlog_log_query(handlerton *hton, THD *thd, enum_binlog_command binlog_command,
                            const char *query, uint query_length,
                            const char *db, const char *table_name)
{
  DBUG_ENTER("ndbcluster_binlog_log_query");
  DBUG_PRINT("enter", ("db: %s  table_name: %s  query: %s",
                       db, table_name, query));
  enum SCHEMA_OP_TYPE type;
  int log= 0;
  uint32 table_id= 0, table_version= 0;
  /*
    Since databases aren't real ndb schema object
    they don't have any id/version

    But since that id/version is used to make sure that event's on SCHEMA_TABLE
    is correct, we set random numbers
  */
  table_id = (uint32)rand();
  table_version = (uint32)rand();
  switch (binlog_command)
  {
  case LOGCOM_CREATE_TABLE:
    type= SOT_CREATE_TABLE;
    DBUG_ASSERT(FALSE);
    break;
  case LOGCOM_ALTER_TABLE:
    type= SOT_ALTER_TABLE_COMMIT;
    //log= 1;
    break;
  case LOGCOM_RENAME_TABLE:
    type= SOT_RENAME_TABLE;
    DBUG_ASSERT(FALSE);
    break;
  case LOGCOM_DROP_TABLE:
    type= SOT_DROP_TABLE;
    DBUG_ASSERT(FALSE);
    break;
  case LOGCOM_CREATE_DB:
    type= SOT_CREATE_DB;
    log= 1;
    break;
  case LOGCOM_ALTER_DB:
    type= SOT_ALTER_DB;
    log= 1;
    break;
  case LOGCOM_DROP_DB:
    type= SOT_DROP_DB;
    DBUG_ASSERT(FALSE);
    break;
  }
  if (log)
  {
    ndbcluster_log_schema_op(thd, query, query_length,
                             db, table_name, table_id, table_version, type,
                             NULL, NULL);
  }
  DBUG_VOID_RETURN;
}


/*
  End use of the NDB Cluster binlog
   - wait for binlog thread to shutdown
*/

int ndbcluster_binlog_end(THD *thd)
{
  DBUG_ENTER("ndbcluster_binlog_end");

  if (ndb_util_thread_running > 0)
  {
    /*
      Wait for util thread to die (as this uses the injector mutex)
      There is a very small change that ndb_util_thread dies and the
      following mutex is freed before it's accessed. This shouldn't
      however be a likely case as the ndbcluster_binlog_end is supposed to
      be called before ndb_cluster_end().
    */
    sql_print_information("Stopping Cluster Utility thread");
    pthread_mutex_lock(&LOCK_ndb_util_thread);
    /* Ensure mutex are not freed if ndb_cluster_end is running at same time */
    ndb_util_thread_running++;
    ndbcluster_terminating= 1;
    pthread_cond_signal(&COND_ndb_util_thread);
    while (ndb_util_thread_running > 1)
      pthread_cond_wait(&COND_ndb_util_ready, &LOCK_ndb_util_thread);
    ndb_util_thread_running--;
    pthread_mutex_unlock(&LOCK_ndb_util_thread);
  }

  if (ndbcluster_binlog_inited)
  {
    ndbcluster_binlog_inited= 0;
    if (ndb_binlog_thread_running)
    {
      /* wait for injector thread to finish */
      ndbcluster_binlog_terminating= 1;
      pthread_mutex_lock(&injector_mutex);
      pthread_cond_signal(&injector_cond);
      while (ndb_binlog_thread_running > 0)
        pthread_cond_wait(&injector_cond, &injector_mutex);
      pthread_mutex_unlock(&injector_mutex);
    }
    pthread_mutex_destroy(&injector_mutex);
    pthread_cond_destroy(&injector_cond);
    pthread_mutex_destroy(&ndb_schema_share_mutex);
  }

  DBUG_RETURN(0);
}

/*****************************************************************
  functions called from slave sql client threads
****************************************************************/
static void ndbcluster_reset_slave(THD *thd)
{
  int error = 0;
  if (!ndb_binlog_running)
    return;

  DBUG_ENTER("ndbcluster_reset_slave");

  /*
    delete all rows from mysql.ndb_apply_status table
    - if table does not exist ignore the error as it
      is a consistent behavior
  */
  Ndb_local_connection mysqld(thd);
  const bool ignore_no_such_table = true;
  if(mysqld.delete_rows(STRING_WITH_LEN("mysql"),
                        STRING_WITH_LEN("ndb_apply_status"),
                        ignore_no_such_table,
                        NULL))
  {
    // Failed to delete rows from table
    error = 1;
  }

  // pending fix for bug#59844 will make this function return int
  DBUG_VOID_RETURN;
}

/*
  Initialize the binlog part of the ndb handlerton
*/

/**
  Upon the sql command flush logs, we need to ensure that all outstanding
  ndb data to be logged has made it to the binary log to get a deterministic
  behavior on the rotation of the log.
 */
static bool ndbcluster_flush_logs(handlerton *hton)
{
  ndbcluster_binlog_wait(current_thd);
  return FALSE;
}


static int ndbcluster_binlog_func(handlerton *hton, THD *thd, 
                                  enum_binlog_func fn, 
                                  void *arg)
{
  DBUG_ENTER("ndbcluster_binlog_func");
  int res= 0;
  switch(fn)
  {
  case BFN_RESET_LOGS:
    res= ndbcluster_reset_logs(thd);
    break;
  case BFN_RESET_SLAVE:
    ndbcluster_reset_slave(thd);
    break;
  case BFN_BINLOG_WAIT:
    ndbcluster_binlog_wait(thd);
    break;
  case BFN_BINLOG_END:
    res= ndbcluster_binlog_end(thd);
    break;
  case BFN_BINLOG_PURGE_FILE:
    res= ndbcluster_binlog_index_purge_file(thd, (const char *)arg);
    break;
  }
  DBUG_RETURN(res);
}

void ndbcluster_binlog_init_handlerton()
{
  handlerton *h= ndbcluster_hton;
  h->flush_logs=       ndbcluster_flush_logs;
  h->binlog_func=      ndbcluster_binlog_func;
  h->binlog_log_query= ndbcluster_binlog_log_query;
}


/*
  Convert db and table name into a key to use for searching
  the ndbcluster_open_tables hash
*/
static size_t
ndb_open_tables__create_key(char* key_buf, size_t key_buf_length,
                            const char* db, size_t db_length,
                            const char* table, size_t table_length)
{
  size_t key_length =  my_snprintf(key_buf, key_buf_length,
                                   "./%*s/%*s", db_length, db,
                                   table_length, table) - 1;
  assert(key_length > 0);
  assert(key_length < key_buf_length);

  return key_length;
}


/*
  Check if table with given name is open, ie. is
  in ndbcluster_open_tables hash
*/
static bool
ndb_open_tables__is_table_open(const char* db, size_t db_length,
                               const char* table, size_t table_length)
{
  char key[FN_REFLEN + 1];
  size_t key_length = ndb_open_tables__create_key(key, sizeof(key),
                                                  db, db_length,
                                                  table, table_length);
  DBUG_ENTER("ndb_open_tables__is_table_open");
  DBUG_PRINT("enter", ("db: '%s', table: '%s', key: '%s'",
                       db, table, key));

  pthread_mutex_lock(&ndbcluster_mutex);
  bool result = my_hash_search(&ndbcluster_open_tables,
                               (const uchar*)key,
                               key_length) != NULL;
  pthread_mutex_unlock(&ndbcluster_mutex);

  DBUG_PRINT("exit", ("result: %d", result));
  DBUG_RETURN(result);
}


static bool
ndbcluster_check_ndb_schema_share()
{
  return ndb_open_tables__is_table_open(STRING_WITH_LEN("mysql"),
                                        STRING_WITH_LEN("ndb_schema"));
}


static bool
ndbcluster_check_ndb_apply_status_share()
{
  return ndb_open_tables__is_table_open(STRING_WITH_LEN("mysql"),
                                        STRING_WITH_LEN("ndb_apply_status"));
}


static bool
create_cluster_sys_table(THD *thd, const char* db, size_t db_length,
                         const char* table, size_t table_length,
                         const char* create_definitions,
                         const char* create_options)
{
  if (ndb_open_tables__is_table_open(db, db_length, table, table_length))
    return false;

  if (g_ndb_cluster_connection->get_no_ready() <= 0)
    return false;

  if (opt_ndb_extra_logging)
    sql_print_information("NDB: Creating %s.%s", db, table);

  Ndb_local_connection mysqld(thd);

  /*
    Check if table exists in MySQL "dictionary"(i.e on disk)
    if so, remove it since there is none in Ndb
  */
  {
    char path[FN_REFLEN + 1];
    build_table_filename(path, sizeof(path) - 1,
                         db, table, reg_ext, 0);
    if (my_delete(path, MYF(0)) == 0)
    {
      /*
        The .frm file existed and was deleted from disk.
        It's possible that someone has tried to use it and thus
        it might have been inserted in the table definition cache.
        It must be flushed to avoid that it exist only in the
        table definition cache.
      */
      if (opt_ndb_extra_logging)
        sql_print_information("NDB: Flushing %s.%s", db, table);

      /* Flush mysql.ndb_apply_status table, ignore all errors */
      (void)mysqld.flush_table(db, db_length,
                               table, table_length);
    }
  }

  const bool create_if_not_exists = true;
  const bool res = mysqld.create_sys_table(db, db_length,
                                           table, table_length,
                                           create_if_not_exists,
                                           create_definitions,
                                           create_options);
  return res;
}


static bool
ndb_apply_table__create(THD *thd)
{
  DBUG_ENTER("ndb_apply_table__create");

  /* NOTE! Updating this table schema must be reflected in ndb_restore */
  const bool res =
    create_cluster_sys_table(thd,
                             STRING_WITH_LEN("mysql"),
                             STRING_WITH_LEN("ndb_apply_status"),
                             // table_definition
                             "server_id INT UNSIGNED NOT NULL,"
                             "epoch BIGINT UNSIGNED NOT NULL, "
                             "log_name VARCHAR(255) BINARY NOT NULL, "
                             "start_pos BIGINT UNSIGNED NOT NULL, "
                             "end_pos BIGINT UNSIGNED NOT NULL, "
                             "PRIMARY KEY USING HASH (server_id)",
                             // table_options
                             "ENGINE=NDB CHARACTER SET latin1");
  DBUG_RETURN(res);
}


static bool
ndb_schema_table__create(THD *thd)
{
  DBUG_ENTER("ndb_schema_table__create");

  /* NOTE! Updating this table schema must be reflected in ndb_restore */
  const bool res =
    create_cluster_sys_table(thd,
                             STRING_WITH_LEN("mysql"),
                             STRING_WITH_LEN("ndb_schema"),
                             // table_definition
                             "db VARBINARY(63) NOT NULL,"
                             "name VARBINARY(63) NOT NULL,"
                             "slock BINARY(32) NOT NULL,"
                             "query BLOB NOT NULL,"
                             "node_id INT UNSIGNED NOT NULL,"
                             "epoch BIGINT UNSIGNED NOT NULL,"
                             "id INT UNSIGNED NOT NULL,"
                             "version INT UNSIGNED NOT NULL,"
                             "type INT UNSIGNED NOT NULL,"
                             "PRIMARY KEY USING HASH (db,name)",
                             // table_options
                             "ENGINE=NDB CHARACTER SET latin1");
  DBUG_RETURN(res);
}



class Thd_ndb_options_guard
{
public:
  Thd_ndb_options_guard(Thd_ndb *thd_ndb)
    : m_val(thd_ndb->options), m_save_val(thd_ndb->options) {}
  ~Thd_ndb_options_guard() { m_val= m_save_val; }
  void set(uint32 flag) { m_val|= flag; }
private:
  uint32 &m_val;
  uint32 m_save_val;
};

extern int ndb_setup_complete;
extern pthread_cond_t COND_ndb_setup_complete;

/*
   ndb_notify_tables_writable
   
   Called to notify any waiting threads that Ndb tables are
   now writable
*/ 
static void ndb_notify_tables_writable()
{
  pthread_mutex_lock(&ndbcluster_mutex);
  ndb_setup_complete= 1;
  pthread_cond_broadcast(&COND_ndb_setup_complete);
  pthread_mutex_unlock(&ndbcluster_mutex);
}

/*
  Ndb has no representation of the database schema objects.
  The mysql.ndb_schema table contains the latest schema operations
  done via a mysqld, and thus reflects databases created/dropped/altered
  while a mysqld was disconnected.  This function tries to recover
  the correct state w.r.t created databases using the information in
  that table.


*/
static int ndbcluster_find_all_databases(THD *thd)
{
  Ndb *ndb= check_ndb_in_thd(thd);
  Thd_ndb *thd_ndb= get_thd_ndb(thd);
  Thd_ndb_options_guard thd_ndb_options(thd_ndb);
  NDBDICT *dict= ndb->getDictionary();
  NdbTransaction *trans= NULL;
  NdbError ndb_error;
  int retries= 100;
  int retry_sleep= 30; /* 30 milliseconds, transaction */
  DBUG_ENTER("ndbcluster_find_all_databases");

  /*
    Function should only be called while ndbcluster_global_schema_lock
    is held, to ensure that ndb_schema table is not being updated while
    scanning.
  */
  if (!thd_ndb->has_required_global_schema_lock("ndbcluster_find_all_databases"))
    DBUG_RETURN(1);

  ndb->setDatabaseName(NDB_REP_DB);
  thd_ndb_options.set(TNO_NO_LOG_SCHEMA_OP);
  thd_ndb_options.set(TNO_NO_LOCK_SCHEMA_OP);
  while (1)
  {
    char db_buffer[FN_REFLEN];
    char *db= db_buffer+1;
    char name[FN_REFLEN];
    char query[64000];
    Ndb_table_guard ndbtab_g(dict, NDB_SCHEMA_TABLE);
    const NDBTAB *ndbtab= ndbtab_g.get_table();
    NdbScanOperation *op;
    NdbBlob *query_blob_handle;
    int r= 0;
    if (ndbtab == NULL)
    {
      ndb_error= dict->getNdbError();
      goto error;
    }
    trans= ndb->startTransaction();
    if (trans == NULL)
    {
      ndb_error= ndb->getNdbError();
      goto error;
    }
    op= trans->getNdbScanOperation(ndbtab);
    if (op == NULL)
    {
      ndb_error= trans->getNdbError();
      goto error;
    }

    op->readTuples(NdbScanOperation::LM_Read,
                   NdbScanOperation::SF_TupScan, 1);
    
    r|= op->getValue("db", db_buffer) == NULL;
    r|= op->getValue("name", name) == NULL;
    r|= (query_blob_handle= op->getBlobHandle("query")) == NULL;
    r|= query_blob_handle->getValue(query, sizeof(query));

    if (r)
    {
      ndb_error= op->getNdbError();
      goto error;
    }

    if (trans->execute(NdbTransaction::NoCommit))
    {
      ndb_error= trans->getNdbError();
      goto error;
    }

    while ((r= op->nextResult()) == 0)
    {
      unsigned db_len= db_buffer[0];
      unsigned name_len= name[0];
      /*
        name_len == 0 means no table name, hence the row
        is for a database
      */
      if (db_len > 0 && name_len == 0)
      {
        /* database found */
        db[db_len]= 0;

	/* find query */
        Uint64 query_length= 0;
        if (query_blob_handle->getLength(query_length))
        {
          ndb_error= query_blob_handle->getNdbError();
          goto error;
        }
        query[query_length]= 0;
        build_table_filename(name, sizeof(name), db, "", "", 0);
        int database_exists= !my_access(name, F_OK);
        if (strncasecmp("CREATE", query, 6) == 0)
        {
          /* Database should exist */
          if (!database_exists)
          {
            /* create missing database */
            sql_print_information("NDB: Discovered missing database '%s'", db);
            const int no_print_error[1]= {0};
            run_query(thd, query, query + query_length,
                      no_print_error);
          }
        }
        else if (strncasecmp("ALTER", query, 5) == 0)
        {
          /* Database should exist */
          if (!database_exists)
          {
            /* create missing database */
            sql_print_information("NDB: Discovered missing database '%s'", db);
            const int no_print_error[1]= {0};
            name_len= my_snprintf(name, sizeof(name), "CREATE DATABASE %s", db);
            run_query(thd, name, name + name_len,
                      no_print_error);
            run_query(thd, query, query + query_length,
                      no_print_error);
          }
        }
        else if (strncasecmp("DROP", query, 4) == 0)
        {
          /* Database should not exist */
          if (database_exists)
          {
            /* drop missing database */
            sql_print_information("NDB: Discovered reamining database '%s'", db);
          }
        }
      }
    }
    if (r == -1)
    {
      ndb_error= op->getNdbError();
      goto error;
    }
    ndb->closeTransaction(trans);
    trans= NULL;
    DBUG_RETURN(0); // success
  error:
    if (trans)
    {
      ndb->closeTransaction(trans);
      trans= NULL;
    }
    if (ndb_error.status == NdbError::TemporaryError && !thd->killed)
    {
      if (retries--)
      {
        sql_print_warning("NDB: ndbcluster_find_all_databases retry: %u - %s",
                          ndb_error.code,
                          ndb_error.message);
        do_retry_sleep(retry_sleep);
        continue; // retry
      }
    }
    if (!thd->killed)
    {
      sql_print_error("NDB: ndbcluster_find_all_databases fail: %u - %s",
                      ndb_error.code,
                      ndb_error.message);
    }

    DBUG_RETURN(1); // not temp error or too many retries
  }
}

bool
ndb_binlog_setup(THD *thd)
{
  if (ndb_binlog_tables_inited)
    return true; // Already setup -> OK

  Ndb_global_schema_lock_guard global_schema_lock_guard(thd);
  if (global_schema_lock_guard.lock(false, false))
    return false;
  if (!ndb_schema_share &&
      ndbcluster_check_ndb_schema_share() == 0)
  {
    ndb_create_table_from_engine(thd, NDB_REP_DB, NDB_SCHEMA_TABLE);
    if (!ndb_schema_share)
    {
      ndb_schema_table__create(thd);
      // always make sure we create the 'schema' first
      if (!ndb_schema_share)
        return false;
    }
  }
  if (!ndb_apply_status_share &&
      ndbcluster_check_ndb_apply_status_share() == 0)
  {
    ndb_create_table_from_engine(thd, NDB_REP_DB, NDB_APPLY_TABLE);
    if (!ndb_apply_status_share)
    {
      ndb_apply_table__create(thd);
      if (!ndb_apply_status_share)
        return false;
    }
  }

  if (ndbcluster_find_all_databases(thd))
  {
    return false;
  }

  if (!ndbcluster_find_all_files(thd))
  {
    ndb_binlog_tables_inited= TRUE;
    if (ndb_binlog_tables_inited &&
        ndb_binlog_running && ndb_binlog_is_ready)
    {
      if (opt_ndb_extra_logging)
        sql_print_information("NDB Binlog: ndb tables writable");
      close_cached_tables(NULL, NULL, TRUE, FALSE, FALSE);
      
      /* 
         Signal any waiting thread that ndb table setup is
         now complete
      */
      ndb_notify_tables_writable();
    }
    /* Signal injector thread that all is setup */
    pthread_cond_signal(&injector_cond);

    return true; // Setup completed -> OK
  }
  return false;
}

/*
  Defines and struct for schema table.
  Should reflect table definition above.
*/
#define SCHEMA_DB_I 0u
#define SCHEMA_NAME_I 1u
#define SCHEMA_SLOCK_I 2u
#define SCHEMA_QUERY_I 3u
#define SCHEMA_NODE_ID_I 4u
#define SCHEMA_EPOCH_I 5u
#define SCHEMA_ID_I 6u
#define SCHEMA_VERSION_I 7u
#define SCHEMA_TYPE_I 8u
#define SCHEMA_SIZE 9u
#define SCHEMA_SLOCK_SIZE 32u

struct Cluster_schema
{
  uchar db_length;
  char db[64];
  uchar name_length;
  char name[64];
  uchar slock_length;
  uint32 slock[SCHEMA_SLOCK_SIZE/4];
  unsigned short query_length;
  char *query;
  Uint64 epoch;
  uint32 node_id;
  uint32 id;
  uint32 version;
  uint32 type;
  uint32 any_value;
};

static void
print_could_not_discover_error(THD *thd,
                               const Cluster_schema *schema)
{
  sql_print_error("NDB Binlog: Could not discover table '%s.%s' from "
                  "binlog schema event '%s' from node %d. "
                  "my_errno: %d",
                   schema->db, schema->name, schema->query,
                   schema->node_id, my_errno);
  print_warning_list("NDB Binlog", thd_warn_list(thd));
}


/*
  Transfer schema table data into corresponding struct
*/
static void ndbcluster_get_schema(Ndb_event_data *event_data,
                                  Cluster_schema *s)
{
  TABLE *table= event_data->shadow_table;
  Field **field;
  /* unpack blob values */
  uchar* blobs_buffer= 0;
  uint blobs_buffer_size= 0;
  my_bitmap_map *old_map= dbug_tmp_use_all_columns(table, table->read_set);
  {
    ptrdiff_t ptrdiff= 0;
    int ret= get_ndb_blobs_value(table, event_data->ndb_value[0],
                                 blobs_buffer, blobs_buffer_size,
                                 ptrdiff);
    if (ret != 0)
    {
      my_free(blobs_buffer, MYF(MY_ALLOW_ZERO_PTR));
      DBUG_PRINT("info", ("blob read error"));
      DBUG_ASSERT(FALSE);
    }
  }
  /* db varchar 1 length uchar */
  field= table->field;
  s->db_length= *(uint8*)(*field)->ptr;
  DBUG_ASSERT(s->db_length <= (*field)->field_length);
  DBUG_ASSERT((*field)->field_length + 1 == sizeof(s->db));
  memcpy(s->db, (*field)->ptr + 1, s->db_length);
  s->db[s->db_length]= 0;
  /* name varchar 1 length uchar */
  field++;
  s->name_length= *(uint8*)(*field)->ptr;
  DBUG_ASSERT(s->name_length <= (*field)->field_length);
  DBUG_ASSERT((*field)->field_length + 1 == sizeof(s->name));
  memcpy(s->name, (*field)->ptr + 1, s->name_length);
  s->name[s->name_length]= 0;
  /* slock fixed length */
  field++;
  s->slock_length= (*field)->field_length;
  DBUG_ASSERT((*field)->field_length == sizeof(s->slock));
  memcpy(s->slock, (*field)->ptr, s->slock_length);
  /* query blob */
  field++;
  {
    Field_blob *field_blob= (Field_blob*)(*field);
    uint blob_len= field_blob->get_length((*field)->ptr);
    uchar *blob_ptr= 0;
    field_blob->get_ptr(&blob_ptr);
    DBUG_ASSERT(blob_len == 0 || blob_ptr != 0);
    s->query_length= blob_len;
    s->query= sql_strmake((char*) blob_ptr, blob_len);
  }
  /* node_id */
  field++;
  s->node_id= (Uint32)((Field_long *)*field)->val_int();
  /* epoch */
  field++;
  s->epoch= ((Field_long *)*field)->val_int();
  /* id */
  field++;
  s->id= (Uint32)((Field_long *)*field)->val_int();
  /* version */
  field++;
  s->version= (Uint32)((Field_long *)*field)->val_int();
  /* type */
  field++;
  s->type= (Uint32)((Field_long *)*field)->val_int();
  /* free blobs buffer */
  my_free(blobs_buffer, MYF(MY_ALLOW_ZERO_PTR));
  dbug_tmp_restore_column_map(table->read_set, old_map);
}

/*
  helper function to pack a ndb varchar
*/
char *ndb_pack_varchar(const NDBCOL *col, char *buf,
                       const char *str, int sz)
{
  switch (col->getArrayType())
  {
    case NDBCOL::ArrayTypeFixed:
      memcpy(buf, str, sz);
      break;
    case NDBCOL::ArrayTypeShortVar:
      *(uchar*)buf= (uchar)sz;
      memcpy(buf + 1, str, sz);
      break;
    case NDBCOL::ArrayTypeMediumVar:
      int2store(buf, sz);
      memcpy(buf + 2, str, sz);
      break;
  }
  return buf;
}

/*
  acknowledge handling of schema operation
*/
static int
ndbcluster_update_slock(THD *thd,
                        const char *db,
                        const char *table_name,
                        uint32 table_id,
                        uint32 table_version)
{
  DBUG_ENTER("ndbcluster_update_slock");
  if (!ndb_schema_share)
  {
    DBUG_RETURN(0);
  }

  const NdbError *ndb_error= 0;
  uint32 node_id= g_ndb_cluster_connection->node_id();
  Ndb *ndb= check_ndb_in_thd(thd);
  char save_db[FN_HEADLEN];
  strcpy(save_db, ndb->getDatabaseName());

  char tmp_buf[FN_REFLEN];
  NDBDICT *dict= ndb->getDictionary();
  ndb->setDatabaseName(NDB_REP_DB);
  Ndb_table_guard ndbtab_g(dict, NDB_SCHEMA_TABLE);
  const NDBTAB *ndbtab= ndbtab_g.get_table();
  NdbTransaction *trans= 0;
  int retries= 100;
  int retry_sleep= 30; /* 30 milliseconds, transaction */
  const NDBCOL *col[SCHEMA_SIZE];
  unsigned sz[SCHEMA_SIZE];

  MY_BITMAP slock;
  uint32 bitbuf[SCHEMA_SLOCK_SIZE/4];
  bitmap_init(&slock, bitbuf, sizeof(bitbuf)*8, false);

  if (ndbtab == 0)
  {
    if (dict->getNdbError().code != 4009)
      abort();
    DBUG_RETURN(0);
  }

  {
    uint i;
    for (i= 0; i < SCHEMA_SIZE; i++)
    {
      col[i]= ndbtab->getColumn(i);
      if (i != SCHEMA_QUERY_I)
      {
        sz[i]= col[i]->getLength();
        DBUG_ASSERT(sz[i] <= sizeof(tmp_buf));
      }
    }
  }

  while (1)
  {
    if ((trans= ndb->startTransaction()) == 0)
      goto err;
    {
      NdbOperation *op= 0;
      int r= 0;

      /* read the bitmap exlusive */
      r|= (op= trans->getNdbOperation(ndbtab)) == 0;
      DBUG_ASSERT(r == 0);
      r|= op->readTupleExclusive();
      DBUG_ASSERT(r == 0);
    
      /* db */
      ndb_pack_varchar(col[SCHEMA_DB_I], tmp_buf, db, strlen(db));
      r|= op->equal(SCHEMA_DB_I, tmp_buf);
      DBUG_ASSERT(r == 0);
      /* name */
      ndb_pack_varchar(col[SCHEMA_NAME_I], tmp_buf, table_name,
                       strlen(table_name));
      r|= op->equal(SCHEMA_NAME_I, tmp_buf);
      DBUG_ASSERT(r == 0);
      /* slock */
      r|= op->getValue(SCHEMA_SLOCK_I, (char*)slock.bitmap) == 0;
      DBUG_ASSERT(r == 0);
    }
    if (trans->execute(NdbTransaction::NoCommit))
      goto err;

    if (opt_ndb_extra_logging > 19)
    {
      uint32 copy[SCHEMA_SLOCK_SIZE/4];
      memcpy(copy, bitbuf, sizeof(copy));
      bitmap_clear_bit(&slock, node_id);
      sql_print_information("NDB: reply to %s.%s(%u/%u) from %x%x to %x%x",
                            db, table_name,
                            table_id, table_version,
                            copy[0], copy[1],
                            slock.bitmap[0],
                            slock.bitmap[1]);
    }
    else
    {
      bitmap_clear_bit(&slock, node_id);
    }

    {
      NdbOperation *op= 0;
      int r= 0;

      /* now update the tuple */
      r|= (op= trans->getNdbOperation(ndbtab)) == 0;
      DBUG_ASSERT(r == 0);
      r|= op->updateTuple();
      DBUG_ASSERT(r == 0);

      /* db */
      ndb_pack_varchar(col[SCHEMA_DB_I], tmp_buf, db, strlen(db));
      r|= op->equal(SCHEMA_DB_I, tmp_buf);
      DBUG_ASSERT(r == 0);
      /* name */
      ndb_pack_varchar(col[SCHEMA_NAME_I], tmp_buf, table_name,
                       strlen(table_name));
      r|= op->equal(SCHEMA_NAME_I, tmp_buf);
      DBUG_ASSERT(r == 0);
      /* slock */
      r|= op->setValue(SCHEMA_SLOCK_I, (char*)slock.bitmap);
      DBUG_ASSERT(r == 0);
      /* node_id */
      r|= op->setValue(SCHEMA_NODE_ID_I, node_id);
      DBUG_ASSERT(r == 0);
      /* type */
      r|= op->setValue(SCHEMA_TYPE_I, (uint32)SOT_CLEAR_SLOCK);
      DBUG_ASSERT(r == 0);
    }
    if (trans->execute(NdbTransaction::Commit, 
                       NdbOperation::DefaultAbortOption, 1 /*force send*/) == 0)
    {
      DBUG_PRINT("info", ("node %d cleared lock on '%s.%s'",
                          node_id, db, table_name));
      dict->forceGCPWait(1);
      break;
    }
  err:
    const NdbError *this_error= trans ?
      &trans->getNdbError() : &ndb->getNdbError();
    if (this_error->status == NdbError::TemporaryError && !thd->killed)
    {
      if (retries--)
      {
        if (trans)
          ndb->closeTransaction(trans);
        do_retry_sleep(retry_sleep);
        continue; // retry
      }
    }
    ndb_error= this_error;
    break;
  }

  if (ndb_error)
    push_warning_printf(thd, MYSQL_ERROR::WARN_LEVEL_WARN,
                        ER_GET_ERRMSG, ER(ER_GET_ERRMSG),
                        ndb_error->code,
                        ndb_error->message,
                        "Could not release lock on '%s.%s'",
                        db, table_name);
  if (trans)
    ndb->closeTransaction(trans);
  ndb->setDatabaseName(save_db);
  DBUG_RETURN(0);
}


/*
  log query in schema table
*/
static void ndb_report_waiting(const char *key,
                               int the_time,
                               const char *op,
                               const char *obj,
                               const MY_BITMAP * map)
{
  ulonglong ndb_latest_epoch= 0;
  const char *proc_info= "<no info>";
  pthread_mutex_lock(&injector_mutex);
  if (injector_ndb)
    ndb_latest_epoch= injector_ndb->getLatestGCI();
  if (injector_thd)
    proc_info= injector_thd->proc_info;
  pthread_mutex_unlock(&injector_mutex);
  if (map == 0)
  {
    sql_print_information("NDB %s:"
                          " waiting max %u sec for %s %s."
                          "  epochs: (%u/%u,%u/%u,%u/%u)"
                          "  injector proc_info: %s"
                          ,key, the_time, op, obj
                          ,(uint)(ndb_latest_handled_binlog_epoch >> 32)
                          ,(uint)(ndb_latest_handled_binlog_epoch)
                          ,(uint)(ndb_latest_received_binlog_epoch >> 32)
                          ,(uint)(ndb_latest_received_binlog_epoch)
                          ,(uint)(ndb_latest_epoch >> 32)
                          ,(uint)(ndb_latest_epoch)
                          ,proc_info
                          );
  }
  else
  {
    sql_print_information("NDB %s:"
                          " waiting max %u sec for %s %s."
                          "  epochs: (%u/%u,%u/%u,%u/%u)"
                          "  injector proc_info: %s map: %x%x"
                          ,key, the_time, op, obj
                          ,(uint)(ndb_latest_handled_binlog_epoch >> 32)
                          ,(uint)(ndb_latest_handled_binlog_epoch)
                          ,(uint)(ndb_latest_received_binlog_epoch >> 32)
                          ,(uint)(ndb_latest_received_binlog_epoch)
                          ,(uint)(ndb_latest_epoch >> 32)
                          ,(uint)(ndb_latest_epoch)
                          ,proc_info
                          ,map->bitmap[0]
                          ,map->bitmap[1]
                          );
  }
}

static
const char*
get_schema_type_name(uint type)
{
  switch(type){
  case SOT_DROP_TABLE:
    return "DROP_TABLE";
  case SOT_CREATE_TABLE:
    return "CREATE_TABLE";
  case SOT_RENAME_TABLE_NEW:
    return "RENAME_TABLE_NEW";
  case SOT_ALTER_TABLE_COMMIT:
    return "ALTER_TABLE_COMMIT";
  case SOT_DROP_DB:
    return "DROP_DB";
  case SOT_CREATE_DB:
    return "CREATE_DB";
  case SOT_ALTER_DB:
    return "ALTER_DB";
  case SOT_CLEAR_SLOCK:
    return "CLEAR_SLOCK";
  case SOT_TABLESPACE:
    return "TABLESPACE";
  case SOT_LOGFILE_GROUP:
    return "LOGFILE_GROUP";
  case SOT_RENAME_TABLE:
    return "RENAME_TABLE";
  case SOT_TRUNCATE_TABLE:
    return "TRUNCATE_TABLE";
  case SOT_RENAME_TABLE_PREPARE:
    return "RENAME_TABLE_PREPARE";
  case SOT_ONLINE_ALTER_TABLE_PREPARE:
    return "ONLINE_ALTER_TABLE_PREPARE";
  case SOT_ONLINE_ALTER_TABLE_COMMIT:
    return "ONLINE_ALTER_TABLE_COMMIT";
  }
  return "<unknown>";
}

extern void update_slave_api_stats(Ndb*);

int ndbcluster_log_schema_op(THD *thd,
                             const char *query, int query_length,
                             const char *db, const char *table_name,
                             uint32 ndb_table_id,
                             uint32 ndb_table_version,
                             enum SCHEMA_OP_TYPE type,
                             const char *new_db, const char *new_table_name)
{
  DBUG_ENTER("ndbcluster_log_schema_op");
  Thd_ndb *thd_ndb= get_thd_ndb(thd);
  if (!thd_ndb)
  {
    if (!(thd_ndb= Thd_ndb::seize(thd)))
    {
      sql_print_error("Could not allocate Thd_ndb object");
      DBUG_RETURN(1);
    }
    thd_set_thd_ndb(thd, thd_ndb);
  }

  DBUG_PRINT("enter",
             ("query: %s  db: %s  table_name: %s  thd_ndb->options: %d",
              query, db, table_name, thd_ndb->options));
  if (!ndb_schema_share || thd_ndb->options & TNO_NO_LOG_SCHEMA_OP)
  {
    if (thd->slave_thread)
      update_slave_api_stats(thd_ndb->ndb);

    DBUG_RETURN(0);
  }

  char tmp_buf2[FN_REFLEN];
  const char *type_str;
  int also_internal= 0;
  uint32 log_type= (uint32)type;
  switch (type)
  {
  case SOT_DROP_TABLE:
    /* drop database command, do not log at drop table */
    if (thd->lex->sql_command ==  SQLCOM_DROP_DB)
      DBUG_RETURN(0);
    /* redo the drop table query as is may contain several tables */
    query= tmp_buf2;
    query_length= (uint) (strxmov(tmp_buf2, "drop table ",
                                  "`", db, "`", ".",
                                  "`", table_name, "`", NullS) - tmp_buf2);
    type_str= "drop table";
    break;
  case SOT_RENAME_TABLE_PREPARE:
    type_str= "rename table prepare";
    also_internal= 1;
    break;
  case SOT_RENAME_TABLE:
    /* redo the rename table query as is may contain several tables */
    query= tmp_buf2;
    query_length= (uint) (strxmov(tmp_buf2, "rename table ",
                                  "`", db, "`", ".",
                                  "`", table_name, "` to ",
                                  "`", new_db, "`", ".",
                                  "`", new_table_name, "`", NullS) - tmp_buf2);
    type_str= "rename table";
    break;
  case SOT_CREATE_TABLE:
    type_str= "create table";
    break;
  case SOT_ALTER_TABLE_COMMIT:
    type_str= "alter table";
    also_internal= 1;
    break;
  case SOT_ONLINE_ALTER_TABLE_PREPARE:
    type_str= "online alter table prepare";
    also_internal= 1;
    break;
  case SOT_ONLINE_ALTER_TABLE_COMMIT:
    type_str= "online alter table commit";
    also_internal= 1;
    break;
  case SOT_DROP_DB:
    type_str= "drop db";
    break;
  case SOT_CREATE_DB:
    type_str= "create db";
    break;
  case SOT_ALTER_DB:
    type_str= "alter db";
    break;
  case SOT_TABLESPACE:
    type_str= "tablespace";
    break;
  case SOT_LOGFILE_GROUP:
    type_str= "logfile group";
    break;
  case SOT_TRUNCATE_TABLE:
    type_str= "truncate table";
    break;
  default:
    abort(); /* should not happen, programming error */
  }

  NDB_SCHEMA_OBJECT *ndb_schema_object;
  {
    char key[FN_REFLEN + 1];
    build_table_filename(key, sizeof(key) - 1, db, table_name, "", 0);
    ndb_schema_object= ndb_get_schema_object(key, TRUE, FALSE);
    ndb_schema_object->table_id= ndb_table_id;
    ndb_schema_object->table_version= ndb_table_version;
  }

  const NdbError *ndb_error= 0;
  uint32 node_id= g_ndb_cluster_connection->node_id();
  Uint64 epoch= 0;
  {
    int i;
    int no_storage_nodes= g_ndb_cluster_connection->no_db_nodes();

    /* begin protect ndb_schema_share */
    pthread_mutex_lock(&ndb_schema_share_mutex);
    if (ndb_schema_share == 0)
    {
      pthread_mutex_unlock(&ndb_schema_share_mutex);
      if (ndb_schema_object)
        ndb_free_schema_object(&ndb_schema_object, FALSE);
      DBUG_RETURN(0);    
    }
    pthread_mutex_lock(&ndb_schema_share->mutex);
    for (i= 0; i < no_storage_nodes; i++)
    {
      bitmap_union(&ndb_schema_object->slock_bitmap,
                   &ndb_schema_share->subscriber_bitmap[i]);
    }
    pthread_mutex_unlock(&ndb_schema_share->mutex);
    pthread_mutex_unlock(&ndb_schema_share_mutex);
    /* end protect ndb_schema_share */

    if (also_internal)
      bitmap_set_bit(&ndb_schema_object->slock_bitmap, node_id);
    else
      bitmap_clear_bit(&ndb_schema_object->slock_bitmap, node_id);

    DBUG_DUMP("schema_subscribers", (uchar*)&ndb_schema_object->slock,
              no_bytes_in_map(&ndb_schema_object->slock_bitmap));
  }

  Ndb *ndb= thd_ndb->ndb;
  char save_db[FN_REFLEN];
  strcpy(save_db, ndb->getDatabaseName());

  char tmp_buf[FN_REFLEN];
  NDBDICT *dict= ndb->getDictionary();
  ndb->setDatabaseName(NDB_REP_DB);
  Ndb_table_guard ndbtab_g(dict, NDB_SCHEMA_TABLE);
  const NDBTAB *ndbtab= ndbtab_g.get_table();
  NdbTransaction *trans= 0;
  int retries= 100;
  int retry_sleep= 30; /* 30 milliseconds, transaction */
  const NDBCOL *col[SCHEMA_SIZE];
  unsigned sz[SCHEMA_SIZE];

  if (ndbtab == 0)
  {
    if (strcmp(NDB_REP_DB, db) != 0 ||
        strcmp(NDB_SCHEMA_TABLE, table_name))
    {
      ndb_error= &dict->getNdbError();
    }
    goto end;
  }

  {
    uint i;
    for (i= 0; i < SCHEMA_SIZE; i++)
    {
      col[i]= ndbtab->getColumn(i);
      if (i != SCHEMA_QUERY_I)
      {
        sz[i]= col[i]->getLength();
        DBUG_ASSERT(sz[i] <= sizeof(tmp_buf));
      }
    }
  }

  while (1)
  {
    const char *log_db= db;
    const char *log_tab= table_name;
    const char *log_subscribers= (char*)ndb_schema_object->slock;
    if ((trans= ndb->startTransaction()) == 0)
      goto err;
    while (1)
    {
      NdbOperation *op= 0;
      int r= 0;
      r|= (op= trans->getNdbOperation(ndbtab)) == 0;
      DBUG_ASSERT(r == 0);
      r|= op->writeTuple();
      DBUG_ASSERT(r == 0);
      
      /* db */
      ndb_pack_varchar(col[SCHEMA_DB_I], tmp_buf, log_db, strlen(log_db));
      r|= op->equal(SCHEMA_DB_I, tmp_buf);
      DBUG_ASSERT(r == 0);
      /* name */
      ndb_pack_varchar(col[SCHEMA_NAME_I], tmp_buf, log_tab,
                       strlen(log_tab));
      r|= op->equal(SCHEMA_NAME_I, tmp_buf);
      DBUG_ASSERT(r == 0);
      /* slock */
      DBUG_ASSERT(sz[SCHEMA_SLOCK_I] ==
                  no_bytes_in_map(&ndb_schema_object->slock_bitmap));
      r|= op->setValue(SCHEMA_SLOCK_I, log_subscribers);
      DBUG_ASSERT(r == 0);
      /* query */
      {
        NdbBlob *ndb_blob= op->getBlobHandle(SCHEMA_QUERY_I);
        DBUG_ASSERT(ndb_blob != 0);
        uint blob_len= query_length;
        const char* blob_ptr= query;
        r|= ndb_blob->setValue(blob_ptr, blob_len);
        DBUG_ASSERT(r == 0);
      }
      /* node_id */
      r|= op->setValue(SCHEMA_NODE_ID_I, node_id);
      DBUG_ASSERT(r == 0);
      /* epoch */
      r|= op->setValue(SCHEMA_EPOCH_I, epoch);
      DBUG_ASSERT(r == 0);
      /* id */
      r|= op->setValue(SCHEMA_ID_I, ndb_table_id);
      DBUG_ASSERT(r == 0);
      /* version */
      r|= op->setValue(SCHEMA_VERSION_I, ndb_table_version);
      DBUG_ASSERT(r == 0);
      /* type */
      r|= op->setValue(SCHEMA_TYPE_I, log_type);
      DBUG_ASSERT(r == 0);
      /* any value */
      Uint32 anyValue = 0;
      if (! thd->slave_thread)
      {
        /* Schema change originating from this MySQLD, check SQL_LOG_BIN
         * variable and pass 'setting' to all logging MySQLDs via AnyValue  
         */
        if (thd_options(thd) & OPTION_BIN_LOG) /* e.g. SQL_LOG_BIN == on */
        {
          DBUG_PRINT("info", ("Schema event for binlogging"));
          ndbcluster_anyvalue_set_normal(anyValue);
        }
        else
        {
          DBUG_PRINT("info", ("Schema event not for binlogging")); 
          ndbcluster_anyvalue_set_nologging(anyValue);
        }
      }
      else
      {
        /* 
           Slave propagating replicated schema event in ndb_schema
           In case replicated serverId is composite 
           (server-id-bits < 31) we copy it into the 
           AnyValue as-is
           This is for 'future', as currently Schema operations
           do not have composite AnyValues.
           In future it may be useful to support *not* mapping composite
           AnyValues to/from Binlogged server-ids.
        */
        DBUG_PRINT("info", ("Replicated schema event with original server id %d",
                            thd->server_id));
        anyValue = thd_unmasked_server_id(thd);
      }

#ifndef DBUG_OFF
      /*
        MySQLD will set the user-portion of AnyValue (if any) to all 1s
        This tests code filtering ServerIds on the value of server-id-bits.
      */
      const char* p = getenv("NDB_TEST_ANYVALUE_USERDATA");
      if (p != 0  && *p != 0 && *p != '0' && *p != 'n' && *p != 'N')
      {
        dbug_ndbcluster_anyvalue_set_userbits(anyValue);
      }
#endif  

      r|= op->setAnyValue(anyValue);
      DBUG_ASSERT(r == 0);
      break;
    }
    if (trans->execute(NdbTransaction::Commit, NdbOperation::DefaultAbortOption,
                       1 /* force send */) == 0)
    {
      DBUG_PRINT("info", ("logged: %s", query));
      dict->forceGCPWait(1);
      break;
    }
err:
    const NdbError *this_error= trans ?
      &trans->getNdbError() : &ndb->getNdbError();
    if (this_error->status == NdbError::TemporaryError && !thd->killed)
    {
      if (retries--)
      {
        if (trans)
          ndb->closeTransaction(trans);
        do_retry_sleep(retry_sleep);
        continue; // retry
      }
    }
    ndb_error= this_error;
    break;
  }
end:
  if (ndb_error)
    push_warning_printf(thd, MYSQL_ERROR::WARN_LEVEL_WARN,
                        ER_GET_ERRMSG, ER(ER_GET_ERRMSG),
                        ndb_error->code,
                        ndb_error->message,
                        "Could not log query '%s' on other mysqld's");
          
  if (trans)
    ndb->closeTransaction(trans);
  ndb->setDatabaseName(save_db);

  if (opt_ndb_extra_logging > 19)
  {
    sql_print_information("NDB: distributed %s.%s(%u/%u) type: %s(%u) query: \'%s\' to %x%x",
                          db,
                          table_name,
                          ndb_table_id,
                          ndb_table_version,
                          get_schema_type_name(log_type),
                          log_type,
                          query,
                          ndb_schema_object->slock_bitmap.bitmap[0],
                          ndb_schema_object->slock_bitmap.bitmap[1]);
  }

  /*
    Wait for other mysqld's to acknowledge the table operation
  */
  if (ndb_error == 0 && !bitmap_is_clear_all(&ndb_schema_object->slock_bitmap))
  {
    int max_timeout= DEFAULT_SYNC_TIMEOUT;
    pthread_mutex_lock(&ndb_schema_object->mutex);
    while (1)
    {
      struct timespec abstime;
      int i;
      int no_storage_nodes= g_ndb_cluster_connection->no_db_nodes();
      set_timespec(abstime, 1);
      int ret= pthread_cond_timedwait(&injector_cond,
                                      &ndb_schema_object->mutex,
                                      &abstime);
      if (thd->killed)
        break;

      /* begin protect ndb_schema_share */
      pthread_mutex_lock(&ndb_schema_share_mutex);
      if (ndb_schema_share == 0)
      {
        pthread_mutex_unlock(&ndb_schema_share_mutex);
        break;
      }
      MY_BITMAP servers;
      bitmap_init(&servers, 0, 256, FALSE);
      bitmap_clear_all(&servers);
      bitmap_set_bit(&servers, node_id); // "we" are always alive
      pthread_mutex_lock(&ndb_schema_share->mutex);
      for (i= 0; i < no_storage_nodes; i++)
      {
        /* remove any unsubscribed from schema_subscribers */
        MY_BITMAP *tmp= &ndb_schema_share->subscriber_bitmap[i];
        bitmap_union(&servers, tmp);
      }
      pthread_mutex_unlock(&ndb_schema_share->mutex);
      pthread_mutex_unlock(&ndb_schema_share_mutex);
      /* end protect ndb_schema_share */

      /* remove any unsubscribed from ndb_schema_object->slock */
      bitmap_intersect(&ndb_schema_object->slock_bitmap, &servers);
      bitmap_free(&servers);

      if (bitmap_is_clear_all(&ndb_schema_object->slock_bitmap))
        break;

      if (ret)
      {
        max_timeout--;
        if (max_timeout == 0)
        {
          sql_print_error("NDB %s: distributing %s timed out. Ignoring...",
                          type_str, ndb_schema_object->key);
          DBUG_ASSERT(false);
          break;
        }
        if (opt_ndb_extra_logging)
          ndb_report_waiting(type_str, max_timeout,
                             "distributing", ndb_schema_object->key,
                             &ndb_schema_object->slock_bitmap);
      }
    }
    pthread_mutex_unlock(&ndb_schema_object->mutex);
  }
  else if (ndb_error)
  {
    sql_print_error("NDB %s: distributing %s err: %u",
                    type_str, ndb_schema_object->key,
                    ndb_error->code);
  }
  else if (opt_ndb_extra_logging > 19)
  {
    sql_print_information("NDB %s: not waiting for distributing %s",
                          type_str, ndb_schema_object->key);
  }

  if (ndb_schema_object)
    ndb_free_schema_object(&ndb_schema_object, FALSE);

  if (opt_ndb_extra_logging > 19)
  {
    sql_print_information("NDB: distribution of %s.%s(%u/%u) type: %s(%u) query: \'%s\'"
                          " - complete!",
                          db,
                          table_name,
                          ndb_table_id,
                          ndb_table_version,
                          get_schema_type_name(log_type),
                          log_type,
                          query);
  }

  if (thd->slave_thread)
    update_slave_api_stats(ndb);

  DBUG_RETURN(0);
}

/*
  Handle _non_ data events from the storage nodes
*/

int
ndb_handle_schema_change(THD *thd, Ndb *is_ndb, NdbEventOperation *pOp,
                         Ndb_event_data *event_data)
{
  DBUG_ENTER("ndb_handle_schema_change");
  NDB_SHARE *share= event_data->share;
  TABLE *shadow_table= event_data->shadow_table;
  const char *tabname= shadow_table->s->table_name.str;
  const char *dbname= shadow_table->s->db.str;
  bool do_close_cached_tables= FALSE;
  bool is_remote_change= !ndb_has_node_id(pOp->getReqNodeId());

  if (pOp->getEventType() == NDBEVENT::TE_ALTER)
  {
    DBUG_RETURN(0);
  }
  DBUG_ASSERT(pOp->getEventType() == NDBEVENT::TE_DROP ||
              pOp->getEventType() == NDBEVENT::TE_CLUSTER_FAILURE);
  {
    Thd_ndb *thd_ndb= get_thd_ndb(thd);
    Ndb *ndb= thd_ndb->ndb;
    NDBDICT *dict= ndb->getDictionary();
    ndb->setDatabaseName(dbname);
    Ndb_table_guard ndbtab_g(dict, tabname);
    const NDBTAB *ev_tab= pOp->getTable();
    const NDBTAB *cache_tab= ndbtab_g.get_table();
    if (cache_tab &&
        cache_tab->getObjectId() == ev_tab->getObjectId() &&
        cache_tab->getObjectVersion() <= ev_tab->getObjectVersion())
      ndbtab_g.invalidate();
  }

  pthread_mutex_lock(&share->mutex);
  DBUG_ASSERT(share->state == NSS_DROPPED || 
              share->op == pOp || share->new_op == pOp);
  if (share->new_op)
  {
    share->new_op= 0;
  }
  if (share->op)
  {
    share->op= 0;
  }
  // either just us or drop table handling as well
      
  /* Signal ha_ndbcluster::delete/rename_table that drop is done */
  pthread_mutex_unlock(&share->mutex);
  (void) pthread_cond_signal(&injector_cond);

  pthread_mutex_lock(&ndbcluster_mutex);
  /* ndb_share reference binlog free */
  DBUG_PRINT("NDB_SHARE", ("%s binlog free  use_count: %u",
                           share->key, share->use_count));
  free_share(&share, TRUE);
  if (is_remote_change && share && share->state != NSS_DROPPED)
  {
    DBUG_PRINT("info", ("remote change"));
    share->state= NSS_DROPPED;
    if (share->use_count != 1)
    {
      /* open handler holding reference */
      /* wait with freeing create ndb_share to below */
      do_close_cached_tables= TRUE;
    }
    else
    {
      /* ndb_share reference create free */
      DBUG_PRINT("NDB_SHARE", ("%s create free  use_count: %u",
                               share->key, share->use_count));
      free_share(&share, TRUE);
      share= 0;
    }
  }
  else
    share= 0;
  pthread_mutex_unlock(&ndbcluster_mutex);

  if (event_data)
  {
    delete event_data;
    pOp->setCustomData(NULL);
  }

  pthread_mutex_lock(&injector_mutex);
  is_ndb->dropEventOperation(pOp);
  pOp= 0;
  pthread_mutex_unlock(&injector_mutex);

  if (do_close_cached_tables)
  {
    TABLE_LIST table_list;
    bzero((char*) &table_list,sizeof(table_list));
    table_list.db= (char *)dbname;
    table_list.alias= table_list.table_name= (char *)tabname;
    close_cached_tables(thd, &table_list, FALSE, FALSE, FALSE);
    /* ndb_share reference create free */
    DBUG_PRINT("NDB_SHARE", ("%s create free  use_count: %u",
                             share->key, share->use_count));
    free_share(&share);
  }
  DBUG_RETURN(0);
}

static void ndb_binlog_query(THD *thd, Cluster_schema *schema)
{
  /* any_value == 0 means local cluster sourced change that
   * should be logged
   */
  if (ndbcluster_anyvalue_is_reserved(schema->any_value))
  {
    /* Originating SQL node did not want this query logged */
    if (!ndbcluster_anyvalue_is_nologging(schema->any_value))
      sql_print_warning("NDB: unknown value for binlog signalling 0x%X, "
                        "query not logged",
                        schema->any_value);
    return;
  }
  
  Uint32 queryServerId = ndbcluster_anyvalue_get_serverid(schema->any_value);
  /* 
     Start with serverId as received AnyValue, in case it's a composite
     (server_id_bits < 31).
     This is for 'future', as currently schema ops do not have composite
     AnyValues.
     In future it may be useful to support *not* mapping composite
     AnyValues to/from Binlogged server-ids.
  */
  Uint32 loggedServerId = schema->any_value;

  if (queryServerId)
  {
    /* 
       AnyValue has non-zero serverId, must be a query applied by a slave 
       mysqld.
       TODO : Assert that we are running in the Binlog injector thread?
    */
    if (! g_ndb_log_slave_updates)
    {
      /* This MySQLD does not log slave updates */
      return;
    }
  }
  else
  {
    /* No ServerId associated with this query, mark it as ours */
    ndbcluster_anyvalue_set_serverid(loggedServerId, ::server_id);
  }

  uint32 thd_server_id_save= thd->server_id;
  DBUG_ASSERT(sizeof(thd_server_id_save) == sizeof(thd->server_id));
  char *thd_db_save= thd->db;
  thd->server_id = loggedServerId;
  thd->db= schema->db;
  int errcode = query_error_code(thd, thd->killed == THD::NOT_KILLED);
  thd->binlog_query(THD::STMT_QUERY_TYPE, schema->query,
                    schema->query_length, FALSE,
#ifdef NDB_THD_BINLOG_QUERY_HAS_DIRECT
                    TRUE,
#endif
                    schema->name[0] == 0 || thd->db[0] == 0,
                    errcode);
  thd->server_id= thd_server_id_save;
  thd->db= thd_db_save;
}

static int
ndb_binlog_thread_handle_schema_event(THD *thd, Ndb *s_ndb,
                                      NdbEventOperation *pOp,
                                      List<Cluster_schema> 
                                      *post_epoch_log_list,
                                      List<Cluster_schema> 
                                      *post_epoch_unlock_list,
                                      MEM_ROOT *mem_root)
{
  DBUG_ENTER("ndb_binlog_thread_handle_schema_event");
  Ndb_event_data *event_data= (Ndb_event_data *) pOp->getCustomData();
  NDB_SHARE *tmp_share= event_data->share;
  if (tmp_share && ndb_schema_share == tmp_share)
  {
    NDBEVENT::TableEvent ev_type= pOp->getEventType();
    DBUG_PRINT("enter", ("%s.%s  ev_type: %d",
                         tmp_share->db, tmp_share->table_name, ev_type));
    if (ev_type == NDBEVENT::TE_UPDATE ||
        ev_type == NDBEVENT::TE_INSERT)
    {
      Thd_ndb *thd_ndb= get_thd_ndb(thd);
      Ndb *ndb= thd_ndb->ndb;
      NDBDICT *dict= ndb->getDictionary();
      Thd_ndb_options_guard thd_ndb_options(thd_ndb);
      Cluster_schema *schema= (Cluster_schema *)
        sql_alloc(sizeof(Cluster_schema));
      MY_BITMAP slock;
      bitmap_init(&slock, schema->slock, 8*SCHEMA_SLOCK_SIZE, FALSE);
      uint node_id= g_ndb_cluster_connection->node_id();
      {
        ndbcluster_get_schema(event_data, schema);
        schema->any_value= pOp->getAnyValue();
      }
      enum SCHEMA_OP_TYPE schema_type= (enum SCHEMA_OP_TYPE)schema->type;
      DBUG_PRINT("info",
                 ("%s.%s: log query_length: %d  query: '%s'  type: %d",
                  schema->db, schema->name,
                  schema->query_length, schema->query,
                  schema_type));

      if (opt_ndb_extra_logging > 19)
      {
        sql_print_information("NDB: got schema event on %s.%s(%u/%u) query: '%s' type: %s(%d) node: %u slock: %x%x",
                              schema->db, schema->name,
                              schema->id, schema->version,
                              schema->query,
                              get_schema_type_name(schema_type),
                              schema_type,
                              schema->node_id,
                              slock.bitmap[0], slock.bitmap[1]);
      }

      if ((schema->db[0] == 0) && (schema->name[0] == 0))
        DBUG_RETURN(0);
      switch (schema_type)
      {
      case SOT_CLEAR_SLOCK:
        /*
          handle slock after epoch is completed to ensure that
          schema events get inserted in the binlog after any data
          events
        */
        post_epoch_log_list->push_back(schema, mem_root);
        DBUG_RETURN(0);
      case SOT_ALTER_TABLE_COMMIT:
        // fall through
      case SOT_RENAME_TABLE_PREPARE:
        // fall through
      case SOT_ONLINE_ALTER_TABLE_PREPARE:
        // fall through
      case SOT_ONLINE_ALTER_TABLE_COMMIT:
        post_epoch_log_list->push_back(schema, mem_root);
        post_epoch_unlock_list->push_back(schema, mem_root);
        DBUG_RETURN(0);
        break;
      default:
        break;
      }

      if (schema->node_id != node_id)
      {
        int log_query= 0, post_epoch_unlock= 0;
        char errmsg[MYSQL_ERRMSG_SIZE];

        switch (schema_type)
        {
        case SOT_RENAME_TABLE:
          // fall through
        case SOT_RENAME_TABLE_NEW:
        {
          uint end= my_snprintf(&errmsg[0], MYSQL_ERRMSG_SIZE,
                                "NDB Binlog: Skipping renaming locally "
                                "defined table '%s.%s' from binlog schema "
                                "event '%s' from node %d. ",
                                schema->db, schema->name, schema->query,
                                schema->node_id);
          errmsg[end]= '\0';
        }
        // fall through
        case SOT_DROP_TABLE:
          if (schema_type == SOT_DROP_TABLE)
          {
            uint end= my_snprintf(&errmsg[0], MYSQL_ERRMSG_SIZE,
                                  "NDB Binlog: Skipping dropping locally "
                                  "defined table '%s.%s' from binlog schema "
                                  "event '%s' from node %d. ",
                                  schema->db, schema->name, schema->query,
                                  schema->node_id);
            errmsg[end]= '\0';
          }
          if (! ndbcluster_check_if_local_table(schema->db, schema->name))
          {
            thd_ndb_options.set(TNO_NO_LOCK_SCHEMA_OP);
            const int no_print_error[2]=
              {ER_BAD_TABLE_ERROR, 0}; /* ignore missing table */
            run_query(thd, schema->query,
                      schema->query + schema->query_length,
                      no_print_error);
            /* binlog dropping table after any table operations */
            post_epoch_log_list->push_back(schema, mem_root);
            /* acknowledge this query _after_ epoch completion */
            post_epoch_unlock= 1;
          }
          else
          {
            /* Tables exists as a local table, leave it */
            DBUG_PRINT("info", ("%s", errmsg));
            sql_print_error("%s", errmsg);
            log_query= 1;
          }
          // Fall through
	case SOT_TRUNCATE_TABLE:
        {
          char key[FN_REFLEN + 1];
          build_table_filename(key, sizeof(key) - 1,
                               schema->db, schema->name, "", 0);
          /* ndb_share reference temporary, free below */
          NDB_SHARE *share= get_share(key, 0, FALSE, FALSE);
          if (share)
          {
            DBUG_PRINT("NDB_SHARE", ("%s temporary  use_count: %u",
                                     share->key, share->use_count));
          }
          // invalidation already handled by binlog thread
          if (!share || !share->op)
          {
            {
              ndb->setDatabaseName(schema->db);
              Ndb_table_guard ndbtab_g(dict, schema->name);
              ndbtab_g.invalidate();
            }
            TABLE_LIST table_list;
            bzero((char*) &table_list,sizeof(table_list));
            table_list.db= schema->db;
            table_list.alias= table_list.table_name= schema->name;
            close_cached_tables(thd, &table_list, FALSE, FALSE, FALSE);
          }
          /* ndb_share reference temporary free */
          if (share)
          {
            DBUG_PRINT("NDB_SHARE", ("%s temporary free  use_count: %u",
                                     share->key, share->use_count));
            free_share(&share);
          }
        }
        if (schema_type != SOT_TRUNCATE_TABLE)
          break;
        // fall through
        case SOT_CREATE_TABLE:
          thd_ndb_options.set(TNO_NO_LOCK_SCHEMA_OP);
          if (ndbcluster_check_if_local_table(schema->db, schema->name))
          {
            DBUG_PRINT("info", ("NDB Binlog: Skipping locally defined table '%s.%s'",
                                schema->db, schema->name));
            sql_print_error("NDB Binlog: Skipping locally defined table '%s.%s' from "
                            "binlog schema event '%s' from node %d. ",
                            schema->db, schema->name, schema->query,
                            schema->node_id);
          }
          else if (ndb_create_table_from_engine(thd, schema->db, schema->name))
          {
            print_could_not_discover_error(thd, schema);
          }
          log_query= 1;
          break;
        case SOT_DROP_DB:
          /* Drop the database locally if it only contains ndb tables */
          thd_ndb_options.set(TNO_NO_LOCK_SCHEMA_OP);
          if (! ndbcluster_check_if_local_tables_in_db(thd, schema->db))
          {
            const int no_print_error[1]= {0};
            run_query(thd, schema->query,
                      schema->query + schema->query_length,
                      no_print_error);
            /* binlog dropping database after any table operations */
            post_epoch_log_list->push_back(schema, mem_root);
            /* acknowledge this query _after_ epoch completion */
            post_epoch_unlock= 1;
          }
          else
          {
            /* Database contained local tables, leave it */
            sql_print_error("NDB Binlog: Skipping drop database '%s' since it contained local tables "
                            "binlog schema event '%s' from node %d. ",
                            schema->db, schema->query,
                            schema->node_id);
            log_query= 1;
          }
          break;
        case SOT_CREATE_DB:
          if (opt_ndb_extra_logging > 9)
            sql_print_information("SOT_CREATE_DB %s", schema->db);
          
          /* fall through */
        case SOT_ALTER_DB:
        {
          thd_ndb_options.set(TNO_NO_LOCK_SCHEMA_OP);
          const int no_print_error[1]= {0};
          run_query(thd, schema->query,
                    schema->query + schema->query_length,
                    no_print_error);
          log_query= 1;
          break;
        }
        case SOT_TABLESPACE:
        case SOT_LOGFILE_GROUP:
          log_query= 1;
          break;
        case SOT_ALTER_TABLE_COMMIT:
        case SOT_RENAME_TABLE_PREPARE:
        case SOT_ONLINE_ALTER_TABLE_PREPARE:
        case SOT_ONLINE_ALTER_TABLE_COMMIT:
        case SOT_CLEAR_SLOCK:
          abort();
        }
        if (log_query && ndb_binlog_running)
          ndb_binlog_query(thd, schema);
        /* signal that schema operation has been handled */
        DBUG_DUMP("slock", (uchar*) schema->slock, schema->slock_length);
        if (bitmap_is_set(&slock, node_id))
        {
          if (post_epoch_unlock)
            post_epoch_unlock_list->push_back(schema, mem_root);
          else
            ndbcluster_update_slock(thd, schema->db, schema->name,
                                    schema->id, schema->version);
        }
      }
      DBUG_RETURN(0);
    }
    /*
      the normal case of UPDATE/INSERT has already been handled
    */
    switch (ev_type)
    {
    case NDBEVENT::TE_DELETE:
      // skip
      break;
    case NDBEVENT::TE_CLUSTER_FAILURE:
      if (opt_ndb_extra_logging)
        sql_print_information("NDB Binlog: cluster failure for %s at epoch %u/%u.",
                              ndb_schema_share->key,
                              (uint)(pOp->getGCI() >> 32),
                              (uint)(pOp->getGCI()));
      // fall through
    case NDBEVENT::TE_DROP:
      if (opt_ndb_extra_logging &&
          ndb_binlog_tables_inited && ndb_binlog_running)
        sql_print_information("NDB Binlog: ndb tables initially "
                              "read only on reconnect.");

      /* begin protect ndb_schema_share */
      pthread_mutex_lock(&ndb_schema_share_mutex);
      /* ndb_share reference binlog extra free */
      DBUG_PRINT("NDB_SHARE", ("%s binlog extra free  use_count: %u",
                               ndb_schema_share->key,
                               ndb_schema_share->use_count));
      free_share(&ndb_schema_share);
      ndb_schema_share= 0;
      ndb_binlog_tables_inited= FALSE;
      ndb_binlog_is_ready= FALSE;
      pthread_mutex_unlock(&ndb_schema_share_mutex);
      /* end protect ndb_schema_share */

      close_cached_tables(NULL, NULL, FALSE, FALSE, FALSE);
      // fall through
    case NDBEVENT::TE_ALTER:
      ndb_handle_schema_change(thd, s_ndb, pOp, event_data);
      break;
    case NDBEVENT::TE_NODE_FAILURE:
    {
      uint8 node_id= g_node_id_map[pOp->getNdbdNodeId()];
      DBUG_ASSERT(node_id != 0xFF);
      pthread_mutex_lock(&tmp_share->mutex);
      bitmap_clear_all(&tmp_share->subscriber_bitmap[node_id]);
      DBUG_PRINT("info",("NODE_FAILURE UNSUBSCRIBE[%d]", node_id));
      if (opt_ndb_extra_logging)
      {
        sql_print_information("NDB Binlog: Node: %d, down,"
                              " Subscriber bitmask %x%x",
                              pOp->getNdbdNodeId(),
                              tmp_share->subscriber_bitmap[node_id].bitmap[1],
                              tmp_share->subscriber_bitmap[node_id].bitmap[0]);
      }
      pthread_mutex_unlock(&tmp_share->mutex);
      (void) pthread_cond_signal(&injector_cond);
      break;
    }
    case NDBEVENT::TE_SUBSCRIBE:
    {
      uint8 node_id= g_node_id_map[pOp->getNdbdNodeId()];
      uint8 req_id= pOp->getReqNodeId();
      DBUG_ASSERT(req_id != 0 && node_id != 0xFF);
      pthread_mutex_lock(&tmp_share->mutex);
      bitmap_set_bit(&tmp_share->subscriber_bitmap[node_id], req_id);
      DBUG_PRINT("info",("SUBSCRIBE[%d] %d", node_id, req_id));
      if (opt_ndb_extra_logging)
      {
        sql_print_information("NDB Binlog: Node: %d, subscribe from node %d,"
                              " Subscriber bitmask %x%x",
                              pOp->getNdbdNodeId(),
                              req_id,
                              tmp_share->subscriber_bitmap[node_id].bitmap[1],
                              tmp_share->subscriber_bitmap[node_id].bitmap[0]);
      }
      pthread_mutex_unlock(&tmp_share->mutex);
      (void) pthread_cond_signal(&injector_cond);
      break;
    }
    case NDBEVENT::TE_UNSUBSCRIBE:
    {
      uint8 node_id= g_node_id_map[pOp->getNdbdNodeId()];
      uint8 req_id= pOp->getReqNodeId();
      DBUG_ASSERT(req_id != 0 && node_id != 0xFF);
      pthread_mutex_lock(&tmp_share->mutex);
      bitmap_clear_bit(&tmp_share->subscriber_bitmap[node_id], req_id);
      DBUG_PRINT("info",("UNSUBSCRIBE[%d] %d", node_id, req_id));
      if (opt_ndb_extra_logging)
      {
        sql_print_information("NDB Binlog: Node: %d, unsubscribe from node %d,"
                              " Subscriber bitmask %x%x",
                              pOp->getNdbdNodeId(),
                              req_id,
                              tmp_share->subscriber_bitmap[node_id].bitmap[1],
                              tmp_share->subscriber_bitmap[node_id].bitmap[0]);
      }
      pthread_mutex_unlock(&tmp_share->mutex);
      (void) pthread_cond_signal(&injector_cond);
      break;
    }
    default:
      sql_print_error("NDB Binlog: unknown non data event %d for %s. "
                      "Ignoring...", (unsigned) ev_type, tmp_share->key);
    }
  }
  DBUG_RETURN(0);
}

/*
  process any operations that should be done after
  the epoch is complete
*/
static void
ndb_binlog_thread_handle_schema_event_post_epoch(THD *thd,
                                                 List<Cluster_schema>
                                                 *post_epoch_log_list,
                                                 List<Cluster_schema>
                                                 *post_epoch_unlock_list)
{
  if (post_epoch_log_list->elements == 0)
    return;
  DBUG_ENTER("ndb_binlog_thread_handle_schema_event_post_epoch");
  Cluster_schema *schema;
  Thd_ndb *thd_ndb= get_thd_ndb(thd);
  Ndb *ndb= thd_ndb->ndb;
  NDBDICT *dict= ndb->getDictionary();
  while ((schema= post_epoch_log_list->pop()))
  {
    Thd_ndb_options_guard thd_ndb_options(thd_ndb);
    DBUG_PRINT("info",
               ("%s.%s: log query_length: %d  query: '%s'  type: %d",
                schema->db, schema->name,
                schema->query_length, schema->query,
                schema->type));
    int log_query= 0;
    {
      enum SCHEMA_OP_TYPE schema_type= (enum SCHEMA_OP_TYPE)schema->type;
      char key[FN_REFLEN + 1];
      build_table_filename(key, sizeof(key) - 1, schema->db, schema->name, "", 0);
      if (schema_type == SOT_CLEAR_SLOCK)
      {
        pthread_mutex_lock(&ndbcluster_mutex);
        NDB_SCHEMA_OBJECT *ndb_schema_object=
          (NDB_SCHEMA_OBJECT*) my_hash_search(&ndb_schema_objects,
                                              (const uchar*) key, strlen(key));
        if (ndb_schema_object &&
            (ndb_schema_object->table_id == schema->id &&
             ndb_schema_object->table_version == schema->version))
        {
          pthread_mutex_lock(&ndb_schema_object->mutex);
          if (opt_ndb_extra_logging > 19)
          {
            sql_print_information("NDB: CLEAR_SLOCK key: %s(%u/%u) from"
                                  " %x%x to %x%x",
                                  key, schema->id, schema->version,
                                  ndb_schema_object->slock[0],
                                  ndb_schema_object->slock[1],
                                  schema->slock[0],
                                  schema->slock[1]);
          }
          memcpy(ndb_schema_object->slock, schema->slock,
                 sizeof(ndb_schema_object->slock));
          DBUG_DUMP("ndb_schema_object->slock_bitmap.bitmap",
                    (uchar*)ndb_schema_object->slock_bitmap.bitmap,
                    no_bytes_in_map(&ndb_schema_object->slock_bitmap));
          pthread_mutex_unlock(&ndb_schema_object->mutex);
          pthread_cond_signal(&injector_cond);
        }
        else if (opt_ndb_extra_logging > 19)
        {
          if (ndb_schema_object == 0)
          {
            sql_print_information("NDB: Discarding event...no obj: %s (%u/%u)",
                                  key, schema->id, schema->version);
          }
          else
          {
            sql_print_information("NDB: Discarding event...key: %s "
                                  "non matching id/version [%u/%u] != [%u/%u]",
                                  key,
                                  ndb_schema_object->table_id,
                                  ndb_schema_object->table_version,
                                  schema->id,
                                  schema->version);
          }
        }
        pthread_mutex_unlock(&ndbcluster_mutex);
        continue;
      }
      /* ndb_share reference temporary, free below */
      NDB_SHARE *share= get_share(key, 0, FALSE, FALSE);
      if (share)
      {
        DBUG_PRINT("NDB_SHARE", ("%s temporary  use_count: %u",
                                 share->key, share->use_count));
      }
      switch (schema_type)
      {
      case SOT_DROP_DB:
        log_query= 1;
        break;
      case SOT_DROP_TABLE:
        if (opt_ndb_extra_logging > 9)
          sql_print_information("SOT_DROP_TABLE %s.%s", schema->db, schema->name);
        log_query= 1;
        {
          ndb->setDatabaseName(schema->db);
          Ndb_table_guard ndbtab_g(dict, schema->name);
          ndbtab_g.invalidate();
        }
        {
          TABLE_LIST table_list;
          bzero((char*) &table_list,sizeof(table_list));
          table_list.db= schema->db;
          table_list.alias= table_list.table_name= schema->name;
          close_cached_tables(thd, &table_list, FALSE, FALSE, FALSE);
<<<<<<< HEAD
        }
        break;
      case SOT_RENAME_TABLE:
        if (opt_ndb_extra_logging > 9)
          sql_print_information("SOT_RENAME_TABLE %s.%s", schema->db, schema->name);
        log_query= 1;
        if (share)
        {
          ndbcluster_rename_share(thd, share);
        }
        break;
=======
        }
        break;
      case SOT_RENAME_TABLE:
        if (opt_ndb_extra_logging > 9)
          sql_print_information("SOT_RENAME_TABLE %s.%s", schema->db, schema->name);
        log_query= 1;
        if (share)
        {
          ndbcluster_rename_share(thd, share);
        }
        break;
>>>>>>> 00f67556
      case SOT_RENAME_TABLE_PREPARE:
        if (opt_ndb_extra_logging > 9)
          sql_print_information("SOT_RENAME_TABLE_PREPARE %s.%s -> %s",
                                schema->db, schema->name, schema->query);
        if (share &&
            schema->node_id != g_ndb_cluster_connection->node_id())
          ndbcluster_prepare_rename_share(share, schema->query);
        break;
      case SOT_ALTER_TABLE_COMMIT:
        if (opt_ndb_extra_logging > 9)
          sql_print_information("SOT_ALTER_TABLE_COMMIT %s.%s", schema->db, schema->name);
        if (schema->node_id == g_ndb_cluster_connection->node_id())
          break;
        log_query= 1;
        {
          ndb->setDatabaseName(schema->db);
          Ndb_table_guard ndbtab_g(dict, schema->name);
          ndbtab_g.invalidate();
        }
        {
          TABLE_LIST table_list;
          bzero((char*) &table_list,sizeof(table_list));
          table_list.db= schema->db;
          table_list.alias= table_list.table_name= schema->name;
          close_cached_tables(thd, &table_list, FALSE, FALSE, FALSE);
        }
        if (share)
        {
          if (share->op)
          {
            Ndb_event_data *event_data= (Ndb_event_data *) share->op->getCustomData();
            if (event_data)
              delete event_data;
            share->op->setCustomData(NULL);
            {
              Mutex_guard injector_mutex_g(injector_mutex);
              injector_ndb->dropEventOperation(share->op);
            }
            share->op= 0;
            free_share(&share);
          }
          free_share(&share);
        }
<<<<<<< HEAD
        if (ndb_binlog_running)
        {
          /*
            we need to free any share here as command below
            may need to call handle_trailing_share
          */
          if (share)
          {
            /* ndb_share reference temporary free */
            DBUG_PRINT("NDB_SHARE", ("%s temporary free  use_count: %u",
                                     share->key, share->use_count));
            free_share(&share);
            share= 0;
          }
          thd_ndb_options.set(TNO_NO_LOCK_SCHEMA_OP);
          if (ndbcluster_check_if_local_table(schema->db, schema->name))
          {
            DBUG_PRINT("info", ("NDB Binlog: Skipping locally defined table '%s.%s'",
                                schema->db, schema->name));
            sql_print_error("NDB Binlog: Skipping locally defined table '%s.%s' from "
                            "binlog schema event '%s' from node %d. ",
                            schema->db, schema->name, schema->query,
                            schema->node_id);
          }
          else if (ndb_create_table_from_engine(thd, schema->db, schema->name))
          {
            print_could_not_discover_error(thd, schema);
          }
        }
        break;
=======

        if (share)
        {
          /*
            Free the share pointer early, ndb_create_table_from_engine()
            may delete what share is pointing to as a sideeffect
          */
          DBUG_PRINT("NDB_SHARE", ("%s early free, use_count: %u",
                                   share->key, share->use_count));
          free_share(&share);
          share= 0;
        }

        thd_ndb_options.set(TNO_NO_LOCK_SCHEMA_OP);
        if (ndbcluster_check_if_local_table(schema->db, schema->name))
        {
          sql_print_error("NDB Binlog: Skipping locally defined table '%s.%s' "
                          "from binlog schema event '%s' from node %d.",
                          schema->db, schema->name, schema->query,
                          schema->node_id);
        }
        else if (ndb_create_table_from_engine(thd, schema->db, schema->name))
        {
          print_could_not_discover_error(thd, schema);
        }
        break;

>>>>>>> 00f67556
      case SOT_ONLINE_ALTER_TABLE_PREPARE:
      {
        if (opt_ndb_extra_logging > 9)
          sql_print_information("SOT_ONLINE_ALTER_TABLE_PREPARE %s.%s", schema->db, schema->name);
        int error= 0;
        ndb->setDatabaseName(schema->db);
        {
          Ndb_table_guard ndbtab_g(dict, schema->name);
          ndbtab_g.get_table();
          ndbtab_g.invalidate();
        }
        Ndb_table_guard ndbtab_g(dict, schema->name);
        const NDBTAB *ndbtab= ndbtab_g.get_table();
        /*
          Refresh local frm file and dictionary cache if
          remote on-line alter table
        */
        TABLE_LIST table_list;
        bzero((char*) &table_list,sizeof(table_list));
        table_list.db= (char *)schema->db;
        table_list.alias= table_list.table_name= (char *)schema->name;
        close_cached_tables(thd, &table_list, TRUE, FALSE, FALSE);

        if (schema->node_id != g_ndb_cluster_connection->node_id())
        {
          char key[FN_REFLEN];
          uchar *data= 0, *pack_data= 0;
          size_t length, pack_length;
 
          DBUG_PRINT("info", ("Detected frm change of table %s.%s",
                              schema->db, schema->name));
          log_query= 1;
          build_table_filename(key, FN_LEN-1, schema->db, schema->name, NullS, 0);
          /*
            If the there is no local table shadowing the altered table and 
            it has an frm that is different than the one on disk then 
            overwrite it with the new table definition
          */
          if (!ndbcluster_check_if_local_table(schema->db, schema->name) &&
              readfrm(key, &data, &length) == 0 &&
              packfrm(data, length, &pack_data, &pack_length) == 0 &&
              cmp_frm(ndbtab, pack_data, pack_length))
          {
            DBUG_DUMP("frm", (uchar*) ndbtab->getFrmData(), 
                      ndbtab->getFrmLength());
            my_free((char*)data, MYF(MY_ALLOW_ZERO_PTR));
            data= NULL;
            if ((error= unpackfrm(&data, &length,
                                  (const uchar*) ndbtab->getFrmData())) ||
                (error= writefrm(key, data, length)))
            {
              sql_print_error("NDB: Failed write frm for %s.%s, error %d",
                              schema->db, schema->name, error);
            }
          }
          my_free((char*)data, MYF(MY_ALLOW_ZERO_PTR));
          my_free((char*)pack_data, MYF(MY_ALLOW_ZERO_PTR));
        }
        if (share)
        {
          if (opt_ndb_extra_logging > 9)
            sql_print_information("NDB Binlog: handeling online alter/rename");

          pthread_mutex_lock(&share->mutex);
          ndbcluster_binlog_close_table(thd, share);

          if ((error= ndb_binlog_open_shadow_table(thd, share)))
            sql_print_error("NDB Binlog: Failed to re-open shadow table %s.%s",
                            schema->db, schema->name);
          if (error)
            pthread_mutex_unlock(&share->mutex);
        }
        if (!error && share)
        {
          if (share->event_data->shadow_table->s->primary_key == MAX_KEY)
            share->flags|= NSF_HIDDEN_PK;
          /*
            Refresh share->flags to handle added BLOB columns
          */
          if (share->event_data->shadow_table->s->blob_fields != 0)
            share->flags|= NSF_BLOB_FLAG;

          /*
            Start subscribing to data changes to the new table definition
          */
          String event_name(INJECTOR_EVENT_LEN);
          ndb_rep_event_name(&event_name, schema->db, schema->name,
                             get_binlog_full(share));
          NdbEventOperation *tmp_op= share->op;
          share->new_op= 0;
          share->op= 0;

          if (ndbcluster_create_event_ops(thd, share, ndbtab, event_name.c_ptr()))
          {
            sql_print_error("NDB Binlog:"
                            "FAILED CREATE (DISCOVER) EVENT OPERATIONS Event: %s",
                            event_name.c_ptr());
          }
          else
          {
            share->new_op= share->op;
          }
          share->op= tmp_op;
          pthread_mutex_unlock(&share->mutex);

          if (opt_ndb_extra_logging > 9)
            sql_print_information("NDB Binlog: handeling online alter/rename done");
        }
        break;
      }
      case SOT_ONLINE_ALTER_TABLE_COMMIT:
      {
        if (opt_ndb_extra_logging > 9)
          sql_print_information("SOT_ONLINE_ALTER_TABLE_COMMIT %s.%s", schema->db, schema->name);
        if (share)
        {
          pthread_mutex_lock(&share->mutex);
          if (share->op && share->new_op)
          {
            Ndb_event_data *event_data= (Ndb_event_data *) share->op->getCustomData();
            if (event_data)
              delete event_data;
            share->op->setCustomData(NULL);
            {
              Mutex_guard injector_mutex_g(injector_mutex);
              injector_ndb->dropEventOperation(share->op);
            }
            share->op= share->new_op;
            share->new_op= 0;
            free_share(&share);
          }
          pthread_mutex_unlock(&share->mutex);
        }
        break;
      }
      case SOT_RENAME_TABLE_NEW:
        if (opt_ndb_extra_logging > 9)
          sql_print_information("SOT_RENAME_TABLE_NEW %s.%s", schema->db, schema->name);
        log_query= 1;
        if (ndb_binlog_running && (!share || !share->op))
        {
          /*
            we need to free any share here as command below
            may need to call handle_trailing_share
          */
          if (share)
          {
            /* ndb_share reference temporary free */
            DBUG_PRINT("NDB_SHARE", ("%s temporary free  use_count: %u",
                                     share->key, share->use_count));
            free_share(&share);
            share= 0;
          }
          thd_ndb_options.set(TNO_NO_LOCK_SCHEMA_OP);
          if (ndbcluster_check_if_local_table(schema->db, schema->name))
          {
            DBUG_PRINT("info", ("NDB Binlog: Skipping locally defined table '%s.%s'",
                                schema->db, schema->name));
            sql_print_error("NDB Binlog: Skipping locally defined table '%s.%s' from "
                            "binlog schema event '%s' from node %d. ",
                            schema->db, schema->name, schema->query,
                            schema->node_id);
          }
          else if (ndb_create_table_from_engine(thd, schema->db, schema->name))
          {
            print_could_not_discover_error(thd, schema);
          }
        }
        break;
      default:
        DBUG_ASSERT(FALSE);
      }
      if (share)
      {
        /* ndb_share reference temporary free */
        DBUG_PRINT("NDB_SHARE", ("%s temporary free  use_count: %u",
                                 share->key, share->use_count));
        free_share(&share);
        share= 0;
      }
    }
    if (ndb_binlog_running && log_query)
      ndb_binlog_query(thd, schema);
  }
  while ((schema= post_epoch_unlock_list->pop()))
  {
    ndbcluster_update_slock(thd, schema->db, schema->name,
                            schema->id, schema->version);
  }
  DBUG_VOID_RETURN;
}

/*
  Timer class for doing performance measurements
*/

/*********************************************************************
  Internal helper functions for handeling of the cluster replication tables
  - ndb_binlog_index
  - ndb_apply_status
*********************************************************************/

/*
  struct to hold the data to be inserted into the
  ndb_binlog_index table
*/
struct ndb_binlog_index_row {
  ulonglong epoch;
  const char *master_log_file;
  ulonglong master_log_pos;
  ulong n_inserts;
  ulong n_updates;
  ulong n_deletes;
  ulong n_schemaops;

  ulong orig_server_id;
  ulonglong orig_epoch;

  ulong gci;

  struct ndb_binlog_index_row *next;
};


/*
  Open the ndb_binlog_index table for writing
*/
static int
ndb_binlog_index_table__open(THD *thd,
                             TABLE **ndb_binlog_index)
{
  const char *save_proc_info=
    thd_proc_info(thd, "Opening " NDB_REP_DB "." NDB_REP_TABLE);

  TABLE_LIST tables;
  tables.init_one_table(STRING_WITH_LEN(NDB_REP_DB),    // db
                        STRING_WITH_LEN(NDB_REP_TABLE), // name
                        NDB_REP_TABLE,                  // alias
                        TL_WRITE);                      // for write

  /* Only allow real table to be opened */
  tables.required_type= FRMTYPE_TABLE;

  const bool derived = false;
  const uint flags =
    MYSQL_LOCK_IGNORE_TIMEOUT; /* Wait for lock "infinitely" */
  if (open_and_lock_tables(thd, &tables, derived, flags))
  {
    if (thd->killed)
      sql_print_error("NDB Binlog: Opening ndb_binlog_index: killed");
    else
      sql_print_error("NDB Binlog: Opening ndb_binlog_index: %d, '%s'",
                      thd_stmt_da(thd)->sql_errno(),
                      thd_stmt_da(thd)->message());
    thd_proc_info(thd, save_proc_info);
    return -1;
  }
  *ndb_binlog_index= tables.table;
  thd_proc_info(thd, save_proc_info);
  return 0;
}


/*
  Write rows to the ndb_binlog_index table
*/
static int
ndb_binlog_index_table__write_rows(THD *thd,
                                   ndb_binlog_index_row *row)
{
  int error= 0;
  ndb_binlog_index_row *first= row;
  TABLE *ndb_binlog_index= 0;

  /*
    Assume this function is not called with an error set in thd
    (but clear for safety in release version)
   */
  assert(!thd->is_error());
  thd->clear_error();

  /*
    Turn of binlogging to prevent the table changes to be written to
    the binary log.
  */
  tmp_disable_binlog(thd);

  if (ndb_binlog_index_table__open(thd, &ndb_binlog_index))
  {
    sql_print_error("NDB Binlog: Unable to open ndb_binlog_index table");
    error= -1;
    goto add_ndb_binlog_index_err;
  }

  // Set all columns to be written
  ndb_binlog_index->use_all_columns();

  do
  {
    ulonglong epoch= 0, orig_epoch= 0;
    uint orig_server_id= 0;

    // Intialize ndb_binlog_index->record[0]
    empty_record(ndb_binlog_index);

    ndb_binlog_index->field[0]->store(first->master_log_pos, true);
    ndb_binlog_index->field[1]->store(first->master_log_file,
                                      strlen(first->master_log_file),
                                      &my_charset_bin);
    ndb_binlog_index->field[2]->store(epoch= first->epoch, true);
    if (ndb_binlog_index->s->fields > 7)
    {
      ndb_binlog_index->field[3]->store(row->n_inserts, true);
      ndb_binlog_index->field[4]->store(row->n_updates, true);
      ndb_binlog_index->field[5]->store(row->n_deletes, true);
      ndb_binlog_index->field[6]->store(row->n_schemaops, true);
      ndb_binlog_index->field[7]->store(orig_server_id= row->orig_server_id, true);
      ndb_binlog_index->field[8]->store(orig_epoch= row->orig_epoch, true);
      ndb_binlog_index->field[9]->store(first->gci, true);
      row= row->next;
    }
    else
    {
      while ((row= row->next))
      {
        first->n_inserts+= row->n_inserts;
        first->n_updates+= row->n_updates;
        first->n_deletes+= row->n_deletes;
        first->n_schemaops+= row->n_schemaops;
      }
      ndb_binlog_index->field[3]->store((ulonglong)first->n_inserts, true);
      ndb_binlog_index->field[4]->store((ulonglong)first->n_updates, true);
      ndb_binlog_index->field[5]->store((ulonglong)first->n_deletes, true);
      ndb_binlog_index->field[6]->store((ulonglong)first->n_schemaops, true);
    }

    if ((error= ndb_binlog_index->file->ha_write_row(ndb_binlog_index->record[0])))
    {
      char tmp[128];
      if (ndb_binlog_index->s->fields > 7)
        my_snprintf(tmp, sizeof(tmp), "%u/%u,%u,%u/%u",
                    uint(epoch >> 32), uint(epoch),
                    orig_server_id,
                    uint(orig_epoch >> 32), uint(orig_epoch));

      else
        my_snprintf(tmp, sizeof(tmp), "%u/%u", uint(epoch >> 32), uint(epoch));
      sql_print_error("NDB Binlog: Writing row (%s) to ndb_binlog_index: %d",
                      tmp, error);
      error= -1;
      goto add_ndb_binlog_index_err;
    }
  } while (row);

add_ndb_binlog_index_err:
  /*
    Explicitly commit or rollback the writes(although we normally
    use a non transactional engine for the ndb_binlog_index table)
  */
  thd->stmt_da->can_overwrite_status= TRUE;
  thd->is_error() ? trans_rollback_stmt(thd) : trans_commit_stmt(thd);
  thd->stmt_da->can_overwrite_status= FALSE;

  // Close the tables this thread has opened
  close_thread_tables(thd);

  // Release MDL locks on the opened table
  thd->mdl_context.release_transactional_locks();

  reenable_binlog(thd);
  return error;
}

/*********************************************************************
  Functions for start, stop, wait for ndbcluster binlog thread
*********************************************************************/

pthread_handler_t ndb_binlog_thread_func(void *arg);

int ndbcluster_binlog_start()
{
  DBUG_ENTER("ndbcluster_binlog_start");

  if (::server_id == 0)
  {
    sql_print_warning("NDB: server id set to zero - changes logged to "
                      "bin log with server id zero will be logged with "
                      "another server id by slave mysqlds");
  }

  /* 
     Check that ServerId is not using the reserved bit or bits reserved
     for application use
  */
  if ((::server_id & 0x1 << 31) ||                             // Reserved bit
      !ndbcluster_anyvalue_is_serverid_in_range(::server_id))  // server_id_bits
  {
    sql_print_error("NDB: server id provided is too large to be represented in "
                    "opt_server_id_bits or is reserved");
    DBUG_RETURN(-1);
  }

  pthread_mutex_init(&injector_mutex, MY_MUTEX_INIT_FAST);
  pthread_cond_init(&injector_cond, NULL);
  pthread_mutex_init(&ndb_schema_share_mutex, MY_MUTEX_INIT_FAST);

  /* Create injector thread */
  if (pthread_create(&ndb_binlog_thread, &connection_attrib,
                     ndb_binlog_thread_func, 0))
  {
    DBUG_PRINT("error", ("Could not create ndb injector thread"));
    pthread_cond_destroy(&injector_cond);
    pthread_mutex_destroy(&injector_mutex);
    DBUG_RETURN(-1);
  }

  ndbcluster_binlog_inited= 1;

  /* Wait for the injector thread to start */
  pthread_mutex_lock(&injector_mutex);
  while (!ndb_binlog_thread_running)
    pthread_cond_wait(&injector_cond, &injector_mutex);
  pthread_mutex_unlock(&injector_mutex);

  if (ndb_binlog_thread_running < 0)
    DBUG_RETURN(-1);

  DBUG_RETURN(0);
}


/**************************************************************
  Internal helper functions for creating/dropping ndb events
  used by the client sql threads
**************************************************************/
void
ndb_rep_event_name(String *event_name,const char *db, const char *tbl,
                   my_bool full)
{
  if (full)
    event_name->set_ascii("REPLF$", 6);
  else
    event_name->set_ascii("REPL$", 5);
  event_name->append(db);
#ifdef NDB_WIN32
  /*
   * Some bright spark decided that we should sometimes have backslashes.
   * This causes us pain as the event is db/table and not db\table so trying
   * to drop db\table when we meant db/table ends in the event lying around
   * after drop table, leading to all sorts of pain.
  */
  String backslash_sep(1);
  backslash_sep.set_ascii("\\",1);

  int bsloc;
  if((bsloc= event_name->strstr(backslash_sep,0))!=-1)
	  event_name->replace(bsloc, 1, "/", 1);
#endif
  if (tbl)
  {
    event_name->append('/');
    event_name->append(tbl);
  }
  DBUG_PRINT("info", ("ndb_rep_event_name: %s", event_name->c_ptr()));
}

#ifdef HAVE_NDB_BINLOG
static void 
set_binlog_flags(NDB_SHARE *share,
                 Ndb_binlog_type ndb_binlog_type)
{
  DBUG_ENTER("set_binlog_flags");
  switch (ndb_binlog_type)
  {
  case NBT_NO_LOGGING:
    DBUG_PRINT("info", ("NBT_NO_LOGGING"));
    set_binlog_nologging(share);
    DBUG_VOID_RETURN;
  case NBT_DEFAULT:
    DBUG_PRINT("info", ("NBT_DEFAULT"));
    if (opt_ndb_log_updated_only)
    {
      set_binlog_updated_only(share);
    }
    else
    {
      set_binlog_full(share);
    }
    if (opt_ndb_log_update_as_write)
    {
      set_binlog_use_write(share);
    }
    else
    {
      set_binlog_use_update(share);
    }
    break;
  case NBT_UPDATED_ONLY:
    DBUG_PRINT("info", ("NBT_UPDATED_ONLY"));
    set_binlog_updated_only(share);
    set_binlog_use_write(share);
    break;
  case NBT_USE_UPDATE:
    DBUG_PRINT("info", ("NBT_USE_UPDATE"));
  case NBT_UPDATED_ONLY_USE_UPDATE:
    DBUG_PRINT("info", ("NBT_UPDATED_ONLY_USE_UPDATE"));
    set_binlog_updated_only(share);
    set_binlog_use_update(share);
    break;
  case NBT_FULL:
    DBUG_PRINT("info", ("NBT_FULL"));
    set_binlog_full(share);
    set_binlog_use_write(share);
    break;
  case NBT_FULL_USE_UPDATE:
    DBUG_PRINT("info", ("NBT_FULL_USE_UPDATE"));
    set_binlog_full(share);
    set_binlog_use_update(share);
    break;
  }
  set_binlog_logging(share);
  DBUG_VOID_RETURN;
}


inline void slave_reset_conflict_fn(NDB_SHARE *share)
{
  NDB_CONFLICT_FN_SHARE *cfn_share= share->m_cfn_share;
  if (cfn_share)
  {
    bzero((char*)cfn_share, sizeof(*cfn_share));
  }
}

static int
slave_set_resolve_fn(THD *thd, NDB_SHARE *share,
                     const NDBTAB *ndbtab, uint field_index,
                     enum_conflict_fn_type type, TABLE *table)
{
  DBUG_ENTER("slave_set_resolve_fn");

  Thd_ndb *thd_ndb= get_thd_ndb(thd);
  Ndb *ndb= thd_ndb->ndb;
  NDBDICT *dict= ndb->getDictionary();
  const NDBCOL *c= ndbtab->getColumn(field_index);
  uint sz;
  switch (c->getType())
  {
  case  NDBCOL::Unsigned:
    sz= sizeof(Uint32);
    DBUG_PRINT("info", ("resolve column Uint32 %u",
                        field_index));
    break;
  case  NDBCOL::Bigunsigned:
    sz= sizeof(Uint64);
    DBUG_PRINT("info", ("resolve column Uint64 %u",
                        field_index));
    break;
  default:
    DBUG_PRINT("info", ("resolve column %u has wrong type",
                        field_index));
    slave_reset_conflict_fn(share);
    DBUG_RETURN(-1);
    break;
  }

  NDB_CONFLICT_FN_SHARE *cfn_share= share->m_cfn_share;
  if (cfn_share == NULL)
  {
    share->m_cfn_share= cfn_share= (NDB_CONFLICT_FN_SHARE*)
      alloc_root(&share->mem_root, sizeof(NDB_CONFLICT_FN_SHARE));
    slave_reset_conflict_fn(share);
  }
  cfn_share->m_resolve_size= sz;
  cfn_share->m_resolve_column= field_index;
  cfn_share->m_resolve_cft= type;

  {
    /* get exceptions table */
    char ex_tab_name[FN_REFLEN];
    strxnmov(ex_tab_name, sizeof(ex_tab_name), share->table_name,
             lower_case_table_names ? NDB_EXCEPTIONS_TABLE_SUFFIX_LOWER :
             NDB_EXCEPTIONS_TABLE_SUFFIX, NullS);
    ndb->setDatabaseName(share->db);
    Ndb_table_guard ndbtab_g(dict, ex_tab_name);
    const NDBTAB *ex_tab= ndbtab_g.get_table();
    if (ex_tab)
    {
      const int fixed_cols= 4;
      bool ok=
        ex_tab->getNoOfColumns() >= fixed_cols &&
        ex_tab->getNoOfPrimaryKeys() == 4 &&
        /* server id */
        ex_tab->getColumn(0)->getType() == NDBCOL::Unsigned &&
        ex_tab->getColumn(0)->getPrimaryKey() &&
        /* master_server_id */
        ex_tab->getColumn(1)->getType() == NDBCOL::Unsigned &&
        ex_tab->getColumn(1)->getPrimaryKey() &&
        /* master_epoch */
        ex_tab->getColumn(2)->getType() == NDBCOL::Bigunsigned &&
        ex_tab->getColumn(2)->getPrimaryKey() &&
        /* count */
        ex_tab->getColumn(3)->getType() == NDBCOL::Unsigned &&
        ex_tab->getColumn(3)->getPrimaryKey();
      if (ok)
      {
        int ncol= ndbtab->getNoOfColumns();
        int nkey= ndbtab->getNoOfPrimaryKeys();
        int i, k;
        for (i= k= 0; i < ncol && k < nkey; i++)
        {
          const NdbDictionary::Column* col= ndbtab->getColumn(i);
          if (col->getPrimaryKey())
          {
            const NdbDictionary::Column* ex_col=
              ex_tab->getColumn(fixed_cols + k);
            ok=
              ex_col != NULL &&
              col->getType() == ex_col->getType() &&
              col->getLength() == ex_col->getLength() &&
              col->getNullable() == ex_col->getNullable();
            if (!ok)
              break;
            cfn_share->m_offset[k]=
              (uint16)(table->field[i]->ptr - table->record[0]);
            k++;
          }
        }
        if (ok)
        {
          cfn_share->m_ex_tab= ex_tab;
          cfn_share->m_pk_cols= nkey;
          ndbtab_g.release();
          if (opt_ndb_extra_logging)
            sql_print_information("NDB Slave: log exceptions to %s",
                                  ex_tab_name);
        }
        else
          sql_print_warning("NDB Slave: exceptions table %s has wrong "
                            "definition (column %d)",
                            ex_tab_name, fixed_cols + k);
      }
      else
        sql_print_warning("NDB Slave: exceptions table %s has wrong "
                          "definition (initial %d columns)",
                          ex_tab_name, fixed_cols);
    }
  }
  DBUG_RETURN(0);
}

enum enum_conflict_fn_arg_type
{
  CFAT_END
  ,CFAT_COLUMN_NAME
};
struct st_conflict_fn_arg
{
  enum_conflict_fn_arg_type type;
  const char *ptr;
  uint32 len;
  uint32 fieldno; // CFAT_COLUMN_NAME
};
struct st_conflict_fn_def
{
  const char *name;
  enum_conflict_fn_type type;
  enum enum_conflict_fn_arg_type arg_type;
};
static struct st_conflict_fn_def conflict_fns[]=
{
   { "NDB$MAX_DELETE_WIN", CFT_NDB_MAX_DEL_WIN, CFAT_COLUMN_NAME }
  ,{ NULL,                 CFT_NDB_MAX_DEL_WIN, CFAT_END }
  ,{ "NDB$MAX", CFT_NDB_MAX,   CFAT_COLUMN_NAME }
  ,{ NULL,      CFT_NDB_MAX,   CFAT_END }
  ,{ "NDB$OLD", CFT_NDB_OLD,   CFAT_COLUMN_NAME }
  ,{ NULL,      CFT_NDB_OLD,   CFAT_END }
};
static unsigned n_conflict_fns=
sizeof(conflict_fns) / sizeof(struct st_conflict_fn_def);

static int
set_conflict_fn(THD *thd, NDB_SHARE *share,
                const NDBTAB *ndbtab,
                const NDBCOL *conflict_col,
                char *conflict_fn,
                char *msg, uint msg_len,
                TABLE *table)
{
  DBUG_ENTER("set_conflict_fn");
  uint len= 0;
  switch (conflict_col->getArrayType())
  {
  case NDBCOL::ArrayTypeShortVar:
    len= *(uchar*)conflict_fn;
    conflict_fn++;
    break;
  case NDBCOL::ArrayTypeMediumVar:
    len= uint2korr(conflict_fn);
    conflict_fn+= 2;
    break;
  default:
    break;
  }
  conflict_fn[len]= '\0';
  const char *ptr= conflict_fn;
  const char *error_str= "unknown conflict resolution function";
  /* remove whitespace */
  while (*ptr == ' ' && *ptr != '\0') ptr++;

  const unsigned MAX_ARGS= 8;
  unsigned no_args= 0;
  struct st_conflict_fn_arg args[MAX_ARGS];

  DBUG_PRINT("info", ("parsing %s", conflict_fn));

  for (unsigned i= 0; i < n_conflict_fns; i++)
  {
    struct st_conflict_fn_def &fn= conflict_fns[i];
    if (fn.name == NULL)
      continue;

    uint len= strlen(fn.name);
    if (strncmp(ptr, fn.name, len))
      continue;

    DBUG_PRINT("info", ("found function %s", fn.name));

    /* skip function name */
    ptr+= len;

    /* remove whitespace */
    while (*ptr == ' ' && *ptr != '\0') ptr++;

    /* next '(' */
    if (*ptr != '(')
    {
      error_str= "missing '('";
      DBUG_PRINT("info", ("parse error %s", error_str));
      break;
    }
    ptr++;

    /* find all arguments */
    for (;;)
    {
      /* expected type */
      enum enum_conflict_fn_arg_type type=
        conflict_fns[i+no_args].arg_type;

      /* remove whitespace */
      while (*ptr == ' ' && *ptr != '\0') ptr++;

      if (type == CFAT_END)
      {
        args[no_args].type= type;
        error_str= NULL;
        break;
      }

      /* arg */
      const char *start_arg= ptr;
      while (*ptr != ')' && *ptr != ' ' && *ptr != '\0') ptr++;
      const char *end_arg= ptr;

      /* any arg given? */
      if (start_arg == end_arg)
      {
        error_str= "missing function argument";
        DBUG_PRINT("info", ("parse error %s", error_str));
        break;
      }

      uint len= end_arg - start_arg;
      args[no_args].type=    type;
      args[no_args].ptr=     start_arg;
      args[no_args].len=     len;
      args[no_args].fieldno= (uint32)-1;
 
      DBUG_PRINT("info", ("found argument %s %u", start_arg, len));

      switch (type)
      {
      case CFAT_COLUMN_NAME:
      {
        /* find column in table */
        DBUG_PRINT("info", ("searching for %s %u", start_arg, len));
        TABLE_SHARE *table_s= table->s;
        for (uint j= 0; j < table_s->fields; j++)
        {
          Field *field= table_s->field[j];
          if (strncmp(start_arg, field->field_name, len) == 0 &&
              field->field_name[len] == '\0')
          {
            DBUG_PRINT("info", ("found %s", field->field_name));
            args[no_args].fieldno= j;
            break;
          }
        }
        break;
      }
      case CFAT_END:
        abort();
      }

      no_args++;
    }

    if (error_str)
      break;

    /* remove whitespace */
    while (*ptr == ' ' && *ptr != '\0') ptr++;

    /* next ')' */
    if (*ptr != ')')
    {
      error_str= "missing ')'";
      break;
    }
    ptr++;

    /* remove whitespace */
    while (*ptr == ' ' && *ptr != '\0') ptr++;

    /* garbage in the end? */
    if (*ptr != '\0')
    {
      error_str= "garbage in the end";
      break;
    }

    /* setup the function */
    switch (fn.type)
    {
    case CFT_NDB_MAX:
    case CFT_NDB_OLD:
    case CFT_NDB_MAX_DEL_WIN:
      if (args[0].fieldno == (uint32)-1)
        break;
      if (slave_set_resolve_fn(thd, share, ndbtab, args[0].fieldno,
                               fn.type, table))
      {
        /* wrong data type */
        my_snprintf(msg, msg_len,
                 "column '%s' has wrong datatype",
                 table->s->field[args[0].fieldno]->field_name);
        DBUG_PRINT("info", ("%s", msg));
        DBUG_RETURN(-1);
      }
      if (opt_ndb_extra_logging)
      {
        sql_print_information("NDB Slave: conflict_fn %s on attribute %s",
                              fn.name,
                              table->s->field[args[0].fieldno]->field_name);
      }
      break;
    case CFT_NDB_UNDEF:
      abort();
    }
    DBUG_RETURN(0);
  }
  /* parse error */
  my_snprintf(msg, msg_len, "%s, %s at '%s'",
           conflict_fn, error_str, ptr);
  DBUG_PRINT("info", ("%s", msg));
  DBUG_RETURN(-1);
}

static const char *ndb_rep_db= NDB_REP_DB;
static const char *ndb_replication_table= NDB_REPLICATION_TABLE;
static const char *nrt_db= "db";
static const char *nrt_table_name= "table_name";
static const char *nrt_server_id= "server_id";
static const char *nrt_binlog_type= "binlog_type";
static const char *nrt_conflict_fn= "conflict_fn";
int
ndbcluster_read_binlog_replication(THD *thd, Ndb *ndb,
                                   NDB_SHARE *share,
                                   const NDBTAB *ndbtab,
                                   uint server_id,
                                   TABLE *table,
                                   bool do_set_binlog_flags)
{
  DBUG_ENTER("ndbcluster_read_binlog_replication");
  const char *db= share->db;
  const char *table_name= share->table_name;
  NdbError ndberror;
  int error= 0;
  const char *error_str= "<none>";

  /* Override for ndb_apply_status when logging */
  if (opt_ndb_log_apply_status &&
      do_set_binlog_flags)
  {
    if (strcmp(db, NDB_REP_DB) == 0 &&
        strcmp(table_name, NDB_APPLY_TABLE) == 0)
    {
      /*
        Ensure that we get all columns from ndb_apply_status updates
        by forcing FULL event type
        Also, ensure that ndb_apply_status events are always logged as 
        WRITES.
        This is needed so that received ndb_apply_status WRITES can be
        cleanly propagated.
      */
      DBUG_PRINT("info", ("ndb_apply_status defaulting to FULL, USE_WRITE"));
      sql_print_information("NDB : ndb-log-apply-status forcing "
                            "%s.%s to FULL USE_WRITE",
                            NDB_REP_DB, NDB_APPLY_TABLE);
      set_binlog_flags(share, NBT_FULL);
      DBUG_RETURN(0);
    }
  }

  ndb->setDatabaseName(ndb_rep_db);
  NDBDICT *dict= ndb->getDictionary();
  Ndb_table_guard ndbtab_g(dict, ndb_replication_table);
  const NDBTAB *reptab= ndbtab_g.get_table();
  if (reptab == NULL &&
      (dict->getNdbError().classification == NdbError::SchemaError ||
       dict->getNdbError().code == 4009))
  {
    DBUG_PRINT("info", ("No %s.%s table", ndb_rep_db, ndb_replication_table));
    if (do_set_binlog_flags)
      set_binlog_flags(share, NBT_DEFAULT);
    DBUG_RETURN(0);
  }
  const NDBCOL
    *col_db, *col_table_name, *col_server_id, *col_binlog_type, *col_conflict_fn;
  char tmp_buf[FN_REFLEN];
  uint retries= 100;
  int retry_sleep= 30; /* 30 milliseconds, transaction */
  if (reptab == NULL)
  {
    ndberror= dict->getNdbError();
    goto err;
  }
  if (reptab->getNoOfPrimaryKeys() != 3)
  {
    error= -2;
    error_str= "Wrong number of primary key parts, expected 3";
    goto err;
  }
  error= -1;
  col_db= reptab->getColumn(error_str= nrt_db);
  if (col_db == NULL ||
      !col_db->getPrimaryKey() ||
      col_db->getType() != NDBCOL::Varbinary)
    goto err;
  col_table_name= reptab->getColumn(error_str= nrt_table_name);
  if (col_table_name == NULL ||
      !col_table_name->getPrimaryKey() ||
      col_table_name->getType() != NDBCOL::Varbinary)
    goto err;
  col_server_id= reptab->getColumn(error_str= nrt_server_id);
  if (col_server_id == NULL ||
      !col_server_id->getPrimaryKey() ||
      col_server_id->getType() != NDBCOL::Unsigned)
    goto err;
  col_binlog_type= reptab->getColumn(error_str= nrt_binlog_type);
  if (col_binlog_type == NULL ||
      col_binlog_type->getPrimaryKey() ||
      col_binlog_type->getType() != NDBCOL::Unsigned)
    goto err;
  col_conflict_fn= reptab->getColumn(error_str= nrt_conflict_fn);
  if (col_conflict_fn == NULL)
  {
    col_conflict_fn= NULL;
  }
  else if (col_conflict_fn->getPrimaryKey() ||
           col_conflict_fn->getType() != NDBCOL::Varbinary)
    goto err;

  error= 0;
  for (;;)
  {
    NdbTransaction *trans= ndb->startTransaction();
    if (trans == NULL)
    {
      ndberror= ndb->getNdbError();
      break;
    }
    NdbRecAttr *col_binlog_type_rec_attr[2];
    NdbRecAttr *col_conflict_fn_rec_attr[2]= {NULL, NULL};
    uint32 ndb_binlog_type[2];
    const uint sz= 256;
    char ndb_conflict_fn_buf[2*sz];
    char *ndb_conflict_fn[2]= {ndb_conflict_fn_buf, ndb_conflict_fn_buf+sz};
    NdbOperation *op[2];
    uint32 i, id= 0;
    for (i= 0; i < 2; i++)
    {
      NdbOperation *_op;
      DBUG_PRINT("info", ("reading[%u]: %s,%s,%u", i, db, table_name, id));
      if ((_op= trans->getNdbOperation(reptab)) == NULL) abort();
      if (_op->readTuple(NdbOperation::LM_CommittedRead)) abort();
      ndb_pack_varchar(col_db, tmp_buf, db, strlen(db));
      if (_op->equal(col_db->getColumnNo(), tmp_buf)) abort();
      ndb_pack_varchar(col_table_name, tmp_buf, table_name, strlen(table_name));
      if (_op->equal(col_table_name->getColumnNo(), tmp_buf)) abort();
      if (_op->equal(col_server_id->getColumnNo(), id)) abort();
      if ((col_binlog_type_rec_attr[i]=
           _op->getValue(col_binlog_type, (char *)&(ndb_binlog_type[i]))) == 0) abort();
      /* optional columns */
      if (col_conflict_fn)
      {
        if ((col_conflict_fn_rec_attr[i]=
             _op->getValue(col_conflict_fn, ndb_conflict_fn[i])) == 0) abort();
      }
      id= server_id;
      op[i]= _op;
    }

    if (trans->execute(NdbTransaction::Commit,
                       NdbOperation::AO_IgnoreError))
    {
      if (ndb->getNdbError().status == NdbError::TemporaryError)
      {
        if (retries--)
        {
          if (trans)
            ndb->closeTransaction(trans);
          do_retry_sleep(retry_sleep);
          continue;
        }
      }
      ndberror= trans->getNdbError();
      ndb->closeTransaction(trans);
      break;
    }
    for (i= 0; i < 2; i++)
    {
      if (op[i]->getNdbError().code)
      {
        if (op[i]->getNdbError().classification == NdbError::NoDataFound)
        {
          col_binlog_type_rec_attr[i]= NULL;
          col_conflict_fn_rec_attr[i]= NULL;
          DBUG_PRINT("info", ("not found row[%u]", i));
          continue;
        }
        ndberror= op[i]->getNdbError();
        break;
      }
      DBUG_PRINT("info", ("found row[%u]", i));
    }
    if (col_binlog_type_rec_attr[1] == NULL ||
        col_binlog_type_rec_attr[1]->isNULL())
    {
      col_binlog_type_rec_attr[1]= col_binlog_type_rec_attr[0];
      ndb_binlog_type[1]= ndb_binlog_type[0];
    }
    if (col_conflict_fn_rec_attr[1] == NULL ||
        col_conflict_fn_rec_attr[1]->isNULL())
    {
      col_conflict_fn_rec_attr[1]= col_conflict_fn_rec_attr[0];
      ndb_conflict_fn[1]= ndb_conflict_fn[0];
    }

    if (do_set_binlog_flags)
    {
      if (col_binlog_type_rec_attr[1] == NULL ||
          col_binlog_type_rec_attr[1]->isNULL())
        set_binlog_flags(share, NBT_DEFAULT);
      else
        set_binlog_flags(share, (enum Ndb_binlog_type) ndb_binlog_type[1]);
    }
    if (table)
    {
      if (col_conflict_fn_rec_attr[1] == NULL ||
          col_conflict_fn_rec_attr[1]->isNULL())
        slave_reset_conflict_fn(share); /* no conflict_fn */
      else if (set_conflict_fn(thd, share, ndbtab,
                               col_conflict_fn, ndb_conflict_fn[1],
                               tmp_buf, sizeof(tmp_buf), table))
      {
        error_str= tmp_buf;
        error= 1;
        ndb->closeTransaction(trans);
        goto err;
      }
    }
    ndb->closeTransaction(trans);

    DBUG_RETURN(0);
  }

err:
  DBUG_PRINT("info", ("error %d, error_str %s, ndberror.code %u",
                      error, error_str, ndberror.code));
  if (error > 0)
  {
    push_warning_printf(thd, MYSQL_ERROR::WARN_LEVEL_WARN,
                        ER_CONFLICT_FN_PARSE_ERROR,
                        ER(ER_CONFLICT_FN_PARSE_ERROR),
                        error_str);
  }
  else if (error < 0)
  {
    char msg[FN_REFLEN];
    switch (error)
    {
      case -1:
        my_snprintf(msg, sizeof(msg),
                 "Missing or wrong type for column '%s'", error_str);
        break;
      case -2:
        my_snprintf(msg, sizeof(msg), "%s", error_str);
        break;
      default:
        abort();
    }
    push_warning_printf(thd, MYSQL_ERROR::WARN_LEVEL_WARN,
                        ER_NDB_REPLICATION_SCHEMA_ERROR,
                        ER(ER_NDB_REPLICATION_SCHEMA_ERROR),
                        msg);
  }
  else
  {
    char msg[FN_REFLEN];
    my_snprintf(tmp_buf, sizeof(tmp_buf), "ndberror %u", ndberror.code);
    my_snprintf(msg, sizeof(msg), "Unable to retrieve %s.%s, logging and "
             "conflict resolution may not function as intended (%s)",
             ndb_rep_db, ndb_replication_table, tmp_buf);
    push_warning_printf(thd, MYSQL_ERROR::WARN_LEVEL_WARN,
                        ER_ILLEGAL_HA_CREATE_OPTION,
                        ER(ER_ILLEGAL_HA_CREATE_OPTION),
                        ndbcluster_hton_name, msg);  
  }
  if (do_set_binlog_flags)
    set_binlog_flags(share, NBT_DEFAULT);
  if (ndberror.code && opt_ndb_extra_logging)
    print_warning_list("NDB", thd_warn_list(thd));
  DBUG_RETURN(ndberror.code);
}
#endif /* HAVE_NDB_BINLOG */

bool
ndbcluster_check_if_local_table(const char *dbname, const char *tabname)
{
  char key[FN_REFLEN + 1];
  char ndb_file[FN_REFLEN + 1];

  DBUG_ENTER("ndbcluster_check_if_local_table");
  build_table_filename(key, FN_LEN-1, dbname, tabname, reg_ext, 0);
  build_table_filename(ndb_file, FN_LEN-1, dbname, tabname, ha_ndb_ext, 0);
  /* Check that any defined table is an ndb table */
  DBUG_PRINT("info", ("Looking for file %s and %s", key, ndb_file));
  if ((! my_access(key, F_OK)) && my_access(ndb_file, F_OK))
  {
    DBUG_PRINT("info", ("table file %s not on disk, local table", ndb_file));   
  
  
    DBUG_RETURN(true);
  }

  DBUG_RETURN(false);
}

bool
ndbcluster_check_if_local_tables_in_db(THD *thd, const char *dbname)
{
  DBUG_ENTER("ndbcluster_check_if_local_tables_in_db");
  DBUG_PRINT("info", ("Looking for files in directory %s", dbname));
  LEX_STRING *tabname;
  List<LEX_STRING> files;
  char path[FN_REFLEN + 1];

  build_table_filename(path, sizeof(path) - 1, dbname, "", "", 0);
  if (find_files(thd, &files, dbname, path, NullS, 0) != FIND_FILES_OK)
  {
    DBUG_PRINT("info", ("Failed to find files"));
    DBUG_RETURN(true);
  }
  DBUG_PRINT("info",("found: %d files", files.elements));
  while ((tabname= files.pop()))
  {
    DBUG_PRINT("info", ("Found table %s", tabname->str));
    if (ndbcluster_check_if_local_table(dbname, tabname->str))
      DBUG_RETURN(true);
  }
  
  DBUG_RETURN(false);
}

/*
  Common function for setting up everything for logging a table at
  create/discover.
*/
int ndbcluster_create_binlog_setup(THD *thd, Ndb *ndb, const char *key,
                                   uint key_len,
                                   const char *db,
                                   const char *table_name,
                                   my_bool share_may_exist)
{
  int do_event_op= ndb_binlog_running;
  DBUG_ENTER("ndbcluster_create_binlog_setup");
  DBUG_PRINT("enter",("key: %s  key_len: %d  %s.%s  share_may_exist: %d",
                      key, key_len, db, table_name, share_may_exist));
  DBUG_ASSERT(! IS_NDB_BLOB_PREFIX(table_name));
  DBUG_ASSERT(strlen(key) == key_len);

  pthread_mutex_lock(&ndbcluster_mutex);

  /* Handle any trailing share */
  NDB_SHARE *share= (NDB_SHARE*) my_hash_search(&ndbcluster_open_tables,
                                                (const uchar*) key, key_len);

  if (share && share_may_exist)
  {
    if (get_binlog_nologging(share) ||
        share->op != 0 ||
        share->new_op != 0)
    {
      pthread_mutex_unlock(&ndbcluster_mutex);
      DBUG_RETURN(0); // replication already setup, or should not
    }
  }

  if (share)
  {
    if (share->op || share->new_op)
    {
      my_errno= HA_ERR_TABLE_EXIST;
      pthread_mutex_unlock(&ndbcluster_mutex);
      DBUG_RETURN(1);
    }
    if (!share_may_exist || share->connect_count != 
        g_ndb_cluster_connection->get_connect_count())
    {
      handle_trailing_share(thd, share);
      share= NULL;
    }
  }

  /* Create share which is needed to hold replication information */
  if (share)
  {
    /* ndb_share reference create */
    ++share->use_count;
    DBUG_PRINT("NDB_SHARE", ("%s create  use_count: %u",
                             share->key, share->use_count));
  }
  /* ndb_share reference create */
  else if (!(share= get_share(key, 0, TRUE, TRUE)))
  {
    sql_print_error("NDB Binlog: "
                    "allocating table share for %s failed", key);
  }
  else
  {
    DBUG_PRINT("NDB_SHARE", ("%s create  use_count: %u",
                             share->key, share->use_count));
  }

  if (!ndb_schema_share &&
      strcmp(share->db, NDB_REP_DB) == 0 &&
      strcmp(share->table_name, NDB_SCHEMA_TABLE) == 0)
    do_event_op= 1;
  else if (!ndb_apply_status_share &&
           strcmp(share->db, NDB_REP_DB) == 0 &&
           strcmp(share->table_name, NDB_APPLY_TABLE) == 0)
    do_event_op= 1;

  if (!do_event_op)
  {
    set_binlog_nologging(share);
    pthread_mutex_unlock(&ndbcluster_mutex);
    DBUG_RETURN(0);
  }
  pthread_mutex_unlock(&ndbcluster_mutex);

  while (share && !IS_TMP_PREFIX(table_name))
  {
    /*
      ToDo make sanity check of share so that the table is actually the same
      I.e. we need to do open file from frm in this case
      Currently awaiting this to be fixed in the 4.1 tree in the general
      case
    */

    /* Create the event in NDB */
    ndb->setDatabaseName(db);

    NDBDICT *dict= ndb->getDictionary();
    Ndb_table_guard ndbtab_g(dict, table_name);
    const NDBTAB *ndbtab= ndbtab_g.get_table();
    if (ndbtab == 0)
    {
      if (opt_ndb_extra_logging)
        sql_print_information("NDB Binlog: Failed to get table %s from ndb: "
                              "%s, %d", key, dict->getNdbError().message,
                              dict->getNdbError().code);
      break; // error
    }
#ifdef HAVE_NDB_BINLOG
    /*
     */
    ndbcluster_read_binlog_replication(thd, ndb, share, ndbtab,
                                       ::server_id, NULL, TRUE);
#endif
    /*
      check if logging turned off for this table
    */
    if (get_binlog_nologging(share))
    {
      if (opt_ndb_extra_logging)
        sql_print_information("NDB Binlog: NOT logging %s", share->key);
      DBUG_RETURN(0);
    }

    String event_name(INJECTOR_EVENT_LEN);
    ndb_rep_event_name(&event_name, db, table_name, get_binlog_full(share));
    /*
      event should have been created by someone else,
      but let's make sure, and create if it doesn't exist
    */
    const NDBEVENT *ev= dict->getEvent(event_name.c_ptr());
    if (!ev)
    {
      if (ndbcluster_create_event(thd, ndb, ndbtab, event_name.c_ptr(), share))
      {
        sql_print_error("NDB Binlog: "
                        "FAILED CREATE (DISCOVER) TABLE Event: %s",
                        event_name.c_ptr());
        break; // error
      }
      if (opt_ndb_extra_logging)
        sql_print_information("NDB Binlog: "
                              "CREATE (DISCOVER) TABLE Event: %s",
                              event_name.c_ptr());
    }
    else
    {
      delete ev;
      if (opt_ndb_extra_logging)
        sql_print_information("NDB Binlog: DISCOVER TABLE Event: %s",
                              event_name.c_ptr());
    }

    /*
      create the event operations for receiving logging events
    */
    if (ndbcluster_create_event_ops(thd, share,
                                    ndbtab, event_name.c_ptr()))
    {
      sql_print_error("NDB Binlog:"
                      "FAILED CREATE (DISCOVER) EVENT OPERATIONS Event: %s",
                      event_name.c_ptr());
      /* a warning has been issued to the client */
      DBUG_RETURN(0);
    }
    DBUG_RETURN(0);
  }
  DBUG_RETURN(-1);
}

int
ndbcluster_create_event(THD *thd, Ndb *ndb, const NDBTAB *ndbtab,
                        const char *event_name, NDB_SHARE *share,
                        int push_warning)
{
  DBUG_ENTER("ndbcluster_create_event");
  DBUG_PRINT("info", ("table=%s version=%d event=%s share=%s",
                      ndbtab->getName(), ndbtab->getObjectVersion(),
                      event_name, share ? share->key : "(nil)"));
  DBUG_ASSERT(! IS_NDB_BLOB_PREFIX(ndbtab->getName()));
  if (!share)
  {
    DBUG_PRINT("info", ("share == NULL"));
    DBUG_RETURN(0);
  }
  if (get_binlog_nologging(share))
  {
    if (opt_ndb_extra_logging && ndb_binlog_running)
      sql_print_information("NDB Binlog: NOT logging %s", share->key);
    DBUG_PRINT("info", ("share->flags & NSF_NO_BINLOG, flags: %x %d",
                        share->flags, share->flags & NSF_NO_BINLOG));
    DBUG_RETURN(0);
  }

  ndb->setDatabaseName(share->db);
  NDBDICT *dict= ndb->getDictionary();
  NDBEVENT my_event(event_name);
  my_event.setTable(*ndbtab);
  my_event.addTableEvent(NDBEVENT::TE_ALL);
  if (share->flags & NSF_HIDDEN_PK)
  {
    if (share->flags & NSF_BLOB_FLAG)
    {
      sql_print_error("NDB Binlog: logging of table %s "
                      "with BLOB attribute and no PK is not supported",
                      share->key);
      if (push_warning)
        push_warning_printf(thd, MYSQL_ERROR::WARN_LEVEL_WARN,
                            ER_ILLEGAL_HA_CREATE_OPTION,
                            ER(ER_ILLEGAL_HA_CREATE_OPTION),
                            ndbcluster_hton_name,
                            "Binlog of table with BLOB attribute and no PK");

      share->flags|= NSF_NO_BINLOG;
      DBUG_RETURN(-1);
    }
    /* No primary key, subscribe for all attributes */
    my_event.setReport((NDBEVENT::EventReport)
                       (NDBEVENT::ER_ALL | NDBEVENT::ER_DDL));
    DBUG_PRINT("info", ("subscription all"));
  }
  else
  {
    if (strcmp(share->db, NDB_REP_DB) == 0 &&
        strcmp(share->table_name, NDB_SCHEMA_TABLE) == 0)
    {
      /**
       * ER_SUBSCRIBE is only needed on NDB_SCHEMA_TABLE
       */
      my_event.setReport((NDBEVENT::EventReport)
                         (NDBEVENT::ER_ALL |
                          NDBEVENT::ER_SUBSCRIBE |
                          NDBEVENT::ER_DDL));
      DBUG_PRINT("info", ("subscription all and subscribe"));
    }
    else
    {
      if (get_binlog_full(share))
      {
        my_event.setReport((NDBEVENT::EventReport)
                           (NDBEVENT::ER_ALL | NDBEVENT::ER_DDL));
        DBUG_PRINT("info", ("subscription all"));
      }
      else
      {
        my_event.setReport((NDBEVENT::EventReport)
                           (NDBEVENT::ER_UPDATED | NDBEVENT::ER_DDL));
        DBUG_PRINT("info", ("subscription only updated"));
      }
    }
  }
  if (share->flags & NSF_BLOB_FLAG)
    my_event.mergeEvents(TRUE);

  /* add all columns to the event */
  int n_cols= ndbtab->getNoOfColumns();
  for(int a= 0; a < n_cols; a++)
    my_event.addEventColumn(a);

  if (dict->createEvent(my_event)) // Add event to database
  {
    if (dict->getNdbError().classification != NdbError::SchemaObjectExists)
    {
      /*
        failed, print a warning
      */
      if (push_warning > 1)
        push_warning_printf(thd, MYSQL_ERROR::WARN_LEVEL_WARN,
                            ER_GET_ERRMSG, ER(ER_GET_ERRMSG),
                            dict->getNdbError().code,
                            dict->getNdbError().message, "NDB");
      sql_print_error("NDB Binlog: Unable to create event in database. "
                      "Event: %s  Error Code: %d  Message: %s", event_name,
                      dict->getNdbError().code, dict->getNdbError().message);
      DBUG_RETURN(-1);
    }

    /*
      try retrieving the event, if table version/id matches, we will get
      a valid event.  Otherwise we have a trailing event from before
    */
    const NDBEVENT *ev;
    if ((ev= dict->getEvent(event_name)))
    {
      delete ev;
      DBUG_RETURN(0);
    }

    /*
      trailing event from before; an error, but try to correct it
    */
    if (dict->getNdbError().code == NDB_INVALID_SCHEMA_OBJECT &&
        dict->dropEvent(my_event.getName(), 1))
    {
      if (push_warning > 1)
        push_warning_printf(thd, MYSQL_ERROR::WARN_LEVEL_WARN,
                            ER_GET_ERRMSG, ER(ER_GET_ERRMSG),
                            dict->getNdbError().code,
                            dict->getNdbError().message, "NDB");
      sql_print_error("NDB Binlog: Unable to create event in database. "
                      " Attempt to correct with drop failed. "
                      "Event: %s Error Code: %d Message: %s",
                      event_name,
                      dict->getNdbError().code,
                      dict->getNdbError().message);
      DBUG_RETURN(-1);
    }

    /*
      try to add the event again
    */
    if (dict->createEvent(my_event))
    {
      if (push_warning > 1)
        push_warning_printf(thd, MYSQL_ERROR::WARN_LEVEL_WARN,
                            ER_GET_ERRMSG, ER(ER_GET_ERRMSG),
                            dict->getNdbError().code,
                            dict->getNdbError().message, "NDB");
      sql_print_error("NDB Binlog: Unable to create event in database. "
                      " Attempt to correct with drop ok, but create failed. "
                      "Event: %s Error Code: %d Message: %s",
                      event_name,
                      dict->getNdbError().code,
                      dict->getNdbError().message);
      DBUG_RETURN(-1);
    }
#ifdef NDB_BINLOG_EXTRA_WARNINGS
    push_warning_printf(thd, MYSQL_ERROR::WARN_LEVEL_WARN,
                        ER_GET_ERRMSG, ER(ER_GET_ERRMSG),
                        0, "NDB Binlog: Removed trailing event",
                        "NDB");
#endif
  }

  DBUG_RETURN(0);
}

inline int is_ndb_compatible_type(Field *field)
{
  return
    !(field->flags & BLOB_FLAG) &&
    field->type() != MYSQL_TYPE_BIT &&
    field->pack_length() != 0;
}

/*
  - create eventOperations for receiving log events
  - setup ndb recattrs for reception of log event data
  - "start" the event operation

  used at create/discover of tables
*/
int
ndbcluster_create_event_ops(THD *thd, NDB_SHARE *share,
                            const NDBTAB *ndbtab, const char *event_name)
{
  /*
    we are in either create table or rename table so table should be
    locked, hence we can work with the share without locks
  */

  DBUG_ENTER("ndbcluster_create_event_ops");
  DBUG_PRINT("enter", ("table: %s event: %s", ndbtab->getName(), event_name));
  DBUG_ASSERT(! IS_NDB_BLOB_PREFIX(ndbtab->getName()));

  DBUG_ASSERT(share != 0);

  if (get_binlog_nologging(share))
  {
    DBUG_PRINT("info", ("share->flags & NSF_NO_BINLOG, flags: %x",
                        share->flags));
    DBUG_RETURN(0);
  }

  Ndb_event_data *event_data= share->event_data;
  int do_ndb_schema_share= 0, do_ndb_apply_status_share= 0;
#ifdef HAVE_NDB_BINLOG
  uint len= strlen(share->table_name);
#endif
  if (!ndb_schema_share && strcmp(share->db, NDB_REP_DB) == 0 &&
      strcmp(share->table_name, NDB_SCHEMA_TABLE) == 0)
    do_ndb_schema_share= 1;
  else if (!ndb_apply_status_share && strcmp(share->db, NDB_REP_DB) == 0 &&
           strcmp(share->table_name, NDB_APPLY_TABLE) == 0)
    do_ndb_apply_status_share= 1;
  else
#ifdef HAVE_NDB_BINLOG
    if (!binlog_filter->db_ok(share->db) ||
        !ndb_binlog_running ||
        (len >= sizeof(NDB_EXCEPTIONS_TABLE_SUFFIX) &&
         strcmp(share->table_name+len-sizeof(NDB_EXCEPTIONS_TABLE_SUFFIX)+1,
                lower_case_table_names ? NDB_EXCEPTIONS_TABLE_SUFFIX_LOWER :
                NDB_EXCEPTIONS_TABLE_SUFFIX) == 0))
#endif
  {
    share->flags|= NSF_NO_BINLOG;
    DBUG_RETURN(0);
  }

  if (share->op)
  {
    event_data= (Ndb_event_data *) share->op->getCustomData();
    assert(event_data->share == share);
    assert(share->event_data == 0);

    DBUG_ASSERT(share->use_count > 1);
    sql_print_error("NDB Binlog: discover reusing old ev op");
    /* ndb_share reference ToDo free */
    DBUG_PRINT("NDB_SHARE", ("%s ToDo free  use_count: %u",
                             share->key, share->use_count));
    free_share(&share); // old event op already has reference
    DBUG_RETURN(0);
  }

  DBUG_ASSERT(event_data != 0);
  TABLE *table= event_data->shadow_table;

  int retries= 100;
  /*
    100 milliseconds, temporary error on schema operation can
    take some time to be resolved
  */
  int retry_sleep= 100;
  while (1)
  {
    Mutex_guard injector_mutex_g(injector_mutex);
    Ndb *ndb= injector_ndb;
    if (do_ndb_schema_share)
      ndb= schema_ndb;

    if (ndb == 0)
      DBUG_RETURN(-1);

    NdbEventOperation* op;
    if (do_ndb_schema_share)
      op= ndb->createEventOperation(event_name);
    else
    {
      // set injector_ndb database/schema from table internal name
      int ret= ndb->setDatabaseAndSchemaName(ndbtab);
      assert(ret == 0);
      op= ndb->createEventOperation(event_name);
      // reset to catch errors
      ndb->setDatabaseName("");
    }
    if (!op)
    {
      sql_print_error("NDB Binlog: Creating NdbEventOperation failed for"
                      " %s",event_name);
      push_warning_printf(thd, MYSQL_ERROR::WARN_LEVEL_WARN,
                          ER_GET_ERRMSG, ER(ER_GET_ERRMSG),
                          ndb->getNdbError().code,
                          ndb->getNdbError().message,
                          "NDB");
      DBUG_RETURN(-1);
    }

    if (share->flags & NSF_BLOB_FLAG)
      op->mergeEvents(TRUE); // currently not inherited from event

    uint n_columns= ndbtab->getNoOfColumns();
    uint n_fields= table->s->fields;
    uint val_length= sizeof(NdbValue) * n_columns;

    /*
       Allocate memory globally so it can be reused after online alter table
    */
    if (my_multi_malloc(MYF(MY_WME),
                        &event_data->ndb_value[0],
                        val_length,
                        &event_data->ndb_value[1],
                        val_length,
                        NULL) == 0)
    {
      DBUG_PRINT("info", ("Failed to allocate records for event operation"));
      DBUG_RETURN(-1);
    }

    for (uint j= 0; j < n_columns; j++)
    {
      const char *col_name= ndbtab->getColumn(j)->getName();
      NdbValue attr0, attr1;
      if (j < n_fields)
      {
        Field *f= table->field[j];
        if (is_ndb_compatible_type(f))
        {
          DBUG_PRINT("info", ("%s compatible", col_name));
          attr0.rec= op->getValue(col_name, (char*) f->ptr);
          attr1.rec= op->getPreValue(col_name,
                                     (f->ptr - table->record[0]) +
                                     (char*) table->record[1]);
        }
        else if (! (f->flags & BLOB_FLAG))
        {
          DBUG_PRINT("info", ("%s non compatible", col_name));
          attr0.rec= op->getValue(col_name);
          attr1.rec= op->getPreValue(col_name);
        }
        else
        {
          DBUG_PRINT("info", ("%s blob", col_name));
          DBUG_ASSERT(share->flags & NSF_BLOB_FLAG);
          attr0.blob= op->getBlobHandle(col_name);
          attr1.blob= op->getPreBlobHandle(col_name);
          if (attr0.blob == NULL || attr1.blob == NULL)
          {
            sql_print_error("NDB Binlog: Creating NdbEventOperation"
                            " blob field %u handles failed (code=%d) for %s",
                            j, op->getNdbError().code, event_name);
            push_warning_printf(thd, MYSQL_ERROR::WARN_LEVEL_WARN,
                                ER_GET_ERRMSG, ER(ER_GET_ERRMSG),
                                op->getNdbError().code,
                                op->getNdbError().message,
                                "NDB");
            ndb->dropEventOperation(op);
            DBUG_RETURN(-1);
          }
        }
      }
      else
      {
        DBUG_PRINT("info", ("%s hidden key", col_name));
        attr0.rec= op->getValue(col_name);
        attr1.rec= op->getPreValue(col_name);
      }
      event_data->ndb_value[0][j].ptr= attr0.ptr;
      event_data->ndb_value[1][j].ptr= attr1.ptr;
      DBUG_PRINT("info", ("&event_data->ndb_value[0][%d]: 0x%lx  "
                          "event_data->ndb_value[0][%d]: 0x%lx",
                          j, (long) &event_data->ndb_value[0][j],
                          j, (long) attr0.ptr));
      DBUG_PRINT("info", ("&event_data->ndb_value[1][%d]: 0x%lx  "
                          "event_data->ndb_value[1][%d]: 0x%lx",
                          j, (long) &event_data->ndb_value[0][j],
                          j, (long) attr1.ptr));
    }
    op->setCustomData((void *) event_data); // set before execute
    share->event_data= 0;                   // take over event data
    share->op= op; // assign op in NDB_SHARE

    if (op->execute())
    {
      share->op= NULL;
      retries--;
      if (op->getNdbError().status != NdbError::TemporaryError &&
          op->getNdbError().code != 1407)
        retries= 0;
      if (retries == 0)
      {
        push_warning_printf(thd, MYSQL_ERROR::WARN_LEVEL_WARN,
                            ER_GET_ERRMSG, ER(ER_GET_ERRMSG), 
                            op->getNdbError().code, op->getNdbError().message,
                            "NDB");
        sql_print_error("NDB Binlog: ndbevent->execute failed for %s; %d %s",
                        event_name,
                        op->getNdbError().code, op->getNdbError().message);
      }
      share->event_data= event_data;
      op->setCustomData(NULL);
      ndb->dropEventOperation(op);
      if (retries && !thd->killed)
      {
        do_retry_sleep(retry_sleep);
        continue;
      }
      DBUG_RETURN(-1);
    }
    break;
  }

  /* ndb_share reference binlog */
  get_share(share);
  DBUG_PRINT("NDB_SHARE", ("%s binlog  use_count: %u",
                           share->key, share->use_count));
  if (do_ndb_apply_status_share)
  {
    /* ndb_share reference binlog extra */
    ndb_apply_status_share= get_share(share);
    DBUG_PRINT("NDB_SHARE", ("%s binlog extra  use_count: %u",
                             share->key, share->use_count));
    (void) pthread_cond_signal(&injector_cond);
  }
  else if (do_ndb_schema_share)
  {
    /* ndb_share reference binlog extra */
    ndb_schema_share= get_share(share);
    DBUG_PRINT("NDB_SHARE", ("%s binlog extra  use_count: %u",
                             share->key, share->use_count));
    (void) pthread_cond_signal(&injector_cond);
  }

  DBUG_PRINT("info",("%s share->op: 0x%lx  share->use_count: %u",
                     share->key, (long) share->op, share->use_count));

  if (opt_ndb_extra_logging)
    sql_print_information("NDB Binlog: logging %s (%s,%s)", share->key,
                          get_binlog_full(share) ? "FULL" : "UPDATED",
                          get_binlog_use_update(share) ? "USE_UPDATE" : "USE_WRITE");
  DBUG_RETURN(0);
}

int
ndbcluster_drop_event(THD *thd, Ndb *ndb, NDB_SHARE *share,
                      const char *type_str,
                      const char *dbname,
                      const char *tabname)
{
  DBUG_ENTER("ndbcluster_drop_event");
  /*
    There might be 2 types of events setup for the table, we cannot know
    which ones are supposed to be there as they may have been created
    differently for different mysqld's.  So we drop both
  */
  for (uint i= 0; i < 2; i++)
  {
    NDBDICT *dict= ndb->getDictionary();
    String event_name(INJECTOR_EVENT_LEN);
    ndb_rep_event_name(&event_name, dbname, tabname, i);
    
    if (!dict->dropEvent(event_name.c_ptr()))
      continue;

    if (dict->getNdbError().code != 4710 &&
        dict->getNdbError().code != 1419)
    {
      /* drop event failed for some reason, issue a warning */
      push_warning_printf(thd, MYSQL_ERROR::WARN_LEVEL_WARN,
                          ER_GET_ERRMSG, ER(ER_GET_ERRMSG),
                          dict->getNdbError().code,
                          dict->getNdbError().message, "NDB");
      /* error is not that the event did not exist */
      sql_print_error("NDB Binlog: Unable to drop event in database. "
                      "Event: %s Error Code: %d Message: %s",
                      event_name.c_ptr(),
                      dict->getNdbError().code,
                      dict->getNdbError().message);
      /* ToDo; handle error? */
      if (share && share->op &&
          share->op->getState() == NdbEventOperation::EO_EXECUTING &&
          dict->getNdbError().mysql_code != HA_ERR_NO_CONNECTION)
      {
        DBUG_ASSERT(FALSE);
        DBUG_RETURN(-1);
      }
    }
  }
  DBUG_RETURN(0);
}

/*
  when entering the calling thread should have a share lock id share != 0
  then the injector thread will have  one as well, i.e. share->use_count == 0
  (unless it has already dropped... then share->op == 0)
*/

int
ndbcluster_handle_drop_table(THD *thd, Ndb *ndb, NDB_SHARE *share,
                             const char *type_str,
                             const char * dbname, const char * tabname)
{
  DBUG_ENTER("ndbcluster_handle_drop_table");

  if (dbname && tabname)
  {
    if (ndbcluster_drop_event(thd, ndb, share, type_str, dbname, tabname))
      DBUG_RETURN(-1);
  }

  if (share == 0 || share->op == 0)
  {
    DBUG_RETURN(0);
  }

/*
  Syncronized drop between client thread and injector thread is
  neccessary in order to maintain ordering in the binlog,
  such that the drop occurs _after_ any inserts/updates/deletes.

  The penalty for this is that the drop table becomes slow.

  This wait is however not strictly neccessary to produce a binlog
  that is usable.  However the slave does not currently handle
  these out of order, thus we are keeping the SYNC_DROP_ defined
  for now.
*/
  const char *save_proc_info= thd->proc_info;
#define SYNC_DROP_
#ifdef SYNC_DROP_
  thd->proc_info= "Syncing ndb table schema operation and binlog";
  pthread_mutex_lock(&share->mutex);
  int max_timeout= DEFAULT_SYNC_TIMEOUT;
  while (share->op)
  {
    struct timespec abstime;
    set_timespec(abstime, 1);
    int ret= pthread_cond_timedwait(&injector_cond,
                                    &share->mutex,
                                    &abstime);
    if (thd->killed ||
        share->op == 0)
      break;
    if (ret)
    {
      max_timeout--;
      if (max_timeout == 0)
      {
        sql_print_error("NDB %s: %s timed out. Ignoring...",
                        type_str, share->key);
        DBUG_ASSERT(false);
        break;
      }
      if (opt_ndb_extra_logging)
        ndb_report_waiting(type_str, max_timeout,
                           type_str, share->key, 0);
    }
  }
  pthread_mutex_unlock(&share->mutex);
#else
  pthread_mutex_lock(&share->mutex);
  share->op= 0;
  pthread_mutex_unlock(&share->mutex);
#endif
  thd->proc_info= save_proc_info;

  DBUG_RETURN(0);
}


/********************************************************************
  Internal helper functions for differentd events from the stoarage nodes
  used by the ndb injector thread
********************************************************************/

/*
  Unpack a record read from NDB 

  SYNOPSIS
    ndb_unpack_record()
    buf                 Buffer to store read row

  NOTE
    The data for each row is read directly into the
    destination buffer. This function is primarily 
    called in order to check if any fields should be 
    set to null.
*/

static void ndb_unpack_record(TABLE *table, NdbValue *value,
                              MY_BITMAP *defined, uchar *buf)
{
  Field **p_field= table->field, *field= *p_field;
  my_ptrdiff_t row_offset= (my_ptrdiff_t) (buf - table->record[0]);
  my_bitmap_map *old_map= dbug_tmp_use_all_columns(table, table->write_set);
  DBUG_ENTER("ndb_unpack_record");

  /*
    Set the filler bits of the null byte, since they are
    not touched in the code below.
    
    The filler bits are the MSBs in the last null byte
  */ 
  if (table->s->null_bytes > 0)
       buf[table->s->null_bytes - 1]|= 256U - (1U <<
					       table->s->last_null_bit_pos);
  /*
    Set null flag(s)
  */
  for ( ; field;
       p_field++, value++, field= *p_field)
  {
    field->set_notnull(row_offset);       
    if ((*value).ptr)
    {
      if (!(field->flags & BLOB_FLAG))
      {
        int is_null= (*value).rec->isNULL();
        if (is_null)
        {
          if (is_null > 0)
          {
            DBUG_PRINT("info",("[%u] NULL", field->field_index));
            field->set_null(row_offset);
          }
          else
          {
            DBUG_PRINT("info",("[%u] UNDEFINED", field->field_index));
            bitmap_clear_bit(defined, field->field_index);
          }
        }
        else if (field->type() == MYSQL_TYPE_BIT)
        {
          Field_bit *field_bit= static_cast<Field_bit*>(field);

          /*
            Move internal field pointer to point to 'buf'.  Calling
            the correct member function directly since we know the
            type of the object.
           */
          field_bit->Field_bit::move_field_offset(row_offset);
          if (field->pack_length() < 5)
          {
            DBUG_PRINT("info", ("bit field H'%.8X", 
                                (*value).rec->u_32_value()));
            field_bit->Field_bit::store((longlong) (*value).rec->u_32_value(),
                                        TRUE);
          }
          else
          {
            DBUG_PRINT("info", ("bit field H'%.8X%.8X",
                                *(Uint32 *)(*value).rec->aRef(),
                                *((Uint32 *)(*value).rec->aRef()+1)));
#ifdef WORDS_BIGENDIAN
            /* lsw is stored first */
            Uint32 *buf= (Uint32 *)(*value).rec->aRef();
            field_bit->Field_bit::store((((longlong)*buf)
                                         & 0x00000000FFFFFFFFLL)
                                        |
                                        ((((longlong)*(buf+1)) << 32)
                                         & 0xFFFFFFFF00000000LL),
                                        TRUE);
#else
            field_bit->Field_bit::store((longlong)
                                        (*value).rec->u_64_value(), TRUE);
#endif
          }
          /*
            Move back internal field pointer to point to original
            value (usually record[0]).
           */
          field_bit->Field_bit::move_field_offset(-row_offset);
          DBUG_PRINT("info",("[%u] SET",
                             (*value).rec->getColumn()->getColumnNo()));
          DBUG_DUMP("info", (const uchar*) field->ptr, field->pack_length());
        }
        else
        {
          DBUG_PRINT("info",("[%u] SET",
                             (*value).rec->getColumn()->getColumnNo()));
          DBUG_DUMP("info", (const uchar*) field->ptr, field->pack_length());
        }
      }
      else
      {
        NdbBlob *ndb_blob= (*value).blob;
        uint col_no= field->field_index;
        int isNull;
        ndb_blob->getDefined(isNull);
        if (isNull == 1)
        {
          DBUG_PRINT("info",("[%u] NULL", col_no));
          field->set_null(row_offset);
        }
        else if (isNull == -1)
        {
          DBUG_PRINT("info",("[%u] UNDEFINED", col_no));
          bitmap_clear_bit(defined, col_no);
        }
        else
        {
#ifndef DBUG_OFF
          // pointer vas set in get_ndb_blobs_value
          Field_blob *field_blob= (Field_blob*)field;
          uchar* ptr;
          field_blob->get_ptr(&ptr, row_offset);
          uint32 len= field_blob->get_length(row_offset);
          DBUG_PRINT("info",("[%u] SET ptr: 0x%lx  len: %u",
                             col_no, (long) ptr, len));
#endif
        }
      }
    }
  }
  dbug_tmp_restore_column_map(table->write_set, old_map);
  DBUG_VOID_RETURN;
}

/*
  Handle error states on events from the storage nodes
*/
static int
ndb_binlog_thread_handle_error(Ndb *ndb,
                               NdbEventOperation *pOp)
{
  Ndb_event_data *event_data= (Ndb_event_data *) pOp->getCustomData();
  NDB_SHARE *share= event_data->share;
  DBUG_ENTER("ndb_binlog_thread_handle_error");

  int overrun= pOp->isOverrun();
  if (overrun)
  {
    /*
      ToDo: this error should rather clear the ndb_binlog_index...
      and continue
    */
    sql_print_error("NDB Binlog: Overrun in event buffer, "
                    "this means we have dropped events. Cannot "
                    "continue binlog for %s", share->key);
    pOp->clearError();
    DBUG_RETURN(-1);
  }

  if (!pOp->isConsistent())
  {
    /*
      ToDo: this error should rather clear the ndb_binlog_index...
      and continue
    */
    sql_print_error("NDB Binlog: Not Consistent. Cannot "
                    "continue binlog for %s. Error code: %d"
                    " Message: %s", share->key,
                    pOp->getNdbError().code,
                    pOp->getNdbError().message);
    pOp->clearError();
    DBUG_RETURN(-1);
  }
  sql_print_error("NDB Binlog: unhandled error %d for table %s",
                  pOp->hasError(), share->key);
  pOp->clearError();
  DBUG_RETURN(0);
}

static int
ndb_binlog_thread_handle_non_data_event(THD *thd,
                                        NdbEventOperation *pOp,
                                        ndb_binlog_index_row &row)
{
  Ndb_event_data *event_data= (Ndb_event_data *) pOp->getCustomData();
  NDB_SHARE *share= event_data->share;
  NDBEVENT::TableEvent type= pOp->getEventType();

  switch (type)
  {
  case NDBEVENT::TE_CLUSTER_FAILURE:
    if (opt_ndb_extra_logging)
      sql_print_information("NDB Binlog: cluster failure for %s at epoch %u/%u.",
                            share->key,
                            (uint)(pOp->getGCI() >> 32),
                            (uint)(pOp->getGCI()));
    if (ndb_apply_status_share == share)
    {
      if (opt_ndb_extra_logging &&
          ndb_binlog_tables_inited && ndb_binlog_running)
        sql_print_information("NDB Binlog: ndb tables initially "
                              "read only on reconnect.");
      /* ndb_share reference binlog extra free */
      DBUG_PRINT("NDB_SHARE", ("%s binlog extra free  use_count: %u",
                               share->key, share->use_count));
      free_share(&ndb_apply_status_share);
      ndb_apply_status_share= 0;
      ndb_binlog_tables_inited= FALSE;
    }
    DBUG_PRINT("error", ("CLUSTER FAILURE EVENT: "
                        "%s  received share: 0x%lx  op: 0x%lx  share op: 0x%lx  "
                        "new_op: 0x%lx",
                         share->key, (long) share, (long) pOp,
                         (long) share->op, (long) share->new_op));
    break;
  case NDBEVENT::TE_DROP:
    if (ndb_apply_status_share == share)
    {
      if (opt_ndb_extra_logging &&
          ndb_binlog_tables_inited && ndb_binlog_running)
        sql_print_information("NDB Binlog: ndb tables initially "
                              "read only on reconnect.");
      /* ndb_share reference binlog extra free */
      DBUG_PRINT("NDB_SHARE", ("%s binlog extra free  use_count: %u",
                               share->key, share->use_count));
      free_share(&ndb_apply_status_share);
      ndb_apply_status_share= 0;
      ndb_binlog_tables_inited= FALSE;
    }
    /* ToDo: remove printout */
    if (opt_ndb_extra_logging)
      sql_print_information("NDB Binlog: drop table %s.", share->key);
    // fall through
  case NDBEVENT::TE_ALTER:
    row.n_schemaops++;
    DBUG_PRINT("info", ("TABLE %s  EVENT: %s  received share: 0x%lx  op: 0x%lx  "
                        "share op: 0x%lx  new_op: 0x%lx",
                        type == NDBEVENT::TE_DROP ? "DROP" : "ALTER",
                        share->key, (long) share, (long) pOp,
                        (long) share->op, (long) share->new_op));
    break;
  case NDBEVENT::TE_NODE_FAILURE:
    /* fall through */
  case NDBEVENT::TE_SUBSCRIBE:
    /* fall through */
  case NDBEVENT::TE_UNSUBSCRIBE:
    /* ignore */
    return 0;
  default:
    sql_print_error("NDB Binlog: unknown non data event %d for %s. "
                    "Ignoring...", (unsigned) type, share->key);
    return 0;
  }

  ndb_handle_schema_change(thd, injector_ndb, pOp, event_data);
  return 0;
<<<<<<< HEAD
}

/*
  Handle data events from the storage nodes
*/
inline ndb_binlog_index_row *
ndb_find_binlog_index_row(ndb_binlog_index_row **rows,
                          uint orig_server_id, int flag)
{
  ndb_binlog_index_row *row= *rows;
  if (opt_ndb_log_orig)
  {
    ndb_binlog_index_row *first= row, *found_id= 0;
    for (;;)
    {
      if (row->orig_server_id == orig_server_id)
      {
        /* */
        if (!flag || !row->orig_epoch)
          return row;
        if (!found_id)
          found_id= row;
      }
      if (row->orig_server_id == 0)
        break;
      row= row->next;
      if (row == NULL)
      {
        row= (ndb_binlog_index_row*)sql_alloc(sizeof(ndb_binlog_index_row));
        bzero((char*)row, sizeof(ndb_binlog_index_row));
        row->next= first;
        *rows= row;
        if (found_id)
        {
          /*
            If we found index_row with same server id already
            that row will contain the current stats.
            Copy stats over to new and reset old.
          */
          row->n_inserts= found_id->n_inserts;
          row->n_updates= found_id->n_updates;
          row->n_deletes= found_id->n_deletes;
          found_id->n_inserts= 0;
          found_id->n_updates= 0;
          found_id->n_deletes= 0;
        }
        /* keep track of schema ops only on "first" index_row */
        row->n_schemaops= first->n_schemaops;
        first->n_schemaops= 0;
        break;
      }
    }
    row->orig_server_id= orig_server_id;
  }
  return row;
}

=======
}

/*
  Handle data events from the storage nodes
*/
inline ndb_binlog_index_row *
ndb_find_binlog_index_row(ndb_binlog_index_row **rows,
                          uint orig_server_id, int flag)
{
  ndb_binlog_index_row *row= *rows;
  if (opt_ndb_log_orig)
  {
    ndb_binlog_index_row *first= row, *found_id= 0;
    for (;;)
    {
      if (row->orig_server_id == orig_server_id)
      {
        /* */
        if (!flag || !row->orig_epoch)
          return row;
        if (!found_id)
          found_id= row;
      }
      if (row->orig_server_id == 0)
        break;
      row= row->next;
      if (row == NULL)
      {
        row= (ndb_binlog_index_row*)sql_alloc(sizeof(ndb_binlog_index_row));
        bzero((char*)row, sizeof(ndb_binlog_index_row));
        row->next= first;
        *rows= row;
        if (found_id)
        {
          /*
            If we found index_row with same server id already
            that row will contain the current stats.
            Copy stats over to new and reset old.
          */
          row->n_inserts= found_id->n_inserts;
          row->n_updates= found_id->n_updates;
          row->n_deletes= found_id->n_deletes;
          found_id->n_inserts= 0;
          found_id->n_updates= 0;
          found_id->n_deletes= 0;
        }
        /* keep track of schema ops only on "first" index_row */
        row->n_schemaops= first->n_schemaops;
        first->n_schemaops= 0;
        break;
      }
    }
    row->orig_server_id= orig_server_id;
  }
  return row;
}

>>>>>>> 00f67556
static int
ndb_binlog_thread_handle_data_event(Ndb *ndb, NdbEventOperation *pOp,
                                    ndb_binlog_index_row **rows,
                                    injector::transaction &trans,
                                    unsigned &trans_row_count,
                                    unsigned &trans_slave_row_count)
{
  Ndb_event_data *event_data= (Ndb_event_data *) pOp->getCustomData();
  TABLE *table= event_data->shadow_table;
  NDB_SHARE *share= event_data->share;
  if (pOp != share->op)
  {
    return 0;
  }

  uint32 anyValue= pOp->getAnyValue();
  if (ndbcluster_anyvalue_is_reserved(anyValue))
  {
    if (!ndbcluster_anyvalue_is_nologging(anyValue))
      sql_print_warning("NDB: unknown value for binlog signalling 0x%X, "
                        "event not logged",
                        anyValue);
    return 0;
  }
  uint32 originating_server_id= ndbcluster_anyvalue_get_serverid(anyValue);
  bool log_this_slave_update = g_ndb_log_slave_updates;
  bool count_this_event = true;

  if (share == ndb_apply_status_share)
  {
    /* 
       Note that option values are read without synchronisation w.r.t. 
       thread setting option variable or epoch boundaries.
    */
    if (opt_ndb_log_apply_status ||
        opt_ndb_log_orig)
    {
      Uint32 ndb_apply_status_logging_server_id= originating_server_id;
      Uint32 ndb_apply_status_server_id= 0;
      Uint64 ndb_apply_status_epoch= 0;
      bool event_has_data = false;

      switch(pOp->getEventType())
      {
      case NDBEVENT::TE_INSERT:
        // fall through
      case NDBEVENT::TE_UPDATE:
        event_has_data = true;
        break;
      case NDBEVENT::TE_DELETE:
        break;
      default:
        /* We should REALLY never get here */
        abort();
      }
      
      if (likely( event_has_data ))
      {
        /* unpack data to fetch orig_server_id and orig_epoch */
        uint n_fields= table->s->fields;
        MY_BITMAP b;
        uint32 bitbuf[128 / (sizeof(uint32) * 8)];
        bitmap_init(&b, bitbuf, n_fields, FALSE);
        bitmap_set_all(&b);
        ndb_unpack_record(table, event_data->ndb_value[0], &b, table->record[0]);
        ndb_apply_status_server_id= (uint)((Field_long *)table->field[0])->val_int();
        ndb_apply_status_epoch= ((Field_longlong *)table->field[1])->val_int();
        
        if (opt_ndb_log_apply_status)
        {
          /* 
             Determine if event came from our immediate Master server
             Ignore locally manually sourced and reserved events 
          */
          if ((ndb_apply_status_logging_server_id != 0) &&
              (! ndbcluster_anyvalue_is_reserved(ndb_apply_status_logging_server_id)))
          {
            bool isFromImmediateMaster = (ndb_apply_status_server_id ==
                                          ndb_apply_status_logging_server_id);
            
            if (isFromImmediateMaster)
            {
              /* 
                 We log this event with our server-id so that it 
                 propagates back to the originating Master (our
                 immediate Master)
              */
              assert(ndb_apply_status_logging_server_id != ::server_id);
              
              originating_server_id= 0; /* Will be set to our ::serverid below */
            }
          }
        }

        if (opt_ndb_log_orig)
        {
          /* store */
          ndb_binlog_index_row *row= ndb_find_binlog_index_row
            (rows, ndb_apply_status_server_id, 1);
          row->orig_epoch= ndb_apply_status_epoch;
        }
      }
    } // opt_ndb_log_apply_status || opt_ndb_log_orig)

    if (opt_ndb_log_apply_status)
    {
      /* We are logging ndb_apply_status changes
       * Don't count this event as making an epoch non-empty
       * Log this event in the Binlog
       */
      count_this_event = false;
      log_this_slave_update = true;
    }
    else
    {
      /* Not logging ndb_apply_status updates, discard this event now */
      return 0;
    }
  }
  
  if (originating_server_id == 0)
    originating_server_id= ::server_id;
  else 
  {
    /* Track that we received a replicated row event */
    if (likely( count_this_event ))
      trans_slave_row_count++;
    
    if (!log_this_slave_update)
    {
      /*
        This event comes from a slave applier since it has an originating
        server id set. Since option to log slave updates is not set, skip it.
      */
      return 0;
    }
  }

  /* 
     Start with logged_server_id as AnyValue in case it's a composite
     (server_id_bits < 31).  This way any user-values are passed-through
     to the Binlog in the high bits of the event's Server Id.
     In future it may be useful to support *not* mapping composite
     AnyValues to/from Binlogged server-ids.
  */
  uint32 logged_server_id= anyValue;
  ndbcluster_anyvalue_set_serverid(logged_server_id, originating_server_id);

  DBUG_ASSERT(trans.good());
  DBUG_ASSERT(table != 0);

  dbug_print_table("table", table);

  uint n_fields= table->s->fields;
  DBUG_PRINT("info", ("Assuming %u columns for table %s",
                      n_fields, table->s->table_name.str));
  MY_BITMAP b;
  /* Potential buffer for the bitmap */
  uint32 bitbuf[128 / (sizeof(uint32) * 8)];
  bitmap_init(&b, n_fields <= sizeof(bitbuf) * 8 ? bitbuf : NULL, 
              n_fields, FALSE);
  bitmap_set_all(&b);

  /*
   row data is already in table->record[0]
   As we told the NdbEventOperation to do this
   (saves moving data about many times)
  */

  /*
    for now malloc/free blobs buffer each time
    TODO if possible share single permanent buffer with handlers
   */
  uchar* blobs_buffer[2] = { 0, 0 };
  uint blobs_buffer_size[2] = { 0, 0 };

  ndb_binlog_index_row *row=
    ndb_find_binlog_index_row(rows, originating_server_id, 0);

  switch(pOp->getEventType())
  {
  case NDBEVENT::TE_INSERT:
    if (likely( count_this_event ))
    {
      row->n_inserts++;
      trans_row_count++;
    }
    DBUG_PRINT("info", ("INSERT INTO %s.%s",
                        table->s->db.str, table->s->table_name.str));
    {
      int ret;
      if (share->flags & NSF_BLOB_FLAG)
      {
        my_ptrdiff_t ptrdiff= 0;
        ret = get_ndb_blobs_value(table, event_data->ndb_value[0],
                                  blobs_buffer[0],
                                  blobs_buffer_size[0],
                                  ptrdiff);
        assert(ret == 0);
      }
      ndb_unpack_record(table, event_data->ndb_value[0], &b, table->record[0]);
      ret = trans.write_row(logged_server_id,
                            injector::transaction::table(table, true),
                            &b, n_fields, table->record[0]);
      assert(ret == 0);
    }
    break;
  case NDBEVENT::TE_DELETE:
    if (likely( count_this_event ))
    {
      row->n_deletes++;
      trans_row_count++;
    }
    DBUG_PRINT("info",("DELETE FROM %s.%s",
                       table->s->db.str, table->s->table_name.str));
    {
      /*
        table->record[0] contains only the primary key in this case
        since we do not have an after image
      */
      int n;
      if (!get_binlog_full(share) && table->s->primary_key != MAX_KEY)
        n= 0; /*
                use the primary key only as it save time and space and
                it is the only thing needed to log the delete
              */
      else
        n= 1; /*
                we use the before values since we don't have a primary key
                since the mysql server does not handle the hidden primary
                key
              */

      int ret;
      if (share->flags & NSF_BLOB_FLAG)
      {
        my_ptrdiff_t ptrdiff= table->record[n] - table->record[0];
        ret = get_ndb_blobs_value(table, event_data->ndb_value[n],
                                  blobs_buffer[n],
                                  blobs_buffer_size[n],
                                  ptrdiff);
        assert(ret == 0);
      }
      ndb_unpack_record(table, event_data->ndb_value[n], &b, table->record[n]);
      DBUG_EXECUTE("info", print_records(table, table->record[n]););
      ret = trans.delete_row(logged_server_id,
                             injector::transaction::table(table, true),
                             &b, n_fields, table->record[n]);
      assert(ret == 0);
    }
    break;
  case NDBEVENT::TE_UPDATE:
    if (likely( count_this_event ))
    {
      row->n_updates++;
      trans_row_count++;
    }
    DBUG_PRINT("info", ("UPDATE %s.%s",
                        table->s->db.str, table->s->table_name.str));
    {
      int ret;
      if (share->flags & NSF_BLOB_FLAG)
      {
        my_ptrdiff_t ptrdiff= 0;
        ret = get_ndb_blobs_value(table, event_data->ndb_value[0],
                                  blobs_buffer[0],
                                  blobs_buffer_size[0],
                                  ptrdiff);
        assert(ret == 0);
      }
      ndb_unpack_record(table, event_data->ndb_value[0],
                        &b, table->record[0]);
      DBUG_EXECUTE("info", print_records(table, table->record[0]););
      if (table->s->primary_key != MAX_KEY &&
          !get_binlog_use_update(share)) 
      {
        /*
          since table has a primary key, we can do a write
          using only after values
        */
        ret = trans.write_row(logged_server_id,
                              injector::transaction::table(table, true),
                              &b, n_fields, table->record[0]);// after values
        assert(ret == 0);
      }
      else
      {
        /*
          mysql server cannot handle the ndb hidden key and
          therefore needs the before image as well
        */
        if (share->flags & NSF_BLOB_FLAG)
        {
          my_ptrdiff_t ptrdiff= table->record[1] - table->record[0];
          ret = get_ndb_blobs_value(table, event_data->ndb_value[1],
                                    blobs_buffer[1],
                                    blobs_buffer_size[1],
                                    ptrdiff);
          assert(ret == 0);
        }
        ndb_unpack_record(table, event_data->ndb_value[1], &b, table->record[1]);
        DBUG_EXECUTE("info", print_records(table, table->record[1]););
        ret = trans.update_row(logged_server_id,
                               injector::transaction::table(table, true),
                               &b, n_fields,
                               table->record[1], // before values
                               table->record[0]);// after values
        assert(ret == 0);
      }
    }
    break;
  default:
    /* We should REALLY never get here. */
    DBUG_PRINT("info", ("default - uh oh, a brain exploded."));
    break;
  }

  if (share->flags & NSF_BLOB_FLAG)
  {
    my_free(blobs_buffer[0], MYF(MY_ALLOW_ZERO_PTR));
    my_free(blobs_buffer[1], MYF(MY_ALLOW_ZERO_PTR));
  }

  return 0;
}

//#define RUN_NDB_BINLOG_TIMER
#ifdef RUN_NDB_BINLOG_TIMER
class Timer
{
public:
  Timer() { start(); }
  void start() { gettimeofday(&m_start, 0); }
  void stop() { gettimeofday(&m_stop, 0); }
  ulong elapsed_ms()
  {
    return (ulong)
      (((longlong) m_stop.tv_sec - (longlong) m_start.tv_sec) * 1000 +
       ((longlong) m_stop.tv_usec -
        (longlong) m_start.tv_usec + 999) / 1000);
  }
private:
  struct timeval m_start,m_stop;
};
#endif

/****************************************************************
  Injector thread main loop
****************************************************************/

static uchar *
ndb_schema_objects_get_key(NDB_SCHEMA_OBJECT *schema_object,
                           size_t *length,
                           my_bool not_used __attribute__((unused)))
{
  *length= schema_object->key_length;
  return (uchar*) schema_object->key;
}

static NDB_SCHEMA_OBJECT *ndb_get_schema_object(const char *key,
                                                my_bool create_if_not_exists,
                                                my_bool have_lock)
{
  NDB_SCHEMA_OBJECT *ndb_schema_object;
  uint length= (uint) strlen(key);
  DBUG_ENTER("ndb_get_schema_object");
  DBUG_PRINT("enter", ("key: '%s'", key));

  if (!have_lock)
    pthread_mutex_lock(&ndbcluster_mutex);
  while (!(ndb_schema_object=
           (NDB_SCHEMA_OBJECT*) my_hash_search(&ndb_schema_objects,
                                               (const uchar*) key,
                                               length)))
  {
    if (!create_if_not_exists)
    {
      DBUG_PRINT("info", ("does not exist"));
      break;
    }
    if (!(ndb_schema_object=
          (NDB_SCHEMA_OBJECT*) my_malloc(sizeof(*ndb_schema_object) + length + 1,
                                         MYF(MY_WME | MY_ZEROFILL))))
    {
      DBUG_PRINT("info", ("malloc error"));
      break;
    }
    ndb_schema_object->key= (char *)(ndb_schema_object+1);
    memcpy(ndb_schema_object->key, key, length + 1);
    ndb_schema_object->key_length= length;
    if (my_hash_insert(&ndb_schema_objects, (uchar*) ndb_schema_object))
    {
      my_free((uchar*) ndb_schema_object, 0);
      break;
    }
    pthread_mutex_init(&ndb_schema_object->mutex, MY_MUTEX_INIT_FAST);
    bitmap_init(&ndb_schema_object->slock_bitmap, ndb_schema_object->slock,
                sizeof(ndb_schema_object->slock)*8, FALSE);
    bitmap_clear_all(&ndb_schema_object->slock_bitmap);
    break;
  }
  if (ndb_schema_object)
  {
    ndb_schema_object->use_count++;
    DBUG_PRINT("info", ("use_count: %d", ndb_schema_object->use_count));
  }
  if (!have_lock)
    pthread_mutex_unlock(&ndbcluster_mutex);
  DBUG_RETURN(ndb_schema_object);
}


static void ndb_free_schema_object(NDB_SCHEMA_OBJECT **ndb_schema_object,
                                   bool have_lock)
{
  DBUG_ENTER("ndb_free_schema_object");
  DBUG_PRINT("enter", ("key: '%s'", (*ndb_schema_object)->key));
  if (!have_lock)
    pthread_mutex_lock(&ndbcluster_mutex);
  if (!--(*ndb_schema_object)->use_count)
  {
    DBUG_PRINT("info", ("use_count: %d", (*ndb_schema_object)->use_count));
    my_hash_delete(&ndb_schema_objects, (uchar*) *ndb_schema_object);
    pthread_mutex_destroy(&(*ndb_schema_object)->mutex);
    my_free((uchar*) *ndb_schema_object, MYF(0));
    *ndb_schema_object= 0;
  }
  else
  {
    DBUG_PRINT("info", ("use_count: %d", (*ndb_schema_object)->use_count));
  }
  if (!have_lock)
    pthread_mutex_unlock(&ndbcluster_mutex);
  DBUG_VOID_RETURN;
}


static void
remove_event_operations(Ndb* ndb)
{
  DBUG_ENTER("remove_event_operations");
  NdbEventOperation *op;
  while ((op= ndb->getEventOperation()))
  {
    DBUG_ASSERT(!IS_NDB_BLOB_PREFIX(op->getEvent()->getTable()->getName()));
    DBUG_PRINT("info", ("removing event operation on %s",
                        op->getEvent()->getName()));

    Ndb_event_data *event_data= (Ndb_event_data *) op->getCustomData();
    DBUG_ASSERT(event_data);

    NDB_SHARE *share= event_data->share;
    DBUG_ASSERT(share != NULL);
    DBUG_ASSERT(share->op == op || share->new_op == op);

    delete event_data;
    op->setCustomData(NULL);

    pthread_mutex_lock(&share->mutex);
    share->op= 0;
    share->new_op= 0;
    pthread_mutex_unlock(&share->mutex);

    DBUG_PRINT("NDB_SHARE", ("%s binlog free  use_count: %u",
                             share->key, share->use_count));
    free_share(&share);

    ndb->dropEventOperation(op);
  }
  DBUG_VOID_RETURN;
}

extern long long g_event_data_count;
extern long long g_event_nondata_count;
extern long long g_event_bytes_count;

void updateInjectorStats(Ndb* schemaNdb, Ndb* dataNdb)
{
  /* Update globals to sum of totals from each listening
   * Ndb object
   */
  g_event_data_count = 
    schemaNdb->getClientStat(Ndb::DataEventsRecvdCount) + 
    dataNdb->getClientStat(Ndb::DataEventsRecvdCount);
  g_event_nondata_count = 
    schemaNdb->getClientStat(Ndb::NonDataEventsRecvdCount) + 
    dataNdb->getClientStat(Ndb::NonDataEventsRecvdCount);
  g_event_bytes_count = 
    schemaNdb->getClientStat(Ndb::EventBytesRecvdCount) + 
    dataNdb->getClientStat(Ndb::EventBytesRecvdCount);
}

enum Binlog_thread_state
{
  BCCC_running= 0,
  BCCC_exit= 1,
  BCCC_restart= 2
};

extern ulong opt_ndb_report_thresh_binlog_epoch_slip;
extern ulong opt_ndb_report_thresh_binlog_mem_usage;

pthread_handler_t
ndb_binlog_thread_func(void *arg)
{
  THD *thd; /* needs to be first for thread_stack */
  Ndb *i_ndb= 0;
  Ndb *s_ndb= 0;
  Thd_ndb *thd_ndb=0;
  injector *inj= injector::instance();
  uint incident_id= 0;
  Binlog_thread_state do_ndbcluster_binlog_close_connection;

#ifdef RUN_NDB_BINLOG_TIMER
  Timer main_timer;
#endif

  pthread_mutex_lock(&injector_mutex);
  /*
    Set up the Thread
  */
  my_thread_init();
  DBUG_ENTER("ndb_binlog_thread");

  thd= new THD; /* note that contructor of THD uses DBUG_ */
  THD_CHECK_SENTRY(thd);

  /* We need to set thd->thread_id before thd->store_globals, or it will
     set an invalid value for thd->variables.pseudo_thread_id.
  */
  mysql_mutex_lock(&LOCK_thread_count);
  thd->thread_id= thread_id++;
  mysql_mutex_unlock(&LOCK_thread_count);

  thd->thread_stack= (char*) &thd; /* remember where our stack is */
  if (thd->store_globals())
  {
    thd->cleanup();
    delete thd;
    ndb_binlog_thread_running= -1;
    pthread_mutex_unlock(&injector_mutex);
    pthread_cond_signal(&injector_cond);

    DBUG_LEAVE;                               // Must match DBUG_ENTER()
    my_thread_end();
    pthread_exit(0);
    return NULL;                              // Avoid compiler warnings
  }
  lex_start(thd);

  thd->init_for_queries();
  thd_set_command(thd, COM_DAEMON);
  thd->system_thread= SYSTEM_THREAD_NDBCLUSTER_BINLOG;
#ifndef NDB_THD_HAS_NO_VERSION
  thd->version= refresh_version;
#endif
  thd->client_capabilities= 0;
  thd->security_ctx->skip_grants();
  my_net_init(&thd->net, 0);
<<<<<<< HEAD
=======

  // Ndb binlog thread always use row format
  thd->set_current_stmt_binlog_format_row();
>>>>>>> 00f67556

  /*
    Set up ndb binlog
  */
  sql_print_information("Starting Cluster Binlog Thread");

  pthread_detach_this_thread();
  thd->real_id= pthread_self();
  mysql_mutex_lock(&LOCK_thread_count);
  threads.append(thd);
  mysql_mutex_unlock(&LOCK_thread_count);
  thd->lex->start_transaction_opt= 0;


restart_cluster_failure:
  int have_injector_mutex_lock= 0;
  do_ndbcluster_binlog_close_connection= BCCC_exit;

  if (!(thd_ndb= Thd_ndb::seize(thd)))
  {
    sql_print_error("Could not allocate Thd_ndb object");
    ndb_binlog_thread_running= -1;
    pthread_mutex_unlock(&injector_mutex);
    pthread_cond_signal(&injector_cond);
    goto err;
  }

  if (!(s_ndb= new Ndb(g_ndb_cluster_connection, NDB_REP_DB)) ||
      s_ndb->init())
  {
    sql_print_error("NDB Binlog: Getting Schema Ndb object failed");
    ndb_binlog_thread_running= -1;
    pthread_mutex_unlock(&injector_mutex);
    pthread_cond_signal(&injector_cond);
    goto err;
  }

  // empty database
  if (!(i_ndb= new Ndb(g_ndb_cluster_connection, "")) ||
      i_ndb->init())
  {
    sql_print_error("NDB Binlog: Getting Ndb object failed");
    ndb_binlog_thread_running= -1;
    pthread_mutex_unlock(&injector_mutex);
    pthread_cond_signal(&injector_cond);
    goto err;
  }

  /* init hash for schema object distribution */
  (void) my_hash_init(&ndb_schema_objects, system_charset_info, 32, 0, 0,
                      (my_hash_get_key)ndb_schema_objects_get_key, 0, 0);

  /*
    Expose global reference to our ndb object.

    Used by both sql client thread and binlog thread to interact
    with the storage
    pthread_mutex_lock(&injector_mutex);
  */
  injector_thd= thd;
  injector_ndb= i_ndb;
  schema_ndb= s_ndb;

  if (opt_bin_log && opt_ndb_log_bin)
  {
    ndb_binlog_running= TRUE;
  }

  /* Thread start up completed  */
  ndb_binlog_thread_running= 1;
  pthread_mutex_unlock(&injector_mutex);
  pthread_cond_signal(&injector_cond);

  /*
    wait for mysql server to start (so that the binlog is started
    and thus can receive the first GAP event)
  */
  mysql_mutex_lock(&LOCK_server_started);
  while (!mysqld_server_started)
  {
    struct timespec abstime;
    set_timespec(abstime, 1);
    mysql_cond_timedwait(&COND_server_started, &LOCK_server_started,
                         &abstime);
    if (ndbcluster_terminating)
    {
      mysql_mutex_unlock(&LOCK_server_started);
      goto err;
    }
  }
  mysql_mutex_unlock(&LOCK_server_started);
  /*
    Main NDB Injector loop
  */
  while (ndb_binlog_running)
  {
    /*
      check if it is the first log, if so we do not insert a GAP event
      as there is really no log to have a GAP in
    */
    if (incident_id == 0)
    {
      LOG_INFO log_info;
      mysql_bin_log.get_current_log(&log_info);
      int len=  strlen(log_info.log_file_name);
      uint no= 0;
      if ((sscanf(log_info.log_file_name + len - 6, "%u", &no) == 1) &&
          no == 1)
      {
        /* this is the fist log, so skip GAP event */
        break;
      }
    }

    /*
      Always insert a GAP event as we cannot know what has happened
      in the cluster while not being connected.
    */
    LEX_STRING const msg[2]=
      {
        { C_STRING_WITH_LEN("mysqld startup")    },
        { C_STRING_WITH_LEN("cluster disconnect")}
      };
    int ret = inj->record_incident(thd, INCIDENT_LOST_EVENTS,
                                   msg[incident_id]);
    assert(ret == 0);
    break;
  }
  incident_id= 1;
  {
    thd->proc_info= "Waiting for ndbcluster to start";

    pthread_mutex_lock(&injector_mutex);
    while (!ndb_schema_share ||
           (ndb_binlog_running && !ndb_apply_status_share) ||
           !ndb_binlog_tables_inited)
    {
      if (!thd_ndb->valid_ndb())
      {
        /*
          Cluster has gone away before setup was completed.
          Keep lock on injector_mutex to prevent further
          usage of the injector_ndb, and restart binlog
          thread to get rid of any garbage on the ndb objects
        */
        have_injector_mutex_lock= 1;
        do_ndbcluster_binlog_close_connection= BCCC_restart;
        goto err;
      }
      /* ndb not connected yet */
      struct timespec abstime;
      set_timespec(abstime, 1);
      pthread_cond_timedwait(&injector_cond, &injector_mutex, &abstime);
      if (ndbcluster_binlog_terminating)
      {
        pthread_mutex_unlock(&injector_mutex);
        goto err;
      }
    }
    pthread_mutex_unlock(&injector_mutex);

    DBUG_ASSERT(ndbcluster_hton->slot != ~(uint)0);
    thd_set_thd_ndb(thd, thd_ndb);
    thd_ndb->options|= TNO_NO_LOG_SCHEMA_OP;
    thd->query_id= 0; // to keep valgrind quiet
  }

  {
    // wait for the first event
    thd->proc_info= "Waiting for first event from ndbcluster";
    int schema_res, res;
    Uint64 schema_gci;
    do
    {
      DBUG_PRINT("info", ("Waiting for the first event"));

      if (ndbcluster_binlog_terminating)
        goto err;

      schema_res= s_ndb->pollEvents(100, &schema_gci);
    } while (schema_gci == 0 || ndb_latest_received_binlog_epoch == schema_gci);
    if (ndb_binlog_running)
    {
      Uint64 gci= i_ndb->getLatestGCI();
      while (gci < schema_gci || gci == ndb_latest_received_binlog_epoch)
      {
        if (ndbcluster_binlog_terminating)
          goto err;
        res= i_ndb->pollEvents(10, &gci);
      }
      if (gci > schema_gci)
      {
        schema_gci= gci;
      }
    }
    // now check that we have epochs consistant with what we had before the restart
    DBUG_PRINT("info", ("schema_res: %d  schema_gci: %u/%u", schema_res,
                        (uint)(schema_gci >> 32),
                        (uint)(schema_gci)));
    {
      i_ndb->flushIncompleteEvents(schema_gci);
      s_ndb->flushIncompleteEvents(schema_gci);
      if (schema_gci < ndb_latest_handled_binlog_epoch)
      {
        sql_print_error("NDB Binlog: cluster has been restarted --initial or with older filesystem. "
                        "ndb_latest_handled_binlog_epoch: %u/%u, while current epoch: %u/%u. "
                        "RESET MASTER should be issued. Resetting ndb_latest_handled_binlog_epoch.",
                        (uint)(ndb_latest_handled_binlog_epoch >> 32),
                        (uint)(ndb_latest_handled_binlog_epoch),
                        (uint)(schema_gci >> 32),
                        (uint)(schema_gci));
        ndb_set_latest_trans_gci(0);
        ndb_latest_handled_binlog_epoch= 0;
        ndb_latest_applied_binlog_epoch= 0;
        ndb_latest_received_binlog_epoch= 0;
      }
      else if (ndb_latest_applied_binlog_epoch > 0)
      {
        sql_print_warning("NDB Binlog: cluster has reconnected. "
                          "Changes to the database that occured while "
                          "disconnected will not be in the binlog");
      }
      if (opt_ndb_extra_logging)
      {
        sql_print_information("NDB Binlog: starting log at epoch %u/%u",
                              (uint)(schema_gci >> 32),
                              (uint)(schema_gci));
      }
    }
  }
  /*
    binlog thread is ready to receive events
    - client threads may now start updating data, i.e. tables are
    no longer read only
  */
  ndb_binlog_is_ready= TRUE;

  if (opt_ndb_extra_logging)
    sql_print_information("NDB Binlog: ndb tables writable");
  close_cached_tables((THD*) 0, (TABLE_LIST*) 0, FALSE, FALSE, FALSE);

  /* 
     Signal any waiting thread that ndb table setup is
     now complete
  */
  ndb_notify_tables_writable();

  {
    static char db[]= "";
    thd->db= db;
  }
  do_ndbcluster_binlog_close_connection= BCCC_running;
  for ( ; !((ndbcluster_binlog_terminating ||
             do_ndbcluster_binlog_close_connection) &&
            ndb_latest_handled_binlog_epoch >= ndb_get_latest_trans_gci()) &&
          do_ndbcluster_binlog_close_connection != BCCC_restart; )
  {
#ifndef DBUG_OFF
    if (do_ndbcluster_binlog_close_connection)
    {
      DBUG_PRINT("info", ("do_ndbcluster_binlog_close_connection: %d, "
                          "ndb_latest_handled_binlog_epoch: %u/%u, "
                          "*get_latest_trans_gci(): %u/%u",
                          do_ndbcluster_binlog_close_connection,
                          (uint)(ndb_latest_handled_binlog_epoch >> 32),
                          (uint)(ndb_latest_handled_binlog_epoch),
                          (uint)(ndb_get_latest_trans_gci() >> 32),
                          (uint)(ndb_get_latest_trans_gci())));
    }
#endif
#ifdef RUN_NDB_BINLOG_TIMER
    main_timer.stop();
    sql_print_information("main_timer %ld ms",  main_timer.elapsed_ms());
    main_timer.start();
#endif

    /*
      now we don't want any events before next gci is complete
    */
    thd->proc_info= "Waiting for event from ndbcluster";
    thd->set_time();
    
    /* wait for event or 1000 ms */
    Uint64 gci= 0, schema_gci;
    int res= 0, tot_poll_wait= 1000;
    if (ndb_binlog_running)
    {
      res= i_ndb->pollEvents(tot_poll_wait, &gci);
      tot_poll_wait= 0;
    }
    int schema_res= s_ndb->pollEvents(tot_poll_wait, &schema_gci);
    ndb_latest_received_binlog_epoch= gci;

    while (gci > schema_gci && schema_res >= 0)
    {
      static char buf[64];
      thd->proc_info= "Waiting for schema epoch";
      my_snprintf(buf, sizeof(buf), "%s %u/%u(%u/%u)", thd->proc_info,
                  (uint)(schema_gci >> 32),
                  (uint)(schema_gci),
                  (uint)(gci >> 32),
                  (uint)(gci));
      thd->proc_info= buf;
      schema_res= s_ndb->pollEvents(10, &schema_gci);
    }

    if ((ndbcluster_binlog_terminating ||
         do_ndbcluster_binlog_close_connection) &&
        (ndb_latest_handled_binlog_epoch >= ndb_get_latest_trans_gci() ||
         !ndb_binlog_running))
      break; /* Shutting down server */

    MEM_ROOT **root_ptr=
      my_pthread_getspecific_ptr(MEM_ROOT**, THR_MALLOC);
    MEM_ROOT *old_root= *root_ptr;
    MEM_ROOT mem_root;
    init_sql_alloc(&mem_root, 4096, 0);
    List<Cluster_schema> post_epoch_log_list;
    List<Cluster_schema> post_epoch_unlock_list;
    *root_ptr= &mem_root;

    if (unlikely(schema_res > 0))
    {
      thd->proc_info= "Processing events from schema table";
      g_ndb_log_slave_updates= opt_log_slave_updates;
      s_ndb->
        setReportThreshEventGCISlip(opt_ndb_report_thresh_binlog_epoch_slip);
      s_ndb->
        setReportThreshEventFreeMem(opt_ndb_report_thresh_binlog_mem_usage);
      NdbEventOperation *pOp= s_ndb->nextEvent();
      while (pOp != NULL)
      {
        if (!pOp->hasError())
        {
          ndb_binlog_thread_handle_schema_event(thd, s_ndb, pOp,
                                                &post_epoch_log_list,
                                                &post_epoch_unlock_list,
                                                &mem_root);
          DBUG_PRINT("info", ("s_ndb first: %s", s_ndb->getEventOperation() ?
                              s_ndb->getEventOperation()->getEvent()->getTable()->getName() :
                              "<empty>"));
          DBUG_PRINT("info", ("i_ndb first: %s", i_ndb->getEventOperation() ?
                              i_ndb->getEventOperation()->getEvent()->getTable()->getName() :
                              "<empty>"));
          if (i_ndb->getEventOperation() == NULL &&
              s_ndb->getEventOperation() == NULL &&
              do_ndbcluster_binlog_close_connection == BCCC_running)
          {
            DBUG_PRINT("info", ("do_ndbcluster_binlog_close_connection= BCCC_restart"));
            do_ndbcluster_binlog_close_connection= BCCC_restart;
            if (ndb_latest_received_binlog_epoch < ndb_get_latest_trans_gci() && ndb_binlog_running)
            {
              sql_print_error("NDB Binlog: latest transaction in epoch %u/%u not in binlog "
                              "as latest received epoch is %u/%u",
                              (uint)(ndb_get_latest_trans_gci() >> 32),
                              (uint)(ndb_get_latest_trans_gci()),
                              (uint)(ndb_latest_received_binlog_epoch >> 32),
                              (uint)(ndb_latest_received_binlog_epoch));
            }
          }
        }
        else
          sql_print_error("NDB: error %lu (%s) on handling "
                          "binlog schema event",
                          (ulong) pOp->getNdbError().code,
                          pOp->getNdbError().message);
        pOp= s_ndb->nextEvent();
      }
      updateInjectorStats(s_ndb, i_ndb);
    }

    if (!ndb_binlog_running)
    {
      /*
        Just consume any events, not used if no binlogging
        e.g. node failure events
      */
      Uint64 tmp_gci;
      if (i_ndb->pollEvents(0, &tmp_gci))
      {
        NdbEventOperation *pOp;
        while ((pOp= i_ndb->nextEvent()))
        {
          if ((unsigned) pOp->getEventType() >=
              (unsigned) NDBEVENT::TE_FIRST_NON_DATA_EVENT)
          {
            ndb_binlog_index_row row;
            ndb_binlog_thread_handle_non_data_event(thd, pOp, row);
          }
        }
        if (i_ndb->getEventOperation() == NULL &&
            s_ndb->getEventOperation() == NULL &&
            do_ndbcluster_binlog_close_connection == BCCC_running)
        {
          DBUG_PRINT("info", ("do_ndbcluster_binlog_close_connection= BCCC_restart"));
          do_ndbcluster_binlog_close_connection= BCCC_restart;
        }
      }
      updateInjectorStats(s_ndb, i_ndb);
    }
    else if (res > 0 ||
             (ndb_log_empty_epochs() &&
              gci > ndb_latest_handled_binlog_epoch))
    {
      DBUG_PRINT("info", ("pollEvents res: %d", res));
      thd->proc_info= "Processing events";
      uchar apply_status_buf[512];
      TABLE *apply_status_table= NULL;
      if (ndb_apply_status_share)
      {
        /*
          We construct the buffer to write the apply status binlog
          event here, as the table->record[0] buffer is referenced
          by the apply status event operation, and will be filled
          with data at the nextEvent call if the first event should
          happen to be from the apply status table
        */
        Ndb_event_data *event_data= ndb_apply_status_share->event_data;
        if (!event_data)
        {
          DBUG_ASSERT(ndb_apply_status_share->op);
          event_data= 
            (Ndb_event_data *) ndb_apply_status_share->op->getCustomData();
          DBUG_ASSERT(event_data);
        }
        apply_status_table= event_data->shadow_table;

        /* 
           Intialize apply_status_table->record[0] 
        */
        empty_record(apply_status_table);

        apply_status_table->field[0]->store((longlong)::server_id, true);
        /*
          gci is added later, just before writing to binlog as gci
          is unknown here
        */
        apply_status_table->field[2]->store("", 0, &my_charset_bin);
        apply_status_table->field[3]->store((longlong)0, true);
        apply_status_table->field[4]->store((longlong)0, true);
        DBUG_ASSERT(sizeof(apply_status_buf) >= apply_status_table->s->reclength);
        memcpy(apply_status_buf, apply_status_table->record[0],
               apply_status_table->s->reclength);
      }
      NdbEventOperation *pOp= i_ndb->nextEvent();
      ndb_binlog_index_row _row;
      ndb_binlog_index_row *rows= &_row;
      injector::transaction trans;
      unsigned trans_row_count= 0;
      unsigned trans_slave_row_count= 0;
      if (!pOp)
      {
        /*
          Must be an empty epoch since the condition
          (ndb_log_empty_epochs() &&
           gci > ndb_latest_handled_binlog_epoch)
          must be true we write empty epoch into
          ndb_binlog_index
        */
        DBUG_PRINT("info", ("Writing empty epoch for gci %llu", gci));
        DBUG_PRINT("info", ("Initializing transaction"));
        inj->new_trans(thd, &trans);
        rows= &_row;
        bzero((char*)&_row, sizeof(_row));
        thd->variables.character_set_client= &my_charset_latin1;
        goto commit_to_binlog;
      }
      while (pOp != NULL)
      {
        rows= &_row;
#ifdef RUN_NDB_BINLOG_TIMER
        Timer gci_timer, write_timer;
        int event_count= 0;
        gci_timer.start();
#endif
        gci= pOp->getGCI();
        DBUG_PRINT("info", ("Handling gci: %u/%u",
                            (uint)(gci >> 32),
                            (uint)(gci)));
        // sometimes get TE_ALTER with invalid table
        DBUG_ASSERT(pOp->getEventType() == NdbDictionary::Event::TE_ALTER ||
                    ! IS_NDB_BLOB_PREFIX(pOp->getEvent()->getTable()->getName()));
        DBUG_ASSERT(gci <= ndb_latest_received_binlog_epoch);

        /* initialize some variables for this epoch */
        g_ndb_log_slave_updates= opt_log_slave_updates;
        i_ndb->
          setReportThreshEventGCISlip(opt_ndb_report_thresh_binlog_epoch_slip);
        i_ndb->setReportThreshEventFreeMem(opt_ndb_report_thresh_binlog_mem_usage);

        bzero((char*)&_row, sizeof(_row));
        thd->variables.character_set_client= &my_charset_latin1;
        DBUG_PRINT("info", ("Initializing transaction"));
        inj->new_trans(thd, &trans);
        trans_row_count= 0;
        trans_slave_row_count= 0;
        // pass table map before epoch
        {
          Uint32 iter= 0;
          const NdbEventOperation *gci_op;
          Uint32 event_types;

          if (!i_ndb->isConsistentGCI(gci))
          {
            char errmsg[64];
            uint end= sprintf(&errmsg[0],
                              "Detected missing data in GCI %llu, "
                              "inserting GAP event", gci);
            errmsg[end]= '\0';
            DBUG_PRINT("info",
                       ("Detected missing data in GCI %llu, "
                        "inserting GAP event", gci));
            LEX_STRING const msg= { C_STRING_WITH_LEN(errmsg) };
            inj->record_incident(thd, INCIDENT_LOST_EVENTS, msg);
          }
          while ((gci_op= i_ndb->getGCIEventOperations(&iter, &event_types))
                 != NULL)
          {
            Ndb_event_data *event_data=
              (Ndb_event_data *) gci_op->getCustomData();
            NDB_SHARE *share= (event_data)?event_data->share:NULL;
            DBUG_PRINT("info", ("per gci_op: 0x%lx  share: 0x%lx  event_types: 0x%x",
                                (long) gci_op, (long) share, event_types));
            // workaround for interface returning TE_STOP events
            // which are normally filtered out below in the nextEvent loop
            if ((event_types & ~NdbDictionary::Event::TE_STOP) == 0)
            {
              DBUG_PRINT("info", ("Skipped TE_STOP on table %s",
                                  gci_op->getEvent()->getTable()->getName()));
              continue;
            }
            // this should not happen
            if (share == NULL || event_data->shadow_table == NULL)
            {
              DBUG_PRINT("info", ("no share or table %s!",
                                  gci_op->getEvent()->getTable()->getName()));
              continue;
            }
            if (share == ndb_apply_status_share)
            {
              // skip this table, it is handled specially
              continue;
            }
            TABLE *table= event_data->shadow_table;
#ifndef DBUG_OFF
            const LEX_STRING &name= table->s->table_name;
#endif
            if ((event_types & (NdbDictionary::Event::TE_INSERT |
                                NdbDictionary::Event::TE_UPDATE |
                                NdbDictionary::Event::TE_DELETE)) == 0)
            {
              DBUG_PRINT("info", ("skipping non data event table: %.*s",
                                  (int) name.length, name.str));
              continue;
            }
            if (!trans.good())
            {
              DBUG_PRINT("info",
                         ("Found new data event, initializing transaction"));
              inj->new_trans(thd, &trans);
            }
            DBUG_PRINT("info", ("use_table: %.*s, cols %u",
                                (int) name.length, name.str,
                                table->s->fields));
            injector::transaction::table tbl(table, true);
            int ret = trans.use_table(::server_id, tbl);
            assert(ret == 0);
          }
        }
        if (trans.good())
        {
          if (apply_status_table)
          {
#ifndef DBUG_OFF
            const LEX_STRING& name= apply_status_table->s->table_name;
            DBUG_PRINT("info", ("use_table: %.*s",
                                (int) name.length, name.str));
#endif
            injector::transaction::table tbl(apply_status_table, true);
            int ret = trans.use_table(::server_id, tbl);
            assert(ret == 0);

            /* add the gci to the record */
            Field *field= apply_status_table->field[1];
            my_ptrdiff_t row_offset=
              (my_ptrdiff_t) (apply_status_buf - apply_status_table->record[0]);
            field->move_field_offset(row_offset);
            field->store((longlong)gci, true);
            field->move_field_offset(-row_offset);

            trans.write_row(::server_id,
                            injector::transaction::table(apply_status_table,
                                                         true),
                            &apply_status_table->s->all_set,
                            apply_status_table->s->fields,
                            apply_status_buf);
          }
          else
          {
            sql_print_error("NDB: Could not get apply status share");
          }
        }
#ifdef RUN_NDB_BINLOG_TIMER
        write_timer.start();
#endif
        do
        {
#ifdef RUN_NDB_BINLOG_TIMER
          event_count++;
#endif
          if (pOp->hasError() &&
              ndb_binlog_thread_handle_error(i_ndb, pOp) < 0)
            goto err;

#ifndef DBUG_OFF
          {
            Ndb_event_data *event_data=
              (Ndb_event_data *) pOp->getCustomData();
            NDB_SHARE *share= (event_data)?event_data->share:NULL;
            DBUG_PRINT("info",
                       ("EVENT TYPE: %d  GCI: %u/%u last applied: %u/%u  "
                        "share: 0x%lx (%s.%s)", pOp->getEventType(),
                        (uint)(gci >> 32),
                        (uint)(gci),
                        (uint)(ndb_latest_applied_binlog_epoch >> 32),
                        (uint)(ndb_latest_applied_binlog_epoch),
                        (long) share,
                        share ? share->db :  "'NULL'",
                        share ? share->table_name : "'NULL'"));
            DBUG_ASSERT(share != 0);
          }
          // assert that there is consistancy between gci op list
          // and event list
          {
            Uint32 iter= 0;
            const NdbEventOperation *gci_op;
            Uint32 event_types;
            while ((gci_op= i_ndb->getGCIEventOperations(&iter, &event_types))
                   != NULL)
            {
              if (gci_op == pOp)
                break;
            }
            DBUG_ASSERT(gci_op == pOp);
            DBUG_ASSERT((event_types & pOp->getEventType()) != 0);
          }
#endif
          if ((unsigned) pOp->getEventType() <
              (unsigned) NDBEVENT::TE_FIRST_NON_DATA_EVENT)
            ndb_binlog_thread_handle_data_event(i_ndb, pOp, &rows, trans, trans_row_count, trans_slave_row_count);
          else
          {
            ndb_binlog_thread_handle_non_data_event(thd, pOp, *rows);
            DBUG_PRINT("info", ("s_ndb first: %s", s_ndb->getEventOperation() ?
                                s_ndb->getEventOperation()->getEvent()->getTable()->getName() :
                                "<empty>"));
            DBUG_PRINT("info", ("i_ndb first: %s", i_ndb->getEventOperation() ?
                                i_ndb->getEventOperation()->getEvent()->getTable()->getName() :
                                "<empty>"));
            if (i_ndb->getEventOperation() == NULL &&
                s_ndb->getEventOperation() == NULL &&
                do_ndbcluster_binlog_close_connection == BCCC_running)
            {
              DBUG_PRINT("info", ("do_ndbcluster_binlog_close_connection= BCCC_restart"));
              do_ndbcluster_binlog_close_connection= BCCC_restart;
              if (ndb_latest_received_binlog_epoch < ndb_get_latest_trans_gci() && ndb_binlog_running)
              {
                sql_print_error("NDB Binlog: latest transaction in epoch %lu not in binlog "
                                "as latest received epoch is %lu",
                                (ulong) ndb_get_latest_trans_gci(),
                                (ulong) ndb_latest_received_binlog_epoch);
              }
            }
          }

          pOp= i_ndb->nextEvent();
        } while (pOp && pOp->getGCI() == gci);

         updateInjectorStats(s_ndb, i_ndb);
        
        /*
          note! pOp is not referring to an event in the next epoch
          or is == 0
        */
#ifdef RUN_NDB_BINLOG_TIMER
        write_timer.stop();
#endif

        while (trans.good())
        {
          if (!ndb_log_empty_epochs())
          {
            /*
              If 
                - We did not add any 'real' rows to the Binlog AND
                - We did not apply any slave row updates, only
                  ndb_apply_status updates
              THEN
                Don't write the Binlog transaction which just
                contains ndb_apply_status updates.
                (For cicular rep with log_apply_status, ndb_apply_status
                updates will propagate while some related, real update
                is propagating)
            */
            if ((trans_row_count == 0) &&
                (! (opt_ndb_log_apply_status &&
                    trans_slave_row_count) ))
            {
              /* nothing to commit, rollback instead */
              if (int r= trans.rollback())
              {
                sql_print_error("NDB Binlog: "
                                "Error during ROLLBACK of GCI %u/%u. Error: %d",
                                uint(gci >> 32), uint(gci), r);
                /* TODO: Further handling? */
              }
              break;
            }
          }
      commit_to_binlog:
          thd->proc_info= "Committing events to binlog";
          injector::transaction::binlog_pos start= trans.start_pos();
          if (int r= trans.commit())
          {
            sql_print_error("NDB Binlog: "
                            "Error during COMMIT of GCI. Error: %d",
                            r);
            /* TODO: Further handling? */
          }
          rows->gci= (Uint32)(gci >> 32); // Expose gci hi/lo
          rows->epoch= gci;
          rows->master_log_file= start.file_name();
          rows->master_log_pos= start.file_pos();

          DBUG_PRINT("info", ("COMMIT gci: %lu", (ulong) gci));
          if (opt_ndb_log_binlog_index)
          {
            if (ndb_binlog_index_table__write_rows(thd, rows))
            {
              /* 
                 Writing to ndb_binlog_index failed, check if we are
                 being killed and retry
              */
              if (thd->killed)
              {
                (void) mysql_mutex_lock(&LOCK_thread_count);
                volatile THD::killed_state killed= thd->killed;
                /* We are cleaning up, allow for flushing last epoch */
                thd->killed= THD::NOT_KILLED;
                ndb_binlog_index_table__write_rows(thd, rows);
                /* Restore kill flag */
                thd->killed= killed;
                (void) mysql_mutex_unlock(&LOCK_thread_count);
              }
            }
          }
          ndb_latest_applied_binlog_epoch= gci;
          break;
        }
        ndb_latest_handled_binlog_epoch= gci;

#ifdef RUN_NDB_BINLOG_TIMER
        gci_timer.stop();
        sql_print_information("gci %ld event_count %d write time "
                              "%ld(%d e/s), total time %ld(%d e/s)",
                              (ulong)gci, event_count,
                              write_timer.elapsed_ms(),
                              (1000*event_count) / write_timer.elapsed_ms(),
                              gci_timer.elapsed_ms(),
                              (1000*event_count) / gci_timer.elapsed_ms());
#endif
      }
      if(!i_ndb->isConsistent(gci))
      {
        char errmsg[64];
        uint end= sprintf(&errmsg[0],
                          "Detected missing data in GCI %llu, "
                          "inserting GAP event", gci);
        errmsg[end]= '\0';
        DBUG_PRINT("info",
                   ("Detected missing data in GCI %llu, "
                    "inserting GAP event", gci));
        LEX_STRING const msg= { C_STRING_WITH_LEN(errmsg) };
        inj->record_incident(thd, INCIDENT_LOST_EVENTS, msg);
      }
    }

    ndb_binlog_thread_handle_schema_event_post_epoch(thd,
                                                     &post_epoch_log_list,
                                                     &post_epoch_unlock_list);
    free_root(&mem_root, MYF(0));
    *root_ptr= old_root;
    ndb_latest_handled_binlog_epoch= ndb_latest_received_binlog_epoch;
  }
 err:
  if (do_ndbcluster_binlog_close_connection != BCCC_restart)
  {
    sql_print_information("Stopping Cluster Binlog");
    DBUG_PRINT("info",("Shutting down cluster binlog thread"));
    thd->proc_info= "Shutting down";
  }
  else
  { 
    sql_print_information("Restarting Cluster Binlog");
    DBUG_PRINT("info",("Restarting cluster binlog thread"));
    thd->proc_info= "Restarting";
  }
  if (!have_injector_mutex_lock)
    pthread_mutex_lock(&injector_mutex);
  /* don't mess with the injector_ndb anymore from other threads */
  injector_thd= 0;
  injector_ndb= 0;
  schema_ndb= 0;
  pthread_mutex_unlock(&injector_mutex);
  thd->db= 0; // as not to try to free memory

  /*
    This will cause the util thread to start to try to initialize again
    via ndbcluster_setup_binlog_table_shares.  But since injector_ndb is
    set to NULL it will not succeed until injector_ndb is reinitialized.
  */
  ndb_binlog_tables_inited= FALSE;

  if (ndb_apply_status_share)
  {
    /* ndb_share reference binlog extra free */
    DBUG_PRINT("NDB_SHARE", ("%s binlog extra free  use_count: %u",
                             ndb_apply_status_share->key,
                             ndb_apply_status_share->use_count));
    free_share(&ndb_apply_status_share);
    ndb_apply_status_share= 0;
  }
  if (ndb_schema_share)
  {
    /* begin protect ndb_schema_share */
    pthread_mutex_lock(&ndb_schema_share_mutex);
    /* ndb_share reference binlog extra free */
    DBUG_PRINT("NDB_SHARE", ("%s binlog extra free  use_count: %u",
                             ndb_schema_share->key,
                             ndb_schema_share->use_count));
    free_share(&ndb_schema_share);
    ndb_schema_share= 0;
    pthread_mutex_unlock(&ndb_schema_share_mutex);
    /* end protect ndb_schema_share */
  }

  /* remove all event operations */
  if (s_ndb)
  {
    remove_event_operations(s_ndb);
    delete s_ndb;
    s_ndb= 0;
  }
  if (i_ndb)
  {
    remove_event_operations(i_ndb);
    delete i_ndb;
    i_ndb= 0;
  }

  my_hash_free(&ndb_schema_objects);

  if (thd_ndb)
  {
    Thd_ndb::release(thd_ndb);
    thd_set_thd_ndb(thd, NULL);
    thd_ndb= NULL;
  }

  if (do_ndbcluster_binlog_close_connection == BCCC_restart)
  {
    pthread_mutex_lock(&injector_mutex);
    goto restart_cluster_failure;
  }

  net_end(&thd->net);
  thd->cleanup();
  delete thd;

  ndb_binlog_thread_running= -1;
  ndb_binlog_running= FALSE;
  (void) pthread_cond_signal(&injector_cond);

  DBUG_PRINT("exit", ("ndb_binlog_thread"));

  DBUG_LEAVE;                               // Must match DBUG_ENTER()
  my_thread_end();
  pthread_exit(0);
  return NULL;                              // Avoid compiler warnings
}

bool
ndbcluster_show_status_binlog(THD* thd, stat_print_fn *stat_print,
                              enum ha_stat_type stat_type)
{
  char buf[IO_SIZE];
  uint buflen;
  ulonglong ndb_latest_epoch= 0;
  DBUG_ENTER("ndbcluster_show_status_binlog");
  
  pthread_mutex_lock(&injector_mutex);
  if (injector_ndb)
  {
    char buff1[22],buff2[22],buff3[22],buff4[22],buff5[22];
    ndb_latest_epoch= injector_ndb->getLatestGCI();
    pthread_mutex_unlock(&injector_mutex);

    buflen=
      my_snprintf(buf, sizeof(buf),
                  "latest_epoch=%s, "
                  "latest_trans_epoch=%s, "
                  "latest_received_binlog_epoch=%s, "
                  "latest_handled_binlog_epoch=%s, "
                  "latest_applied_binlog_epoch=%s",
                  llstr(ndb_latest_epoch, buff1),
                  llstr(ndb_get_latest_trans_gci(), buff2),
                  llstr(ndb_latest_received_binlog_epoch, buff3),
                  llstr(ndb_latest_handled_binlog_epoch, buff4),
                  llstr(ndb_latest_applied_binlog_epoch, buff5));
    if (stat_print(thd, ndbcluster_hton_name, ndbcluster_hton_name_length,
                   "binlog", strlen("binlog"),
                   buf, buflen))
      DBUG_RETURN(TRUE);
  }
  else
    pthread_mutex_unlock(&injector_mutex);
  DBUG_RETURN(FALSE);
}

/*
   AnyValue carries ServerId or Reserved codes
   Bits from opt_server_id_bits to 30 may carry other data
   so we ignore them when reading/setting AnyValue.
 
   332        21        10        0
   10987654321098765432109876543210
   roooooooooooooooooooooooosssssss
 
   r = Reserved bit indicates whether
   bits 0-7+ have ServerId (0) or
   some special reserved code (1).
   o = Optional bits, depending on value
       of server-id-bits will be 
       serverid bits or user-specific 
       data
   s = Serverid bits or reserved codes
       At least 7 bits will be available
       for serverid or reserved codes
  
*/

#define NDB_ANYVALUE_RESERVED_BIT   0x80000000
#define NDB_ANYVALUE_RESERVED_MASK  0x8000007f

#define NDB_ANYVALUE_NOLOGGING_CODE 0x8000007f

#ifndef DBUG_OFF
void dbug_ndbcluster_anyvalue_set_userbits(Uint32& anyValue)
{
  /* 
     Set userData part of AnyValue (if there is one) to
     all 1s to test that it is ignored
  */
  const Uint32 userDataMask = ~(opt_server_id_mask | 
                                NDB_ANYVALUE_RESERVED_BIT);

  anyValue |= userDataMask;
}
#endif

bool ndbcluster_anyvalue_is_reserved(Uint32 anyValue)
{
  return ((anyValue & NDB_ANYVALUE_RESERVED_BIT) != 0);
}

bool ndbcluster_anyvalue_is_nologging(Uint32 anyValue)
{
  return ((anyValue & NDB_ANYVALUE_RESERVED_MASK) ==
          NDB_ANYVALUE_NOLOGGING_CODE);
}

void ndbcluster_anyvalue_set_nologging(Uint32& anyValue)
{
  anyValue |= NDB_ANYVALUE_NOLOGGING_CODE;
}

void ndbcluster_anyvalue_set_normal(Uint32& anyValue)
{
  /* Clear reserved bit and serverid bits */
  anyValue &= ~(NDB_ANYVALUE_RESERVED_BIT);
  anyValue &= ~(opt_server_id_mask);
}

bool ndbcluster_anyvalue_is_serverid_in_range(Uint32 serverId)
{
  return ((serverId & ~opt_server_id_mask) == 0);
}

Uint32 ndbcluster_anyvalue_get_serverid(Uint32 anyValue)
{
  assert(! (anyValue & NDB_ANYVALUE_RESERVED_BIT) );

  return (anyValue & opt_server_id_mask);
}

void ndbcluster_anyvalue_set_serverid(Uint32& anyValue, Uint32 serverId)
{
  assert(! (anyValue & NDB_ANYVALUE_RESERVED_BIT) );
  anyValue &= ~(opt_server_id_mask);
  anyValue |= (serverId & opt_server_id_mask); 
}

#ifdef NDB_WITHOUT_SERVER_ID_BITS

/* No --server-id-bits=<bits> -> implement constant opt_server_id_mask */
ulong opt_server_id_mask = ~0;

#endif

#endif<|MERGE_RESOLUTION|>--- conflicted
+++ resolved
@@ -255,7 +255,6 @@
 
 static inline void
 print_warning_list(const char* prefix, List<MYSQL_ERROR>& list)
-<<<<<<< HEAD
 {
   List_iterator_fast<MYSQL_ERROR> it(list);
   MYSQL_ERROR *err;
@@ -283,35 +282,6 @@
     Run the query, suppress some errors from being printed
     to log and ignore any error returned
   */
-=======
-{
-  List_iterator_fast<MYSQL_ERROR> it(list);
-  MYSQL_ERROR *err;
-  while ((err= it++))
-  {
-    sql_print_warning("%s: (%d)%s",
-                      prefix,
-                      MYSQL_ERROR_get_sql_errno(err),
-                      MYSQL_ERROR_get_message_text(err));
-  }
-}
-
-
-static void run_query(THD *thd, char *buf, char *end,
-                      const int *no_print_error)
-{
-  /*
-    NOTE! Don't use this function for new implementation, backward
-    compat. only
-  */
-
-  Ndb_local_connection mysqld(thd);
-
-  /*
-    Run the query, suppress some errors from being printed
-    to log and ignore any error returned
-  */
->>>>>>> 00f67556
   (void)mysqld.raw_run_query(buf, (end - buf),
                              no_print_error);
 }
@@ -2766,7 +2736,6 @@
           table_list.db= schema->db;
           table_list.alias= table_list.table_name= schema->name;
           close_cached_tables(thd, &table_list, FALSE, FALSE, FALSE);
-<<<<<<< HEAD
         }
         break;
       case SOT_RENAME_TABLE:
@@ -2778,19 +2747,6 @@
           ndbcluster_rename_share(thd, share);
         }
         break;
-=======
-        }
-        break;
-      case SOT_RENAME_TABLE:
-        if (opt_ndb_extra_logging > 9)
-          sql_print_information("SOT_RENAME_TABLE %s.%s", schema->db, schema->name);
-        log_query= 1;
-        if (share)
-        {
-          ndbcluster_rename_share(thd, share);
-        }
-        break;
->>>>>>> 00f67556
       case SOT_RENAME_TABLE_PREPARE:
         if (opt_ndb_extra_logging > 9)
           sql_print_information("SOT_RENAME_TABLE_PREPARE %s.%s -> %s",
@@ -2834,38 +2790,6 @@
           }
           free_share(&share);
         }
-<<<<<<< HEAD
-        if (ndb_binlog_running)
-        {
-          /*
-            we need to free any share here as command below
-            may need to call handle_trailing_share
-          */
-          if (share)
-          {
-            /* ndb_share reference temporary free */
-            DBUG_PRINT("NDB_SHARE", ("%s temporary free  use_count: %u",
-                                     share->key, share->use_count));
-            free_share(&share);
-            share= 0;
-          }
-          thd_ndb_options.set(TNO_NO_LOCK_SCHEMA_OP);
-          if (ndbcluster_check_if_local_table(schema->db, schema->name))
-          {
-            DBUG_PRINT("info", ("NDB Binlog: Skipping locally defined table '%s.%s'",
-                                schema->db, schema->name));
-            sql_print_error("NDB Binlog: Skipping locally defined table '%s.%s' from "
-                            "binlog schema event '%s' from node %d. ",
-                            schema->db, schema->name, schema->query,
-                            schema->node_id);
-          }
-          else if (ndb_create_table_from_engine(thd, schema->db, schema->name))
-          {
-            print_could_not_discover_error(thd, schema);
-          }
-        }
-        break;
-=======
 
         if (share)
         {
@@ -2893,7 +2817,6 @@
         }
         break;
 
->>>>>>> 00f67556
       case SOT_ONLINE_ALTER_TABLE_PREPARE:
       {
         if (opt_ndb_extra_logging > 9)
@@ -5081,7 +5004,6 @@
 
   ndb_handle_schema_change(thd, injector_ndb, pOp, event_data);
   return 0;
-<<<<<<< HEAD
 }
 
 /*
@@ -5139,65 +5061,6 @@
   return row;
 }
 
-=======
-}
-
-/*
-  Handle data events from the storage nodes
-*/
-inline ndb_binlog_index_row *
-ndb_find_binlog_index_row(ndb_binlog_index_row **rows,
-                          uint orig_server_id, int flag)
-{
-  ndb_binlog_index_row *row= *rows;
-  if (opt_ndb_log_orig)
-  {
-    ndb_binlog_index_row *first= row, *found_id= 0;
-    for (;;)
-    {
-      if (row->orig_server_id == orig_server_id)
-      {
-        /* */
-        if (!flag || !row->orig_epoch)
-          return row;
-        if (!found_id)
-          found_id= row;
-      }
-      if (row->orig_server_id == 0)
-        break;
-      row= row->next;
-      if (row == NULL)
-      {
-        row= (ndb_binlog_index_row*)sql_alloc(sizeof(ndb_binlog_index_row));
-        bzero((char*)row, sizeof(ndb_binlog_index_row));
-        row->next= first;
-        *rows= row;
-        if (found_id)
-        {
-          /*
-            If we found index_row with same server id already
-            that row will contain the current stats.
-            Copy stats over to new and reset old.
-          */
-          row->n_inserts= found_id->n_inserts;
-          row->n_updates= found_id->n_updates;
-          row->n_deletes= found_id->n_deletes;
-          found_id->n_inserts= 0;
-          found_id->n_updates= 0;
-          found_id->n_deletes= 0;
-        }
-        /* keep track of schema ops only on "first" index_row */
-        row->n_schemaops= first->n_schemaops;
-        first->n_schemaops= 0;
-        break;
-      }
-    }
-    row->orig_server_id= orig_server_id;
-  }
-  return row;
-}
-
->>>>>>> 00f67556
 static int
 ndb_binlog_thread_handle_data_event(Ndb *ndb, NdbEventOperation *pOp,
                                     ndb_binlog_index_row **rows,
@@ -5757,12 +5620,9 @@
   thd->client_capabilities= 0;
   thd->security_ctx->skip_grants();
   my_net_init(&thd->net, 0);
-<<<<<<< HEAD
-=======
 
   // Ndb binlog thread always use row format
   thd->set_current_stmt_binlog_format_row();
->>>>>>> 00f67556
 
   /*
     Set up ndb binlog
