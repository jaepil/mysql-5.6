/*
  Copyright (c) 2000, 2016, Oracle and/or its affiliates. All rights reserved.

   This program is free software; you can redistribute it and/or modify
   it under the terms of the GNU General Public License as published by
   the Free Software Foundation; version 2 of the License.

   This program is distributed in the hope that it will be useful,
   but WITHOUT ANY WARRANTY; without even the implied warranty of
   MERCHANTABILITY or FITNESS FOR A PARTICULAR PURPOSE.  See the
   GNU General Public License for more details.

   You should have received a copy of the GNU General Public License
   along with this program; if not, write to the Free Software
   Foundation, Inc., 51 Franklin St, Fifth Floor, Boston, MA 02110-1301  USA
*/

#include "ha_ndbcluster_glue.h"
#include "ha_ndbcluster.h"
#include "ha_ndbcluster_connection.h"
#include "ndb_local_connection.h"
#include "ndb_thd.h"
#include "ndb_table_guard.h"
#include "ndb_global_schema_lock.h"
#include "ndb_global_schema_lock_guard.h"
#include "ndb_tdc.h"
#include "ndb_name_util.h"
#include <NdbSleep.h>

#include "rpl_injector.h"
#include "rpl_filter.h"
#if MYSQL_VERSION_ID > 50600
#include "rpl_slave.h"
#else
#include "slave.h"
#include "log_event.h"
#endif
#include "binlog.h"
#include "ha_ndbcluster_binlog.h"
#include <ndbapi/NdbDictionary.hpp>
#include <ndbapi/ndb_cluster_connection.hpp>
#include "mysqld_thd_manager.h"  // Global_THD_manager

#include <my_thread.h>

extern my_bool opt_ndb_log_orig;
extern my_bool opt_ndb_log_bin;
extern my_bool opt_ndb_log_update_as_write;
extern my_bool opt_ndb_log_updated_only;
extern my_bool opt_ndb_log_binlog_index;
extern my_bool opt_ndb_log_apply_status;
extern ulong opt_ndb_extra_logging;
extern st_ndb_slave_state g_ndb_slave_state;
extern my_bool opt_ndb_log_transaction_id;
extern my_bool log_bin_use_v1_row_events;
extern my_bool opt_ndb_log_empty_update;
extern my_bool opt_ndb_clear_apply_status;

bool ndb_log_empty_epochs(void);

void ndb_index_stat_restart();

/*
  defines for cluster replication table names
*/
#include "ha_ndbcluster_tables.h"

#include "ndb_dist_priv_util.h"
#include "ndb_anyvalue.h"
#include "ndb_binlog_extra_row_info.h"
#include "ndb_event_data.h"
#include "ndb_schema_object.h"
#include "ndb_schema_dist.h"
#include "ndb_repl_tab.h"
#include "ndb_binlog_thread.h"
#include "ndb_find_files_list.h"

/*
  Timeout for syncing schema events between
  mysql servers, and between mysql server and the binlog
*/
static const int DEFAULT_SYNC_TIMEOUT= 120;

/* Column numbers in the ndb_binlog_index table */
enum Ndb_binlog_index_cols
{
  NBICOL_START_POS                 = 0
  ,NBICOL_START_FILE               = 1
  ,NBICOL_EPOCH                    = 2
  ,NBICOL_NUM_INSERTS              = 3
  ,NBICOL_NUM_UPDATES              = 4
  ,NBICOL_NUM_DELETES              = 5
  ,NBICOL_NUM_SCHEMAOPS            = 6
  /* Following colums in schema 'v2' */
  ,NBICOL_ORIG_SERVERID            = 7
  ,NBICOL_ORIG_EPOCH               = 8
  ,NBICOL_GCI                      = 9
  /* Following columns in schema 'v3' */
  ,NBICOL_NEXT_POS                 = 10
  ,NBICOL_NEXT_FILE                = 11
};

class Mutex_guard
{
public:
  Mutex_guard(pthread_mutex_t &mutex) : m_mutex(mutex)
  {
    pthread_mutex_lock(&m_mutex);
  }
  ~Mutex_guard()
  {
    pthread_mutex_unlock(&m_mutex);
  }
private:
  pthread_mutex_t &m_mutex;
};


/*
  Flag showing if the ndb binlog should be created, if so == TRUE
  FALSE if not
*/
my_bool ndb_binlog_running= FALSE;
static my_bool ndb_binlog_tables_inited= FALSE;
static my_bool ndb_binlog_is_ready= FALSE;

bool
ndb_binlog_is_read_only(void)
{
  if(!ndb_binlog_tables_inited)
  {
    /* the ndb_* system tables not setup yet */
    return true;
  }

  if (ndb_binlog_running && !ndb_binlog_is_ready)
  {
    /*
      The binlog thread is supposed to write to binlog
      but not ready (still initializing or has lost connection)
    */
    return true;
  }
  return false;
}

/*
  Global reference to the ndb injector thread THD oject

  Has one sole purpose, for setting the in_use table member variable
  in get_share(...)
*/
extern THD * injector_thd; // Declared in ha_ndbcluster.cc

/*
  Global reference to ndb injector thd object.

  Used mainly by the binlog index thread, but exposed to the client sql
  thread for one reason; to setup the events operations for a table
  to enable ndb injector thread receiving events.

  Must therefore always be used with a surrounding
  native_mutex_lock(&injector_mutex), when doing create/dropEventOperation
*/
static Ndb *injector_ndb= NULL;
static Ndb *schema_ndb= NULL;

static int ndbcluster_binlog_inited= 0;

/*
  Mutex and condition used for interacting between client sql thread
  and injector thread
*/
static native_mutex_t injector_mutex;
static native_cond_t  injector_cond;

/* NDB Injector thread (used for binlog creation) */
static ulonglong ndb_latest_applied_binlog_epoch= 0;
static ulonglong ndb_latest_handled_binlog_epoch= 0;
static ulonglong ndb_latest_received_binlog_epoch= 0;

NDB_SHARE *ndb_apply_status_share= 0;
NDB_SHARE *ndb_schema_share= 0;
static native_mutex_t ndb_schema_share_mutex;

extern my_bool opt_log_slave_updates;
static my_bool g_ndb_log_slave_updates;

static bool g_injector_v1_warning_emitted = false;

static void remove_all_event_operations(Ndb *s_ndb, Ndb *i_ndb);

bool ndb_schema_dist_is_ready(void)
{
  Mutex_guard schema_share_g(ndb_schema_share_mutex);
  if (ndb_schema_share)
    return true;

  DBUG_PRINT("info", ("ndb schema dist not ready"));
  return false;
}

#ifndef DBUG_OFF
static void print_records(TABLE *table, const uchar *record)
{
  for (uint j= 0; j < table->s->fields; j++)
  {
    char buf[40];
    int pos= 0;
    Field *field= table->field[j];
    const uchar* field_ptr= field->ptr - table->record[0] + record;
    int pack_len= field->pack_length();
    int n= pack_len < 10 ? pack_len : 10;

    for (int i= 0; i < n && pos < 20; i++)
    {
      pos+= sprintf(&buf[pos]," %x", (int) (uchar) field_ptr[i]);
    }
    buf[pos]= 0;
    DBUG_PRINT("info",("[%u]field_ptr[0->%d]: %s", j, n, buf));
  }
}
#else
#define print_records(a,b)
#endif


#ifndef DBUG_OFF
static void dbug_print_table(const char *info, TABLE *table)
{
  if (table == 0)
  {
    DBUG_PRINT("info",("%s: (null)", info));
    return;
  }
  DBUG_PRINT("info",
             ("%s: %s.%s s->fields: %d  "
              "reclength: %lu  rec_buff_length: %u  record[0]: 0x%lx  "
              "record[1]: 0x%lx",
              info,
              table->s->db.str,
              table->s->table_name.str,
              table->s->fields,
              table->s->reclength,
              table->s->rec_buff_length,
              (long) table->record[0],
              (long) table->record[1]));

  for (unsigned int i= 0; i < table->s->fields; i++) 
  {
    Field *f= table->field[i];
    DBUG_PRINT("info",
               ("[%d] \"%s\"(0x%lx:%s%s%s%s%s%s) type: %d  pack_length: %d  "
                "ptr: 0x%lx[+%d]  null_bit: %u  null_ptr: 0x%lx[+%d]",
                i,
                f->field_name,
                (long) f->flags,
                (f->flags & PRI_KEY_FLAG)  ? "pri"       : "attr",
                (f->flags & NOT_NULL_FLAG) ? ""          : ",nullable",
                (f->flags & UNSIGNED_FLAG) ? ",unsigned" : ",signed",
                (f->flags & ZEROFILL_FLAG) ? ",zerofill" : "",
                (f->flags & BLOB_FLAG)     ? ",blob"     : "",
                (f->flags & BINARY_FLAG)   ? ",binary"   : "",
                f->real_type(),
                f->pack_length(),
                (long) f->ptr, (int) (f->ptr - table->record[0]),
                f->null_bit,
                (long) f->null_offset(0),
                (int) f->null_offset()));
    if (f->type() == MYSQL_TYPE_BIT)
    {
      Field_bit *g= (Field_bit*) f;
      DBUG_PRINT("MYSQL_TYPE_BIT",("field_length: %d  bit_ptr: 0x%lx[+%d] "
                                   "bit_ofs: %d  bit_len: %u",
                                   g->field_length, (long) g->bit_ptr,
                                   (int) ((uchar*) g->bit_ptr -
                                          table->record[0]),
                                   g->bit_ofs, g->bit_len));
    }
  }
}
#else
#define dbug_print_table(a,b)
#endif


static void run_query(THD *thd, char *buf, char *end,
                      const int *no_print_error)
{
  /*
    NOTE! Don't use this function for new implementation, backward
    compat. only
  */

  Ndb_local_connection mysqld(thd);

  /*
    Run the query, suppress some errors from being printed
    to log and ignore any error returned
  */
  (void)mysqld.raw_run_query(buf, (end - buf),
                             no_print_error);
}

static void
ndb_binlog_close_shadow_table(NDB_SHARE *share)
{
  DBUG_ENTER("ndb_binlog_close_shadow_table");
  Ndb_event_data *event_data= share->event_data;
  if (event_data)
  {
    delete event_data;
    share->event_data= 0;
  }
  DBUG_VOID_RETURN;
}


/*
  Open a shadow table for the table given in share.
  - The shadow table is (mainly) used when an event is
    received from the data nodes which need to be written
    to the binlog injector.
*/

static int
ndb_binlog_open_shadow_table(THD *thd, NDB_SHARE *share)
{
  int error;
  DBUG_ASSERT(share->event_data == 0);
  Ndb_event_data *event_data= share->event_data= new Ndb_event_data(share);
  DBUG_ENTER("ndb_binlog_open_shadow_table");

  MEM_ROOT **root_ptr= my_thread_get_THR_MALLOC();
  MEM_ROOT *old_root= *root_ptr;
  init_sql_alloc(PSI_INSTRUMENT_ME, &event_data->mem_root, 1024, 0);
  *root_ptr= &event_data->mem_root;

  TABLE_SHARE *shadow_table_share=
    (TABLE_SHARE*)alloc_root(&event_data->mem_root, sizeof(TABLE_SHARE));
  TABLE *shadow_table=
    (TABLE*)alloc_root(&event_data->mem_root, sizeof(TABLE));

  init_tmp_table_share(thd, shadow_table_share,
                       share->db, 0,
                       share->table_name,
                       share->key_string());
  if ((error= open_table_def(thd, shadow_table_share, 0)) ||
      (error= open_table_from_share(thd, shadow_table_share, "", 0,
                                    (uint) (OPEN_FRM_FILE_ONLY | DELAYED_OPEN | READ_ALL),
                                    0, shadow_table,
                                    false
                                    )))
  {
    DBUG_PRINT("error", ("failed to open shadow table, error: %d my_errno: %d",
                         error, my_errno()));
    free_table_share(shadow_table_share);
    delete event_data;
    share->event_data= 0;
    *root_ptr= old_root;
    DBUG_RETURN(error);
  }
  event_data->shadow_table= shadow_table;

  mysql_mutex_lock(&LOCK_open);
  assign_new_table_id(shadow_table_share);
  mysql_mutex_unlock(&LOCK_open);

  shadow_table->in_use= injector_thd;
  

  // Allocate strings for db and table_name for shadow_table
  // in event_data's MEM_ROOT(where the shadow_table itself is allocated)
  lex_string_copy(&event_data->mem_root,
                  &shadow_table->s->db,
                  share->db);
  lex_string_copy(&event_data->mem_root,
                  &shadow_table->s->table_name,
                  share->table_name);

  /* We can't use 'use_all_columns()' as the file object is not setup yet */
  shadow_table->column_bitmaps_set_no_signal(&shadow_table->s->all_set,
                                             &shadow_table->s->all_set);

  if (shadow_table->s->primary_key == MAX_KEY)
   share->flags|= NSF_HIDDEN_PK;

  if (shadow_table->s->blob_fields != 0)
    share->flags|= NSF_BLOB_FLAG;

#ifndef DBUG_OFF
  dbug_print_table("table", shadow_table);
#endif
  *root_ptr= old_root;
  DBUG_RETURN(0);
}


/*
  Initialize the binlog part of the NDB_SHARE
*/
int ndbcluster_binlog_init_share(THD *thd, NDB_SHARE *share, TABLE *_table)
{
  DBUG_ENTER("ndbcluster_binlog_init_share");

  if (!share->need_events(ndb_binlog_running))
  {
    if (_table)
    {
      if (_table->s->primary_key == MAX_KEY)
        share->flags|= NSF_HIDDEN_PK;
      if (_table->s->blob_fields != 0)
        share->flags|= NSF_BLOB_FLAG;
    }
    else
    {
      share->flags|= NSF_NO_BINLOG;
    }
    DBUG_RETURN(0);
  }

  DBUG_RETURN(ndb_binlog_open_shadow_table(thd, share));
}

static int
get_ndb_blobs_value(TABLE* table, NdbValue* value_array,
                    uchar*& buffer, uint& buffer_size,
                    my_ptrdiff_t ptrdiff)
{
  DBUG_ENTER("get_ndb_blobs_value");

  // Field has no field number so cannot use TABLE blob_field
  // Loop twice, first only counting total buffer size
  for (int loop= 0; loop <= 1; loop++)
  {
    uint32 offset= 0;
    for (uint i= 0; i < table->s->fields; i++)
    {
      Field *field= table->field[i];
      NdbValue value= value_array[i];
      if (! (field->flags & BLOB_FLAG))
        continue;
      if (value.blob == NULL)
      {
        DBUG_PRINT("info",("[%u] skipped", i));
        continue;
      }
      Field_blob *field_blob= (Field_blob *)field;
      NdbBlob *ndb_blob= value.blob;
      int isNull;
      if (ndb_blob->getNull(isNull) != 0)
        DBUG_RETURN(-1);
      if (isNull == 0) {
        Uint64 len64= 0;
        if (ndb_blob->getLength(len64) != 0)
          DBUG_RETURN(-1);
        // Align to Uint64
        uint32 size= Uint32(len64);
        if (size % 8 != 0)
          size+= 8 - size % 8;
        if (loop == 1)
        {
          uchar *buf= buffer + offset;
          uint32 len= 0xffffffff;  // Max uint32
          if (ndb_blob->readData(buf, len) != 0)
            DBUG_RETURN(-1);
          DBUG_PRINT("info", ("[%u] offset: %u  buf: 0x%lx  len=%u  [ptrdiff=%d]",
                              i, offset, (long) buf, len, (int)ptrdiff));
          DBUG_ASSERT(len == len64);
          // Ugly hack assumes only ptr needs to be changed
          field_blob->set_ptr_offset(ptrdiff, len, buf);
        }
        offset+= size;
      }
      else if (loop == 1) // undefined or null
      {
        // have to set length even in this case
        uchar *buf= buffer + offset; // or maybe NULL
        uint32 len= 0;
        field_blob->set_ptr_offset(ptrdiff, len, buf);
        DBUG_PRINT("info", ("[%u] isNull=%d", i, isNull));
        }
    }
    if (loop == 0 && offset > buffer_size)
    {
      my_free(buffer);
      buffer_size= 0;
      DBUG_PRINT("info", ("allocate blobs buffer size %u", offset));
      buffer= (uchar*) my_malloc(PSI_INSTRUMENT_ME, offset, MYF(MY_WME));
      if (buffer == NULL)
      {
        sql_print_error("get_ndb_blobs_value: my_malloc(%u) failed", offset);
        DBUG_RETURN(-1);
      }
      buffer_size= offset;
    }
  }
  DBUG_RETURN(0);
}


/*****************************************************************
  functions called from master sql client threads
****************************************************************/

/*
  called in mysql_show_binlog_events and reset_logs to make sure we wait for
  all events originating from the 'thd' to arrive in the binlog.

  'thd' is expected to be non-NULL.

  Wait for the epoch in which the last transaction of the 'thd' is a part of.

  Wait a maximum of 30 seconds.
*/
static void ndbcluster_binlog_wait(THD *thd)
{
  if (ndb_binlog_running)
  {
    DBUG_ENTER("ndbcluster_binlog_wait");
    DBUG_ASSERT(thd);
    DBUG_ASSERT(thd_sql_command(thd) == SQLCOM_SHOW_BINLOG_EVENTS ||
                thd_sql_command(thd) == SQLCOM_FLUSH ||
                thd_sql_command(thd) == SQLCOM_RESET);
    /*
      Binlog Injector should not wait for itself
    */
    if (thd->system_thread == SYSTEM_THREAD_NDBCLUSTER_BINLOG)
      DBUG_VOID_RETURN;

    Thd_ndb *thd_ndb = get_thd_ndb(thd);
    if (!thd_ndb)
    {
      /*
       thd has not interfaced with ndb before
       so there is no need for waiting
      */
       DBUG_VOID_RETURN;
    }

    const char *save_info = thd->proc_info;
    thd->proc_info = "Waiting for ndbcluster binlog update to "
	"reach current position";

    const Uint64 start_handled_epoch = ndb_latest_handled_binlog_epoch;
   /*
     Highest epoch that a transaction against Ndb has received
     as part of commit processing *in this thread*. This is a
     per-session 'most recent change' indicator.
    */
    const Uint64 session_last_committed_epoch =
      thd_ndb->m_last_commit_epoch_session;

    /*
     * Wait until the last committed epoch from the session enters Binlog.
     * Break any possible deadlock after 30s.
     */
    int count = 30;

    native_mutex_lock(&injector_mutex);
    while (!thd->killed && count && ndb_binlog_running &&
           (ndb_latest_handled_binlog_epoch == 0 ||
            ndb_latest_handled_binlog_epoch < session_last_committed_epoch))
    {
      count--;
      struct timespec abstime;
      set_timespec(&abstime, 1);
      native_cond_timedwait(&injector_cond, &injector_mutex, &abstime);
    }
    native_mutex_unlock(&injector_mutex);

    if (count == 0)
    {
      sql_print_warning("NDB: Thread id %u timed out (30s) waiting for epoch %u/%u "
                        "to be handled.  Progress : %u/%u -> %u/%u.",
                        thd->thread_id(),
                        Uint32((session_last_committed_epoch >> 32) & 0xffffffff),
                        Uint32(session_last_committed_epoch & 0xffffffff),
                        Uint32((start_handled_epoch >> 32) & 0xffffffff),
                        Uint32(start_handled_epoch & 0xffffffff),
                        Uint32((ndb_latest_handled_binlog_epoch >> 32) & 0xffffffff),
                        Uint32(ndb_latest_handled_binlog_epoch & 0xffffffff));

      // Fail on wait/deadlock timeout in debug compile
      DBUG_ASSERT(false);
    }
    
    thd->proc_info= save_info;
    DBUG_VOID_RETURN;
  }
}

/*
 Called from MYSQL_BIN_LOG::reset_logs in log.cc when binlog is emptied
*/
static int ndbcluster_reset_logs(THD *thd)
{
  if (!ndb_binlog_running)
    return 0;

  /* only reset master should reset logs */
  if (!((thd->lex->sql_command == SQLCOM_RESET) &&
        (thd->lex->type & REFRESH_MASTER)))
    return 0;

  DBUG_ENTER("ndbcluster_reset_logs");

  /*
    Wait for all events originating from this mysql server has
    reached the binlog before continuing to reset
  */
  ndbcluster_binlog_wait(thd);

  /*
    Truncate mysql.ndb_binlog_index table, if table does not
    exist ignore the error as it is a "consistent" behavior
  */
  Ndb_local_connection mysqld(thd);
  const bool ignore_no_such_table = true;
  if(mysqld.truncate_table(STRING_WITH_LEN("mysql"),
                           STRING_WITH_LEN("ndb_binlog_index"),
                           ignore_no_such_table))
  {
    // Failed to truncate table
    DBUG_RETURN(1);
  }
  DBUG_RETURN(0);
}

/*
  Setup THD object
  'Inspired' from ha_ndbcluster.cc : ndb_util_thread_func
*/
THD *
ndb_create_thd(char * stackptr)
{
  DBUG_ENTER("ndb_create_thd");
  THD * thd= new THD; /* note that contructor of THD uses DBUG_ */
  if (thd == 0)
  {
    DBUG_RETURN(0);
  }
  THD_CHECK_SENTRY(thd);

  thd->thread_stack= stackptr; /* remember where our stack is */
  if (thd->store_globals())
  {
    delete thd;
    DBUG_RETURN(0);
  }

  thd->init_for_queries();
  thd_set_command(thd, COM_DAEMON);
  thd->system_thread= SYSTEM_THREAD_NDBCLUSTER_BINLOG;
#ifndef NDB_THD_HAS_NO_VERSION
  thd->version= refresh_version;
#endif
  thd->get_protocol_classic()->set_client_capabilities(0);
  thd->lex->start_transaction_opt= 0;
  thd->security_context()->skip_grants();

  CHARSET_INFO *charset_connection= get_charset_by_csname("utf8",
                                                          MY_CS_PRIMARY,
                                                          MYF(MY_WME));
  thd->variables.character_set_client= charset_connection;
  thd->variables.character_set_results= charset_connection;
  thd->variables.collation_connection= charset_connection;
  thd->update_charset();
  DBUG_RETURN(thd);
}

/*
  Called from MYSQL_BIN_LOG::purge_logs in log.cc when the binlog "file"
  is removed
*/

static int
ndbcluster_binlog_index_purge_file(THD *passed_thd, const char *file)
{
  int stack_base = 0;
  int error = 0;
  DBUG_ENTER("ndbcluster_binlog_index_purge_file");
  DBUG_PRINT("enter", ("file: %s", file));

  if (!ndb_binlog_running || (passed_thd && passed_thd->slave_thread))
    DBUG_RETURN(0);

  /**
   * This function cannot safely reuse the passed thd object
   * due to the variety of places from which it is called.
   *   new/delete one...yuck!
   */
  THD* my_thd;
  if ((my_thd = ndb_create_thd((char*)&stack_base) /* stack ptr */) == 0)
  {
    /**
     * TODO return proper error code here,
     * BUT! return code is not (currently) checked in
     *      log.cc : purge_index_entry() so we settle for warning printout
     * Will sql_print_warning fail with no thd?
     */
    sql_print_warning("NDB: Unable to purge "
                      NDB_REP_DB "." NDB_REP_TABLE
                      " File=%s (failed to setup thd)", file);
    DBUG_RETURN(0);
  }


  /*
    delete rows from mysql.ndb_binlog_index table for the given
    filename, if table does not exist ignore the error as it
    is a "consistent" behavior
  */
  Ndb_local_connection mysqld(my_thd);
  const bool ignore_no_such_table = true;
  if(mysqld.delete_rows(STRING_WITH_LEN("mysql"),
                        STRING_WITH_LEN("ndb_binlog_index"),
                        ignore_no_such_table,
                        "File='", file, "'", NULL))
  {
    // Failed to delete rows from table
    error = 1;
  }

  delete my_thd;
  
  if (passed_thd)
  {
    /* Relink passed THD with this thread */
    passed_thd->store_globals();
  }

  DBUG_RETURN(error);
}


// Determine if privilege tables are distributed, ie. stored in NDB
bool
Ndb_dist_priv_util::priv_tables_are_in_ndb(THD* thd)
{
  bool distributed= false;
  Ndb_dist_priv_util dist_priv;
  DBUG_ENTER("ndbcluster_distributed_privileges");

  Ndb *ndb= check_ndb_in_thd(thd);
  if (!ndb)
    DBUG_RETURN(false); // MAGNUS, error message?

  if (ndb->setDatabaseName(dist_priv.database()) != 0)
    DBUG_RETURN(false);

  const char* table_name;
  while((table_name= dist_priv.iter_next_table()))
  {
    DBUG_PRINT("info", ("table_name: %s", table_name));
    Ndb_table_guard ndbtab_g(ndb->getDictionary(), table_name);
    const NDBTAB *ndbtab= ndbtab_g.get_table();
    if (ndbtab)
    {
      distributed= true;
    }
    else if (distributed)
    {
      sql_print_error("NDB: Inconsistency detected in distributed "
                      "privilege tables. Table '%s.%s' is not distributed",
                      dist_priv.database(), table_name);
      DBUG_RETURN(false);
    }
  }
  DBUG_RETURN(distributed);
}


/*
  ndbcluster_binlog_log_query

   - callback function installed in handlerton->binlog_log_query
   - called by MySQL Server in places where no other handlerton
     function exists which can be used to notify about changes
   - used by ndbcluster to detect when
     -- databases are created or altered
     -- privilege tables have been modified
*/

static void
ndbcluster_binlog_log_query(handlerton *hton, THD *thd,
                            enum_binlog_command binlog_command,
                            const char *query, uint query_length,
                            const char *db, const char *table_name)
{
  DBUG_ENTER("ndbcluster_binlog_log_query");
  DBUG_PRINT("enter", ("db: %s  table_name: %s  query: %s",
                       db, table_name, query));
  enum SCHEMA_OP_TYPE type;
  /* Use random table_id and table_version  */
  const uint32 table_id = (uint32)rand();
  const uint32 table_version = (uint32)rand();
  switch (binlog_command)
  {
  case LOGCOM_CREATE_DB:
    DBUG_PRINT("info", ("New database '%s' created", db));
    type= SOT_CREATE_DB;
    break;

  case LOGCOM_ALTER_DB:
    DBUG_PRINT("info", ("The database '%s' was altered", db));
    type= SOT_ALTER_DB;
    break;

  case LOGCOM_ACL_NOTIFY:
    DBUG_PRINT("info", ("Privilege tables have been modified"));
    type= SOT_GRANT;
    if (!Ndb_dist_priv_util::priv_tables_are_in_ndb(thd))
    {
      DBUG_VOID_RETURN;
    }
    /*
      NOTE! Grant statements with db set to NULL is very rare but
      may be provoked by for example dropping the currently selected
      database. Since ndbcluster_log_schema_op does not allow
      db to be NULL(can't create a key for the ndb_schem_object nor
      writeNULL to ndb_schema), the situation is salvaged by setting db
      to the constant string "mysql" which should work in most cases.

      Interestingly enough this "hack" has the effect that grant statements
      are written to the remote binlog in same format as if db would have
      been NULL.
    */
    if (!db)
      db = "mysql";
    break;    

  default:
    DBUG_PRINT("info", ("Ignoring binlog_log_query notification"));
    DBUG_VOID_RETURN;
    break;

  }
  ndbcluster_log_schema_op(thd, query, query_length,
                           db, table_name, table_id, table_version, type,
                           NULL, NULL);
  DBUG_VOID_RETURN;
}

extern void ndb_util_thread_stop(void);

// Instantiate Ndb_binlog_thread component
static Ndb_binlog_thread ndb_binlog_thread;


/*
  End use of the NDB Cluster binlog
   - wait for binlog thread to shutdown
*/

int ndbcluster_binlog_end(THD *thd)
{
  DBUG_ENTER("ndbcluster_binlog_end");

  // Stop ndb_util_thread first since it uses THD(which
  // implicitly depend on binlog)
  ndb_util_thread_stop();

  if (ndbcluster_binlog_inited)
  {
    ndbcluster_binlog_inited= 0;

    ndb_binlog_thread.stop();
    ndb_binlog_thread.deinit();

    native_mutex_destroy(&injector_mutex);
    native_cond_destroy(&injector_cond);
    native_mutex_destroy(&ndb_schema_share_mutex);
  }

  DBUG_RETURN(0);
}

/*****************************************************************
  functions called from slave sql client threads
****************************************************************/
static void ndbcluster_reset_slave(THD *thd)
{
  if (!ndb_binlog_running)
    return;

  DBUG_ENTER("ndbcluster_reset_slave");

  /*
    delete all rows from mysql.ndb_apply_status table
    - if table does not exist ignore the error as it
      is a consistent behavior
  */
  if (opt_ndb_clear_apply_status)
  {
    Ndb_local_connection mysqld(thd);
    const bool ignore_no_such_table = true;
    if(mysqld.delete_rows(STRING_WITH_LEN("mysql"),
                          STRING_WITH_LEN("ndb_apply_status"),
                          ignore_no_such_table,
                          NULL))
    {
      // Failed to delete rows from table
    }
  }

  g_ndb_slave_state.atResetSlave();

  // pending fix for bug#59844 will make this function return int
  DBUG_VOID_RETURN;
}

/*
  Initialize the binlog part of the ndb handlerton
*/

static int ndbcluster_binlog_func(handlerton *hton, THD *thd, 
                                  enum_binlog_func fn, 
                                  void *arg)
{
  DBUG_ENTER("ndbcluster_binlog_func");
  int res= 0;
  switch(fn)
  {
  case BFN_RESET_LOGS:
    res= ndbcluster_reset_logs(thd);
    break;
  case BFN_RESET_SLAVE:
    ndbcluster_reset_slave(thd);
    break;
  case BFN_BINLOG_WAIT:
    ndbcluster_binlog_wait(thd);
    break;
  case BFN_BINLOG_END:
    res= ndbcluster_binlog_end(thd);
    break;
  case BFN_BINLOG_PURGE_FILE:
    res= ndbcluster_binlog_index_purge_file(thd, (const char *)arg);
    break;
  }
  DBUG_RETURN(res);
}

void ndbcluster_binlog_init(handlerton* h)
{
  h->binlog_func=      ndbcluster_binlog_func;
  h->binlog_log_query= ndbcluster_binlog_log_query;
}


<<<<<<< HEAD
/*
  Convert db and table name into a key to use for searching
  the ndbcluster_open_tables hash
*/
static size_t
ndb_open_tables__create_key(char* key_buf, size_t key_buf_length,
                            const char* db, size_t db_length,
                            const char* table, size_t table_length)
{
  size_t key_length =  my_snprintf(key_buf, key_buf_length,
                                   "./%*s/%*s", db_length, db,
                                   table_length, table) - 1;
  assert(key_length > 0);
  assert(key_length < key_buf_length);

  return key_length;
}


/*
  Check if table with given name is open, ie. is
  in ndbcluster_open_tables hash
*/
static bool
ndb_open_tables__is_table_open(const char* db, size_t db_length,
                               const char* table, size_t table_length)
{
  char key[FN_REFLEN + 1];
  size_t key_length = ndb_open_tables__create_key(key, sizeof(key),
                                                  db, db_length,
                                                  table, table_length);
  DBUG_ENTER("ndb_open_tables__is_table_open");
  DBUG_PRINT("enter", ("db: '%s', table: '%s', key: '%s'",
                       db, table, key));

  native_mutex_lock(&ndbcluster_mutex);
  bool result = my_hash_search(&ndbcluster_open_tables,
                               (const uchar*)key,
                               key_length) != NULL;
  native_mutex_unlock(&ndbcluster_mutex);

  DBUG_PRINT("exit", ("result: %d", result));
  DBUG_RETURN(result);
}


static bool
ndbcluster_check_ndb_schema_share()
{
  return ndb_open_tables__is_table_open(STRING_WITH_LEN("mysql"),
                                        STRING_WITH_LEN("ndb_schema"));
}


static bool
ndbcluster_check_ndb_apply_status_share()
{
  return ndb_open_tables__is_table_open(STRING_WITH_LEN("mysql"),
                                        STRING_WITH_LEN("ndb_apply_status"));
}


=======
>>>>>>> 361d3987
static bool
create_cluster_sys_table(THD *thd, const char* db, size_t db_length,
                         const char* table, size_t table_length,
                         const char* create_definitions,
                         const char* create_options)
{
  if (opt_ndb_extra_logging)
    sql_print_information("NDB: Creating %s.%s", db, table);

  Ndb_local_connection mysqld(thd);

  /*
    Check if table exists in MySQL "dictionary"(i.e on disk)
    if so, remove it since there is none in Ndb
  */
  {
    char path[FN_REFLEN + 1];
    build_table_filename(path, sizeof(path) - 1,
                         db, table, reg_ext, 0);
    if (my_delete(path, MYF(0)) == 0)
    {
      /*
        The .frm file existed and was deleted from disk.
        It's possible that someone has tried to use it and thus
        it might have been inserted in the table definition cache.
        It must be flushed to avoid that it exist only in the
        table definition cache.
      */
      if (opt_ndb_extra_logging)
        sql_print_information("NDB: Flushing %s.%s", db, table);

      /* Flush mysql.ndb_apply_status table, ignore all errors */
      (void)mysqld.flush_table(db, db_length,
                               table, table_length);
    }
  }

  const bool create_if_not_exists = true;
  const bool res = mysqld.create_sys_table(db, db_length,
                                           table, table_length,
                                           create_if_not_exists,
                                           create_definitions,
                                           create_options);
  return res;
}


static bool
ndb_apply_table__create(THD *thd)
{
  DBUG_ENTER("ndb_apply_table__create");

  /* NOTE! Updating this table schema must be reflected in ndb_restore */
  const bool res =
    create_cluster_sys_table(thd,
                             STRING_WITH_LEN("mysql"),
                             STRING_WITH_LEN("ndb_apply_status"),
                             // table_definition
                             "server_id INT UNSIGNED NOT NULL,"
                             "epoch BIGINT UNSIGNED NOT NULL, "
                             "log_name VARCHAR(255) BINARY NOT NULL, "
                             "start_pos BIGINT UNSIGNED NOT NULL, "
                             "end_pos BIGINT UNSIGNED NOT NULL, "
                             "PRIMARY KEY USING HASH (server_id)",
                             // table_options
                             "ENGINE=NDB CHARACTER SET latin1");
  DBUG_RETURN(res);
}


static bool
ndb_schema_table__create(THD *thd)
{
  DBUG_ENTER("ndb_schema_table__create");

  /* NOTE! Updating this table schema must be reflected in ndb_restore */
  const bool res =
    create_cluster_sys_table(thd,
                             STRING_WITH_LEN("mysql"),
                             STRING_WITH_LEN("ndb_schema"),
                             // table_definition
                             "db VARBINARY("
                             NDB_MAX_DDL_NAME_BYTESIZE_STR
                             ") NOT NULL,"
                             "name VARBINARY("
                             NDB_MAX_DDL_NAME_BYTESIZE_STR
                             ") NOT NULL,"
                             "slock BINARY(32) NOT NULL,"
                             "query BLOB NOT NULL,"
                             "node_id INT UNSIGNED NOT NULL,"
                             "epoch BIGINT UNSIGNED NOT NULL,"
                             "id INT UNSIGNED NOT NULL,"
                             "version INT UNSIGNED NOT NULL,"
                             "type INT UNSIGNED NOT NULL,"
                             "PRIMARY KEY USING HASH (db,name)",
                             // table_options
                             "ENGINE=NDB CHARACTER SET latin1");
  DBUG_RETURN(res);
}

class Thd_ndb_options_guard
{
public:
  Thd_ndb_options_guard(Thd_ndb *thd_ndb)
    : m_val(thd_ndb->options), m_save_val(thd_ndb->options) {}
  ~Thd_ndb_options_guard() { m_val= m_save_val; }
  void set(uint32 flag) { m_val|= flag; }
private:
  uint32 &m_val;
  uint32 m_save_val;
};

extern int ndb_setup_complete;
extern native_cond_t COND_ndb_setup_complete;

/*
   ndb_notify_tables_writable
   
   Called to notify any waiting threads that Ndb tables are
   now writable
*/ 
static void ndb_notify_tables_writable()
{
  native_mutex_lock(&ndbcluster_mutex);
  ndb_setup_complete= 1;
  native_cond_broadcast(&COND_ndb_setup_complete);
  native_mutex_unlock(&ndbcluster_mutex);
}


/*
  Clean-up any stray files for non-existing NDB tables
  - "stray" means that there is a .frm + .ndb file on disk
    but there exists no such table in NDB. The two files
    can then be deleted from disk to get in synch with
    what's in NDB.
*/
static
void clean_away_stray_files(THD *thd)
{
  DBUG_ENTER("clean_away_stray_files");

  // Populate list of databases
  Ndb_find_files_list db_names(thd);
  if (!db_names.find_databases(mysql_data_home))
  {
    thd->clear_error();
    DBUG_PRINT("info", ("Failed to find databases"));
    DBUG_VOID_RETURN;
  }

  LEX_STRING *db_name;
  while ((db_name= db_names.next()))
  {
    DBUG_PRINT("info", ("Found database %s", db_name->str));
    if (strcmp(NDB_REP_DB, db_name->str)) /* Skip system database */
    {

      sql_print_information("NDB: Cleaning stray tables from database '%s'",
                            db_name->str);

      char path[FN_REFLEN + 1];
      build_table_filename(path, sizeof(path) - 1, db_name->str, "", "", 0);
      
      /* Require that no binlog setup is attempted yet, that will come later
       * right now we just want to get rid of stray frms et al
       */

      Thd_ndb *thd_ndb= get_thd_ndb(thd);
      thd_ndb->set_skip_binlog_setup_in_find_files(true);
      Ndb_find_files_list tab_names(thd);
      if (!tab_names.find_tables(db_name->str, path))
      {
        thd->clear_error();
        DBUG_PRINT("info", ("Failed to find tables"));
      }
      thd_ndb->set_skip_binlog_setup_in_find_files(false);
    }
  }
  DBUG_VOID_RETURN;
}

/*
  Ndb has no representation of the database schema objects.
  The mysql.ndb_schema table contains the latest schema operations
  done via a mysqld, and thus reflects databases created/dropped/altered
  while a mysqld was disconnected.  This function tries to recover
  the correct state w.r.t created databases using the information in
  that table.
*/
static int ndbcluster_find_all_databases(THD *thd)
{
  Ndb *ndb= check_ndb_in_thd(thd);
  Thd_ndb *thd_ndb= get_thd_ndb(thd);
  Thd_ndb_options_guard thd_ndb_options(thd_ndb);
  NDBDICT *dict= ndb->getDictionary();
  NdbTransaction *trans= NULL;
  NdbError ndb_error;
  int retries= 100;
  int retry_sleep= 30; /* 30 milliseconds, transaction */
  DBUG_ENTER("ndbcluster_find_all_databases");

  /*
    Function should only be called while ndbcluster_global_schema_lock
    is held, to ensure that ndb_schema table is not being updated while
    scanning.
  */
  if (!thd_ndb->has_required_global_schema_lock("ndbcluster_find_all_databases"))
    DBUG_RETURN(1);

  ndb->setDatabaseName(NDB_REP_DB);
  thd_ndb_options.set(TNO_NO_LOG_SCHEMA_OP);
  thd_ndb_options.set(TNO_NO_LOCK_SCHEMA_OP);
  while (1)
  {
    char db_buffer[FN_REFLEN];
    char *db= db_buffer+1;
    char name[FN_REFLEN];
    char query[64000];
    Ndb_table_guard ndbtab_g(dict, NDB_SCHEMA_TABLE);
    const NDBTAB *ndbtab= ndbtab_g.get_table();
    NdbScanOperation *op;
    NdbBlob *query_blob_handle;
    int r= 0;
    if (ndbtab == NULL)
    {
      ndb_error= dict->getNdbError();
      goto error;
    }
    trans= ndb->startTransaction();
    if (trans == NULL)
    {
      ndb_error= ndb->getNdbError();
      goto error;
    }
    op= trans->getNdbScanOperation(ndbtab);
    if (op == NULL)
    {
      ndb_error= trans->getNdbError();
      goto error;
    }

    op->readTuples(NdbScanOperation::LM_Read,
                   NdbScanOperation::SF_TupScan, 1);
    
    r|= op->getValue("db", db_buffer) == NULL;
    r|= op->getValue("name", name) == NULL;
    r|= (query_blob_handle= op->getBlobHandle("query")) == NULL;
    r|= query_blob_handle->getValue(query, sizeof(query));

    if (r)
    {
      ndb_error= op->getNdbError();
      goto error;
    }

    if (trans->execute(NdbTransaction::NoCommit))
    {
      ndb_error= trans->getNdbError();
      goto error;
    }

    while ((r= op->nextResult()) == 0)
    {
      unsigned db_len= db_buffer[0];
      unsigned name_len= name[0];
      /*
        name_len == 0 means no table name, hence the row
        is for a database
      */
      if (db_len > 0 && name_len == 0)
      {
        /* database found */
        db[db_len]= 0;

	/* find query */
        Uint64 query_length= 0;
        if (query_blob_handle->getLength(query_length))
        {
          ndb_error= query_blob_handle->getNdbError();
          goto error;
        }
        query[query_length]= 0;
        build_table_filename(name, sizeof(name), db, "", "", 0);
        int database_exists= !my_access(name, F_OK);
        if (native_strncasecmp("CREATE", query, 6) == 0)
        {
          /* Database should exist */
          if (!database_exists)
          {
            /* create missing database */
            sql_print_information("NDB: Discovered missing database '%s'", db);
            const int no_print_error[1]= {0};
            run_query(thd, query, query + query_length,
                      no_print_error);
          }
        }
        else if (native_strncasecmp("ALTER", query, 5) == 0)
        {
          /* Database should exist */
          if (!database_exists)
          {
            /* create missing database */
            sql_print_information("NDB: Discovered missing database '%s'", db);
            const int no_print_error[1]= {0};
            name_len= (unsigned)my_snprintf(name, sizeof(name), "CREATE DATABASE %s", db);
            run_query(thd, name, name + name_len,
                      no_print_error);
            run_query(thd, query, query + query_length,
                      no_print_error);
          }
        }
        else if (native_strncasecmp("DROP", query, 4) == 0)
        {
          /* Database should not exist */
          if (database_exists)
          {
            /* drop missing database */
            sql_print_information("NDB: Discovered remaining database '%s'", db);
          }
        }
      }
    }
    if (r == -1)
    {
      ndb_error= op->getNdbError();
      goto error;
    }
    ndb->closeTransaction(trans);
    trans= NULL;
    DBUG_RETURN(0); // success
  error:
    if (trans)
    {
      ndb->closeTransaction(trans);
      trans= NULL;
    }
    if (ndb_error.status == NdbError::TemporaryError && !thd->killed)
    {
      if (retries--)
      {
        sql_print_warning("NDB: ndbcluster_find_all_databases retry: %u - %s",
                          ndb_error.code,
                          ndb_error.message);
        do_retry_sleep(retry_sleep);
        continue; // retry
      }
    }
    if (!thd->killed)
    {
      sql_print_error("NDB: ndbcluster_find_all_databases fail: %u - %s",
                      ndb_error.code,
                      ndb_error.message);
    }

    DBUG_RETURN(1); // not temp error or too many retries
  }
}


/*
  find all tables in ndb and discover those needed
*/
static
int ndbcluster_find_all_files(THD *thd)
{
  Ndb* ndb;
  char key[FN_REFLEN + 1];
  NDBDICT *dict;
  int unhandled= 0, retries= 5, skipped= 0;
  DBUG_ENTER("ndbcluster_find_all_files");

  if (!(ndb= check_ndb_in_thd(thd)))
    DBUG_RETURN(HA_ERR_NO_CONNECTION);

  dict= ndb->getDictionary();

  do
  {
    NdbDictionary::Dictionary::List list;
    if (dict->listObjects(list, NdbDictionary::Object::UserTable) != 0)
      DBUG_RETURN(1);
    unhandled= 0;
    skipped= 0;
    retries--;
    for (uint i= 0 ; i < list.count ; i++)
    {
      NDBDICT::List::Element& elmt= list.elements[i];
      if (IS_TMP_PREFIX(elmt.name) || IS_NDB_BLOB_PREFIX(elmt.name))
      {
        DBUG_PRINT("info", ("Skipping %s.%s in NDB", elmt.database, elmt.name));
        continue;
      }
      DBUG_PRINT("info", ("Found %s.%s in NDB", elmt.database, elmt.name));
      if (elmt.state != NDBOBJ::StateOnline &&
          elmt.state != NDBOBJ::StateBackup &&
          elmt.state != NDBOBJ::StateBuilding)
      {
        sql_print_information("NDB: skipping setup table %s.%s, in state %d",
                              elmt.database, elmt.name, elmt.state);
        skipped++;
        continue;
      }

      ndb->setDatabaseName(elmt.database);
      Ndb_table_guard ndbtab_g(dict, elmt.name);
      const NDBTAB *ndbtab= ndbtab_g.get_table();
      if (!ndbtab)
      {
        if (retries == 0)
          sql_print_error("NDB: failed to setup table %s.%s, error: %d, %s",
                          elmt.database, elmt.name,
                          dict->getNdbError().code,
                          dict->getNdbError().message);
        unhandled++;
        continue;
      }

      if (ndbtab->getFrmLength() == 0)
        continue;

      /* check if database exists */
      char *end= key +
        build_table_filename(key, sizeof(key) - 1, elmt.database, "", "", 0);
      if (my_access(key, F_OK))
      {
        /* no such database defined, skip table */
        continue;
      }
      /* finalize construction of path */
      end+= tablename_to_filename(elmt.name, end,
                                  (uint)(sizeof(key)-(end-key)));
      uchar *data= 0, *pack_data= 0;
      size_t length, pack_length;
      int discover= 0;
      if (readfrm(key, &data, &length) ||
          packfrm(data, length, &pack_data, &pack_length))
      {
        discover= 1;
        sql_print_information("NDB: missing frm for %s.%s, discovering...",
                              elmt.database, elmt.name);
      }
      else if (cmp_frm(ndbtab, pack_data, pack_length))
      {
        /* ndb_share reference temporary */
        NDB_SHARE *share= get_share(key, 0, FALSE);
        if (share)
        {
          DBUG_PRINT("NDB_SHARE", ("%s temporary  use_count: %u",
                                   share->key_string(), share->use_count));
        }
        if (!share || get_ndb_share_state(share) != NSS_ALTERED)
        {
          discover= 1;
          sql_print_information("NDB: mismatch in frm for %s.%s,"
                                " discovering...",
                                elmt.database, elmt.name);
        }
        if (share)
        {
          /* ndb_share reference temporary free */
          DBUG_PRINT("NDB_SHARE", ("%s temporary free  use_count: %u",
                                   share->key_string(), share->use_count));
          free_share(&share);  // temporary ref.
        }
      }
      my_free((char*) data, MYF(MY_ALLOW_ZERO_PTR));
      my_free((char*) pack_data, MYF(MY_ALLOW_ZERO_PTR));

      if (discover)
      {
        /* ToDo 4.1 database needs to be created if missing */
        if (ndb_create_table_from_engine(thd, elmt.database, elmt.name))
        {
          /* ToDo 4.1 handle error */
        }
      }
      else
      {
        /* set up replication for this table */
<<<<<<< HEAD
        ndbcluster_create_binlog_setup(thd, ndb, key,
                                       elmt.database, elmt.name,
                                       0);
=======
        if (ndbcluster_create_binlog_setup(thd, ndb, key, (uint)(end-key),
                                           elmt.database, elmt.name, NULL))
        {
          unhandled++;
          continue;
        }
>>>>>>> 361d3987
      }
    }
  }
  while (unhandled && retries);

  DBUG_RETURN(-(skipped + unhandled));
}


bool
ndb_binlog_setup(THD *thd)
{
  if (ndb_binlog_tables_inited)
    return true; // Already setup -> OK

  /*
    Can't proceed unless ndb binlog thread has setup
    the schema_ndb pointer(since that pointer is used for
    creating the event operations owned by ndb_schema_share)
  */
<<<<<<< HEAD
  native_mutex_lock(&injector_mutex);
  if (!schema_ndb)
  {
    native_mutex_unlock(&injector_mutex);
    return false;
  }
  native_mutex_unlock(&injector_mutex);
=======
  {
    Mutex_guard injector_mutex_g(injector_mutex);
    if (!schema_ndb)
      return false;
  }
>>>>>>> 361d3987

  /* Test binlog_setup on this mysqld being slower (than other mysqld) */
  DBUG_EXECUTE_IF("ndb_binlog_setup_slow",
  {
    sql_print_information("ndb_binlog_setup: 'ndb_binlog_setup_slow' -> sleep");
    NdbSleep_SecSleep(10);
    sql_print_information("ndb_binlog_setup <- sleep");
  });

  while (true) //To allow 'break' out to error handling
  {
    DBUG_ASSERT(ndb_schema_share == NULL);
    DBUG_ASSERT(ndb_apply_status_share == NULL);

    /**
     * The Global Schema Lock (GSL) protects the discovery of the tables,
     * and creation of the schema change distribution event (ndb_schema_share)
     * to be atomic. This make sure that the schema does not change without 
     * being distributed to other mysqld's.
     */
    Ndb_global_schema_lock_guard global_schema_lock_guard(thd);
    if (global_schema_lock_guard.lock(false, false))
    {
      break;
    }

    /* Give additional 'binlog_setup rights' to this Thd_ndb */
    Thd_ndb_options_guard thd_ndb_options(get_thd_ndb(thd));
    thd_ndb_options.set(TNO_ALLOW_BINLOG_SETUP);

    if (ndb_create_table_from_engine(thd, NDB_REP_DB, NDB_SCHEMA_TABLE))
    {
      if (ndb_schema_table__create(thd))
        break;
    }
    if (ndb_schema_share == NULL)  //Needed for 'ndb_schema_dist_is_ready()'
      break;  

    /**
     * NOTE: At this point the creation of 'ndb_schema_share' has set
     * ndb_schema_dist_is_ready(), which also announced our subscription
     * (and handling) of schema change events.
     * We are excpected to act on any such changes (SLOCK) by all other mysqld.
     * However, this is not possible yet until setup has succesfully
     * completed, and our binlog-thread started to handle events.
     * Thus, if we fail to complete the setup below, the schema changes *must*
     * be unsubscribed as part of error handling. Any other mysqld's waiting
     * for us to reply, will then get an unsibscribe-event instead, which breaks
     * the wait.
     */
    assert(ndb_schema_dist_is_ready());

    /* Test handling of binlog_setup failing to complete *after* created 'ndb_schema' */
    DBUG_EXECUTE_IF("ndb_binlog_setup_incomplete",
    {
      sql_print_information("ndb_binlog_setup: 'ndb_binlog_setup_incomplete' -> return");
      break;
    });

    if (ndb_create_table_from_engine(thd, NDB_REP_DB, NDB_APPLY_TABLE))
    {
      if (ndb_apply_table__create(thd))
        break;
    }
    /* Note: Failure of creating APPLY_TABLE eventOp is retried
       by find_all_files(), and eventually failed.
    */

    clean_away_stray_files(thd);

    if (ndbcluster_find_all_databases(thd))
      break;

    if (ndbcluster_find_all_files(thd))
      break;

    /* Shares w/ eventOp subscr. for NDB_SCHEMA_TABLE and NDB_APPLY_TABLE created? */
    DBUG_ASSERT(ndb_schema_share);
    DBUG_ASSERT(!ndb_binlog_running || ndb_apply_status_share);

    /* Signal injector thread that all is setup */
    ndb_binlog_tables_inited= TRUE;
    pthread_cond_signal(&injector_cond);

<<<<<<< HEAD
  /* Signal injector thread that all is setup */
  native_cond_signal(&injector_cond);
=======
    DBUG_ASSERT(ndb_schema_dist_is_ready());
    return true;     // Setup completed -> OK
  } //end global schema lock

  /**
   * Error handling:
   * Failed to complete ndb_binlog_setup.
   * Remove all existing event operations from a possible partial setup
   */
  if (ndb_schema_dist_is_ready()) //Can't leave failed setup with 'dist_is_ready'
  {
    sql_print_information("ndb_binlog_setup: Clean up leftovers");
    remove_all_event_operations(schema_ndb, injector_ndb);
  }
>>>>>>> 361d3987

  /* There should not be a partial setup left behind */
  DBUG_ASSERT(!ndb_schema_dist_is_ready());
  return false;
}

/*
  Defines and struct for schema table.
  Should reflect table definition above.
*/
#define SCHEMA_DB_I 0u
#define SCHEMA_NAME_I 1u
#define SCHEMA_SLOCK_I 2u
#define SCHEMA_QUERY_I 3u
#define SCHEMA_NODE_ID_I 4u
#define SCHEMA_EPOCH_I 5u
#define SCHEMA_ID_I 6u
#define SCHEMA_VERSION_I 7u
#define SCHEMA_TYPE_I 8u
#define SCHEMA_SIZE 9u
#define SCHEMA_SLOCK_SIZE 32u


/*
  log query in schema table
*/
static void ndb_report_waiting(const char *key,
                               int the_time,
                               const char *op,
                               const char *obj,
                               const MY_BITMAP * map)
{
  ulonglong ndb_latest_epoch= 0;
  const char *proc_info= "<no info>";
  native_mutex_lock(&injector_mutex);
  if (injector_ndb)
    ndb_latest_epoch= injector_ndb->getLatestGCI();
  if (injector_thd)
    proc_info= injector_thd->proc_info;
  native_mutex_unlock(&injector_mutex);
  if (map == 0)
  {
    sql_print_information("NDB %s:"
                          " waiting max %u sec for %s %s."
                          "  epochs: (%u/%u,%u/%u,%u/%u)"
                          "  injector proc_info: %s"
                          ,key, the_time, op, obj
                          ,(uint)(ndb_latest_handled_binlog_epoch >> 32)
                          ,(uint)(ndb_latest_handled_binlog_epoch)
                          ,(uint)(ndb_latest_received_binlog_epoch >> 32)
                          ,(uint)(ndb_latest_received_binlog_epoch)
                          ,(uint)(ndb_latest_epoch >> 32)
                          ,(uint)(ndb_latest_epoch)
                          ,proc_info
                          );
  }
  else
  {
    sql_print_information("NDB %s:"
                          " waiting max %u sec for %s %s."
                          "  epochs: (%u/%u,%u/%u,%u/%u)"
                          "  injector proc_info: %s map: %x%x"
                          ,key, the_time, op, obj
                          ,(uint)(ndb_latest_handled_binlog_epoch >> 32)
                          ,(uint)(ndb_latest_handled_binlog_epoch)
                          ,(uint)(ndb_latest_received_binlog_epoch >> 32)
                          ,(uint)(ndb_latest_received_binlog_epoch)
                          ,(uint)(ndb_latest_epoch >> 32)
                          ,(uint)(ndb_latest_epoch)
                          ,proc_info
                          ,map->bitmap[0]
                          ,map->bitmap[1]
                          );
  }
}


extern void update_slave_api_stats(Ndb*);

int ndbcluster_log_schema_op(THD *thd,
                             const char *query, int query_length,
                             const char *db, const char *table_name,
                             uint32 ndb_table_id,
                             uint32 ndb_table_version,
                             enum SCHEMA_OP_TYPE type,
                             const char *new_db, const char *new_table_name,
                             bool log_query_on_participant)
{
  DBUG_ENTER("ndbcluster_log_schema_op");
  Thd_ndb *thd_ndb= get_thd_ndb(thd);
  if (!thd_ndb)
  {
    if (!(thd_ndb= Thd_ndb::seize(thd)))
    {
      sql_print_error("Could not allocate Thd_ndb object");
      DBUG_RETURN(1);
    }
    thd_set_thd_ndb(thd, thd_ndb);
  }

  DBUG_PRINT("enter",
             ("query: %s  db: %s  table_name: %s  thd_ndb->options: %d",
              query, db, table_name, thd_ndb->options));
  if (!ndb_schema_share || thd_ndb->options & TNO_NO_LOG_SCHEMA_OP)
  {
    if (thd->slave_thread)
      update_slave_api_stats(thd_ndb->ndb);

    DBUG_RETURN(0);
  }

  /* Check that the database name will fit within limits */
  if(strlen(db) > NDB_MAX_DDL_NAME_BYTESIZE)
  {
    // Catch unexpected commands with too long db length
    DBUG_ASSERT(type == SOT_CREATE_DB ||
                type == SOT_ALTER_DB ||
                type == SOT_DROP_DB);
    push_warning_printf(thd, Sql_condition::SL_WARNING,
                        ER_TOO_LONG_IDENT,
                        "Ndb has an internal limit of %u bytes on the size of schema identifiers",
                        NDB_MAX_DDL_NAME_BYTESIZE);
    DBUG_RETURN(ER_TOO_LONG_IDENT);
  }

  char tmp_buf2[FN_REFLEN];
  char quoted_table1[2 + 2 * FN_REFLEN + 1];
  char quoted_db1[2 + 2 * FN_REFLEN + 1];
  char quoted_db2[2 + 2 * FN_REFLEN + 1];
  char quoted_table2[2 + 2 * FN_REFLEN + 1];
  size_t id_length= 0;
  const char *type_str;
  uint32 log_type= (uint32)type;
  switch (type)
  {
  case SOT_DROP_TABLE:
    /* drop database command, do not log at drop table */
    if (thd->lex->sql_command ==  SQLCOM_DROP_DB)
      DBUG_RETURN(0);
    /*
      Rewrite the drop table query as it may contain several tables
      but drop_table() is called once for each table in the query
      ie. DROP TABLE t1, t2;
          -> DROP TABLE t1 + DROP TABLE t2
    */

    query= tmp_buf2;
    id_length= my_strmov_quoted_identifier (thd, (char *) quoted_table1,
                                            table_name, 0);
    quoted_table1[id_length]= '\0';
    id_length= my_strmov_quoted_identifier (thd, (char *) quoted_db1,
                                            db, 0);
    quoted_db1[id_length]= '\0';
    query_length= (uint) (strxmov(tmp_buf2, "drop table ", quoted_db1, ".",
                                  quoted_table1, NullS) - tmp_buf2);
    type_str= "drop table";
    break;
  case SOT_RENAME_TABLE_PREPARE:
    type_str= "rename table prepare";
    break;
  case SOT_RENAME_TABLE:
    /*
      Rewrite the rename table query as it may contain several tables
      but rename_table() is called once for each table in the query
      ie. RENAME TABLE t1 to tx, t2 to ty;
          -> RENAME TABLE t1 to tx + RENAME TABLE t2 to ty
    */
    query= tmp_buf2;
    id_length= my_strmov_quoted_identifier (thd, (char *) quoted_db1,
                                            db, 0);
    quoted_db1[id_length]= '\0';
    id_length= my_strmov_quoted_identifier (thd, (char *) quoted_table1,
                                            table_name, 0);
    quoted_table1[id_length]= '\0';
    id_length= my_strmov_quoted_identifier (thd, (char *) quoted_db2,
                                            new_db, 0);
    quoted_db2[id_length]= '\0';
    id_length= my_strmov_quoted_identifier (thd, (char *) quoted_table2,
                                            new_table_name, 0);
    quoted_table2[id_length]= '\0';
    query_length= (uint) (strxmov(tmp_buf2, "rename table ",
                                  quoted_db1, ".", quoted_table1, " to ",
                                  quoted_db2, ".", quoted_table2, NullS) - tmp_buf2);
    type_str= "rename table";
    break;
  case SOT_CREATE_TABLE:
    type_str= "create table";
    break;
  case SOT_ALTER_TABLE_COMMIT:
    type_str= "alter table";
    break;
  case SOT_ONLINE_ALTER_TABLE_PREPARE:
    type_str= "online alter table prepare";
    break;
  case SOT_ONLINE_ALTER_TABLE_COMMIT:
    type_str= "online alter table commit";
    break;
  case SOT_DROP_DB:
    type_str= "drop db";
    break;
  case SOT_CREATE_DB:
    type_str= "create db";
    break;
  case SOT_ALTER_DB:
    type_str= "alter db";
    break;
  case SOT_TABLESPACE:
    type_str= "tablespace";
    break;
  case SOT_LOGFILE_GROUP:
    type_str= "logfile group";
    break;
  case SOT_TRUNCATE_TABLE:
    type_str= "truncate table";
    break;
  case SOT_CREATE_USER:
    type_str= "create user";
    break;
  case SOT_DROP_USER:
    type_str= "drop user";
    break;
  case SOT_RENAME_USER:
    type_str= "rename user";
    break;
  case SOT_GRANT:
    type_str= "grant/revoke";
    break;
  case SOT_REVOKE:
    type_str= "revoke all";
    break;
  default:
    abort(); /* should not happen, programming error */
  }

  NDB_SCHEMA_OBJECT *ndb_schema_object;
  {
    char key[FN_REFLEN + 1];
    build_table_filename(key, sizeof(key) - 1, db, table_name, "", 0);
    ndb_schema_object= ndb_get_schema_object(key, true);
    ndb_schema_object->table_id= ndb_table_id;
    ndb_schema_object->table_version= ndb_table_version;
  }

  const NdbError *ndb_error= 0;
  // Use nodeid of the primary cluster connection since that is
  // the nodeid which the coordinator and participants listen to
  const uint32 node_id= g_ndb_cluster_connection->node_id();
  Uint64 epoch= 0;
  {
    /* begin protect ndb_schema_share */
    native_mutex_lock(&ndb_schema_share_mutex);
    if (ndb_schema_share == 0)
    {
      native_mutex_unlock(&ndb_schema_share_mutex);
      ndb_free_schema_object(&ndb_schema_object);
      DBUG_RETURN(0);
    }
    native_mutex_unlock(&ndb_schema_share_mutex);
  }

  Ndb *ndb= thd_ndb->ndb;
  char save_db[FN_REFLEN];
  strcpy(save_db, ndb->getDatabaseName());

  char tmp_buf[FN_REFLEN];
  NDBDICT *dict= ndb->getDictionary();
  ndb->setDatabaseName(NDB_REP_DB);
  Ndb_table_guard ndbtab_g(dict, NDB_SCHEMA_TABLE);
  const NDBTAB *ndbtab= ndbtab_g.get_table();
  NdbTransaction *trans= 0;
  int retries= 100;
  int retry_sleep= 30; /* 30 milliseconds, transaction */
  const NDBCOL *col[SCHEMA_SIZE];
  unsigned sz[SCHEMA_SIZE];

  if (ndbtab == 0)
  {
    if (strcmp(NDB_REP_DB, db) != 0 ||
        strcmp(NDB_SCHEMA_TABLE, table_name))
    {
      ndb_error= &dict->getNdbError();
    }
    goto end;
  }

  {
    uint i;
    for (i= 0; i < SCHEMA_SIZE; i++)
    {
      col[i]= ndbtab->getColumn(i);
      if (i != SCHEMA_QUERY_I)
      {
        sz[i]= col[i]->getLength();
        DBUG_ASSERT(sz[i] <= sizeof(tmp_buf));
      }
    }
  }

  while (1)
  {
    const char *log_db= db;
    const char *log_tab= table_name;
    const char *log_subscribers= (char*)ndb_schema_object->slock;
    if ((trans= ndb->startTransaction()) == 0)
      goto err;
    while (1)
    {
      NdbOperation *op= 0;
      int r= 0;
      r|= (op= trans->getNdbOperation(ndbtab)) == 0;
      DBUG_ASSERT(r == 0);
      r|= op->writeTuple();
      DBUG_ASSERT(r == 0);
      
      /* db */
      ndb_pack_varchar(col[SCHEMA_DB_I], tmp_buf, log_db, (int)strlen(log_db));
      r|= op->equal(SCHEMA_DB_I, tmp_buf);
      DBUG_ASSERT(r == 0);
      /* name */
      ndb_pack_varchar(col[SCHEMA_NAME_I], tmp_buf, log_tab,
                       (int)strlen(log_tab));
      r|= op->equal(SCHEMA_NAME_I, tmp_buf);
      DBUG_ASSERT(r == 0);
      /* slock */
      DBUG_ASSERT(sz[SCHEMA_SLOCK_I] ==
                  no_bytes_in_map(&ndb_schema_object->slock_bitmap));
      r|= op->setValue(SCHEMA_SLOCK_I, log_subscribers);
      DBUG_ASSERT(r == 0);
      /* query */
      {
        NdbBlob *ndb_blob= op->getBlobHandle(SCHEMA_QUERY_I);
        DBUG_ASSERT(ndb_blob != 0);
        uint blob_len= query_length;
        const char* blob_ptr= query;
        r|= ndb_blob->setValue(blob_ptr, blob_len);
        DBUG_ASSERT(r == 0);
      }
      /* node_id */
      r|= op->setValue(SCHEMA_NODE_ID_I, node_id);
      DBUG_ASSERT(r == 0);
      /* epoch */
      r|= op->setValue(SCHEMA_EPOCH_I, epoch);
      DBUG_ASSERT(r == 0);
      /* id */
      r|= op->setValue(SCHEMA_ID_I, ndb_table_id);
      DBUG_ASSERT(r == 0);
      /* version */
      r|= op->setValue(SCHEMA_VERSION_I, ndb_table_version);
      DBUG_ASSERT(r == 0);
      /* type */
      r|= op->setValue(SCHEMA_TYPE_I, log_type);
      DBUG_ASSERT(r == 0);
      /* any value */
      Uint32 anyValue = 0;
      if (! thd->slave_thread)
      {
        /* Schema change originating from this MySQLD, check SQL_LOG_BIN
         * variable and pass 'setting' to all logging MySQLDs via AnyValue  
         */
        if (thd_options(thd) & OPTION_BIN_LOG) /* e.g. SQL_LOG_BIN == on */
        {
          DBUG_PRINT("info", ("Schema event for binlogging"));
          ndbcluster_anyvalue_set_normal(anyValue);
        }
        else
        {
          DBUG_PRINT("info", ("Schema event not for binlogging")); 
          ndbcluster_anyvalue_set_nologging(anyValue);
        }

        if(!log_query_on_participant)
        {
          DBUG_PRINT("info", ("Forcing query not to be binlogged on participant"));
          ndbcluster_anyvalue_set_nologging(anyValue);
        }
      }
      else
      {
        /* 
           Slave propagating replicated schema event in ndb_schema
           In case replicated serverId is composite 
           (server-id-bits < 31) we copy it into the 
           AnyValue as-is
           This is for 'future', as currently Schema operations
           do not have composite AnyValues.
           In future it may be useful to support *not* mapping composite
           AnyValues to/from Binlogged server-ids.
        */
        DBUG_PRINT("info", ("Replicated schema event with original server id %d",
                            thd->server_id));
        anyValue = thd_unmasked_server_id(thd);
      }

#ifndef DBUG_OFF
      /*
        MySQLD will set the user-portion of AnyValue (if any) to all 1s
        This tests code filtering ServerIds on the value of server-id-bits.
      */
      const char* p = getenv("NDB_TEST_ANYVALUE_USERDATA");
      if (p != 0  && *p != 0 && *p != '0' && *p != 'n' && *p != 'N')
      {
        dbug_ndbcluster_anyvalue_set_userbits(anyValue);
      }
#endif  
      r|= op->setAnyValue(anyValue);
      DBUG_ASSERT(r == 0);
      break;
    }
    if (trans->execute(NdbTransaction::Commit, NdbOperation::DefaultAbortOption,
                       1 /* force send */) == 0)
    {
      DBUG_PRINT("info", ("logged: %s", query));
      dict->forceGCPWait(1);
      break;
    }
err:
    const NdbError *this_error= trans ?
      &trans->getNdbError() : &ndb->getNdbError();
    if (this_error->status == NdbError::TemporaryError && !thd->killed)
    {
      if (retries--)
      {
        if (trans)
          ndb->closeTransaction(trans);
        do_retry_sleep(retry_sleep);
        continue; // retry
      }
    }
    ndb_error= this_error;
    break;
  }
end:
  if (ndb_error)
    push_warning_printf(thd, Sql_condition::SL_WARNING,
                        ER_GET_ERRMSG, ER(ER_GET_ERRMSG),
                        ndb_error->code,
                        ndb_error->message,
                        "Could not log query '%s' on other mysqld's");
          
  if (trans)
    ndb->closeTransaction(trans);
  ndb->setDatabaseName(save_db);

  if (opt_ndb_extra_logging > 19)
  {
    sql_print_information("NDB: distributed %s.%s(%u/%u) type: %s(%u) query: \'%s\' to %x%x",
                          db,
                          table_name,
                          ndb_table_id,
                          ndb_table_version,
                          get_schema_type_name(log_type),
                          log_type,
                          query,
                          ndb_schema_object->slock_bitmap.bitmap[0],
                          ndb_schema_object->slock_bitmap.bitmap[1]);
  }

  /*
    Wait for other mysqld's to acknowledge the table operation
  */
  if (ndb_error == 0 && !bitmap_is_clear_all(&ndb_schema_object->slock_bitmap))
  {
    int max_timeout= DEFAULT_SYNC_TIMEOUT;
    native_mutex_lock(&ndb_schema_object->mutex);
    while (true)
    {
      struct timespec abstime;
      set_timespec(&abstime, 1);

      // Wait for operation on ndb_schema_object to complete.
      // Condition for completion is that 'slock_bitmap' is cleared,
      // which is signaled by ::handle_clear_slock() on
      // 'ndb_schema_object->cond'
      const int ret= native_cond_timedwait(&ndb_schema_object->cond,
                                            &ndb_schema_object->mutex,
                                            &abstime);

      if (thd->killed)
        break;

      /* begin protect ndb_schema_share */
      native_mutex_lock(&ndb_schema_share_mutex);
      if (ndb_schema_share == 0)
      {
        native_mutex_unlock(&ndb_schema_share_mutex);
        break;
      }
      native_mutex_unlock(&ndb_schema_share_mutex);
      /* end protect ndb_schema_share */

      if (bitmap_is_clear_all(&ndb_schema_object->slock_bitmap))
        break; //Done, normal completion

      if (ret)
      {
        max_timeout--;
        if (max_timeout == 0)
        {
          sql_print_error("NDB %s: distributing %s timed out. Ignoring...",
                          type_str, ndb_schema_object->key);
          DBUG_ASSERT(false);
          break;
        }
        if (opt_ndb_extra_logging)
          ndb_report_waiting(type_str, max_timeout,
                             "distributing", ndb_schema_object->key,
                             &ndb_schema_object->slock_bitmap);
      }
    }
    native_mutex_unlock(&ndb_schema_object->mutex);
  }
  else if (ndb_error)
  {
    sql_print_error("NDB %s: distributing %s err: %u",
                    type_str, ndb_schema_object->key,
                    ndb_error->code);
  }
  else if (opt_ndb_extra_logging > 19)
  {
    sql_print_information("NDB %s: not waiting for distributing %s",
                          type_str, ndb_schema_object->key);
  }

  ndb_free_schema_object(&ndb_schema_object);

  if (opt_ndb_extra_logging > 19)
  {
    sql_print_information("NDB: distribution of %s.%s(%u/%u) type: %s(%u) query: \'%s\'"
                          " - complete!",
                          db,
                          table_name,
                          ndb_table_id,
                          ndb_table_version,
                          get_schema_type_name(log_type),
                          log_type,
                          query);
  }

  if (thd->slave_thread)
    update_slave_api_stats(ndb);

  DBUG_RETURN(0);
}


/*
  ndb_handle_schema_change

  Used when an even has been receieved telling that the table has been
  dropped or connection to cluster has failed. Function checks if the
  table need to be removed from any of the many places where it's
  referenced or cached, finally the EventOperation is dropped and
  the event_data structure is released.

  The function may be called either by Ndb_schema_event_handler which
  listens to events only on mysql.ndb_schema or by the "injector" which
  listen to events on all the other tables.

*/

static
int
ndb_handle_schema_change(THD *thd, Ndb *is_ndb, NdbEventOperation *pOp,
                         const Ndb_event_data *event_data)
{
  DBUG_ENTER("ndb_handle_schema_change");
  DBUG_PRINT("enter", ("pOp: %p", pOp));

  // Only called for TE_DROP and TE_CLUSTER_FAILURE event
  DBUG_ASSERT(pOp->getEventType() == NDBEVENT::TE_DROP ||
              pOp->getEventType() == NDBEVENT::TE_CLUSTER_FAILURE);

  DBUG_ASSERT(event_data);
  DBUG_ASSERT(pOp->getCustomData() == event_data);


  NDB_SHARE *share= event_data->share;
  dbug_print_share("changed share: ", share);

  TABLE *shadow_table= event_data->shadow_table;
  const char *tabname= shadow_table->s->table_name.str;
  const char *dbname= shadow_table->s->db.str;
  {
    Thd_ndb *thd_ndb= get_thd_ndb(thd);
    Ndb *ndb= thd_ndb->ndb;
    NDBDICT *dict= ndb->getDictionary();
    ndb->setDatabaseName(dbname);
    Ndb_table_guard ndbtab_g(dict, tabname);
    const NDBTAB *ev_tab= pOp->getTable();
    const NDBTAB *cache_tab= ndbtab_g.get_table();
    if (cache_tab &&
        cache_tab->getObjectId() == ev_tab->getObjectId() &&
        cache_tab->getObjectVersion() <= ev_tab->getObjectVersion())
      ndbtab_g.invalidate();
  }

  native_mutex_lock(&share->mutex);
  DBUG_ASSERT(share->state == NSS_DROPPED || 
              share->op == pOp || share->new_op == pOp);
  share->new_op= NULL;
  share->op= NULL;
  native_mutex_unlock(&share->mutex);

  /* Signal ha_ndbcluster::delete/rename_table that drop is done */
  DBUG_PRINT("info", ("signal that drop is done"));
  (void) native_cond_signal(&injector_cond);

  ndb_tdc_close_cached_table(thd, dbname, tabname);

  native_mutex_lock(&ndbcluster_mutex);
  const bool is_remote_change= !ndb_has_node_id(pOp->getReqNodeId());
  if (is_remote_change && share->state != NSS_DROPPED)
  {
    /* Mark share as DROPPED will free the ref from list of open_tables */
    DBUG_PRINT("info", ("remote change"));
    ndbcluster_mark_share_dropped(&share);
    DBUG_ASSERT(share != NULL);
  }

  /* ndb_share reference binlog free */
  DBUG_PRINT("NDB_SHARE", ("%s binlog free  use_count: %u",
                           share->key_string(), share->use_count));
  free_share(&share, TRUE);
  native_mutex_unlock(&ndbcluster_mutex);

  // Remove pointer to event_data from the EventOperation
  pOp->setCustomData(NULL);

  DBUG_PRINT("info", ("Dropping event operation: %p", pOp));
  native_mutex_lock(&injector_mutex);
  is_ndb->dropEventOperation(pOp);
  native_mutex_unlock(&injector_mutex);

  // Finally delete the event_data and thus it's mem_root, shadow_table etc.
  DBUG_PRINT("info", ("Deleting event_data"));
  delete event_data;

  DBUG_RETURN(0);
}


<<<<<<< HEAD
class Mutex_guard
{
public:
  Mutex_guard(native_mutex_t &mutex) : m_mutex(mutex)
  {
    native_mutex_lock(&m_mutex);
  };
  ~Mutex_guard()
  {
    native_mutex_unlock(&m_mutex);
  };
private:
  native_mutex_t &m_mutex;
};


=======
>>>>>>> 361d3987
/*
  Data used by the Ndb_schema_event_handler which lives
  as long as the NDB Binlog thread is connected to the cluster.

  NOTE! An Ndb_schema_event_handler instance only lives for one epoch

 */
class Ndb_schema_dist_data {
  static const uint max_ndb_nodes= 256; /* multiple of 32 */
  uchar m_data_node_id_list[max_ndb_nodes];
  /*
    The subscribers to ndb_schema are tracked separately for each
    data node. This avoids the need to know which data nodes are
    connected.
    An api counts as subscribed as soon as one of the data nodes
    report it as subscibed.
  */
  MY_BITMAP *subscriber_bitmap;
  unsigned m_num_bitmaps;

  // Holds the new key for a table to be renamed
  struct NDB_SHARE_KEY* m_prepared_rename_key;
public:
  Ndb_schema_dist_data(const Ndb_schema_dist_data&); // Not implemented
  Ndb_schema_dist_data() :
    subscriber_bitmap(NULL),
    m_num_bitmaps(0),
    m_prepared_rename_key(NULL)
  {}

  void init(Ndb_cluster_connection* cluster_connection)
  {
    // Initialize "g_node_id_map" which maps from nodeid to index in
    // subscriber bitmaps array. The mapping array is only used when
    // the NDB binlog thread handles events on the mysql.ndb_schema table
    uint node_id, i= 0;
    Ndb_cluster_connection_node_iter node_iter;
    memset((void *)m_data_node_id_list, 0xFFFF, sizeof(m_data_node_id_list));
    while ((node_id= cluster_connection->get_next_node(node_iter)))
      m_data_node_id_list[node_id]= i++;

    {
      // Create array of bitmaps for keeping track of subscribed nodes
      unsigned no_nodes= cluster_connection->no_db_nodes();
      subscriber_bitmap= (MY_BITMAP*)my_malloc(PSI_INSTRUMENT_ME,
                                               no_nodes * sizeof(MY_BITMAP),
                                               MYF(MY_WME));
      for (unsigned i= 0; i < no_nodes; i++)
      {
        bitmap_init(&subscriber_bitmap[i],
                    (Uint32*)my_malloc(PSI_INSTRUMENT_ME,
                                       max_ndb_nodes/8, MYF(MY_WME)),
                    max_ndb_nodes, FALSE);
        bitmap_clear_all(&subscriber_bitmap[i]);
      }
      // Remember the number of bitmaps allocated
      m_num_bitmaps = no_nodes;
    }
  }

  void release(void)
  {
    if (!m_num_bitmaps)
    {
      // Allow release without init(), happens when binlog thread
      // is terminated before connection to cluster has been made
      // NOTE! Should be possible to use static memory for the arrays
      return;
    }

    for (unsigned i= 0; i < m_num_bitmaps; i++)
    {
      // Free memory allocated for the bitmap
      // allocated by my_malloc() and passed as "buf" to bitmap_init()
      bitmap_free(&subscriber_bitmap[i]);
    }
    // Free memory allocated for the bitmap array
    my_free(subscriber_bitmap);
    m_num_bitmaps = 0;

    // Release the prepared rename key, it's very unlikely
    // that the key is still around here, but just in case
    NDB_SHARE::free_key(m_prepared_rename_key);
    m_prepared_rename_key = NULL;
  }

  // Map from nodeid to position in subscriber bitmaps array
  uint8 map2subscriber_bitmap_index(uint data_node_id) const
  {
    DBUG_ASSERT(data_node_id <
                (sizeof(m_data_node_id_list)/sizeof(m_data_node_id_list[0])));
    const uint8 bitmap_index = m_data_node_id_list[data_node_id];
    DBUG_ASSERT(bitmap_index != 0xFF);
    DBUG_ASSERT(bitmap_index < m_num_bitmaps);
    return bitmap_index;
  }

  void report_data_node_failure(unsigned data_node_id)
  {
    uint8 idx= map2subscriber_bitmap_index(data_node_id);
    bitmap_clear_all(&subscriber_bitmap[idx]);
    DBUG_PRINT("info",("Data node %u failure", data_node_id));
    if (opt_ndb_extra_logging)
    {
      sql_print_information("NDB Schema dist: Data node: %d failed,"
                            " subscriber bitmask %x%x",
                            data_node_id,
                            subscriber_bitmap[idx].bitmap[1],
                            subscriber_bitmap[idx].bitmap[0]);
    }
    check_wakeup_clients();
  }

  void report_subscribe(unsigned data_node_id, unsigned subscriber_node_id)
  {
    uint8 idx= map2subscriber_bitmap_index(data_node_id);
    DBUG_ASSERT(subscriber_node_id != 0);
    bitmap_set_bit(&subscriber_bitmap[idx], subscriber_node_id);
    DBUG_PRINT("info",("Data node %u reported node %u subscribed ",
                       data_node_id, subscriber_node_id));
    if (opt_ndb_extra_logging)
    {
      sql_print_information("NDB Schema dist: Data node: %d reports "
                            "subscribe from node %d, subscriber bitmask %x%x",
                            data_node_id,
                            subscriber_node_id,
                            subscriber_bitmap[idx].bitmap[1],
                            subscriber_bitmap[idx].bitmap[0]);
    }
    check_wakeup_clients();
  }

  void report_unsubscribe(unsigned data_node_id, unsigned subscriber_node_id)
  {
    uint8 idx= map2subscriber_bitmap_index(data_node_id);
    DBUG_ASSERT(subscriber_node_id != 0);
    bitmap_clear_bit(&subscriber_bitmap[idx], subscriber_node_id);
    DBUG_PRINT("info",("Data node %u reported node %u unsubscribed ",
                       data_node_id, subscriber_node_id));
    if (opt_ndb_extra_logging)
    {
      sql_print_information("NDB Schema dist: Data node: %d reports "
                            "unsubscribe from node %d, subscriber bitmask %x%x",
                            data_node_id,
                            subscriber_node_id,
                            subscriber_bitmap[idx].bitmap[1],
                            subscriber_bitmap[idx].bitmap[0]);
    }
    check_wakeup_clients();
  }

  void check_wakeup_clients()
  {
    // Build bitmask of current participants
     uint32 participants_buf[256/32];
     MY_BITMAP participants;
     bitmap_init(&participants, participants_buf, 256, FALSE);
     get_subscriber_bitmask(&participants);

     // Check all Client's for wakeup
     NDB_SCHEMA_OBJECT::check_waiters(participants);
  }

  void get_subscriber_bitmask(MY_BITMAP* servers)
  {
    for (unsigned i= 0; i < m_num_bitmaps; i++)
    {
      bitmap_union(servers, &subscriber_bitmap[i]);
    }
  }


  void save_prepared_rename_key(NDB_SHARE_KEY* key)
  {
    m_prepared_rename_key = key;
  }

  NDB_SHARE_KEY* get_prepared_rename_key() const {
    return m_prepared_rename_key;
  }

};

#include "ndb_local_schema.h"

class Ndb_schema_event_handler {

  class Ndb_schema_op
  {
    // Unpack Ndb_schema_op from event_data pointer
    void unpack_event(const Ndb_event_data *event_data)
    {
      TABLE *table= event_data->shadow_table;
      Field **field;
      /* unpack blob values */
      uchar* blobs_buffer= 0;
      uint blobs_buffer_size= 0;
      my_bitmap_map *old_map= dbug_tmp_use_all_columns(table, table->read_set);
      {
        ptrdiff_t ptrdiff= 0;
        int ret= get_ndb_blobs_value(table, event_data->ndb_value[0],
                                     blobs_buffer, blobs_buffer_size,
                                     ptrdiff);
        if (ret != 0)
        {
          my_free(blobs_buffer, MYF(MY_ALLOW_ZERO_PTR));
          DBUG_PRINT("info", ("blob read error"));
          DBUG_ASSERT(FALSE);
        }
      }
      /* db varchar 1 length uchar */
      field= table->field;
      db_length= *(uint8*)(*field)->ptr;
      DBUG_ASSERT(db_length <= (*field)->field_length);
      DBUG_ASSERT((*field)->field_length + 1 == sizeof(db));
      memcpy(db, (*field)->ptr + 1, db_length);
      db[db_length]= 0;
      /* name varchar 1 length uchar */
      field++;
      name_length= *(uint8*)(*field)->ptr;
      DBUG_ASSERT(name_length <= (*field)->field_length);
      DBUG_ASSERT((*field)->field_length + 1 == sizeof(name));
      memcpy(name, (*field)->ptr + 1, name_length);
      name[name_length]= 0;
      /* slock fixed length */
      field++;
      slock_length= (*field)->field_length;
      DBUG_ASSERT((*field)->field_length == sizeof(slock_buf));
      memcpy(slock_buf, (*field)->ptr, slock_length);
      /* query blob */
      field++;
      {
        Field_blob *field_blob= (Field_blob*)(*field);
        uint blob_len= field_blob->get_length((*field)->ptr);
        uchar *blob_ptr= 0;
        field_blob->get_ptr(&blob_ptr);
        DBUG_ASSERT(blob_len == 0 || blob_ptr != 0);
        query_length= blob_len;
        query= sql_strmake((char*) blob_ptr, blob_len);
      }
      /* node_id */
      field++;
      node_id= (Uint32)((Field_long *)*field)->val_int();
      /* epoch */
      field++;
      epoch= ((Field_long *)*field)->val_int();
      /* id */
      field++;
      id= (Uint32)((Field_long *)*field)->val_int();
      /* version */
      field++;
      version= (Uint32)((Field_long *)*field)->val_int();
      /* type */
      field++;
      type= (Uint32)((Field_long *)*field)->val_int();
      /* free blobs buffer */
      my_free(blobs_buffer, MYF(MY_ALLOW_ZERO_PTR));
      dbug_tmp_restore_column_map(table->read_set, old_map);
    }

  public:
    uchar db_length;
    char db[64];
    uchar name_length;
    char name[64];
    uchar slock_length;
    uint32 slock_buf[SCHEMA_SLOCK_SIZE/4];
    MY_BITMAP slock;
    unsigned short query_length;
    char *query;
    Uint64 epoch;
    uint32 node_id;
    uint32 id;
    uint32 version;
    uint32 type;
    uint32 any_value;

    /**
      Create a Ndb_schema_op from event_data
    */
    static Ndb_schema_op*
    create(const Ndb_event_data* event_data,
           Uint32 any_value)
    {
      DBUG_ENTER("Ndb_schema_op::create");
      Ndb_schema_op* schema_op=
        (Ndb_schema_op*)sql_alloc(sizeof(Ndb_schema_op));
      bitmap_init(&schema_op->slock,
                  schema_op->slock_buf, 8*SCHEMA_SLOCK_SIZE, FALSE);
      schema_op->unpack_event(event_data);
      schema_op->any_value= any_value;
      DBUG_PRINT("exit", ("%s.%s: query: '%s'  type: %d",
                          schema_op->db, schema_op->name,
                          schema_op->query,
                          schema_op->type));
      DBUG_RETURN(schema_op);
    }
  };

  static void
  print_could_not_discover_error(THD *thd,
                                 const Ndb_schema_op *schema)
  {
    sql_print_error("NDB Binlog: Could not discover table '%s.%s' from "
                    "binlog schema event '%s' from node %d. "
                    "my_errno: %d",
                    schema->db, schema->name, schema->query,
                    schema->node_id, my_errno());
    thd_print_warning_list(thd, "NDB Binlog");
  }


  static void
  write_schema_op_to_binlog(THD *thd, Ndb_schema_op *schema)
  {

    if (!ndb_binlog_running)
    {
      // This mysqld is not writing a binlog
      return;
    }

    /* any_value == 0 means local cluster sourced change that
     * should be logged
     */
    if (ndbcluster_anyvalue_is_reserved(schema->any_value))
    {
      /* Originating SQL node did not want this query logged */
      if (!ndbcluster_anyvalue_is_nologging(schema->any_value))
        sql_print_warning("NDB: unknown value for binlog signalling 0x%X, "
                          "query not logged",
                          schema->any_value);
      return;
    }

    Uint32 queryServerId = ndbcluster_anyvalue_get_serverid(schema->any_value);
    /*
       Start with serverId as received AnyValue, in case it's a composite
       (server_id_bits < 31).
       This is for 'future', as currently schema ops do not have composite
       AnyValues.
       In future it may be useful to support *not* mapping composite
       AnyValues to/from Binlogged server-ids.
    */
    Uint32 loggedServerId = schema->any_value;

    if (queryServerId)
    {
      /*
         AnyValue has non-zero serverId, must be a query applied by a slave
         mysqld.
         TODO : Assert that we are running in the Binlog injector thread?
      */
      if (! g_ndb_log_slave_updates)
      {
        /* This MySQLD does not log slave updates */
        return;
      }
    }
    else
    {
      /* No ServerId associated with this query, mark it as ours */
      ndbcluster_anyvalue_set_serverid(loggedServerId, ::server_id);
    }

    /*
      Write the DDL query to binlog with server_id set
      to the server_id where the query originated.
    */
    const uint32 thd_server_id_save= thd->server_id;
    DBUG_ASSERT(sizeof(thd_server_id_save) == sizeof(thd->server_id));
    thd->server_id = loggedServerId;

    LEX_CSTRING thd_db_save= thd->db();
    LEX_CSTRING schema_db_lex_cstr= {schema->db, strlen(schema->db)};
    thd->reset_db(schema_db_lex_cstr);

    int errcode = query_error_code(thd, thd->killed == THD::NOT_KILLED);
    thd->binlog_query(THD::STMT_QUERY_TYPE,
                      schema->query, schema->query_length,
                      false, // is_trans
                      true, // direct
                      schema->name[0] == 0 || thd->db().str[0] == 0,
                      errcode);

    // Commit the binlog write
    (void)trans_commit_stmt(thd);

    /*
      Restore original server_id and db after commit
      since the server_id is being used also in the commit logic
    */
    thd->server_id= thd_server_id_save;
    thd->reset_db(thd_db_save);
  }



  /*
    Acknowledge handling of schema operation
    - Inform the other nodes that schema op has
      been completed by this node (by updating the
      row for this op in ndb_schema table)
  */
  int
  ack_schema_op(const char *db, const char *table_name,
                uint32 table_id, uint32 table_version)
  {
    DBUG_ENTER("ack_schema_op");

    const NdbError *ndb_error= 0;
    Ndb *ndb= check_ndb_in_thd(m_thd);
    char save_db[FN_HEADLEN];
    strcpy(save_db, ndb->getDatabaseName());

    char tmp_buf[FN_REFLEN];
    NDBDICT *dict= ndb->getDictionary();
    ndb->setDatabaseName(NDB_REP_DB);
    Ndb_table_guard ndbtab_g(dict, NDB_SCHEMA_TABLE);
    const NDBTAB *ndbtab= ndbtab_g.get_table();
    NdbTransaction *trans= 0;
    int retries= 100;
    int retry_sleep= 30; /* 30 milliseconds, transaction */
    const NDBCOL *col[SCHEMA_SIZE];

    MY_BITMAP slock;
    uint32 bitbuf[SCHEMA_SLOCK_SIZE/4];
    bitmap_init(&slock, bitbuf, sizeof(bitbuf)*8, false);

    if (ndbtab == 0)
    {
      if (dict->getNdbError().code != 4009)
        abort();
      DBUG_RETURN(0);
    }

    {
      uint i;
      for (i= 0; i < SCHEMA_SIZE; i++)
      {
        col[i]= ndbtab->getColumn(i);
        if (i != SCHEMA_QUERY_I)
        {
          DBUG_ASSERT(col[i]->getLength() <= (int)sizeof(tmp_buf));
        }
      }
    }

    while (1)
    {
      if ((trans= ndb->startTransaction()) == 0)
        goto err;
      {
        NdbOperation *op= 0;
        int r= 0;

        /* read the bitmap exlusive */
        r|= (op= trans->getNdbOperation(ndbtab)) == 0;
        DBUG_ASSERT(r == 0);
        r|= op->readTupleExclusive();
        DBUG_ASSERT(r == 0);

        /* db */
        ndb_pack_varchar(col[SCHEMA_DB_I], tmp_buf, db, (int)strlen(db));
        r|= op->equal(SCHEMA_DB_I, tmp_buf);
        DBUG_ASSERT(r == 0);
        /* name */
        ndb_pack_varchar(col[SCHEMA_NAME_I], tmp_buf, table_name,
                         (int)strlen(table_name));
        r|= op->equal(SCHEMA_NAME_I, tmp_buf);
        DBUG_ASSERT(r == 0);
        /* slock */
        r|= op->getValue(SCHEMA_SLOCK_I, (char*)slock.bitmap) == 0;
        DBUG_ASSERT(r == 0);
      }
      if (trans->execute(NdbTransaction::NoCommit))
        goto err;

      if (opt_ndb_extra_logging > 19)
      {
        uint32 copy[SCHEMA_SLOCK_SIZE/4];
        memcpy(copy, bitbuf, sizeof(copy));
        bitmap_clear_bit(&slock, own_nodeid());
        sql_print_information("NDB: reply to %s.%s(%u/%u) from %x%x to %x%x",
                              db, table_name,
                              table_id, table_version,
                              copy[0], copy[1],
                              slock.bitmap[0],
                              slock.bitmap[1]);
      }
      else
      {
        bitmap_clear_bit(&slock, own_nodeid());
      }

      {
        NdbOperation *op= 0;
        int r= 0;

        /* now update the tuple */
        r|= (op= trans->getNdbOperation(ndbtab)) == 0;
        DBUG_ASSERT(r == 0);
        r|= op->updateTuple();
        DBUG_ASSERT(r == 0);

        /* db */
        ndb_pack_varchar(col[SCHEMA_DB_I], tmp_buf, db, (int)strlen(db));
        r|= op->equal(SCHEMA_DB_I, tmp_buf);
        DBUG_ASSERT(r == 0);
        /* name */
        ndb_pack_varchar(col[SCHEMA_NAME_I], tmp_buf, table_name,
                         (int)strlen(table_name));
        r|= op->equal(SCHEMA_NAME_I, tmp_buf);
        DBUG_ASSERT(r == 0);
        /* slock */
        r|= op->setValue(SCHEMA_SLOCK_I, (char*)slock.bitmap);
        DBUG_ASSERT(r == 0);
        /* node_id */
        r|= op->setValue(SCHEMA_NODE_ID_I, own_nodeid());
        DBUG_ASSERT(r == 0);
        /* type */
        r|= op->setValue(SCHEMA_TYPE_I, (uint32)SOT_CLEAR_SLOCK);
        DBUG_ASSERT(r == 0);
      }
      if (trans->execute(NdbTransaction::Commit,
                         NdbOperation::DefaultAbortOption, 1 /*force send*/) == 0)
      {
        DBUG_PRINT("info", ("node %d cleared lock on '%s.%s'",
                            own_nodeid(), db, table_name));
        dict->forceGCPWait(1);
        break;
      }
    err:
      const NdbError *this_error= trans ?
        &trans->getNdbError() : &ndb->getNdbError();
      if (this_error->status == NdbError::TemporaryError &&
          !thd_killed(m_thd))
      {
        if (retries--)
        {
          if (trans)
            ndb->closeTransaction(trans);
          do_retry_sleep(retry_sleep);
          continue; // retry
        }
      }
      ndb_error= this_error;
      break;
    }

    if (ndb_error)
    {
      sql_print_warning("NDB: Could not release slock on '%s.%s', "
                        "Error code: %d Message: %s",
                        db, table_name,
                        ndb_error->code, ndb_error->message);
    }
    if (trans)
      ndb->closeTransaction(trans);
    ndb->setDatabaseName(save_db);
    DBUG_RETURN(0);
  }


  bool check_is_ndb_schema_event(const Ndb_event_data* event_data) const
  {
    if (!event_data)
    {
      // Received event without event data pointer
      assert(false);
      return false;
    }

    NDB_SHARE *share= event_data->share;
    if (!share)
    {
      // Received event where the event_data is not properly initialized
      assert(false);
      return false;
    }
    assert(event_data->shadow_table);
    assert(event_data->ndb_value[0]);
    assert(event_data->ndb_value[1]);

    native_mutex_lock(&ndb_schema_share_mutex);
    if (share != ndb_schema_share)
    {
      // Received event from s_ndb not pointing at the ndb_schema_share
      native_mutex_unlock(&ndb_schema_share_mutex);
      assert(false);
      return false;
    }
    assert(!strncmp(share->db, STRING_WITH_LEN(NDB_REP_DB)));
    assert(!strncmp(share->table_name, STRING_WITH_LEN(NDB_SCHEMA_TABLE)));
    native_mutex_unlock(&ndb_schema_share_mutex);
    return true;
  }


  void
  handle_after_epoch(Ndb_schema_op* schema)
  {
    DBUG_ENTER("handle_after_epoch");
    DBUG_PRINT("info", ("Pushing Ndb_schema_op on list to be "
                        "handled after epoch"));
    assert(!is_post_epoch()); // Only before epoch
    m_post_epoch_handle_list.push_back(schema, m_mem_root);
    DBUG_VOID_RETURN;
  }


  void
  ack_after_epoch(Ndb_schema_op* schema)
  {
    DBUG_ENTER("ack_after_epoch");
    assert(!is_post_epoch()); // Only before epoch
    m_post_epoch_ack_list.push_back(schema, m_mem_root);
    DBUG_VOID_RETURN;
  }


  uint own_nodeid(void) const
  {
    return m_own_nodeid;
  }


  void
  ndbapi_invalidate_table(const char* db_name, const char* table_name) const
  {
    DBUG_ENTER("ndbapi_invalidate_table");
    Thd_ndb *thd_ndb= get_thd_ndb(m_thd);
    Ndb *ndb= thd_ndb->ndb;

    ndb->setDatabaseName(db_name);
    Ndb_table_guard ndbtab_g(ndb->getDictionary(), table_name);
    ndbtab_g.invalidate();
    DBUG_VOID_RETURN;
  }


  void
  mysqld_close_cached_table(const char* db_name, const char* table_name) const
  {
    DBUG_ENTER("mysqld_close_cached_table");
     // Just mark table as "need reopen"
    const bool wait_for_refresh = false;
    // Not waiting -> no timeout needed
    const ulong timeout = 0;

    TABLE_LIST table_list;
    memset(&table_list, 0, sizeof(table_list));
    table_list.db= (char*)db_name;
    table_list.alias= table_list.table_name= (char*)table_name;

    close_cached_tables(m_thd, &table_list,
                        wait_for_refresh, timeout);
    DBUG_VOID_RETURN;
  }


  void
  mysqld_write_frm_from_ndb(const char* db_name,
                            const char* table_name) const
  {
    DBUG_ENTER("mysqld_write_frm_from_ndb");
    Thd_ndb *thd_ndb= get_thd_ndb(m_thd);
    Ndb *ndb= thd_ndb->ndb;
    Ndb_table_guard ndbtab_g(ndb->getDictionary(), table_name);
    const NDBTAB *ndbtab= ndbtab_g.get_table();
    if (!ndbtab)
    {
      /*
        Bug#14773491 reports crash in 'cmp_frm' due to
        ndbtab* being NULL -> bail out here
      */
      sql_print_error("NDB schema: Could not find table '%s.%s' in NDB",
                      db_name, table_name);
      DBUG_ASSERT(false);
      DBUG_VOID_RETURN;
    }

    char key[FN_REFLEN];
    build_table_filename(key, sizeof(key)-1,
                         db_name, table_name, NullS, 0);

    uchar *data= 0, *pack_data= 0;
    size_t length, pack_length;

    if (readfrm(key, &data, &length) == 0 &&
        packfrm(data, length, &pack_data, &pack_length) == 0 &&
        cmp_frm(ndbtab, pack_data, pack_length))
    {
      DBUG_PRINT("info", ("Detected frm change of table %s.%s",
                          db_name, table_name));

      DBUG_DUMP("frm", (uchar*) ndbtab->getFrmData(),
                        ndbtab->getFrmLength());
      my_free(data);
      data= NULL;

      int error;
      if ((error= unpackfrm(&data, &length,
                            (const uchar*) ndbtab->getFrmData())) ||
          (error= writefrm(key, data, length)))
      {
        sql_print_error("NDB: Failed write frm for %s.%s, error %d",
                        db_name, table_name, error);
      }
    }
    my_free(data);
    my_free(pack_data);
    DBUG_VOID_RETURN;
  }


  NDB_SHARE* get_share(Ndb_schema_op* schema) const
  {
    DBUG_ENTER("get_share(Ndb_schema_op*)");
    char key[FN_REFLEN + 1];
    build_table_filename(key, sizeof(key) - 1,
                         schema->db, schema->name, "", 0);
    NDB_SHARE *share= ndbcluster_get_share(key, 0, FALSE, FALSE);
    if (share)
    {
      DBUG_PRINT("NDB_SHARE", ("%s temporary  use_count: %u",
                               share->key_string(), share->use_count));
    }
    DBUG_RETURN(share);
  }


  bool
  check_if_local_tables_in_db(const char *dbname) const
  {
    DBUG_ENTER("check_if_local_tables_in_db");
    DBUG_PRINT("info", ("Looking for files in directory %s", dbname));
    Ndb_find_files_list files(m_thd);
    char path[FN_REFLEN + 1];
    build_table_filename(path, sizeof(path) - 1, dbname, "", "", 0);
    if (!files.find_tables(dbname, path))
    {
      m_thd->clear_error();
      DBUG_PRINT("info", ("Failed to find files"));
      DBUG_RETURN(true);
    }
    DBUG_PRINT("info",("found: %d files", files.found_files()));

    LEX_STRING *tabname;
    while ((tabname= files.next()))
    {
      DBUG_PRINT("info", ("Found table %s", tabname->str));
      if (ndbcluster_check_if_local_table(dbname, tabname->str))
        DBUG_RETURN(true);
    }

    DBUG_RETURN(false);
  }


  bool is_local_table(const char* db_name, const char* table_name) const
  {
    return ndbcluster_check_if_local_table(db_name, table_name);
  }


  void handle_clear_slock(Ndb_schema_op* schema)
  {
    DBUG_ENTER("handle_clear_slock");

    assert(is_post_epoch());

    char key[FN_REFLEN + 1];
    build_table_filename(key, sizeof(key) - 1, schema->db, schema->name, "", 0);

    /* Ack to any SQL thread waiting for schema op to complete */
    NDB_SCHEMA_OBJECT *ndb_schema_object= ndb_get_schema_object(key, false);
    if (!ndb_schema_object)
    {
      /* Noone waiting for this schema op in this mysqld */
      if (opt_ndb_extra_logging > 19)
        sql_print_information("NDB: Discarding event...no obj: %s (%u/%u)",
                              key, schema->id, schema->version);
      DBUG_VOID_RETURN;
    }

    if (ndb_schema_object->table_id != schema->id ||
        ndb_schema_object->table_version != schema->version)
    {
      /* Someone waiting, but for another id/version... */
      if (opt_ndb_extra_logging > 19)
        sql_print_information("NDB: Discarding event...key: %s "
                              "non matching id/version [%u/%u] != [%u/%u]",
                              key,
                              ndb_schema_object->table_id,
                              ndb_schema_object->table_version,
                              schema->id,
                              schema->version);
      ndb_free_schema_object(&ndb_schema_object);
      DBUG_VOID_RETURN;
    }

    // Build bitmask of subscribers
    MY_BITMAP servers;
    bitmap_init(&servers, 0, 256, FALSE);
    bitmap_clear_all(&servers);
    bitmap_set_bit(&servers, own_nodeid()); // "we" are always alive
    m_schema_dist_data.get_subscriber_bitmask(&servers);
    assert(bitmap_is_set(&servers, schema->node_id)); // From known subscriber?

    /*
      Copy the latest slock info into the ndb_schema_object so that
      waiter can check if all nodes it's waiting for has answered
    */
    native_mutex_lock(&ndb_schema_object->mutex);
    if (opt_ndb_extra_logging > 19)
    {
      sql_print_information("NDB: CLEAR_SLOCK key: %s(%u/%u) from"
                            " %x%x to %x%x",
                            key, schema->id, schema->version,
                            ndb_schema_object->slock[0],
                            ndb_schema_object->slock[1],
                            schema->slock_buf[0],
                            schema->slock_buf[1]);
    }
    memcpy(ndb_schema_object->slock, schema->slock_buf,
           sizeof(ndb_schema_object->slock));
    DBUG_DUMP("ndb_schema_object->slock_bitmap.bitmap",
              (uchar*)ndb_schema_object->slock_bitmap.bitmap,
              no_bytes_in_map(&ndb_schema_object->slock_bitmap));

    /* remove any unsubscribed from ndb_schema_object->slock */
    bitmap_intersect(&ndb_schema_object->slock_bitmap, &servers);
    bitmap_free(&servers);

    DBUG_DUMP("ndb_schema_object->slock_bitmap.bitmap",
              (uchar*)ndb_schema_object->slock_bitmap.bitmap,
              no_bytes_in_map(&ndb_schema_object->slock_bitmap));

    /* Wake up the waiter */
    native_mutex_unlock(&ndb_schema_object->mutex);
    native_cond_signal(&ndb_schema_object->cond);

    ndb_free_schema_object(&ndb_schema_object);
    DBUG_VOID_RETURN;
  }


  void
  handle_offline_alter_table_commit(Ndb_schema_op* schema)
  {
    DBUG_ENTER("handle_offline_alter_table_commit");

    assert(is_post_epoch()); // Always after epoch

    if (schema->node_id == own_nodeid())
      DBUG_VOID_RETURN;

    write_schema_op_to_binlog(m_thd, schema);
    ndbapi_invalidate_table(schema->db, schema->name);
    mysqld_close_cached_table(schema->db, schema->name);

    /**
     * Note about get_share() / free_share() referrences:
     *
     *  1) All shares have a ref count related to their 'discovery' by dictionary.
     *     Referred from 'ndbcluster_open_tables' until they are 'unrefed'
     *     with ndbcluster_mark_share_dropped().
     *  2) All shares are referred by the binlog thread if its DDL operations 
     *     should be replicated with schema events ('share->op != NULL')
     *     Unref with free_share() when binlog repl for share is removed.
     *  3) All shares are ref counted when they are temporarily referred
     *     inside a function. (as below). Unref with free_share() as last
     *     share related operation when all above has been completed.
     *  4) Each ha_ndbcluster instance may have a share reference (m_share)
     *     until it ::close() the handle, which will unref it with free_share().
     */
    NDB_SHARE *share= get_share(schema);  // 3) Temporary pin 'share'
    if (share)
    {
      native_mutex_lock(&share->mutex);
      if (share->op)
      {
        Ndb_event_data *event_data=
          (Ndb_event_data *) share->op->getCustomData();
        if (event_data)
          delete event_data;
        share->op->setCustomData(NULL);
        {
          Mutex_guard injector_mutex_g(injector_mutex);
          injector_ndb->dropEventOperation(share->op);
        }
        share->op= 0;
        free_share(&share);   // Free binlog ref, 2)
        DBUG_ASSERT(share);   // Still ref'ed by 1) & 3)
      }
      native_mutex_unlock(&share->mutex);

      native_mutex_lock(&ndbcluster_mutex);
      ndbcluster_mark_share_dropped(&share); // Unref. from dictionary, 1)
      DBUG_ASSERT(share);                    // Still ref'ed by temp, 3)
      free_share(&share,TRUE);               // Free temporary ref, 3)
      /**
       * If this was the last share ref, it is now deleted.
       * If there are more (trailing) references, the share will remain as an
       * instance in the dropped_tables-hash until remaining references are dropped.
       */
      native_mutex_unlock(&ndbcluster_mutex);
    } // if (share)

    if (is_local_table(schema->db, schema->name) &&
       !Ndb_dist_priv_util::is_distributed_priv_table(schema->db,
                                                      schema->name))
    {
      sql_print_error("NDB Binlog: Skipping locally defined table '%s.%s' "
                      "from binlog schema event '%s' from node %d.",
                      schema->db, schema->name, schema->query,
                      schema->node_id);
      DBUG_VOID_RETURN;
    }

    // Instantiate a new 'share' for the altered table.
    if (ndb_create_table_from_engine(m_thd, schema->db, schema->name))
    {
      print_could_not_discover_error(m_thd, schema);
    }
    DBUG_VOID_RETURN;
  }


  void
  handle_online_alter_table_prepare(Ndb_schema_op* schema)
  {
    assert(is_post_epoch()); // Always after epoch

    ndbapi_invalidate_table(schema->db, schema->name);
    mysqld_close_cached_table(schema->db, schema->name);

    if (schema->node_id != own_nodeid())
    {
      write_schema_op_to_binlog(m_thd, schema);
      if (!is_local_table(schema->db, schema->name))
      {
        mysqld_write_frm_from_ndb(schema->db, schema->name);
      }
    }
  }


  void
  handle_online_alter_table_commit(Ndb_schema_op* schema)
  {
    assert(is_post_epoch()); // Always after epoch

    NDB_SHARE *share= get_share(schema);
    if (share)
    {
      if (opt_ndb_extra_logging > 9)
        sql_print_information("NDB Binlog: handling online alter/rename");

      native_mutex_lock(&share->mutex);
      ndb_binlog_close_shadow_table(share);

      if (ndb_binlog_open_shadow_table(m_thd, share))
      {
        sql_print_error("NDB Binlog: Failed to re-open shadow table %s.%s",
                        schema->db, schema->name);
        native_mutex_unlock(&share->mutex);
      }
      else
      {
        /*
          Start subscribing to data changes to the new table definition
        */
        String event_name(INJECTOR_EVENT_LEN);
        ndb_rep_event_name(&event_name, schema->db, schema->name,
                           get_binlog_full(share));
        NdbEventOperation *tmp_op= share->op;
        share->new_op= 0;
        share->op= 0;

        Thd_ndb *thd_ndb= get_thd_ndb(m_thd);
        Ndb *ndb= thd_ndb->ndb;
        Ndb_table_guard ndbtab_g(ndb->getDictionary(), schema->name);
        const NDBTAB *ndbtab= ndbtab_g.get_table();
        if (ndbcluster_create_event_ops(m_thd, share, ndbtab,
                                        event_name.c_ptr()))
        {
          sql_print_error("NDB Binlog:"
                          "FAILED CREATE (DISCOVER) EVENT OPERATIONS Event: %s",
                          event_name.c_ptr());
        }
        else
        {
          share->new_op= share->op;
        }
        share->op= tmp_op;
        native_mutex_unlock(&share->mutex);

        if (opt_ndb_extra_logging > 9)
          sql_print_information("NDB Binlog: handling online "
                                "alter/rename done");
      }
      native_mutex_lock(&share->mutex);
      if (share->op && share->new_op)
      {
        Ndb_event_data *event_data=
          (Ndb_event_data *) share->op->getCustomData();
        if (event_data)
          delete event_data;
        share->op->setCustomData(NULL);
        {
          Mutex_guard injector_mutex_g(injector_mutex);
          injector_ndb->dropEventOperation(share->op);
        }
        share->op= share->new_op;
        share->new_op= 0;
        free_share(&share);
        DBUG_ASSERT(share);   // Should still be ref'ed
      }
      native_mutex_unlock(&share->mutex);

      free_share(&share);     // temporary ref.
    }
  }


  void
  handle_drop_table(Ndb_schema_op* schema)
  {
    DBUG_ENTER("handle_drop_table");

    assert(is_post_epoch()); // Always after epoch

    if (schema->node_id == own_nodeid())
      DBUG_VOID_RETURN;

    write_schema_op_to_binlog(m_thd, schema);

    Ndb_local_schema::Table tab(m_thd, schema->db, schema->name);
    if (tab.is_local_table())
    {
      /* Table is not a NDB table in this mysqld -> leave it */
      sql_print_error("NDB Binlog: Skipping drop of locally "
                      "defined table '%s.%s' from binlog schema "
                      "event '%s' from node %d. ",
                      schema->db, schema->name, schema->query,
                      schema->node_id);

      // There should be no NDB_SHARE for this table
      assert(!get_share(schema));

      DBUG_VOID_RETURN;
    }

    tab.remove_table();

    NDB_SHARE *share= get_share(schema); // temporary ref.
    if (!share || !share->op)
    {
      ndbapi_invalidate_table(schema->db, schema->name);
      mysqld_close_cached_table(schema->db, schema->name);
    }
    if (share)
    {
      native_mutex_lock(&ndbcluster_mutex);
      ndbcluster_mark_share_dropped(&share); // server ref.
      DBUG_ASSERT(share);                    // Should still be ref'ed
      free_share(&share, TRUE);              // temporary ref.
      native_mutex_unlock(&ndbcluster_mutex);
    }

    ndbapi_invalidate_table(schema->db, schema->name);
    mysqld_close_cached_table(schema->db, schema->name);

    DBUG_VOID_RETURN;
  }


  /*
    The RENAME is performed in two steps.
    1) PREPARE_RENAME - sends the new table key to participants
    2) RENAME - perform the actual rename
  */

  void
  handle_rename_table_prepare(Ndb_schema_op* schema)
  {
    DBUG_ENTER("handle_rename_table_prepare");

    assert(is_post_epoch()); // Always after epoch

    if (schema->node_id == own_nodeid())
      DBUG_VOID_RETURN;

    const char* new_key_for_table= schema->query;
    DBUG_PRINT("info", ("new_key_for_table: '%s'", new_key_for_table));

    // Release potentially previously prepared new_key
    {
      NDB_SHARE_KEY* old_prepared_key =
          m_schema_dist_data.get_prepared_rename_key();
      if (old_prepared_key)
        NDB_SHARE::free_key(old_prepared_key);
    }

    // Create a new key save it, then hope for the best(i.e
    // that it can be found later when the RENAME arrives)
    NDB_SHARE_KEY* new_prepared_key =
        NDB_SHARE::create_key(new_key_for_table);
    m_schema_dist_data.save_prepared_rename_key(new_prepared_key);

    DBUG_VOID_RETURN;
  }


  void
  handle_rename_table(Ndb_schema_op* schema)
  {
    DBUG_ENTER("handle_rename_table");

    assert(is_post_epoch()); // Always after epoch

    if (schema->node_id == own_nodeid())
      DBUG_VOID_RETURN;

    write_schema_op_to_binlog(m_thd, schema);

    Ndb_local_schema::Table from(m_thd, schema->db, schema->name);
    if (from.is_local_table())
    {
      /* Tables exists as a local table, print error and leave it */
      sql_print_error("NDB Binlog: Skipping renaming locally "
                      "defined table '%s.%s' from binlog schema "
                      "event '%s' from node %d. ",
                      schema->db, schema->name, schema->query,
                      schema->node_id);
      DBUG_VOID_RETURN;
    }

    NDB_SHARE *share= get_share(schema); // temporary ref.
    if (!share || !share->op)
    {
      ndbapi_invalidate_table(schema->db, schema->name);
      mysqld_close_cached_table(schema->db, schema->name);
    }
    if (share)
      free_share(&share);      // temporary ref.

    share= get_share(schema);  // temporary ref.
    if (!share)
    {
      // The RENAME need to find share so it can be renamed
      DBUG_ASSERT(share);
      DBUG_VOID_RETURN;
    }

    NDB_SHARE_KEY* prepared_key =
        m_schema_dist_data.get_prepared_rename_key();
    if (!prepared_key)
    {
      // The rename need to have new_key set
      // by a previous RENAME_PREPARE
      DBUG_ASSERT(prepared_key);
      DBUG_VOID_RETURN;
    }

    // Rename on participant is always from real to
    // real name(i.e neiher old or new name should be a temporary name)
    DBUG_ASSERT(!IS_TMP_PREFIX(schema->name));
    DBUG_ASSERT(!IS_TMP_PREFIX(NDB_SHARE::key_get_table_name(prepared_key)));

    // Rename the local table
    from.rename_table(NDB_SHARE::key_get_db_name(prepared_key),
                      NDB_SHARE::key_get_table_name(prepared_key));

    // Rename share and release the old key
    NDB_SHARE_KEY* old_key = share->key;
    ndbcluster_rename_share(m_thd, share, prepared_key);
    m_schema_dist_data.save_prepared_rename_key(NULL);
    NDB_SHARE::free_key(old_key);

    free_share(&share);  // temporary ref.

    ndbapi_invalidate_table(schema->db, schema->name);
    mysqld_close_cached_table(schema->db, schema->name);

    DBUG_VOID_RETURN;
  }


  void
  handle_drop_db(Ndb_schema_op* schema)
  {
    DBUG_ENTER("handle_drop_db");

    assert(is_post_epoch()); // Always after epoch

    if (schema->node_id == own_nodeid())
      DBUG_VOID_RETURN;

    write_schema_op_to_binlog(m_thd, schema);

    Thd_ndb *thd_ndb= get_thd_ndb(m_thd);
    Thd_ndb_options_guard thd_ndb_options(thd_ndb);
    // Set NO_LOCK_SCHEMA_OP before 'check_if_local_tables_indb'
    // until ndbcluster_find_files does not take GSL
    thd_ndb_options.set(TNO_NO_LOCK_SCHEMA_OP);

    if (check_if_local_tables_in_db(schema->db))
    {
      /* Tables exists as a local table, print error and leave it */
      sql_print_error("NDB Binlog: Skipping drop database '%s' since "
                      "it contained local tables "
                      "binlog schema event '%s' from node %d. ",
                      schema->db, schema->query,
                      schema->node_id);
      DBUG_VOID_RETURN;
    }

    const int no_print_error[1]= {0};
    run_query(m_thd, schema->query,
              schema->query + schema->query_length,
              no_print_error);

    DBUG_VOID_RETURN;
  }


  void
  handle_truncate_table(Ndb_schema_op* schema)
  {
    DBUG_ENTER("handle_truncate_table");

    assert(!is_post_epoch()); // Always directly

    if (schema->node_id == own_nodeid())
      DBUG_VOID_RETURN;

    write_schema_op_to_binlog(m_thd, schema);

    NDB_SHARE *share= get_share(schema);
    // invalidation already handled by binlog thread
    if (!share || !share->op)
    {
      ndbapi_invalidate_table(schema->db, schema->name);
      mysqld_close_cached_table(schema->db, schema->name);
    }
    if (share)
      free_share(&share); // temporary ref.

    if (is_local_table(schema->db, schema->name))
    {
      sql_print_error("NDB Binlog: Skipping locally defined table "
                      "'%s.%s' from binlog schema event '%s' from "
                      "node %d. ",
                      schema->db, schema->name, schema->query,
                      schema->node_id);
      DBUG_VOID_RETURN;
    }

    if (ndb_create_table_from_engine(m_thd, schema->db, schema->name))
    {
      print_could_not_discover_error(m_thd, schema);
    }

    DBUG_VOID_RETURN;
  }


  void
  handle_create_table(Ndb_schema_op* schema)
  {
    DBUG_ENTER("handle_create_table");

    assert(!is_post_epoch()); // Always directly

    if (schema->node_id == own_nodeid())
      DBUG_VOID_RETURN;

    write_schema_op_to_binlog(m_thd, schema);

    if (is_local_table(schema->db, schema->name))
    {
      sql_print_error("NDB Binlog: Skipping locally defined table '%s.%s' from "
                          "binlog schema event '%s' from node %d. ",
                          schema->db, schema->name, schema->query,
                          schema->node_id);
      DBUG_VOID_RETURN;
    }

    if (ndb_create_table_from_engine(m_thd, schema->db, schema->name))
    {
      print_could_not_discover_error(m_thd, schema);
    }

    DBUG_VOID_RETURN;
  }


  void
  handle_create_db(Ndb_schema_op* schema)
  {
    DBUG_ENTER("handle_create_db");

    assert(!is_post_epoch()); // Always directly

    if (schema->node_id == own_nodeid())
      DBUG_VOID_RETURN;

    write_schema_op_to_binlog(m_thd, schema);

    Thd_ndb *thd_ndb= get_thd_ndb(m_thd);
    Thd_ndb_options_guard thd_ndb_options(thd_ndb);
    thd_ndb_options.set(TNO_NO_LOCK_SCHEMA_OP);
    const int no_print_error[1]= {0};
    run_query(m_thd, schema->query,
              schema->query + schema->query_length,
              no_print_error);

    DBUG_VOID_RETURN;
  }


  void
  handle_alter_db(Ndb_schema_op* schema)
  {
    DBUG_ENTER("handle_alter_db");

    assert(!is_post_epoch()); // Always directly

    if (schema->node_id == own_nodeid())
      DBUG_VOID_RETURN;

    write_schema_op_to_binlog(m_thd, schema);

    Thd_ndb *thd_ndb= get_thd_ndb(m_thd);
    Thd_ndb_options_guard thd_ndb_options(thd_ndb);
    thd_ndb_options.set(TNO_NO_LOCK_SCHEMA_OP);
    const int no_print_error[1]= {0};
    run_query(m_thd, schema->query,
              schema->query + schema->query_length,
              no_print_error);

    DBUG_VOID_RETURN;
  }


  void
  handle_grant_op(Ndb_schema_op* schema)
  {
    DBUG_ENTER("handle_grant_op");

    assert(!is_post_epoch()); // Always directly

    if (schema->node_id == own_nodeid())
      DBUG_VOID_RETURN;

    write_schema_op_to_binlog(m_thd, schema);

    if (opt_ndb_extra_logging > 9)
      sql_print_information("Got dist_priv event: %s, "
                            "flushing privileges",
                            get_schema_type_name(schema->type));

    Thd_ndb *thd_ndb= get_thd_ndb(m_thd);
    Thd_ndb_options_guard thd_ndb_options(thd_ndb);
    thd_ndb_options.set(TNO_NO_LOCK_SCHEMA_OP);
    const int no_print_error[1]= {0};
    char *cmd= (char *) "flush privileges";
    run_query(m_thd, cmd,
              cmd + strlen(cmd),
              no_print_error);

    DBUG_VOID_RETURN;
  }


  int
  handle_schema_op(Ndb_schema_op* schema)
  {
    DBUG_ENTER("handle_schema_op");
    {
      const SCHEMA_OP_TYPE schema_type= (SCHEMA_OP_TYPE)schema->type;

      if (opt_ndb_extra_logging > 19)
      {
        sql_print_information("NDB: got schema event on %s.%s(%u/%u) query: '%s' type: %s(%d) node: %u slock: %x%x",
                              schema->db, schema->name,
                              schema->id, schema->version,
                              schema->query,
                              get_schema_type_name(schema_type),
                              schema_type,
                              schema->node_id,
                              schema->slock.bitmap[0],
                              schema->slock.bitmap[1]);
      }

      if ((schema->db[0] == 0) && (schema->name[0] == 0))
      {
        /**
         * This happens if there is a schema event on a table (object)
         *   that this mysqld does not know about.
         *   E.g it had a local table shadowing a ndb table...
         */
        DBUG_RETURN(0);
      }

      switch (schema_type)
      {
      case SOT_CLEAR_SLOCK:
        /*
          handle slock after epoch is completed to ensure that
          schema events get inserted in the binlog after any data
          events
        */
        handle_after_epoch(schema);
        DBUG_RETURN(0);

      case SOT_ALTER_TABLE_COMMIT:
      case SOT_RENAME_TABLE_PREPARE:
      case SOT_ONLINE_ALTER_TABLE_PREPARE:
      case SOT_ONLINE_ALTER_TABLE_COMMIT:
      case SOT_RENAME_TABLE:
      case SOT_DROP_TABLE:
      case SOT_DROP_DB:
        handle_after_epoch(schema);
        ack_after_epoch(schema);
        DBUG_RETURN(0);

      case SOT_TRUNCATE_TABLE:
        handle_truncate_table(schema);
        break;

      case SOT_CREATE_TABLE:
        handle_create_table(schema);
        break;

      case SOT_CREATE_DB:
        handle_create_db(schema);
        break;

      case SOT_ALTER_DB:
        handle_alter_db(schema);
        break;

      case SOT_CREATE_USER:
      case SOT_DROP_USER:
      case SOT_RENAME_USER:
      case SOT_GRANT:
      case SOT_REVOKE:
        handle_grant_op(schema);
        break;

      case SOT_TABLESPACE:
      case SOT_LOGFILE_GROUP:
        if (schema->node_id == own_nodeid())
          break;
        write_schema_op_to_binlog(m_thd, schema);
        break;

      case SOT_RENAME_TABLE_NEW:
        /*
          Only very old MySQL Server connected to the cluster may
          send this schema operation, ignore it
        */
        sql_print_error("NDB schema: Skipping old schema operation"
                        "(RENAME_TABLE_NEW) on %s.%s",
                        schema->db, schema->name);
        DBUG_ASSERT(false);
        break;

      }

      /* signal that schema operation has been handled */
      DBUG_DUMP("slock", (uchar*) schema->slock_buf, schema->slock_length);
      if (bitmap_is_set(&schema->slock, own_nodeid()))
      {
        ack_schema_op(schema->db, schema->name,
                      schema->id, schema->version);
      }
    }
    DBUG_RETURN(0);
  }


  void
  handle_schema_op_post_epoch(Ndb_schema_op* schema)
  {
    DBUG_ENTER("handle_schema_op_post_epoch");
    DBUG_PRINT("enter", ("%s.%s: query: '%s'  type: %d",
                         schema->db, schema->name,
                         schema->query, schema->type));

    {
      const SCHEMA_OP_TYPE schema_type= (SCHEMA_OP_TYPE)schema->type;
      if (opt_ndb_extra_logging > 9)
        sql_print_information("%s - %s.%s",
                              get_schema_type_name(schema_type),
                              schema->db, schema->name);

      switch (schema_type)
      {
      case SOT_CLEAR_SLOCK:
        handle_clear_slock(schema);
        break;

      case SOT_DROP_DB:
        handle_drop_db(schema);
        break;

      case SOT_DROP_TABLE:
        handle_drop_table(schema);
        break;

      case SOT_RENAME_TABLE_PREPARE:
        handle_rename_table_prepare(schema);
        break;

      case SOT_RENAME_TABLE:
        handle_rename_table(schema);
        break;

      case SOT_ALTER_TABLE_COMMIT:
        handle_offline_alter_table_commit(schema);
        break;

      case SOT_ONLINE_ALTER_TABLE_PREPARE:
        handle_online_alter_table_prepare(schema);
        break;

      case SOT_ONLINE_ALTER_TABLE_COMMIT:
        handle_online_alter_table_commit(schema);
        break;

      default:
        DBUG_ASSERT(FALSE);
      }
    }

    DBUG_VOID_RETURN;
  }

  THD* m_thd;
  MEM_ROOT* m_mem_root;
  uint m_own_nodeid;
  Ndb_schema_dist_data& m_schema_dist_data;
  bool m_post_epoch;

  bool is_post_epoch(void) const { return m_post_epoch; }

  List<Ndb_schema_op> m_post_epoch_handle_list;
  List<Ndb_schema_op> m_post_epoch_ack_list;

public:
  Ndb_schema_event_handler(); // Not implemented
  Ndb_schema_event_handler(const Ndb_schema_event_handler&); // Not implemented

  Ndb_schema_event_handler(THD* thd, MEM_ROOT* mem_root, uint own_nodeid,
                           Ndb_schema_dist_data& schema_dist_data):
    m_thd(thd), m_mem_root(mem_root), m_own_nodeid(own_nodeid),
    m_schema_dist_data(schema_dist_data),
    m_post_epoch(false)
  {
  }


  ~Ndb_schema_event_handler()
  {
    // There should be no work left todo...
    DBUG_ASSERT(m_post_epoch_handle_list.elements == 0);
    DBUG_ASSERT(m_post_epoch_ack_list.elements == 0);
  }


  void handle_event(Ndb* s_ndb, NdbEventOperation *pOp)
  {
    DBUG_ENTER("handle_event");

    const Ndb_event_data *event_data=
      static_cast<const Ndb_event_data*>(pOp->getCustomData());

    if (!check_is_ndb_schema_event(event_data))
      DBUG_VOID_RETURN;

    const NDBEVENT::TableEvent ev_type= pOp->getEventType();
    switch (ev_type)
    {
    case NDBEVENT::TE_INSERT:
    case NDBEVENT::TE_UPDATE:
    {
      /* ndb_schema table, row INSERTed or UPDATEed*/
      Ndb_schema_op* schema_op=
        Ndb_schema_op::create(event_data, pOp->getAnyValue());
      handle_schema_op(schema_op);
      break;
    }

    case NDBEVENT::TE_DELETE:
      /* ndb_schema table, row DELETEd */
      break;

    case NDBEVENT::TE_CLUSTER_FAILURE:
      if (opt_ndb_extra_logging)
        sql_print_information("NDB Schema dist: cluster failure "
                              "at epoch %u/%u.",
                              (uint)(pOp->getGCI() >> 32),
                              (uint)(pOp->getGCI()));
      // fall through
    case NDBEVENT::TE_DROP:
      /* ndb_schema table DROPped */
      if (opt_ndb_extra_logging &&
          ndb_binlog_tables_inited && ndb_binlog_running)
        sql_print_information("NDB Binlog: ndb tables initially "
                              "read only on reconnect.");
      /**
       * Removing the 'schema_ndb' reference prevents a race condition where
       * ndb_binlog_setup() may recreate the dropped schema dist table
       * and its eventOp before the binlog thread had handled all the
       * failure events. Thus, BI-thread never reached 'all EventOp dropped'
       * state required for it to restart.
       * Once restarted, a new schema_ndb is recreated and ndb_binlog_setup()
       * is allowed to do its tasks.
       */
      native_mutex_lock(&injector_mutex);
      schema_ndb= NULL;
      native_mutex_unlock(&injector_mutex);

      /* release the ndb_schema_share */
      native_mutex_lock(&ndb_schema_share_mutex);
      free_share(&ndb_schema_share);
      ndb_schema_share= NULL;
      ndb_binlog_tables_inited= FALSE;
      ndb_binlog_is_ready= FALSE;
      native_mutex_unlock(&ndb_schema_share_mutex);

      ndb_tdc_close_cached_tables();

      ndb_handle_schema_change(m_thd, s_ndb, pOp, event_data);
      break;

    case NDBEVENT::TE_ALTER:
      /* ndb_schema table ALTERed */
      break;

    case NDBEVENT::TE_NODE_FAILURE:
    {
      /* Remove all subscribers for node */
      m_schema_dist_data.report_data_node_failure(pOp->getNdbdNodeId());
      (void) native_cond_signal(&injector_cond);
      break;
    }

    case NDBEVENT::TE_SUBSCRIBE:
    {
      /* Add node as subscriber */
      m_schema_dist_data.report_subscribe(pOp->getNdbdNodeId(), pOp->getReqNodeId());
      (void) native_cond_signal(&injector_cond);
      break;
    }

    case NDBEVENT::TE_UNSUBSCRIBE:
    {
      /* Remove node as subscriber */
      m_schema_dist_data.report_unsubscribe(pOp->getNdbdNodeId(), pOp->getReqNodeId());
      (void) native_cond_signal(&injector_cond);
      break;
    }

    default:
    {
      sql_print_error("NDB Schema dist: unknown event %u, ignoring...",
                      ev_type);
    }
    }

    DBUG_VOID_RETURN;
  }


  void post_epoch()
  {
    if (unlikely(m_post_epoch_handle_list.elements > 0))
    {
      // Set the flag used to check that functions are called at correct time
      m_post_epoch= true;

      /*
       process any operations that should be done after
       the epoch is complete
      */
      Ndb_schema_op* schema;
      while ((schema= m_post_epoch_handle_list.pop()))
      {
        handle_schema_op_post_epoch(schema);
      }

      /*
       process any operations that should be unlocked/acked after
       the epoch is complete
      */
      while ((schema= m_post_epoch_ack_list.pop()))
      {
        ack_schema_op(schema->db, schema->name,
                      schema->id, schema->version);
      }
    }
    // There should be no work left todo...
    DBUG_ASSERT(m_post_epoch_handle_list.elements == 0);
    DBUG_ASSERT(m_post_epoch_ack_list.elements == 0);
  }
};

/*********************************************************************
  Internal helper functions for handling of the cluster replication tables
  - ndb_binlog_index
  - ndb_apply_status
*********************************************************************/

/*
  struct to hold the data to be inserted into the
  ndb_binlog_index table
*/
struct ndb_binlog_index_row {
  ulonglong epoch;
  const char *start_master_log_file;
  ulonglong start_master_log_pos;
  ulong n_inserts;
  ulong n_updates;
  ulong n_deletes;
  ulong n_schemaops;

  ulong orig_server_id;
  ulonglong orig_epoch;

  ulong gci;

  const char *next_master_log_file;
  ulonglong next_master_log_pos;

  struct ndb_binlog_index_row *next;
};


/*
  Open the ndb_binlog_index table for writing
*/
static int
ndb_binlog_index_table__open(THD *thd,
                             TABLE **ndb_binlog_index)
{
  const char *save_proc_info=
    thd_proc_info(thd, "Opening " NDB_REP_DB "." NDB_REP_TABLE);

  TABLE_LIST tables;
  tables.init_one_table(STRING_WITH_LEN(NDB_REP_DB),    // db
                        STRING_WITH_LEN(NDB_REP_TABLE), // name
                        NDB_REP_TABLE,                  // alias
                        TL_WRITE);                      // for write

  /* Only allow real table to be opened */
  tables.required_type= FRMTYPE_TABLE;

  const uint flags =
    MYSQL_LOCK_IGNORE_TIMEOUT; /* Wait for lock "infinitely" */
  if (open_and_lock_tables(thd, &tables, flags))
  {
    if (thd->killed)
      DBUG_PRINT("error", ("NDB Binlog: Opening ndb_binlog_index: killed"));
    else
      sql_print_error("NDB Binlog: Opening ndb_binlog_index: %d, '%s'",
                      thd->get_stmt_da()->mysql_errno(),
                      thd->get_stmt_da()->message_text());
    thd_proc_info(thd, save_proc_info);
    return -1;
  }
  *ndb_binlog_index= tables.table;
  thd_proc_info(thd, save_proc_info);
  return 0;
}


/*
  Write rows to the ndb_binlog_index table
*/
static int
ndb_binlog_index_table__write_rows(THD *thd,
                                   ndb_binlog_index_row *row)
{
  int error= 0;
  ndb_binlog_index_row *first= row;
  TABLE *ndb_binlog_index= 0;

  /*
    Assume this function is not called with an error set in thd
    (but clear for safety in release version)
   */
  assert(!thd->is_error());
  thd->clear_error();

  /*
    Turn of binlogging to prevent the table changes to be written to
    the binary log.
  */
  tmp_disable_binlog(thd);

  if (ndb_binlog_index_table__open(thd, &ndb_binlog_index))
  {
    if (thd->killed)
      DBUG_PRINT("error", ("NDB Binlog: Unable to lock table ndb_binlog_index, killed"));
    else
      sql_print_error("NDB Binlog: Unable to lock table ndb_binlog_index");
    error= -1;
    goto add_ndb_binlog_index_err;
  }

  // Set all columns to be written
  ndb_binlog_index->use_all_columns();

  do
  {
    ulonglong epoch= 0, orig_epoch= 0;
    uint orig_server_id= 0;

    // Intialize ndb_binlog_index->record[0]
    empty_record(ndb_binlog_index);

    ndb_binlog_index->field[NBICOL_START_POS]
      ->store(first->start_master_log_pos, true);
    ndb_binlog_index->field[NBICOL_START_FILE]
      ->store(first->start_master_log_file,
              (uint)strlen(first->start_master_log_file),
              &my_charset_bin);
    ndb_binlog_index->field[NBICOL_EPOCH]
      ->store(epoch= first->epoch, true);
    if (ndb_binlog_index->s->fields > NBICOL_ORIG_SERVERID)
    {
      /* Table has ORIG_SERVERID / ORIG_EPOCH columns.
       * Write rows with different ORIG_SERVERID / ORIG_EPOCH
       * separately
       */
      ndb_binlog_index->field[NBICOL_NUM_INSERTS]
        ->store(row->n_inserts, true);
      ndb_binlog_index->field[NBICOL_NUM_UPDATES]
        ->store(row->n_updates, true);
      ndb_binlog_index->field[NBICOL_NUM_DELETES]
        ->store(row->n_deletes, true);
      ndb_binlog_index->field[NBICOL_NUM_SCHEMAOPS]
        ->store(row->n_schemaops, true);
      ndb_binlog_index->field[NBICOL_ORIG_SERVERID]
        ->store(orig_server_id= row->orig_server_id, true);
      ndb_binlog_index->field[NBICOL_ORIG_EPOCH]
        ->store(orig_epoch= row->orig_epoch, true);
      ndb_binlog_index->field[NBICOL_GCI]
        ->store(first->gci, true);

      if (ndb_binlog_index->s->fields > NBICOL_NEXT_POS)
      {
        /* Table has next log pos fields, fill them in */
        ndb_binlog_index->field[NBICOL_NEXT_POS]
          ->store(first->next_master_log_pos, true);
        ndb_binlog_index->field[NBICOL_NEXT_FILE]
          ->store(first->next_master_log_file,
                  (uint)strlen(first->next_master_log_file),
                  &my_charset_bin);
      }
      row= row->next;
    }
    else
    {
      /* Old schema : Table has no separate
       * ORIG_SERVERID / ORIG_EPOCH columns.
       * Merge operation counts and write one row
       */
      while ((row= row->next))
      {
        first->n_inserts+= row->n_inserts;
        first->n_updates+= row->n_updates;
        first->n_deletes+= row->n_deletes;
        first->n_schemaops+= row->n_schemaops;
      }
      ndb_binlog_index->field[NBICOL_NUM_INSERTS]
        ->store((ulonglong)first->n_inserts, true);
      ndb_binlog_index->field[NBICOL_NUM_UPDATES]
        ->store((ulonglong)first->n_updates, true);
      ndb_binlog_index->field[NBICOL_NUM_DELETES]
        ->store((ulonglong)first->n_deletes, true);
      ndb_binlog_index->field[NBICOL_NUM_SCHEMAOPS]
        ->store((ulonglong)first->n_schemaops, true);
    }

    error= ndb_binlog_index->file->ha_write_row(ndb_binlog_index->record[0]);

    /* Fault injection to test logging */
    DBUG_EXECUTE_IF("ndb_injector_binlog_index_write_fail_random",
                    {
                      if ((((uint32) rand()) % 10) == 9)
                      {
                        sql_print_error("NDB Binlog: Injecting random write failure");
                        error= ndb_binlog_index->file->ha_write_row(ndb_binlog_index->record[0]);
                      }
                    });
    
    if (error)
    {
      sql_print_error("NDB Binlog: Failed writing to ndb_binlog_index for epoch %u/%u "
                      " orig_server_id %u orig_epoch %u/%u "
                      "with error %d.",
                      uint(epoch >> 32), uint(epoch),
                      orig_server_id,
                      uint(orig_epoch >> 32), uint(orig_epoch),
                      error);
      
      bool seen_error_row = false;
      ndb_binlog_index_row* cursor= first;
      do
      {
        char tmp[128];
        if (ndb_binlog_index->s->fields > NBICOL_ORIG_SERVERID)
          my_snprintf(tmp, sizeof(tmp), "%u/%u,%u,%u/%u",
                      uint(epoch >> 32), uint(epoch),
                      uint(cursor->orig_server_id),
                      uint(cursor->orig_epoch >> 32), 
                      uint(cursor->orig_epoch));
        
        else
          my_snprintf(tmp, sizeof(tmp), "%u/%u", uint(epoch >> 32), uint(epoch));
        
        bool error_row = (row == (cursor->next));
        sql_print_error("NDB Binlog: Writing row (%s) to ndb_binlog_index - %s",
                        tmp,
                        (error_row?"ERROR":
                         (seen_error_row?"Discarded":
                          "OK")));
        seen_error_row |= error_row;

      } while ((cursor = cursor->next));
      
      error= -1;
      goto add_ndb_binlog_index_err;
    }
  } while (row);

add_ndb_binlog_index_err:
  /*
    Explicitly commit or rollback the writes(although we normally
    use a non transactional engine for the ndb_binlog_index table)
  */
  thd->get_stmt_da()->set_overwrite_status(true);
  thd->is_error() ? trans_rollback_stmt(thd) : trans_commit_stmt(thd);
  thd->get_stmt_da()->set_overwrite_status(false);

  // Close the tables this thread has opened
  close_thread_tables(thd);

  /*
    There should be no need for rolling back transaction due to deadlock
    (since ndb_binlog_index is non transactional).
  */
  DBUG_ASSERT(! thd->transaction_rollback_request);

  // Release MDL locks on the opened table
  thd->mdl_context.release_transactional_locks();

  reenable_binlog(thd);
  return error;
}

/*********************************************************************
  Functions for start, stop, wait for ndbcluster binlog thread
*********************************************************************/

int ndbcluster_binlog_start()
{
  DBUG_ENTER("ndbcluster_binlog_start");

  if (::server_id == 0)
  {
    sql_print_warning("NDB: server id set to zero - changes logged to "
                      "bin log with server id zero will be logged with "
                      "another server id by slave mysqlds");
  }

  /* 
     Check that ServerId is not using the reserved bit or bits reserved
     for application use
  */
  if ((::server_id & 0x1 << 31) ||                             // Reserved bit
      !ndbcluster_anyvalue_is_serverid_in_range(::server_id))  // server_id_bits
  {
    sql_print_error("NDB: server id provided is too large to be represented in "
                    "opt_server_id_bits or is reserved");
    DBUG_RETURN(-1);
  }

  /*
     Check that v2 events are enabled if log-transaction-id is set
  */
  if (opt_ndb_log_transaction_id &&
      log_bin_use_v1_row_events)
  {
    sql_print_error("NDB: --ndb-log-transaction-id requires v2 Binlog row events "
                    "but server is using v1.");
    DBUG_RETURN(-1);
  }

  ndb_binlog_thread.init();

  native_mutex_init(&injector_mutex, MY_MUTEX_INIT_FAST);
  native_cond_init(&injector_cond);
  native_mutex_init(&ndb_schema_share_mutex, MY_MUTEX_INIT_FAST);

  // The binlog thread globals has been initied and should be freed
  ndbcluster_binlog_inited= 1;

  /* Start ndb binlog thread */
  if (ndb_binlog_thread.start())
  {
    DBUG_PRINT("error", ("Could not start ndb binlog thread"));
    DBUG_RETURN(-1);
  }

  DBUG_RETURN(0);
}


/**************************************************************
  Internal helper functions for creating/dropping ndb events
  used by the client sql threads
**************************************************************/
void
ndb_rep_event_name(String *event_name,const char *db, const char *tbl,
                   bool full, bool allow_hardcoded_name)
{
  if (allow_hardcoded_name &&
      strcmp(db,  NDB_REP_DB) == 0 &&
      strcmp(tbl, NDB_SCHEMA_TABLE) == 0)
  {
    // Always use REPL$ as prefix for the event on mysql.ndb_schema
    // (unless when dropping events and allow_hardcoded_name is set to false)
    full = false;
  }
 
  if (full)
    event_name->set_ascii("REPLF$", 6);
  else
    event_name->set_ascii("REPL$", 5);
  event_name->append(db);
#ifdef NDB_WIN32
  /*
   * Some bright spark decided that we should sometimes have backslashes.
   * This causes us pain as the event is db/table and not db\table so trying
   * to drop db\table when we meant db/table ends in the event lying around
   * after drop table, leading to all sorts of pain.
  */
  String backslash_sep(1);
  backslash_sep.set_ascii("\\",1);

  int bsloc;
  if((bsloc= event_name->strstr(backslash_sep,0))!=-1)
	  event_name->replace(bsloc, 1, "/", 1);
#endif
  if (tbl)
  {
    event_name->append('/');
    event_name->append(tbl);
  }
  DBUG_PRINT("info", ("ndb_rep_event_name: %s", event_name->c_ptr()));
}

#ifdef HAVE_NDB_BINLOG
static void 
set_binlog_flags(NDB_SHARE *share,
                 Ndb_binlog_type ndb_binlog_type)
{
  DBUG_ENTER("set_binlog_flags");
  switch (ndb_binlog_type)
  {
  case NBT_NO_LOGGING:
    DBUG_PRINT("info", ("NBT_NO_LOGGING"));
    set_binlog_nologging(share);
    DBUG_VOID_RETURN;
  case NBT_DEFAULT:
    DBUG_PRINT("info", ("NBT_DEFAULT"));
    if (opt_ndb_log_updated_only)
    {
      set_binlog_updated_only(share);
    }
    else
    {
      set_binlog_full(share);
    }
    if (opt_ndb_log_update_as_write)
    {
      set_binlog_use_write(share);
    }
    else
    {
      set_binlog_use_update(share);
    }
    break;
  case NBT_UPDATED_ONLY:
    DBUG_PRINT("info", ("NBT_UPDATED_ONLY"));
    set_binlog_updated_only(share);
    set_binlog_use_write(share);
    break;
  case NBT_USE_UPDATE:
    DBUG_PRINT("info", ("NBT_USE_UPDATE"));
  case NBT_UPDATED_ONLY_USE_UPDATE:
    DBUG_PRINT("info", ("NBT_UPDATED_ONLY_USE_UPDATE"));
    set_binlog_updated_only(share);
    set_binlog_use_update(share);
    break;
  case NBT_FULL:
    DBUG_PRINT("info", ("NBT_FULL"));
    set_binlog_full(share);
    set_binlog_use_write(share);
    break;
  case NBT_FULL_USE_UPDATE:
    DBUG_PRINT("info", ("NBT_FULL_USE_UPDATE"));
    set_binlog_full(share);
    set_binlog_use_update(share);
    break;
  }
  set_binlog_logging(share);
  DBUG_VOID_RETURN;
}


/*
  ndbcluster_get_binlog_replication_info

  This function retrieves the data for the given table
  from the ndb_replication table.

  If the table is not found, or the table does not exist,
  then defaults are returned.
*/
int
ndbcluster_get_binlog_replication_info(THD *thd, Ndb *ndb,
                                       const char* db,
                                       const char* table_name,
                                       uint server_id,
                                       Uint32* binlog_flags,
                                       const st_conflict_fn_def** conflict_fn,
                                       st_conflict_fn_arg* args,
                                       Uint32* num_args)
{
  DBUG_ENTER("ndbcluster_get_binlog_replication_info");

  /* Override for ndb_apply_status when logging */
  if (opt_ndb_log_apply_status)
  {
    if (strcmp(db, NDB_REP_DB) == 0 &&
        strcmp(table_name, NDB_APPLY_TABLE) == 0)
    {
      /*
        Ensure that we get all columns from ndb_apply_status updates
        by forcing FULL event type
        Also, ensure that ndb_apply_status events are always logged as
        WRITES.
      */
      DBUG_PRINT("info", ("ndb_apply_status defaulting to FULL, USE_WRITE"));
      sql_print_information("NDB: ndb-log-apply-status forcing "
                            "%s.%s to FULL USE_WRITE",
                            NDB_REP_DB, NDB_APPLY_TABLE);
      *binlog_flags = NBT_FULL;
      *conflict_fn = NULL;
      *num_args = 0;
      DBUG_RETURN(0);
    }
  }

  Ndb_rep_tab_reader rep_tab_reader;

  int rc = rep_tab_reader.lookup(ndb,
                                 db,
                                 table_name,
                                 server_id);

  const char* msg = rep_tab_reader.get_warning_message();
  if (msg != NULL)
  {
    push_warning_printf(thd, Sql_condition::SL_WARNING,
                        ER_NDB_REPLICATION_SCHEMA_ERROR,
                        ER(ER_NDB_REPLICATION_SCHEMA_ERROR),
                        msg);
    sql_print_warning("NDB Binlog: %s",
                      msg);
  }

  if (rc != 0)
    DBUG_RETURN(ER_NDB_REPLICATION_SCHEMA_ERROR);

  *binlog_flags= rep_tab_reader.get_binlog_flags();
  const char* conflict_fn_spec= rep_tab_reader.get_conflict_fn_spec();

  if (conflict_fn_spec != NULL)
  {
    char msgbuf[ FN_REFLEN ];
    if (parse_conflict_fn_spec(conflict_fn_spec,
                               conflict_fn,
                               args,
                               num_args,
                               msgbuf,
                               sizeof(msgbuf)) != 0)
    {
        push_warning_printf(thd, Sql_condition::SL_WARNING,
                          ER_CONFLICT_FN_PARSE_ERROR,
                          ER(ER_CONFLICT_FN_PARSE_ERROR),
                          msgbuf);

      /*
        Log as well, useful for contexts where the thd's stack of
        warnings are ignored
      */
      if (opt_ndb_extra_logging)
      {
        sql_print_warning("NDB Slave: Table %s.%s : Parse error on conflict fn : %s",
                          db, table_name,
                          msgbuf);
      }

      DBUG_RETURN(ER_CONFLICT_FN_PARSE_ERROR);
    }
  }
  else
  {
    /* No conflict function specified */
    conflict_fn= NULL;
    num_args= 0;
  }

  DBUG_RETURN(0);
}

int
ndbcluster_apply_binlog_replication_info(THD *thd,
                                         NDB_SHARE *share,
                                         const NDBTAB* ndbtab,
                                         const st_conflict_fn_def* conflict_fn,
                                         const st_conflict_fn_arg* args,
                                         Uint32 num_args,
                                         Uint32 binlog_flags)
{
  DBUG_ENTER("ndbcluster_apply_binlog_replication_info");
  char tmp_buf[FN_REFLEN];

  DBUG_PRINT("info", ("Setting binlog flags to %u", binlog_flags));
  set_binlog_flags(share, (enum Ndb_binlog_type)binlog_flags);

  if (conflict_fn != NULL)
  {
    if (setup_conflict_fn(get_thd_ndb(thd)->ndb, 
                          &share->m_cfn_share,
                          share->db,
                          share->table_name,
                          ((share->flags & NSF_BLOB_FLAG) != 0),
                          get_binlog_use_update(share),
                          ndbtab,
                          tmp_buf, sizeof(tmp_buf),
                          conflict_fn,
                          args,
                          num_args) == 0)
    {
      if (opt_ndb_extra_logging)
      {
        sql_print_information("%s", tmp_buf);
      }
    }
    else
    {
      /*
        Dump setup failure message to error log
        for cases where thd warning stack is
        ignored
      */
      sql_print_warning("NDB Slave: Table %s.%s : %s",
                        share->db,
                        share->table_name,
                        tmp_buf);

      push_warning_printf(thd, Sql_condition::SL_WARNING,
                          ER_CONFLICT_FN_PARSE_ERROR,
                          ER(ER_CONFLICT_FN_PARSE_ERROR),
                          tmp_buf);

      DBUG_RETURN(-1);
    }
  }
  else
  {
    /* No conflict function specified */
    slave_reset_conflict_fn(share->m_cfn_share);
  }

  DBUG_RETURN(0);
}

int
ndbcluster_read_binlog_replication(THD *thd, Ndb *ndb,
                                   NDB_SHARE *share,
                                   const NDBTAB *ndbtab,
                                   uint server_id)
{
  DBUG_ENTER("ndbcluster_read_binlog_replication");
  Uint32 binlog_flags;
  const st_conflict_fn_def* conflict_fn= NULL;
  st_conflict_fn_arg args[MAX_CONFLICT_ARGS];
  Uint32 num_args = MAX_CONFLICT_ARGS;

  if ((ndbcluster_get_binlog_replication_info(thd, ndb,
                                              share->db,
                                              share->table_name,
                                              server_id,
                                              &binlog_flags,
                                              &conflict_fn,
                                              args,
                                              &num_args) != 0) ||
      (ndbcluster_apply_binlog_replication_info(thd,
                                                share,
                                                ndbtab,
                                                conflict_fn,
                                                args,
                                                num_args,
                                                binlog_flags) != 0))
  {
    DBUG_RETURN(-1);
  }

  DBUG_RETURN(0);
}
#endif /* HAVE_NDB_BINLOG */

bool
ndbcluster_check_if_local_table(const char *dbname, const char *tabname)
{
  char key[FN_REFLEN + 1];
  char ndb_file[FN_REFLEN + 1];

  DBUG_ENTER("ndbcluster_check_if_local_table");
  build_table_filename(key, sizeof(key)-1, dbname, tabname, reg_ext, 0);
  build_table_filename(ndb_file, sizeof(ndb_file)-1,
                       dbname, tabname, ha_ndb_ext, 0);
  /* Check that any defined table is an ndb table */
  DBUG_PRINT("info", ("Looking for file %s and %s", key, ndb_file));
  if ((! my_access(key, F_OK)) && my_access(ndb_file, F_OK))
  {
    DBUG_PRINT("info", ("table file %s not on disk, local table", ndb_file));   
  
  
    DBUG_RETURN(true);
  }

  DBUG_RETURN(false);
}


/*
  Common function for setting up everything for logging a table at
  create/discover.
*/
<<<<<<< HEAD
int ndbcluster_create_binlog_setup(THD *thd, Ndb *ndb, const char *key,
                                   const char *db,
                                   const char *table_name,
                                   TABLE * table)
{
  DBUG_ENTER("ndbcluster_create_binlog_setup");
  DBUG_PRINT("enter",("key: %s %s.%s",
                      key, db, table_name));
  DBUG_ASSERT(! IS_NDB_BLOB_PREFIX(table_name));

  // Get a temporary ref AND a ref from open_tables iff created.
  NDB_SHARE* share= get_share(key, table, true, false);
  if (share == 0)
  {
    /**
     * Failed to create share
     */
    DBUG_RETURN(-1);
  }

  native_mutex_lock(&share->mutex);
  if (get_binlog_nologging(share) || share->op != 0 || share->new_op != 0)
  {
    native_mutex_unlock(&share->mutex);
    free_share(&share); // temporary ref.
=======
static
int ndbcluster_create_binlog_setup(THD *thd, Ndb *ndb,
                                   NDB_SHARE *share)
{
  DBUG_ENTER("ndbcluster_create_binlog_setup");

  Mutex_guard share_g(share->mutex);
  if (get_binlog_nologging(share) || share->op != 0 || share->new_op != 0)
  {
>>>>>>> 361d3987
    DBUG_RETURN(0);     // replication already setup, or should not
  }

  if (!share->need_events(ndb_binlog_running))
  {
    set_binlog_nologging(share);
<<<<<<< HEAD
    native_mutex_unlock(&share->mutex);
    free_share(&share); // temporary ref.
=======
>>>>>>> 361d3987
    DBUG_RETURN(0);
  }

  while (share && !IS_TMP_PREFIX(share->table_name))
  {
    /*
      ToDo make sanity check of share so that the table is actually the same
      I.e. we need to do open file from frm in this case
      Currently awaiting this to be fixed in the 4.1 tree in the general
      case
    */

    /* Create the event in NDB */
    ndb->setDatabaseName(share->db);

    NDBDICT *dict= ndb->getDictionary();
    Ndb_table_guard ndbtab_g(dict, share->table_name);
    const NDBTAB *ndbtab= ndbtab_g.get_table();
    if (ndbtab == 0)
    {
      if (opt_ndb_extra_logging)
        sql_print_information("NDB Binlog: Failed to get table %s from ndb: "
                              "%s, %d", share->key, dict->getNdbError().message,
                              dict->getNdbError().code);
      break; // error
    }
#ifdef HAVE_NDB_BINLOG
    /*
     */
    ndbcluster_read_binlog_replication(thd, ndb, share, ndbtab,
                                       ::server_id);
#endif
    /*
      check if logging turned off for this table
    */
    if ((share->flags & NSF_HIDDEN_PK) &&
        (share->flags & NSF_BLOB_FLAG) &&
        !(share->flags & NSF_NO_BINLOG))
    {
      DBUG_PRINT("NDB_SHARE", ("NSF_HIDDEN_PK && NSF_BLOB_FLAG -> NSF_NO_BINLOG"));
      share->flags |= NSF_NO_BINLOG;
    }
    if (get_binlog_nologging(share))
    {
      if (opt_ndb_extra_logging)
<<<<<<< HEAD
        sql_print_information("NDB Binlog: NOT logging %s",
                              share->key_string());
      native_mutex_unlock(&share->mutex);
      free_share(&share); // temporary ref.
=======
        sql_print_information("NDB Binlog: NOT logging %s", share->key);
>>>>>>> 361d3987
      DBUG_RETURN(0);
    }

    String event_name(INJECTOR_EVENT_LEN);
    ndb_rep_event_name(&event_name, share->db, share->table_name, get_binlog_full(share));
    /*
      event should have been created by someone else,
      but let's make sure, and create if it doesn't exist
    */
    const NDBEVENT *ev= dict->getEvent(event_name.c_ptr());
    if (!ev)
    {
      if (ndbcluster_create_event(thd, ndb, ndbtab, event_name.c_ptr(), share))
      {
        sql_print_error("NDB Binlog: "
                        "FAILED CREATE (DISCOVER) TABLE Event: %s",
                        event_name.c_ptr());
        break; // error
      }
      if (opt_ndb_extra_logging)
        sql_print_information("NDB Binlog: "
                              "CREATE (DISCOVER) TABLE Event: %s",
                              event_name.c_ptr());
    }
    else
    {
      delete ev;
      if (opt_ndb_extra_logging)
        sql_print_information("NDB Binlog: DISCOVER TABLE Event: %s",
                              event_name.c_ptr());
    }

    /*
      create the event operations for receiving logging events
    */
    if (ndbcluster_create_event_ops(thd, share,
                                    ndbtab, event_name.c_ptr()))
    {
      sql_print_error("NDB Binlog:"
                      "FAILED CREATE (DISCOVER) EVENT OPERATIONS Event: %s",
                      event_name.c_ptr());
      /* a warning has been issued to the client */
      break;
    }
<<<<<<< HEAD
    native_mutex_unlock(&share->mutex);
    free_share(&share); // temporary ref.
=======
>>>>>>> 361d3987
    DBUG_RETURN(0);
  }
  DBUG_RETURN(-1);
}

<<<<<<< HEAD
  native_mutex_unlock(&share->mutex);
=======
int ndbcluster_create_binlog_setup(THD *thd, Ndb *ndb, const char *key,
                                   uint key_len,
                                   const char *db,
                                   const char *table_name,
                                   TABLE * table)
{
  DBUG_ENTER("ndbcluster_create_binlog_setup");
  DBUG_PRINT("enter",("key: %s  key_len: %d  %s.%s",
                      key, key_len, db, table_name));
  DBUG_ASSERT(! IS_NDB_BLOB_PREFIX(table_name));
  DBUG_ASSERT(strlen(key) == key_len);

  // Get a temporary ref AND a ref from open_tables iff created.
  NDB_SHARE* share= get_share(key, table, true, false);
  if (share == NULL)
  {
    /**
     * Failed to create share
     */
    DBUG_RETURN(-1);
  }

  // Before 'schema_dist_is_ready', TNO_ALLOW_BINLOG_SETUP is required
  int ret= 0;
  if (ndb_schema_dist_is_ready() ||
      get_thd_ndb(thd)->options & TNO_ALLOW_BINLOG_SETUP)
  {
    ret= ndbcluster_create_binlog_setup(thd, ndb, share);
  }
>>>>>>> 361d3987
  free_share(&share); // temporary ref.
  DBUG_RETURN(ret);
}

int
ndbcluster_create_event(THD *thd, Ndb *ndb, const NDBTAB *ndbtab,
                        const char *event_name, NDB_SHARE *share,
                        int push_warning)
{
  DBUG_ENTER("ndbcluster_create_event");
  DBUG_PRINT("enter", ("table: '%s', version: %d",
                      ndbtab->getName(), ndbtab->getObjectVersion()));
  DBUG_PRINT("enter", ("event: '%s', share->key: '%s'",
                       event_name, share->key_string()));

  // Never create event on table with temporary name
  DBUG_ASSERT(! IS_TMP_PREFIX(ndbtab->getName()));
  // Never create event on the blob table(s)
  DBUG_ASSERT(! IS_NDB_BLOB_PREFIX(ndbtab->getName()));
  DBUG_ASSERT(share);

  if (get_binlog_nologging(share))
  {
    if (opt_ndb_extra_logging && ndb_binlog_running)
      sql_print_information("NDB Binlog: NOT logging %s",
                            share->key_string());
    DBUG_PRINT("info", ("share->flags & NSF_NO_BINLOG, flags: %x %d",
                        share->flags, share->flags & NSF_NO_BINLOG));
    DBUG_RETURN(0);
  }

  ndb->setDatabaseName(share->db);
  NDBDICT *dict= ndb->getDictionary();
  NDBEVENT my_event(event_name);
  my_event.setTable(*ndbtab);
  my_event.addTableEvent(NDBEVENT::TE_ALL);
  if (share->flags & NSF_HIDDEN_PK)
  {
    if (share->flags & NSF_BLOB_FLAG)
    {
      sql_print_error("NDB Binlog: logging of table %s "
                      "with BLOB attribute and no PK is not supported",
                      share->key_string());
      if (push_warning)
        push_warning_printf(thd, Sql_condition::SL_WARNING,
                            ER_ILLEGAL_HA_CREATE_OPTION,
                            ER(ER_ILLEGAL_HA_CREATE_OPTION),
                            ndbcluster_hton_name,
                            "Binlog of table with BLOB attribute and no PK");

      set_binlog_nologging(share);
      DBUG_RETURN(-1);
    }
    /* No primary key, subscribe for all attributes */
    my_event.setReport((NDBEVENT::EventReport)
                       (NDBEVENT::ER_ALL | NDBEVENT::ER_DDL));
    DBUG_PRINT("info", ("subscription all"));
  }
  else
  {
    if (strcmp(share->db, NDB_REP_DB) == 0 &&
        strcmp(share->table_name, NDB_SCHEMA_TABLE) == 0)
    {
      /**
       * ER_SUBSCRIBE is only needed on NDB_SCHEMA_TABLE
       */
      my_event.setReport((NDBEVENT::EventReport)
                         (NDBEVENT::ER_ALL |
                          NDBEVENT::ER_SUBSCRIBE |
                          NDBEVENT::ER_DDL));
      DBUG_PRINT("info", ("subscription all and subscribe"));
    }
    else
    {
      if (get_binlog_full(share))
      {
        my_event.setReport((NDBEVENT::EventReport)
                           (NDBEVENT::ER_ALL | NDBEVENT::ER_DDL));
        DBUG_PRINT("info", ("subscription all"));
      }
      else
      {
        my_event.setReport((NDBEVENT::EventReport)
                           (NDBEVENT::ER_UPDATED | NDBEVENT::ER_DDL));
        DBUG_PRINT("info", ("subscription only updated"));
      }
    }
  }
  if (share->flags & NSF_BLOB_FLAG)
    my_event.mergeEvents(TRUE);

  /* add all columns to the event */
  int n_cols= ndbtab->getNoOfColumns();
  for(int a= 0; a < n_cols; a++)
    my_event.addEventColumn(a);

  if (dict->createEvent(my_event)) // Add event to database
  {
    if (dict->getNdbError().classification != NdbError::SchemaObjectExists)
    {
      /*
        failed, print a warning
      */
      if (push_warning > 1)
        push_warning_printf(thd, Sql_condition::SL_WARNING,
                            ER_GET_ERRMSG, ER(ER_GET_ERRMSG),
                            dict->getNdbError().code,
                            dict->getNdbError().message, "NDB");
      sql_print_error("NDB Binlog: Unable to create event in database. "
                      "Event: %s  Error Code: %d  Message: %s", event_name,
                      dict->getNdbError().code, dict->getNdbError().message);
      DBUG_RETURN(-1);
    }

    /*
      try retrieving the event, if table version/id matches, we will get
      a valid event.  Otherwise we have a trailing event from before
    */
    const NDBEVENT *ev;
    if ((ev= dict->getEvent(event_name)))
    {
      delete ev;
      DBUG_RETURN(0);
    }

    /*
      trailing event from before; an error, but try to correct it
    */
    if (dict->getNdbError().code == NDB_INVALID_SCHEMA_OBJECT &&
        dict->dropEvent(my_event.getName(), 1))
    {
      if (push_warning > 1)
        push_warning_printf(thd, Sql_condition::SL_WARNING,
                            ER_GET_ERRMSG, ER(ER_GET_ERRMSG),
                            dict->getNdbError().code,
                            dict->getNdbError().message, "NDB");
      sql_print_error("NDB Binlog: Unable to create event in database. "
                      " Attempt to correct with drop failed. "
                      "Event: %s Error Code: %d Message: %s",
                      event_name,
                      dict->getNdbError().code,
                      dict->getNdbError().message);
      DBUG_RETURN(-1);
    }

    /*
      try to add the event again
    */
    if (dict->createEvent(my_event))
    {
      if (push_warning > 1)
        push_warning_printf(thd, Sql_condition::SL_WARNING,
                            ER_GET_ERRMSG, ER(ER_GET_ERRMSG),
                            dict->getNdbError().code,
                            dict->getNdbError().message, "NDB");
      sql_print_error("NDB Binlog: Unable to create event in database. "
                      " Attempt to correct with drop ok, but create failed. "
                      "Event: %s Error Code: %d Message: %s",
                      event_name,
                      dict->getNdbError().code,
                      dict->getNdbError().message);
      DBUG_RETURN(-1);
    }
  }

  DBUG_RETURN(0);
}


inline int is_ndb_compatible_type(Field *field)
{
  return
    !(field->flags & BLOB_FLAG) &&
    field->type() != MYSQL_TYPE_BIT &&
    field->pack_length() != 0;
}

/*
  - create eventOperations for receiving log events
  - setup ndb recattrs for reception of log event data
  - "start" the event operation

  used at create/discover of tables
*/
int
ndbcluster_create_event_ops(THD *thd, NDB_SHARE *share,
                            const NDBTAB *ndbtab, const char *event_name)
{
  /*
    we are in either create table or rename table so table should be
    locked, hence we can work with the share without locks
  */

  DBUG_ENTER("ndbcluster_create_event_ops");
  DBUG_PRINT("enter", ("table: '%s' event: '%s', share->key: '%s'",
                       ndbtab->getName(), event_name, share->key_string()));

  // Never create event on table with temporary name
  DBUG_ASSERT(! IS_TMP_PREFIX(ndbtab->getName()));
  // Never create event on the blob table(s)
  DBUG_ASSERT(! IS_NDB_BLOB_PREFIX(ndbtab->getName()));
  DBUG_ASSERT(share);

  if (get_binlog_nologging(share))
  {
    DBUG_PRINT("info", ("share->flags & NSF_NO_BINLOG, flags: %x",
                        share->flags));
    DBUG_RETURN(0);
  }

  // Don't allow event ops to be created on distributed priv tables
  // they are distributed via ndb_schema
  assert(!Ndb_dist_priv_util::is_distributed_priv_table(share->db,
                                                        share->table_name));

  int do_ndb_schema_share= 0, do_ndb_apply_status_share= 0;
  if (!ndb_schema_share && strcmp(share->db, NDB_REP_DB) == 0 &&
      strcmp(share->table_name, NDB_SCHEMA_TABLE) == 0)
    do_ndb_schema_share= 1;
  else if (!ndb_apply_status_share && strcmp(share->db, NDB_REP_DB) == 0 &&
           strcmp(share->table_name, NDB_APPLY_TABLE) == 0)
    do_ndb_apply_status_share= 1;
  else
#ifdef HAVE_NDB_BINLOG
    if (!binlog_filter->db_ok(share->db) ||
        !ndb_binlog_running ||
        is_exceptions_table(share->table_name))
#endif
  {
    set_binlog_nologging(share);
    DBUG_RETURN(0);
  }

  // Check that the share agrees
  DBUG_ASSERT(share->need_events(ndb_binlog_running));

  Ndb_event_data *event_data= share->event_data;
  if (share->op)
  {
    event_data= (Ndb_event_data *) share->op->getCustomData();
    assert(event_data->share == share);
    assert(share->event_data == 0);

    DBUG_ASSERT(share->use_count > 1);
    sql_print_error("NDB Binlog: discover reusing old ev op");
    /* ndb_share reference ToDo free */
    DBUG_PRINT("NDB_SHARE", ("%s ToDo free  use_count: %u",
                             share->key_string(), share->use_count));
    free_share(&share); // old event op already has reference
    assert(false);   //OJA, possibly ndbcluster_mark_share_dropped()?
    DBUG_RETURN(0);
  }

  DBUG_ASSERT(event_data != 0);
  TABLE *table= event_data->shadow_table;

  int retries= 100;
  int retry_sleep= 0;
  while (1)
  {
    if (retry_sleep > 0)
    {
      do_retry_sleep(retry_sleep);
    }
    Mutex_guard injector_mutex_g(injector_mutex);
    Ndb *ndb= injector_ndb;
    if (do_ndb_schema_share)
      ndb= schema_ndb;

    if (ndb == NULL)
      DBUG_RETURN(-1);

    NdbEventOperation* op;
    if (do_ndb_schema_share)
      op= ndb->createEventOperation(event_name);
    else
    {
      // set injector_ndb database/schema from table internal name
      int ret= ndb->setDatabaseAndSchemaName(ndbtab);
      assert(ret == 0); NDB_IGNORE_VALUE(ret);
      op= ndb->createEventOperation(event_name);
      // reset to catch errors
      ndb->setDatabaseName("");
    }
    if (!op)
    {
      sql_print_error("NDB Binlog: Creating NdbEventOperation failed for"
                      " %s",event_name);
      push_warning_printf(thd, Sql_condition::SL_WARNING,
                          ER_GET_ERRMSG, ER(ER_GET_ERRMSG),
                          ndb->getNdbError().code,
                          ndb->getNdbError().message,
                          "NDB");
      DBUG_RETURN(-1);
    }

    if (share->flags & NSF_BLOB_FLAG)
      op->mergeEvents(TRUE); // currently not inherited from event

    const uint n_columns= ndbtab->getNoOfColumns();
    const uint n_fields= table->s->fields;
    const uint val_length= sizeof(NdbValue) * n_columns;

    /*
       Allocate memory globally so it can be reused after online alter table
    */
    if (my_multi_malloc(PSI_INSTRUMENT_ME,
                        MYF(MY_WME),
                        &event_data->ndb_value[0],
                        val_length,
                        &event_data->ndb_value[1],
                        val_length,
                        NULL) == 0)
    {
      DBUG_PRINT("info", ("Failed to allocate records for event operation"));
      DBUG_RETURN(-1);
    }

    for (uint j= 0; j < n_columns; j++)
    {
      const char *col_name= ndbtab->getColumn(j)->getName();
      NdbValue attr0, attr1;
      if (j < n_fields)
      {
        Field *f= table->field[j];
        if (is_ndb_compatible_type(f))
        {
          DBUG_PRINT("info", ("%s compatible", col_name));
          attr0.rec= op->getValue(col_name, (char*) f->ptr);
          attr1.rec= op->getPreValue(col_name,
                                     (f->ptr - table->record[0]) +
                                     (char*) table->record[1]);
        }
        else if (! (f->flags & BLOB_FLAG))
        {
          DBUG_PRINT("info", ("%s non compatible", col_name));
          attr0.rec= op->getValue(col_name);
          attr1.rec= op->getPreValue(col_name);
        }
        else
        {
          DBUG_PRINT("info", ("%s blob", col_name));
          DBUG_ASSERT(share->flags & NSF_BLOB_FLAG);
          attr0.blob= op->getBlobHandle(col_name);
          attr1.blob= op->getPreBlobHandle(col_name);
          if (attr0.blob == NULL || attr1.blob == NULL)
          {
            sql_print_error("NDB Binlog: Creating NdbEventOperation"
                            " blob field %u handles failed (code=%d) for %s",
                            j, op->getNdbError().code, event_name);
            push_warning_printf(thd, Sql_condition::SL_WARNING,
                                ER_GET_ERRMSG, ER(ER_GET_ERRMSG),
                                op->getNdbError().code,
                                op->getNdbError().message,
                                "NDB");
            ndb->dropEventOperation(op);
            DBUG_RETURN(-1);
          }
        }
      }
      else
      {
        DBUG_PRINT("info", ("%s hidden key", col_name));
        attr0.rec= op->getValue(col_name);
        attr1.rec= op->getPreValue(col_name);
      }
      event_data->ndb_value[0][j].ptr= attr0.ptr;
      event_data->ndb_value[1][j].ptr= attr1.ptr;
      DBUG_PRINT("info", ("&event_data->ndb_value[0][%d]: 0x%lx  "
                          "event_data->ndb_value[0][%d]: 0x%lx",
                          j, (long) &event_data->ndb_value[0][j],
                          j, (long) attr0.ptr));
      DBUG_PRINT("info", ("&event_data->ndb_value[1][%d]: 0x%lx  "
                          "event_data->ndb_value[1][%d]: 0x%lx",
                          j, (long) &event_data->ndb_value[0][j],
                          j, (long) attr1.ptr));
    }
    op->setCustomData((void *) event_data); // set before execute
    share->event_data= 0;                   // take over event data
    share->op= op; // assign op in NDB_SHARE

    /* Check if user explicitly requires monitoring of empty updates */
    if (opt_ndb_log_empty_update)
      op->setAllowEmptyUpdate(true);

    if (op->execute())
    {
      share->op= NULL;
      retries--;
      if (op->getNdbError().status != NdbError::TemporaryError &&
          op->getNdbError().code != 1407)
        retries= 0;
      if (retries == 0)
      {
        push_warning_printf(thd, Sql_condition::SL_WARNING,
                            ER_GET_ERRMSG, ER(ER_GET_ERRMSG), 
                            op->getNdbError().code, op->getNdbError().message,
                            "NDB");
        sql_print_error("NDB Binlog: ndbevent->execute failed for %s; %d %s",
                        event_name,
                        op->getNdbError().code, op->getNdbError().message);
      }
      share->event_data= event_data;
      op->setCustomData(NULL);
      ndb->dropEventOperation(op);
      if (retries && !thd->killed)
      {
        /*
          100 milliseconds, temporary error on schema operation can
          take some time to be resolved
        */
        retry_sleep = 100;
        continue;
      }
      DBUG_RETURN(-1);
    }
    break;
  }

  /* ndb_share reference binlog */
  get_share(share);
  DBUG_PRINT("NDB_SHARE", ("%s binlog  use_count: %u",
                           share->key_string(), share->use_count));
  if (do_ndb_apply_status_share)
  {
    /* ndb_share reference binlog extra */
    ndb_apply_status_share= get_share(share);
    DBUG_PRINT("NDB_SHARE", ("%s binlog extra  use_count: %u",
<<<<<<< HEAD
                             share->key_string(), share->use_count));
    (void) native_cond_signal(&injector_cond);
=======
                             share->key, share->use_count));
    (void) pthread_cond_signal(&injector_cond);
    DBUG_ASSERT(get_thd_ndb(thd)->options & TNO_ALLOW_BINLOG_SETUP);
>>>>>>> 361d3987
  }
  else if (do_ndb_schema_share)
  {
    /* ndb_share reference binlog extra */
    ndb_schema_share= get_share(share);
    DBUG_PRINT("NDB_SHARE", ("%s binlog extra  use_count: %u",
<<<<<<< HEAD
                             share->key_string(), share->use_count));
    (void) native_cond_signal(&injector_cond);
=======
                             share->key, share->use_count));
    (void) pthread_cond_signal(&injector_cond);
    DBUG_ASSERT(get_thd_ndb(thd)->options & TNO_ALLOW_BINLOG_SETUP);
>>>>>>> 361d3987
  }

  DBUG_PRINT("info",("%s share->op: 0x%lx  share->use_count: %u",
                     share->key_string(), (long) share->op,
                     share->use_count));

  if (opt_ndb_extra_logging)
    sql_print_information("NDB Binlog: logging %s (%s,%s)",
                          share->key_string(),
                          get_binlog_full(share) ? "FULL" : "UPDATED",
                          get_binlog_use_update(share) ? "USE_UPDATE" : "USE_WRITE");
  DBUG_RETURN(0);
}

int
ndbcluster_drop_event(THD *thd, Ndb *ndb, NDB_SHARE *share,
                      const char *dbname,
                      const char *tabname)
{
  DBUG_ENTER("ndbcluster_drop_event");
  /*
    There might be 2 types of events setup for the table, we cannot know
    which ones are supposed to be there as they may have been created
    differently for different mysqld's.  So we drop both
  */
  for (uint i= 0; i < 2; i++)
  {
    NDBDICT *dict= ndb->getDictionary();
    String event_name(INJECTOR_EVENT_LEN);
    ndb_rep_event_name(&event_name, dbname, tabname, i,
                       false /* don't allow hardcoded event name */);
    
    if (!dict->dropEvent(event_name.c_ptr()))
      continue;

    if (dict->getNdbError().code != 4710 &&
        dict->getNdbError().code != 1419)
    {
      /* drop event failed for some reason, issue a warning */
      push_warning_printf(thd, Sql_condition::SL_WARNING,
                          ER_GET_ERRMSG, ER(ER_GET_ERRMSG),
                          dict->getNdbError().code,
                          dict->getNdbError().message, "NDB");
      /* error is not that the event did not exist */
      sql_print_error("NDB Binlog: Unable to drop event in database. "
                      "Event: %s Error Code: %d Message: %s",
                      event_name.c_ptr(),
                      dict->getNdbError().code,
                      dict->getNdbError().message);
      /* ToDo; handle error? */
      if (share && share->op &&
          share->op->getState() == NdbEventOperation::EO_EXECUTING &&
          dict->getNdbError().mysql_code != HA_ERR_NO_CONNECTION)
      {
        DBUG_ASSERT(FALSE);
        DBUG_RETURN(-1);
      }
    }
  }
  DBUG_RETURN(0);
}

/*
  when entering the calling thread should have a share lock id share != 0
  then the injector thread will have  one as well, i.e. share->use_count == 0
  (unless it has already dropped... then share->op == 0)
*/

int
ndbcluster_handle_drop_table(THD *thd, Ndb *ndb, NDB_SHARE *share,
                             const char *type_str,
                             const char * dbname, const char * tabname)
{
  DBUG_ENTER("ndbcluster_handle_drop_table");

  if (dbname && tabname)
  {
    if (ndbcluster_drop_event(thd, ndb, share, dbname, tabname))
      DBUG_RETURN(-1);
  }

  if (share == 0 || share->op == 0)
  {
    DBUG_RETURN(0);
  }

/*
  Syncronized drop between client thread and injector thread is
  neccessary in order to maintain ordering in the binlog,
  such that the drop occurs _after_ any inserts/updates/deletes.

  The penalty for this is that the drop table becomes slow.

  This wait is however not strictly neccessary to produce a binlog
  that is usable.  However the slave does not currently handle
  these out of order, thus we are keeping the SYNC_DROP_ defined
  for now.
*/
  const char *save_proc_info= thd->proc_info;
#define SYNC_DROP_
#ifdef SYNC_DROP_
  thd->proc_info= "Syncing ndb table schema operation and binlog";
  native_mutex_lock(&share->mutex);
  int max_timeout= DEFAULT_SYNC_TIMEOUT;
  while (share->op)
  {
    struct timespec abstime;
    set_timespec(&abstime, 1);

    // Unlock the share and wait for injector to signal that
    // something has happened. (NOTE! convoluted in order to
    // only use injector_cond with injector_mutex)
    native_mutex_unlock(&share->mutex);
    native_mutex_lock(&injector_mutex);
    int ret= native_cond_timedwait(&injector_cond,
                                    &injector_mutex,
                                    &abstime);
    native_mutex_unlock(&injector_mutex);
    native_mutex_lock(&share->mutex);

    if (thd->killed ||
        share->op == 0)
      break;
    if (ret)
    {
      max_timeout--;
      if (max_timeout == 0)
      {
        sql_print_error("NDB %s: %s timed out. Ignoring...",
                        type_str, share->key_string());
        DBUG_ASSERT(false);
        break;
      }
      if (opt_ndb_extra_logging)
        ndb_report_waiting(type_str, max_timeout,
                           type_str, share->key_string(), 0);
    }
  }
  native_mutex_unlock(&share->mutex);
#else
  native_mutex_lock(&share->mutex);
  share->op= 0;
  native_mutex_unlock(&share->mutex);
#endif
  thd->proc_info= save_proc_info;

  DBUG_RETURN(0);
}


/********************************************************************
  Internal helper functions for differentd events from the stoarage nodes
  used by the ndb injector thread
********************************************************************/

/*
  Unpack a record read from NDB 

  SYNOPSIS
    ndb_unpack_record()
    buf                 Buffer to store read row

  NOTE
    The data for each row is read directly into the
    destination buffer. This function is primarily 
    called in order to check if any fields should be 
    set to null.
*/

static void ndb_unpack_record(TABLE *table, NdbValue *value,
                              MY_BITMAP *defined, uchar *buf)
{
  Field **p_field= table->field, *field= *p_field;
  my_ptrdiff_t row_offset= (my_ptrdiff_t) (buf - table->record[0]);
  my_bitmap_map *old_map= dbug_tmp_use_all_columns(table, table->write_set);
  DBUG_ENTER("ndb_unpack_record");

  /*
    Set the filler bits of the null byte, since they are
    not touched in the code below.
    
    The filler bits are the MSBs in the last null byte
  */ 
  if (table->s->null_bytes > 0)
       buf[table->s->null_bytes - 1]|= 256U - (1U <<
					       table->s->last_null_bit_pos);
  /*
    Set null flag(s)
  */
  for ( ; field;
       p_field++, value++, field= *p_field)
  {
    field->set_notnull(row_offset);       
    if ((*value).ptr)
    {
      if (!(field->flags & BLOB_FLAG))
      {
        int is_null= (*value).rec->isNULL();
        if (is_null)
        {
          if (is_null > 0)
          {
            DBUG_PRINT("info",("[%u] NULL", field->field_index));
            field->set_null(row_offset);
          }
          else
          {
            DBUG_PRINT("info",("[%u] UNDEFINED", field->field_index));
            bitmap_clear_bit(defined, field->field_index);
          }
        }
        else if (field->type() == MYSQL_TYPE_BIT)
        {
          Field_bit *field_bit= static_cast<Field_bit*>(field);

          /*
            Move internal field pointer to point to 'buf'.  Calling
            the correct member function directly since we know the
            type of the object.
           */
          field_bit->Field_bit::move_field_offset(row_offset);
          if (field->pack_length() < 5)
          {
            DBUG_PRINT("info", ("bit field H'%.8X", 
                                (*value).rec->u_32_value()));
            field_bit->Field_bit::store((longlong) (*value).rec->u_32_value(),
                                        TRUE);
          }
          else
          {
            DBUG_PRINT("info", ("bit field H'%.8X%.8X",
                                *(Uint32 *)(*value).rec->aRef(),
                                *((Uint32 *)(*value).rec->aRef()+1)));
#ifdef WORDS_BIGENDIAN
            /* lsw is stored first */
            Uint32 *buf= (Uint32 *)(*value).rec->aRef();
            field_bit->Field_bit::store((((longlong)*buf)
                                         & 0x00000000FFFFFFFFLL)
                                        |
                                        ((((longlong)*(buf+1)) << 32)
                                         & 0xFFFFFFFF00000000LL),
                                        TRUE);
#else
            field_bit->Field_bit::store((longlong)
                                        (*value).rec->u_64_value(), TRUE);
#endif
          }
          /*
            Move back internal field pointer to point to original
            value (usually record[0]).
           */
          field_bit->Field_bit::move_field_offset(-row_offset);
          DBUG_PRINT("info",("[%u] SET",
                             (*value).rec->getColumn()->getColumnNo()));
          DBUG_DUMP("info", (const uchar*) field->ptr, field->pack_length());
        }
        else
        {
          DBUG_PRINT("info",("[%u] SET",
                             (*value).rec->getColumn()->getColumnNo()));
          DBUG_DUMP("info", (const uchar*) field->ptr, field->pack_length());
        }
      }
      else
      {
        NdbBlob *ndb_blob= (*value).blob;
        uint col_no= field->field_index;
        int isNull;
        ndb_blob->getDefined(isNull);
        if (isNull == 1)
        {
          DBUG_PRINT("info",("[%u] NULL", col_no));
          field->set_null(row_offset);
        }
        else if (isNull == -1)
        {
          DBUG_PRINT("info",("[%u] UNDEFINED", col_no));
          bitmap_clear_bit(defined, col_no);
        }
        else
        {
#ifndef DBUG_OFF
          // pointer vas set in get_ndb_blobs_value
          Field_blob *field_blob= (Field_blob*)field;
          uchar* ptr;
          field_blob->get_ptr(&ptr, row_offset);
          uint32 len= field_blob->get_length(row_offset);
          DBUG_PRINT("info",("[%u] SET ptr: 0x%lx  len: %u",
                             col_no, (long) ptr, len));
#endif
        }
      }
    }
  }
  dbug_tmp_restore_column_map(table->write_set, old_map);
  DBUG_VOID_RETURN;
}

/*
  Handle error states on events from the storage nodes
*/
static int
handle_error(NdbEventOperation *pOp)
{
  Ndb_event_data *event_data= (Ndb_event_data *) pOp->getCustomData();
  NDB_SHARE *share= event_data->share;
  DBUG_ENTER("handle_error");

  sql_print_error("NDB Binlog: unhandled error %d for table %s",
                  pOp->hasError(), share->key_string());
  pOp->clearError();
  DBUG_RETURN(0);
}


/*
  Handle _non_ data events from the storage nodes
*/

static
void
handle_non_data_event(THD *thd,
                      NdbEventOperation *pOp,
                      ndb_binlog_index_row &row)
{
  const Ndb_event_data* event_data=
    static_cast<const Ndb_event_data*>(pOp->getCustomData());
  NDB_SHARE *share= event_data->share;
  const NDBEVENT::TableEvent type= pOp->getEventType();

  DBUG_ENTER("handle_non_data_event");
  DBUG_PRINT("enter", ("pOp: %p, event_data: %p, share: %p",
                       pOp, event_data, share));
  DBUG_PRINT("enter", ("type: %d", type));

  if (type == NDBEVENT::TE_DROP ||
      type == NDBEVENT::TE_ALTER)
  {
    // Count schema events
    row.n_schemaops++;
  }

  switch (type)
  {
  case NDBEVENT::TE_CLUSTER_FAILURE:
    if (opt_ndb_extra_logging)
      sql_print_information("NDB Binlog: cluster failure for %s at epoch %u/%u.",
                            share->key_string(),
                            (uint)(pOp->getGCI() >> 32),
                            (uint)(pOp->getGCI()));
    // fallthrough
  case NDBEVENT::TE_DROP:
    if (ndb_apply_status_share == share)
    {
      if (opt_ndb_extra_logging &&
          ndb_binlog_tables_inited && ndb_binlog_running)
        sql_print_information("NDB Binlog: ndb tables initially "
                              "read only on reconnect.");

      /* release the ndb_apply_status_share */
      free_share(&ndb_apply_status_share);
      ndb_apply_status_share= 0;
      ndb_binlog_tables_inited= FALSE;
    }

    ndb_handle_schema_change(thd, injector_ndb, pOp, event_data);
    break;

  case NDBEVENT::TE_ALTER:
    DBUG_PRINT("info", ("TE_ALTER"));
    break;

  case NDBEVENT::TE_NODE_FAILURE:
  case NDBEVENT::TE_SUBSCRIBE:
  case NDBEVENT::TE_UNSUBSCRIBE:
    /* ignore */
    break;

  default:
    sql_print_error("NDB Binlog: unknown non data event %d for %s. "
                    "Ignoring...", (unsigned) type, share->key_string());
    break;
  }

  DBUG_VOID_RETURN;
}

/*
  Handle data events from the storage nodes
*/
inline ndb_binlog_index_row *
ndb_find_binlog_index_row(ndb_binlog_index_row **rows,
                          uint orig_server_id, int flag)
{
  ndb_binlog_index_row *row= *rows;
  if (opt_ndb_log_orig)
  {
    ndb_binlog_index_row *first= row, *found_id= 0;
    for (;;)
    {
      if (row->orig_server_id == orig_server_id)
      {
        /* */
        if (!flag || !row->orig_epoch)
          return row;
        if (!found_id)
          found_id= row;
      }
      if (row->orig_server_id == 0)
        break;
      row= row->next;
      if (row == NULL)
      {
        row= (ndb_binlog_index_row*)sql_alloc(sizeof(ndb_binlog_index_row));
        memset(row, 0, sizeof(ndb_binlog_index_row));
        row->next= first;
        *rows= row;
        if (found_id)
        {
          /*
            If we found index_row with same server id already
            that row will contain the current stats.
            Copy stats over to new and reset old.
          */
          row->n_inserts= found_id->n_inserts;
          row->n_updates= found_id->n_updates;
          row->n_deletes= found_id->n_deletes;
          found_id->n_inserts= 0;
          found_id->n_updates= 0;
          found_id->n_deletes= 0;
        }
        /* keep track of schema ops only on "first" index_row */
        row->n_schemaops= first->n_schemaops;
        first->n_schemaops= 0;
        break;
      }
    }
    row->orig_server_id= orig_server_id;
  }
  return row;
}


static int
handle_data_event(THD* thd, Ndb *ndb, NdbEventOperation *pOp,
                  ndb_binlog_index_row **rows,
                  injector::transaction &trans,
                  unsigned &trans_row_count,
                  unsigned &trans_slave_row_count)
{
  Ndb_event_data *event_data= (Ndb_event_data *) pOp->getCustomData();
  TABLE *table= event_data->shadow_table;
  NDB_SHARE *share= event_data->share;
  bool reflected_op = false;
  bool refresh_op = false;
  bool read_op = false;

  if (pOp != share->op)
  {
    return 0;
  }

  uint32 anyValue= pOp->getAnyValue();
  if (ndbcluster_anyvalue_is_reserved(anyValue))
  {
    if (ndbcluster_anyvalue_is_nologging(anyValue))
      return 0;
    
    if (ndbcluster_anyvalue_is_reflect_op(anyValue))
    {
      DBUG_PRINT("info", ("Anyvalue -> Reflect (%u)", anyValue));
      reflected_op = true;
      anyValue = 0;
    }
    else if (ndbcluster_anyvalue_is_refresh_op(anyValue))
    {
      DBUG_PRINT("info", ("Anyvalue -> Refresh"));
      refresh_op = true;
      anyValue = 0;
    }
    else if (ndbcluster_anyvalue_is_read_op(anyValue))
    {
      DBUG_PRINT("info", ("Anyvalue -> Read"));
      read_op = true;
      anyValue = 0;
    }
    else
    {
      sql_print_warning("NDB: unknown value for binlog signalling 0x%X, "
                        "event not logged",
                        anyValue);
      return 0;
    }
  }

  uint32 originating_server_id= ndbcluster_anyvalue_get_serverid(anyValue);
  bool log_this_slave_update = g_ndb_log_slave_updates;
  bool count_this_event = true;

  if (share == ndb_apply_status_share)
  {
    /* 
       Note that option values are read without synchronisation w.r.t. 
       thread setting option variable or epoch boundaries.
    */
    if (opt_ndb_log_apply_status ||
        opt_ndb_log_orig)
    {
      Uint32 ndb_apply_status_logging_server_id= originating_server_id;
      Uint32 ndb_apply_status_server_id= 0;
      Uint64 ndb_apply_status_epoch= 0;
      bool event_has_data = false;

      switch(pOp->getEventType())
      {
      case NDBEVENT::TE_INSERT:
      case NDBEVENT::TE_UPDATE:
        event_has_data = true;
        break;

      case NDBEVENT::TE_DELETE:
        break;
      default:
        /* We should REALLY never get here */
        abort();
      }
      
      if (likely( event_has_data ))
      {
        /* unpack data to fetch orig_server_id and orig_epoch */
        uint n_fields= table->s->fields;
        MY_BITMAP b;
        uint32 bitbuf[128 / (sizeof(uint32) * 8)];
        bitmap_init(&b, bitbuf, n_fields, FALSE);
        bitmap_set_all(&b);
        ndb_unpack_record(table, event_data->ndb_value[0], &b, table->record[0]);
        ndb_apply_status_server_id= (uint)((Field_long *)table->field[0])->val_int();
        ndb_apply_status_epoch= ((Field_longlong *)table->field[1])->val_int();
        
        if (opt_ndb_log_apply_status)
        {
          /* 
             Determine if event came from our immediate Master server
             Ignore locally manually sourced and reserved events 
          */
          if ((ndb_apply_status_logging_server_id != 0) &&
              (! ndbcluster_anyvalue_is_reserved(ndb_apply_status_logging_server_id)))
          {
            bool isFromImmediateMaster = (ndb_apply_status_server_id ==
                                          ndb_apply_status_logging_server_id);
            
            if (isFromImmediateMaster)
            {
              /* 
                 We log this event with our server-id so that it 
                 propagates back to the originating Master (our
                 immediate Master)
              */
              assert(ndb_apply_status_logging_server_id != ::server_id);
              
              originating_server_id= 0; /* Will be set to our ::serverid below */
            }
          }
        }

        if (opt_ndb_log_orig)
        {
          /* store */
          ndb_binlog_index_row *row= ndb_find_binlog_index_row
            (rows, ndb_apply_status_server_id, 1);
          row->orig_epoch= ndb_apply_status_epoch;
        }
      }
    } // opt_ndb_log_apply_status || opt_ndb_log_orig)

    if (opt_ndb_log_apply_status)
    {
      /* We are logging ndb_apply_status changes
       * Don't count this event as making an epoch non-empty
       * Log this event in the Binlog
       */
      count_this_event = false;
      log_this_slave_update = true;
    }
    else
    {
      /* Not logging ndb_apply_status updates, discard this event now */
      return 0;
    }
  }
  
  if (originating_server_id == 0)
    originating_server_id= ::server_id;
  else 
  {
    assert(!reflected_op && !refresh_op);
    /* Track that we received a replicated row event */
    if (likely( count_this_event ))
      trans_slave_row_count++;
    
    if (!log_this_slave_update)
    {
      /*
        This event comes from a slave applier since it has an originating
        server id set. Since option to log slave updates is not set, skip it.
      */
      return 0;
    }
  }

  /* 
     Start with logged_server_id as AnyValue in case it's a composite
     (server_id_bits < 31).  This way any user-values are passed-through
     to the Binlog in the high bits of the event's Server Id.
     In future it may be useful to support *not* mapping composite
     AnyValues to/from Binlogged server-ids.
  */
  uint32 logged_server_id= anyValue;
  ndbcluster_anyvalue_set_serverid(logged_server_id, originating_server_id);

  /*
     Get NdbApi transaction id for this event to put into Binlog
  */
  Ndb_binlog_extra_row_info extra_row_info;
  const uchar* extra_row_info_ptr = NULL;
  Uint16 erif_flags = 0;
  if (opt_ndb_log_transaction_id)
  {
    erif_flags |= Ndb_binlog_extra_row_info::NDB_ERIF_TRANSID;
    extra_row_info.setTransactionId(pOp->getTransId());
  }

  /* Set conflict flags member if necessary */
  Uint16 event_conflict_flags = 0;
  assert(! (reflected_op && refresh_op));
  if (reflected_op)
  {
    event_conflict_flags |= NDB_ERIF_CFT_REFLECT_OP;
  }
  else if (refresh_op)
  {
    event_conflict_flags |= NDB_ERIF_CFT_REFRESH_OP;
  }
  else if (read_op)
  {
    event_conflict_flags |= NDB_ERIF_CFT_READ_OP;
  }
    
  DBUG_EXECUTE_IF("ndb_injector_set_event_conflict_flags",
                  {
                    event_conflict_flags = 0xfafa;
                  });
  if (event_conflict_flags != 0)
  {
    erif_flags |= Ndb_binlog_extra_row_info::NDB_ERIF_CFT_FLAGS;
    extra_row_info.setConflictFlags(event_conflict_flags);
  }

  if (erif_flags != 0)
  {
    extra_row_info.setFlags(erif_flags);
    if (likely(!log_bin_use_v1_row_events))
    {
      extra_row_info_ptr = extra_row_info.generateBuffer();
    }
    else
    {
      /**
       * Can't put the metadata in a v1 event
       * Produce 1 warning at most
       */
      if (!g_injector_v1_warning_emitted)
      {
        sql_print_error("NDB: Binlog Injector discarding row event "
                        "meta data as server is using v1 row events. "
                        "(%u %x)",
                        opt_ndb_log_transaction_id,
                        event_conflict_flags);

        g_injector_v1_warning_emitted = true;
      }
    }
  }

  DBUG_ASSERT(trans.good());
  DBUG_ASSERT(table != 0);

  dbug_print_table("table", table);

  uint n_fields= table->s->fields;
  DBUG_PRINT("info", ("Assuming %u columns for table %s",
                      n_fields, table->s->table_name.str));
  MY_BITMAP b;
  /* Potential buffer for the bitmap */
  uint32 bitbuf[128 / (sizeof(uint32) * 8)];
  const bool own_buffer = n_fields <= sizeof(bitbuf) * 8;
  bitmap_init(&b, own_buffer ? bitbuf : NULL, n_fields, FALSE); 
  bitmap_set_all(&b);

  /*
   row data is already in table->record[0]
   As we told the NdbEventOperation to do this
   (saves moving data about many times)
  */

  /*
    for now malloc/free blobs buffer each time
    TODO if possible share single permanent buffer with handlers
   */
  uchar* blobs_buffer[2] = { 0, 0 };
  uint blobs_buffer_size[2] = { 0, 0 };

  ndb_binlog_index_row *row=
    ndb_find_binlog_index_row(rows, originating_server_id, 0);

  switch(pOp->getEventType())
  {
  case NDBEVENT::TE_INSERT:
    if (likely( count_this_event ))
    {
      row->n_inserts++;
      trans_row_count++;
    }
    DBUG_PRINT("info", ("INSERT INTO %s.%s",
                        table->s->db.str, table->s->table_name.str));
    {
      int ret;
      if (share->flags & NSF_BLOB_FLAG)
      {
        my_ptrdiff_t ptrdiff= 0;
        ret = get_ndb_blobs_value(table, event_data->ndb_value[0],
                                  blobs_buffer[0],
                                  blobs_buffer_size[0],
                                  ptrdiff);
        assert(ret == 0);
      }
      ndb_unpack_record(table, event_data->ndb_value[0], &b, table->record[0]);
      ret = trans.write_row(logged_server_id,
                            injector::transaction::table(table, true),
                            &b, n_fields, table->record[0],
                            extra_row_info_ptr);
      assert(ret == 0);
    }
    break;
  case NDBEVENT::TE_DELETE:
    if (likely( count_this_event ))
    {
      row->n_deletes++;
      trans_row_count++;
    }
    DBUG_PRINT("info",("DELETE FROM %s.%s",
                       table->s->db.str, table->s->table_name.str));
    {
      /*
        table->record[0] contains only the primary key in this case
        since we do not have an after image
      */
      int n;
      if (!get_binlog_full(share) && table->s->primary_key != MAX_KEY)
        n= 0; /*
                use the primary key only as it save time and space and
                it is the only thing needed to log the delete
              */
      else
        n= 1; /*
                we use the before values since we don't have a primary key
                since the mysql server does not handle the hidden primary
                key
              */

      int ret;
      if (share->flags & NSF_BLOB_FLAG)
      {
        my_ptrdiff_t ptrdiff= table->record[n] - table->record[0];
        ret = get_ndb_blobs_value(table, event_data->ndb_value[n],
                                  blobs_buffer[n],
                                  blobs_buffer_size[n],
                                  ptrdiff);
        assert(ret == 0);
      }
      ndb_unpack_record(table, event_data->ndb_value[n], &b, table->record[n]);
      DBUG_EXECUTE("info", print_records(table, table->record[n]););
      ret = trans.delete_row(logged_server_id,
                             injector::transaction::table(table, true),
                             &b, n_fields, table->record[n],
                             extra_row_info_ptr);
      assert(ret == 0);
    }
    break;
  case NDBEVENT::TE_UPDATE:
    if (likely( count_this_event ))
    {
      row->n_updates++;
      trans_row_count++;
    }
    DBUG_PRINT("info", ("UPDATE %s.%s",
                        table->s->db.str, table->s->table_name.str));
    {
      int ret;
      if (share->flags & NSF_BLOB_FLAG)
      {
        my_ptrdiff_t ptrdiff= 0;
        ret = get_ndb_blobs_value(table, event_data->ndb_value[0],
                                  blobs_buffer[0],
                                  blobs_buffer_size[0],
                                  ptrdiff);
        assert(ret == 0);
      }
      ndb_unpack_record(table, event_data->ndb_value[0],
                        &b, table->record[0]);
      DBUG_EXECUTE("info", print_records(table, table->record[0]););
      if (table->s->primary_key != MAX_KEY &&
          !get_binlog_use_update(share)) 
      {
        /*
          since table has a primary key, we can do a write
          using only after values
        */
        ret = trans.write_row(logged_server_id,
                              injector::transaction::table(table, true),
                              &b, n_fields, table->record[0],// after values
                              extra_row_info_ptr);
        assert(ret == 0);
      }
      else
      {
        /*
          mysql server cannot handle the ndb hidden key and
          therefore needs the before image as well
        */
        if (share->flags & NSF_BLOB_FLAG)
        {
          my_ptrdiff_t ptrdiff= table->record[1] - table->record[0];
          ret = get_ndb_blobs_value(table, event_data->ndb_value[1],
                                    blobs_buffer[1],
                                    blobs_buffer_size[1],
                                    ptrdiff);
          assert(ret == 0);
        }
        ndb_unpack_record(table, event_data->ndb_value[1], &b, table->record[1]);
        DBUG_EXECUTE("info", print_records(table, table->record[1]););
        ret = trans.update_row(logged_server_id,
                               injector::transaction::table(table, true),
                               &b, n_fields,
                               table->record[1], // before values
                               table->record[0], // after values
                               extra_row_info_ptr);
        assert(ret == 0);
      }
    }
    break;
  default:
    /* We should REALLY never get here. */
    DBUG_PRINT("info", ("default - uh oh, a brain exploded."));
    break;
  }

  if (share->flags & NSF_BLOB_FLAG)
  {
    my_free(blobs_buffer[0], MYF(MY_ALLOW_ZERO_PTR));
    my_free(blobs_buffer[1], MYF(MY_ALLOW_ZERO_PTR));
  }

  if (!own_buffer)
  {
    bitmap_free(&b);
  }

  return 0;
}


/****************************************************************
  Injector thread main loop
****************************************************************/

static void
remove_event_operations(Ndb* ndb)
{
  DBUG_ENTER("remove_event_operations");
  NdbEventOperation *op;
  while ((op= ndb->getEventOperation()))
  {
    DBUG_ASSERT(!IS_NDB_BLOB_PREFIX(op->getEvent()->getTable()->getName()));
    DBUG_PRINT("info", ("removing event operation on %s",
                        op->getEvent()->getName()));

    Ndb_event_data *event_data= (Ndb_event_data *) op->getCustomData();
    DBUG_ASSERT(event_data);

    NDB_SHARE *share= event_data->share;
    DBUG_ASSERT(share != NULL);
    DBUG_ASSERT(share->op == op || share->new_op == op);
    DBUG_ASSERT(share->event_data == NULL);
    share->event_data= event_data; // Give back event_data ownership
    op->setCustomData(NULL);

    native_mutex_lock(&share->mutex);
    share->op= 0;
    share->new_op= 0;
    native_mutex_unlock(&share->mutex);

    DBUG_PRINT("NDB_SHARE", ("%s binlog free  use_count: %u",
                             share->key_string(), share->use_count));
    free_share(&share);

    ndb->dropEventOperation(op);
  }
  DBUG_VOID_RETURN;
}

static void remove_all_event_operations(Ndb *s_ndb, Ndb *i_ndb)
{
  DBUG_ENTER("remove_all_event_operations");

  /* protect ndb_schema_share */
  pthread_mutex_lock(&ndb_schema_share_mutex);
  if (ndb_schema_share)
  {
    /* ndb_share reference binlog extra free */
    DBUG_PRINT("NDB_SHARE", ("%s binlog extra free  use_count: %u",
                             ndb_apply_status_share->key,
                             ndb_apply_status_share->use_count));
    free_share(&ndb_schema_share);
    ndb_schema_share= NULL;
  }
  pthread_mutex_unlock(&ndb_schema_share_mutex);
  /* end protect ndb_schema_share */

  /**
   * '!ndb_schema_dist_is_ready()' allows us relax the concurrency control
   * below as 'not ready' guarantees that no event subscribtion will be created.
   */
  if (ndb_apply_status_share)
  {
    /* ndb_share reference binlog extra free */
    DBUG_PRINT("NDB_SHARE", ("%s binlog extra free  use_count: %u",
                             ndb_apply_status_share->key,
                             ndb_apply_status_share->use_count));
    free_share(&ndb_apply_status_share);
    ndb_apply_status_share= NULL;
  }

  if (s_ndb)
    remove_event_operations(s_ndb);

  if (i_ndb)
    remove_event_operations(i_ndb);

  if (opt_ndb_extra_logging > 15)
  {
    pthread_mutex_lock(&ndbcluster_mutex);
    if (ndbcluster_open_tables.records)
    {
      sql_print_information("remove_all_event_operations: Remaining open tables: ");
      for (uint i= 0; i < ndbcluster_open_tables.records; i++)
      {
        NDB_SHARE* share = (NDB_SHARE*)my_hash_element(&ndbcluster_open_tables,i);
        sql_print_information("  %s.%s, use_count: %u",
                              share->db,
                              share->table_name,
                              share->use_count);
      }
    }
    pthread_mutex_unlock(&ndbcluster_mutex);
  }
  DBUG_VOID_RETURN;
}

extern long long g_event_data_count;
extern long long g_event_nondata_count;
extern long long g_event_bytes_count;

void updateInjectorStats(Ndb* schemaNdb, Ndb* dataNdb)
{
  /* Update globals to sum of totals from each listening
   * Ndb object
   */
  g_event_data_count = 
    schemaNdb->getClientStat(Ndb::DataEventsRecvdCount) + 
    dataNdb->getClientStat(Ndb::DataEventsRecvdCount);
  g_event_nondata_count = 
    schemaNdb->getClientStat(Ndb::NonDataEventsRecvdCount) + 
    dataNdb->getClientStat(Ndb::NonDataEventsRecvdCount);
  g_event_bytes_count = 
    schemaNdb->getClientStat(Ndb::EventBytesRecvdCount) + 
    dataNdb->getClientStat(Ndb::EventBytesRecvdCount);
}

/**
   injectApplyStatusWriteRow

   Inject a WRITE_ROW event on the ndb_apply_status table into
   the Binlog.
   This contains our server_id and the supplied epoch number.
   When applied on the Slave it gives a transactional position
   marker
*/
static
bool
injectApplyStatusWriteRow(injector::transaction& trans,
                          ulonglong gci)
{
  DBUG_ENTER("injectApplyStatusWriteRow");
  if (ndb_apply_status_share == NULL)
  {
    sql_print_error("NDB: Could not get apply status share");
    DBUG_ASSERT(ndb_apply_status_share != NULL);
    DBUG_RETURN(false);
  }

  longlong gci_to_store = (longlong) gci;

#ifndef DBUG_OFF
  DBUG_EXECUTE_IF("ndb_binlog_injector_cycle_gcis",
                  {
                    ulonglong gciHi = ((gci_to_store >> 32) 
                                       & 0xffffffff);
                    ulonglong gciLo = (gci_to_store & 0xffffffff);
                    gciHi = (gciHi % 3);
                    sql_print_warning("NDB Binlog injector cycling gcis (%llu -> %llu)",
                                      gci_to_store, (gciHi << 32) + gciLo);
                    gci_to_store = (gciHi << 32) + gciLo;
                  });
  DBUG_EXECUTE_IF("ndb_binlog_injector_repeat_gcis",
                  {
                    ulonglong gciHi = ((gci_to_store >> 32) 
                                       & 0xffffffff);
                    ulonglong gciLo = (gci_to_store & 0xffffffff);
                    gciHi=0xffffff00;
                    gciLo=0;
                    sql_print_warning("NDB Binlog injector repeating gcis (%llu -> %llu)",
                                      gci_to_store, (gciHi << 32) + gciLo);
                    gci_to_store = (gciHi << 32) + gciLo;
                  });
#endif

  /* Build row buffer for generated ndb_apply_status
     WRITE_ROW event
     First get the relevant table structure.
  */
  DBUG_ASSERT(!ndb_apply_status_share->event_data);
  DBUG_ASSERT(ndb_apply_status_share->op);
  Ndb_event_data* event_data=
    (Ndb_event_data *) ndb_apply_status_share->op->getCustomData();
  DBUG_ASSERT(event_data);
  DBUG_ASSERT(event_data->shadow_table);
  TABLE* apply_status_table= event_data->shadow_table;

  /*
    Intialize apply_status_table->record[0]

    When iterating past the end of the last epoch, the first event of
    the new epoch may be on ndb_apply_status.  Its event data saved
    in record[0] would be overwritten here by a subsequent event on a
    normal table.  So save and restore its record[0].
  */
  static const ulong sav_max= 512; // current is 284
  const ulong sav_len= apply_status_table->s->reclength;
  DBUG_ASSERT(sav_len <= sav_max);
  uchar sav_buf[sav_max];
  memcpy(sav_buf, apply_status_table->record[0], sav_len);
  empty_record(apply_status_table);

  apply_status_table->field[0]->store((longlong)::server_id, true);
  apply_status_table->field[1]->store((longlong)gci_to_store, true);
  apply_status_table->field[2]->store("", 0, &my_charset_bin);
  apply_status_table->field[3]->store((longlong)0, true);
  apply_status_table->field[4]->store((longlong)0, true);
#ifndef DBUG_OFF
  const LEX_STRING &name= apply_status_table->s->table_name;
  DBUG_PRINT("info", ("use_table: %.*s",
                      (int) name.length, name.str));
#endif
  injector::transaction::table tbl(apply_status_table, true);
  int ret = trans.use_table(::server_id, tbl);
  assert(ret == 0); NDB_IGNORE_VALUE(ret);

  ret= trans.write_row(::server_id,
                       injector::transaction::table(apply_status_table,
                                                    true),
                       &apply_status_table->s->all_set,
                       apply_status_table->s->fields,
                       apply_status_table->record[0]);

  assert(ret == 0);

  memcpy(apply_status_table->record[0], sav_buf, sav_len);
  DBUG_RETURN(true);
}


extern ulong opt_ndb_report_thresh_binlog_epoch_slip;
extern ulong opt_ndb_report_thresh_binlog_mem_usage;
extern ulong opt_ndb_eventbuffer_max_alloc;
extern uint opt_ndb_eventbuffer_free_percent;

Ndb_binlog_thread::Ndb_binlog_thread()
  : Ndb_component("Binlog")
{
}


Ndb_binlog_thread::~Ndb_binlog_thread()
{
}


void Ndb_binlog_thread::do_wakeup()
{
  log_info("Wakeup");

  /*
    The binlog thread is normally waiting for another
    event from the cluster with short timeout and should
    soon(within 1 second) detect that stop has been requested.

    There are really no purpose(yet) to signal some condition
    trying to wake the thread up should it be waiting somewhere
    else since those waits are also short.
  */
}


/*
  Events are handled one epoch at a time.
  Handle the lowest available epoch first.
*/
static
Uint64
find_epoch_to_handle(const NdbEventOperation *s_pOp, 
                     const NdbEventOperation *i_pOp)
{
  if (i_pOp != NULL)
  {
    if (s_pOp != NULL)
    {
      return std::min(i_pOp->getEpoch(),s_pOp->getEpoch());
    }
    return i_pOp->getEpoch();
  }
  if (s_pOp != NULL)
  {
    if (ndb_binlog_running)
    {
      return std::min(ndb_latest_received_binlog_epoch,s_pOp->getEpoch());
    }
    return s_pOp->getEpoch();
  }
  // 'latest_received' is '0' if not binlogging
  return ndb_latest_received_binlog_epoch;
}


void
Ndb_binlog_thread::do_run()
{
  THD *thd; /* needs to be first for thread_stack */
  Ndb *i_ndb= NULL;
  Ndb *s_ndb= NULL;
  Thd_ndb *thd_ndb=NULL;
  injector *inj= injector::instance();
  uint incident_id= 0;
  Global_THD_manager *thd_manager= Global_THD_manager::get_instance();

  enum { BCCC_starting, BCCC_running, BCCC_restart,  } binlog_thread_state;

  /**
   * If we get error after having reported incident
   *   but before binlog started...we do "Restarting Cluster Binlog"
   *   in that case, don't report incident again
   */
  bool do_incident = true;

  DBUG_ENTER("ndb_binlog_thread");

  native_mutex_lock(&injector_mutex);

  log_info("Starting...");

  thd= new THD; /* note that contructor of THD uses DBUG_ */
  THD_CHECK_SENTRY(thd);

  /* We need to set thd->thread_id before thd->store_globals, or it will
     set an invalid value for thd->variables.pseudo_thread_id.
  */
  thd->set_new_thread_id();

  thd->thread_stack= (char*) &thd; /* remember where our stack is */
  if (thd->store_globals())
  {
    delete thd;
    native_mutex_unlock(&injector_mutex);
    native_cond_signal(&injector_cond);
    DBUG_VOID_RETURN;
  }

  thd_set_command(thd, COM_DAEMON);
  thd->system_thread= SYSTEM_THREAD_NDBCLUSTER_BINLOG;
#ifndef NDB_THD_HAS_NO_VERSION
  thd->version= refresh_version;
#endif
  thd->get_protocol_classic()->set_client_capabilities(0);
  thd->security_context()->skip_grants();
  // Create thd->net vithout vio
  thd->get_protocol_classic()->init_net((st_vio *) 0);

  // Ndb binlog thread always use row format
  thd->set_current_stmt_binlog_format_row();

  thd->real_id= my_thread_self();
  thd_manager->add_thd(thd);
  thd->lex->start_transaction_opt= 0;

  log_info("Started");

  Ndb_schema_dist_data schema_dist_data;

restart_cluster_failure:
  /**
   * Maintain a current schema & injector eventOp to be handled.
   * s_pOp and s_ndb handle events from the 'ndb_schema' dist table,
   * while i_pOp and i_ndb is for binlogging 'everything else'.
   */
  NdbEventOperation *s_pOp= NULL;
  NdbEventOperation *i_pOp= NULL;

  int have_injector_mutex_lock= 0;
  binlog_thread_state= BCCC_starting;

  log_verbose(1, "Setting up");

  if (!(thd_ndb= Thd_ndb::seize(thd)))
  {
    log_error("Creating Thd_ndb object failed");
    native_mutex_unlock(&injector_mutex);
    native_cond_signal(&injector_cond);
    goto err;
  }

  if (!(s_ndb= new Ndb(g_ndb_cluster_connection, NDB_REP_DB)) ||
      s_ndb->setNdbObjectName("Ndb Binlog schema change monitoring") ||
      s_ndb->init())
  {
    log_error("Creating schema Ndb object failed");
    native_mutex_unlock(&injector_mutex);
    native_cond_signal(&injector_cond);
    goto err;
  }
  log_info("Created schema Ndb object, reference: 0x%x, name: '%s'",
           s_ndb->getReference(), s_ndb->getNdbObjectName());

  // empty database
  if (!(i_ndb= new Ndb(g_ndb_cluster_connection, "")) ||
      i_ndb->setNdbObjectName("Ndb Binlog data change monitoring") ||
      i_ndb->init())
  {
    log_error("Creating injector Ndb object failed");
    native_mutex_unlock(&injector_mutex);
    native_cond_signal(&injector_cond);
    goto err;
  }
  log_info("Created injector Ndb object, reference: 0x%x, name: '%s'",
                      i_ndb->getReference(), i_ndb->getNdbObjectName());

  /* Set free percent event buffer needed to resume buffering */
  if (i_ndb->set_eventbuffer_free_percent(opt_ndb_eventbuffer_free_percent))
  {
    log_error("Setting ventbuffer free percent failed");
    native_mutex_unlock(&injector_mutex);
    native_cond_signal(&injector_cond);
    goto err;
  }

  log_verbose(10, "Exposing global references");
  /*
    Expose global reference to our ndb object.

    Used by both sql client thread and binlog thread to interact
    with the storage
  */
  injector_thd= thd;
  injector_ndb= i_ndb;
  schema_ndb= s_ndb;

  if (opt_bin_log && opt_ndb_log_bin)
  {
    ndb_binlog_running= TRUE;
  }

  log_verbose(1, "Setup completed");

  /* Thread start up completed  */
  native_mutex_unlock(&injector_mutex);
  native_cond_signal(&injector_cond);

  log_verbose(1, "Wait for server start completed");
  /*
    wait for mysql server to start (so that the binlog is started
    and thus can receive the first GAP event)
  */
  mysql_mutex_lock(&LOCK_server_started);
  while (!mysqld_server_started)
  {
    struct timespec abstime;
    set_timespec(&abstime, 1);
    mysql_cond_timedwait(&COND_server_started, &LOCK_server_started,
                         &abstime);
    if (is_stop_requested())
    {
      mysql_mutex_unlock(&LOCK_server_started);
      goto err;
    }
  }
  mysql_mutex_unlock(&LOCK_server_started);

  // Defer call of THD::init_for_query until after mysqld_server_started
  // to ensure that the parts of MySQL Server it uses has been created
  thd->init_for_queries();

  log_verbose(1, "Check for incidents");

  while (do_incident && ndb_binlog_running)
  {
    /*
      check if it is the first log, if so we do not insert a GAP event
      as there is really no log to have a GAP in
    */
    if (incident_id == 0)
    {
      LOG_INFO log_info;
      mysql_bin_log.get_current_log(&log_info);
      int len=  (uint)strlen(log_info.log_file_name);
      uint no= 0;
      if ((sscanf(log_info.log_file_name + len - 6, "%u", &no) == 1) &&
          no == 1)
      {
        /* this is the fist log, so skip GAP event */
        break;
      }
    }

    /*
      Always insert a GAP event as we cannot know what has happened
      in the cluster while not being connected.
    */
    LEX_STRING const msg[2]=
      {
        { C_STRING_WITH_LEN("mysqld startup")    },
        { C_STRING_WITH_LEN("cluster disconnect")}
      };
    int ret = inj->record_incident(thd,
                                   binary_log::Incident_event::INCIDENT_LOST_EVENTS,
                                   msg[incident_id]);
    assert(ret == 0); NDB_IGNORE_VALUE(ret);
    do_incident = false; // Don't report incident again, unless we get started
    break;
  }
  incident_id= 1;
  {
    log_verbose(1, "Wait for cluster to start");
    thd->proc_info= "Waiting for ndbcluster to start";

<<<<<<< HEAD
    native_mutex_lock(&injector_mutex);
    while (!ndb_schema_share ||
           (ndb_binlog_running && !ndb_apply_status_share) ||
           !ndb_binlog_tables_inited)
=======
    pthread_mutex_lock(&injector_mutex);
    while (!ndb_binlog_tables_inited)
>>>>>>> 361d3987
    {
      if (!thd_ndb->valid_ndb())
      {
        /*
          Cluster has gone away before setup was completed.
          Keep lock on injector_mutex to prevent further
          usage of the injector_ndb, and restart binlog
          thread to get rid of any garbage on the ndb objects
        */
        have_injector_mutex_lock= 1;
        binlog_thread_state= BCCC_restart;
        goto err;
      }
      /* ndb not connected yet */
      struct timespec abstime;
      set_timespec(&abstime, 1);
      native_cond_timedwait(&injector_cond, &injector_mutex, &abstime);
      if (is_stop_requested())
      {
        native_mutex_unlock(&injector_mutex);
        goto err;
      }
      if (thd->killed == THD::KILL_CONNECTION)
      {
        /*
          Since the ndb binlog thread adds itself to the "global thread list"
          it need to look at the "killed" flag and stop the thread to avoid
          that the server hangs during shutdown while waiting for the "global
          thread list" to be emtpy.
        */
        sql_print_information("NDB Binlog: Server shutdown detected while "
                              "waiting for ndbcluster to start...");
        native_mutex_unlock(&injector_mutex);
        goto err;
      }
<<<<<<< HEAD
    }
    native_mutex_unlock(&injector_mutex);
=======
    } //while (!ndb_binlog_tables_inited)
    DBUG_ASSERT(ndb_schema_dist_is_ready());
    DBUG_ASSERT(!ndb_binlog_running || ndb_apply_status_share);
    pthread_mutex_unlock(&injector_mutex);
>>>>>>> 361d3987

    DBUG_ASSERT(ndbcluster_hton->slot != ~(uint)0);
    thd_set_thd_ndb(thd, thd_ndb);
    thd_ndb->options|= TNO_NO_LOG_SCHEMA_OP;
    thd->query_id= 0; // to keep valgrind quiet
  }

  schema_dist_data.init(g_ndb_cluster_connection);

  {
    log_verbose(1, "Wait for first event");
    // wait for the first event
    thd->proc_info= "Waiting for first event from ndbcluster";
    int schema_res, res;
    Uint64 schema_gci;
    do
    {
      DBUG_PRINT("info", ("Waiting for the first event"));

      if (is_stop_requested())
        goto err;

      my_thread_yield();
      native_mutex_lock(&injector_mutex);
      schema_res= s_ndb->pollEvents(100, &schema_gci);
      native_mutex_unlock(&injector_mutex);
    } while (schema_gci == 0 || ndb_latest_received_binlog_epoch == schema_gci);

    if (ndb_binlog_running)
    {
      Uint64 gci= i_ndb->getLatestGCI();
      while (gci < schema_gci || gci == ndb_latest_received_binlog_epoch)
      {
        if (is_stop_requested())
          goto err;

        my_thread_yield();
        native_mutex_lock(&injector_mutex);
        res= i_ndb->pollEvents(10, &gci);
        native_mutex_unlock(&injector_mutex);
      }
      if (gci > schema_gci)
      {
        schema_gci= gci;
      }
    }
    // now check that we have epochs consistent with what we had before the restart
    DBUG_PRINT("info", ("schema_res: %d  schema_gci: %u/%u", schema_res,
                        (uint)(schema_gci >> 32),
                        (uint)(schema_gci)));
    {
      i_ndb->flushIncompleteEvents(schema_gci);
      s_ndb->flushIncompleteEvents(schema_gci);
      if (schema_gci < ndb_latest_handled_binlog_epoch)
      {
        sql_print_error("NDB Binlog: cluster has been restarted --initial or with older filesystem. "
                        "ndb_latest_handled_binlog_epoch: %u/%u, while current epoch: %u/%u. "
                        "RESET MASTER should be issued. Resetting ndb_latest_handled_binlog_epoch.",
                        (uint)(ndb_latest_handled_binlog_epoch >> 32),
                        (uint)(ndb_latest_handled_binlog_epoch),
                        (uint)(schema_gci >> 32),
                        (uint)(schema_gci));
        ndb_set_latest_trans_gci(0);
        ndb_latest_handled_binlog_epoch= 0;
        ndb_latest_applied_binlog_epoch= 0;
        ndb_latest_received_binlog_epoch= 0;
        ndb_index_stat_restart();
      }
      else if (ndb_latest_applied_binlog_epoch > 0)
      {
        sql_print_warning("NDB Binlog: cluster has reconnected. "
                          "Changes to the database that occured while "
                          "disconnected will not be in the binlog");
      }
      if (opt_ndb_extra_logging)
      {
        sql_print_information("NDB Binlog: starting log at epoch %u/%u",
                              (uint)(schema_gci >> 32),
                              (uint)(schema_gci));
      }
    }
    log_verbose(1, "Got first event");
  }
  /*
    binlog thread is ready to receive events
    - client threads may now start updating data, i.e. tables are
    no longer read only
  */
  ndb_binlog_is_ready= TRUE;

  if (opt_ndb_extra_logging)
    sql_print_information("NDB Binlog: ndb tables writable");
  ndb_tdc_close_cached_tables();

  /* 
     Signal any waiting thread that ndb table setup is
     now complete
  */
  ndb_notify_tables_writable();

  {
    static LEX_CSTRING db_lex_cstr= EMPTY_CSTR;
    thd->reset_db(db_lex_cstr);
  }

  log_verbose(1, "Startup and setup completed");

  /*
    Main NDB Injector loop
  */
  do_incident = true; // If we get disconnected again...do incident report
  binlog_thread_state= BCCC_running;

  /**
   * Injector loop runs until itself bring it out of 'BCCC_running' state,
   * or we get a stop-request from outside. In the later case we ensure that
   * all ongoing transaction epochs are completed first.
   */
  while (binlog_thread_state == BCCC_running &&
          (!is_stop_requested() ||
           ndb_latest_handled_binlog_epoch < ndb_get_latest_trans_gci()))
  {
#ifndef DBUG_OFF
    /**
     * As the Binlog thread is not a client thread, the 'set debug' commands
     * does not affect it. Update our thread-local debug settings from 'global'
     */
    {
      char buf[256];
      DBUG_EXPLAIN_INITIAL(buf, sizeof(buf));
      DBUG_SET(buf);
    }
#endif

    /*
      now we don't want any events before next gci is complete
    */
    thd->proc_info= "Waiting for event from ndbcluster";
    thd->set_time();

    /**
     * The binlog-thread holds the injector_mutex when waiting for
     * pollEvents() - which is >99% of the elapsed time. As the
     * native mutex guarantees no 'fairness', there is no guarantee
     * that another thread waiting for the mutex will immeditately
     * get the lock when unlocked by this thread. Thus this thread
     * may lock it again rather soon and starve the waiting thread.
     * To avoid this, my_thread_yield() is used to give any waiting
     * threads a chance to run and grab the injector_mutex when
     * it is available. The same pattern is used multiple places
     * in the BI-thread where there are wait-loops holding this mutex.
     */
    my_thread_yield();

    /* Can't hold injector_mutex too long, so wait for events in 10ms steps */
    int tot_poll_wait= 10;

    // If there are remaining unhandled injector eventOp we continue
    // handling of these, else poll for more.
    if (i_pOp == NULL)
    {
      // Capture any dynamic changes to max_alloc
      i_ndb->set_eventbuf_max_alloc(opt_ndb_eventbuffer_max_alloc);

      native_mutex_lock(&injector_mutex);
      Uint64 latest_epoch= 0;
      const int poll_wait= (ndb_binlog_running) ? tot_poll_wait : 0;
      const int res= i_ndb->pollEvents(poll_wait, &latest_epoch);
      (void)res; // Unused except DBUG_PRINT
      native_mutex_unlock(&injector_mutex);
      i_pOp = i_ndb->nextEvent();
      if (ndb_binlog_running)
      {
        ndb_latest_received_binlog_epoch= latest_epoch;
        tot_poll_wait= 0;
      }
      DBUG_PRINT("info", ("pollEvents res: %d", res));
    }

    // Epoch to handle from i_ndb. Use latest 'empty epoch' if no events.
    const Uint64 i_epoch = (i_pOp != NULL)
                             ? i_pOp->getEpoch()
                             : ndb_latest_received_binlog_epoch;

    // If there are remaining unhandled schema eventOp we continue
    // handling of these, else poll for more.
    if (s_pOp == NULL)
    { 
      DBUG_EXECUTE_IF("ndb_binlog_injector_yield_before_schema_pollEvent",
      {
        /**
         * Simulate that the binlog thread yields the CPU inbetween 
         * these two pollEvents, which can result in reading a
         * 'schema_gci > gci'. (Likely due to mutex locking)
         */
        NdbSleep_MilliSleep(50);
      });
  
      Uint64 schema_epoch= 0;
      native_mutex_lock(&injector_mutex);
      int schema_res= s_ndb->pollEvents(tot_poll_wait, &schema_epoch);
      native_mutex_unlock(&injector_mutex);
      s_pOp = s_ndb->nextEvent();

      /*
        Make sure we have seen any schema epochs upto the injector epoch,
        or we have an earlier schema event to handle.
      */
      while (s_pOp == NULL && i_epoch > schema_epoch && schema_res >= 0)
      {
        static char buf[64];
        thd->proc_info= "Waiting for schema epoch";
        my_snprintf(buf, sizeof(buf), "%s %u/%u(%u/%u)", thd->proc_info,
                    (uint)(schema_epoch >> 32),
                    (uint)(schema_epoch),
                    (uint)(ndb_latest_received_binlog_epoch >> 32),
                    (uint)(ndb_latest_received_binlog_epoch));
        thd->proc_info= buf;

        my_thread_yield();
        native_mutex_lock(&injector_mutex);
        schema_res= s_ndb->pollEvents(10, &schema_epoch);
        native_mutex_unlock(&injector_mutex);
        s_pOp = s_ndb->nextEvent();
      }
    }

    /*
      We have now a (possibly empty) set of available events which the
      binlog injects should apply. These could span either a single,
      or possibly multiple epochs. In order to get the ordering between
      schema events and 'ordinary' events injected in a correct order
      relative to each other, we apply them one epoch at a time, with
      the schema events always applied first.
    */

    // Calculate the epoch to handle events from in this iteration.
    const Uint64 current_epoch = find_epoch_to_handle(s_pOp,i_pOp);
    DBUG_ASSERT(current_epoch != 0 || !ndb_binlog_running);

    // Did someone else request injector thread to stop?
    DBUG_ASSERT(binlog_thread_state == BCCC_running);
    if (is_stop_requested() &&
        (ndb_latest_handled_binlog_epoch >= ndb_get_latest_trans_gci() ||
         !ndb_binlog_running))
      break; /* Stopping thread */

    if (thd->killed == THD::KILL_CONNECTION)
    {
      /*
        Since the ndb binlog thread adds itself to the "global thread list"
        it need to look at the "killed" flag and stop the thread to avoid
        that the server hangs during shutdown while waiting for the "global
        thread list" to be emtpy.
        In pre 5.6 versions the thread was also added to "global thread
        list" but the "global thread *count*" variable was not incremented
        and thus the same problem didn't exist.
        The only reason for adding the ndb binlog thread to "global thread
        list" is to be able to see the thread state using SHOW PROCESSLIST
        and I_S.PROCESSLIST
      */
      sql_print_information("NDB Binlog: Server shutdown detected...");
      break;
    }

    MEM_ROOT **root_ptr= my_thread_get_THR_MALLOC();
    MEM_ROOT *old_root= *root_ptr;
    MEM_ROOT mem_root;
    init_sql_alloc(PSI_INSTRUMENT_ME, &mem_root, 4096, 0);

    // The Ndb_schema_event_handler does not necessarily need
    // to use the same memroot(or vice versa)
    Ndb_schema_event_handler
      schema_event_handler(thd, &mem_root,
                           g_ndb_cluster_connection->node_id(),
                           schema_dist_data);

    *root_ptr= &mem_root;

    if (unlikely(s_pOp != NULL && s_pOp->getEpoch() == current_epoch))
    {
      thd->proc_info= "Processing events from schema table";
      g_ndb_log_slave_updates= opt_log_slave_updates;
      s_ndb->
        setReportThreshEventGCISlip(opt_ndb_report_thresh_binlog_epoch_slip);
      s_ndb->
        setReportThreshEventFreeMem(opt_ndb_report_thresh_binlog_mem_usage);

      // Handle all schema event, limit within 'current_epoch'
      while (s_pOp != NULL && s_pOp->getEpoch() == current_epoch)
      {
        if (!s_pOp->hasError())
        {
          schema_event_handler.handle_event(s_ndb, s_pOp);

          DBUG_EXECUTE_IF("ndb_binlog_slow_failure_handling",
          {
            if (!ndb_binlog_is_ready)
            {
	      sql_print_information("NDB Binlog: Just lost schema connection, hanging around");
              NdbSleep_SecSleep(10);
              /* There could be a race where client side reconnect before we 
               * are able to detect 's_ndb->getEventOperation() == NULL'.
               * Thus, we never restart the binlog thread as supposed to.
               * -> 'ndb_binlog_is_ready' remains false and we get stuck in RO-mode
               */
	      sql_print_information("NDB Binlog: ...and on our way");
            }
          });

          DBUG_PRINT("info", ("s_ndb first: %s", s_ndb->getEventOperation() ?
                              s_ndb->getEventOperation()->getEvent()->getTable()->getName() :
                              "<empty>"));
          DBUG_PRINT("info", ("i_ndb first: %s", i_ndb->getEventOperation() ?
                              i_ndb->getEventOperation()->getEvent()->getTable()->getName() :
                              "<empty>"));
        }
        else
          sql_print_error("NDB: error %lu (%s) on handling "
                          "binlog schema event",
                          (ulong) s_pOp->getNdbError().code,
                          s_pOp->getNdbError().message);
        s_pOp = s_ndb->nextEvent();
      }
      updateInjectorStats(s_ndb, i_ndb);
    }

    Uint64 inconsistent_epoch= 0;
    if (!ndb_binlog_running)
    {
      /*
        Just consume any events, not used if no binlogging
        e.g. node failure events
      */
      while (i_pOp != NULL && i_pOp->getEpoch() == current_epoch)
      {
        if ((unsigned) i_pOp->getEventType() >=
            (unsigned) NDBEVENT::TE_FIRST_NON_DATA_EVENT)
        {
          ndb_binlog_index_row row;
          handle_non_data_event(thd, i_pOp, row);
        }
        i_pOp= i_ndb->nextEvent();
      }
      updateInjectorStats(s_ndb, i_ndb);
    }

    // i_pOp == NULL means an inconsistent epoch or the queue is empty
    else if (i_pOp == NULL && !i_ndb->isConsistent(inconsistent_epoch))
    {
      char errmsg[64];
      uint end= sprintf(&errmsg[0],
                        "Detected missing data in GCI %llu, "
                        "inserting GAP event", inconsistent_epoch);
      errmsg[end]= '\0';
      DBUG_PRINT("info",
                 ("Detected missing data in GCI %llu, "
                  "inserting GAP event", inconsistent_epoch));
      LEX_STRING const msg= { C_STRING_WITH_LEN(errmsg) };
      inj->record_incident(thd,
                           binary_log::Incident_event::INCIDENT_LOST_EVENTS,
                           msg);
    }

    /* Handle all events withing 'current_epoch', or possible
     * log an empty epoch if log_empty_epoch is specified.
     */
    else if ((i_pOp != NULL && i_pOp->getEpoch() == current_epoch) ||
             (ndb_log_empty_epochs() &&
              current_epoch > ndb_latest_handled_binlog_epoch))
    {
      thd->proc_info= "Processing events";
      ndb_binlog_index_row _row;
      ndb_binlog_index_row *rows= &_row;
      injector::transaction trans;
      unsigned trans_row_count= 0;
      unsigned trans_slave_row_count= 0;

      if (i_pOp == NULL || i_pOp->getEpoch() != current_epoch)
      {
        /*
          Must be an empty epoch since the condition
          (ndb_log_empty_epochs() &&
           current_epoch > ndb_latest_handled_binlog_epoch)
          must be true we write empty epoch into
          ndb_binlog_index
        */
        DBUG_ASSERT(ndb_log_empty_epochs());
        DBUG_ASSERT(current_epoch > ndb_latest_handled_binlog_epoch);
        DBUG_PRINT("info", ("Writing empty epoch for gci %llu", current_epoch));
        DBUG_PRINT("info", ("Initializing transaction"));
        inj->new_trans(thd, &trans);
        rows= &_row;
        memset(&_row, 0, sizeof(_row));
        thd->variables.character_set_client= &my_charset_latin1;
        goto commit_to_binlog;
      }
      else
      {
        assert(i_pOp != NULL && i_pOp->getEpoch() == current_epoch);
        rows= &_row;

        DBUG_PRINT("info", ("Handling epoch: %u/%u",
                            (uint)(current_epoch >> 32),
                            (uint)(current_epoch)));
        // sometimes get TE_ALTER with invalid table
        DBUG_ASSERT(i_pOp->getEventType() == NdbDictionary::Event::TE_ALTER ||
                    ! IS_NDB_BLOB_PREFIX(i_pOp->getEvent()->getTable()->getName()));
        DBUG_ASSERT(current_epoch <= ndb_latest_received_binlog_epoch);

        /* Update our thread-local debug settings based on the global */
#ifndef DBUG_OFF
        /* Get value of global...*/
        {
          char buf[256];
          DBUG_EXPLAIN_INITIAL(buf, sizeof(buf));
          //  fprintf(stderr, "Ndb Binlog Injector, setting debug to %s\n",
          //          buf);
          DBUG_SET(buf);
        }
#endif

        /* initialize some variables for this epoch */

        i_ndb->set_eventbuf_max_alloc(opt_ndb_eventbuffer_max_alloc);
        g_ndb_log_slave_updates= opt_log_slave_updates;
        i_ndb->
          setReportThreshEventGCISlip(opt_ndb_report_thresh_binlog_epoch_slip);
        i_ndb->setReportThreshEventFreeMem(opt_ndb_report_thresh_binlog_mem_usage);

        memset(&_row, 0, sizeof(_row));
        thd->variables.character_set_client= &my_charset_latin1;
        DBUG_PRINT("info", ("Initializing transaction"));
        inj->new_trans(thd, &trans);
        trans_row_count= 0;
        trans_slave_row_count= 0;
        // pass table map before epoch
        {
          Uint32 iter= 0;
          const NdbEventOperation *gci_op;
          Uint32 event_types;

          while ((gci_op= i_ndb->getGCIEventOperations(&iter, &event_types))
                 != NULL)
          {
            Ndb_event_data *event_data=
              (Ndb_event_data *) gci_op->getCustomData();
            NDB_SHARE *share= (event_data)?event_data->share:NULL;
            DBUG_PRINT("info", ("per gci_op: 0x%lx  share: 0x%lx  event_types: 0x%x",
                                (long) gci_op, (long) share, event_types));
            // workaround for interface returning TE_STOP events
            // which are normally filtered out below in the nextEvent loop
            if ((event_types & ~NdbDictionary::Event::TE_STOP) == 0)
            {
              DBUG_PRINT("info", ("Skipped TE_STOP on table %s",
                                  gci_op->getEvent()->getTable()->getName()));
              continue;
            }
            // this should not happen
            if (share == NULL || event_data->shadow_table == NULL)
            {
              DBUG_PRINT("info", ("no share or table %s!",
                                  gci_op->getEvent()->getTable()->getName()));
              continue;
            }
            if (share == ndb_apply_status_share)
            {
              // skip this table, it is handled specially
              continue;
            }
            TABLE *table= event_data->shadow_table;
#ifndef DBUG_OFF
            const LEX_STRING &name= table->s->table_name;
#endif
            if ((event_types & (NdbDictionary::Event::TE_INSERT |
                                NdbDictionary::Event::TE_UPDATE |
                                NdbDictionary::Event::TE_DELETE)) == 0)
            {
              DBUG_PRINT("info", ("skipping non data event table: %.*s",
                                  (int) name.length, name.str));
              continue;
            }
            if (!trans.good())
            {
              DBUG_PRINT("info",
                         ("Found new data event, initializing transaction"));
              inj->new_trans(thd, &trans);
            }
            DBUG_PRINT("info", ("use_table: %.*s, cols %u",
                                (int) name.length, name.str,
                                table->s->fields));
            injector::transaction::table tbl(table, true);
            int ret = trans.use_table(::server_id, tbl);
            assert(ret == 0); NDB_IGNORE_VALUE(ret);
          }
        }
        if (trans.good())
        {
          /* Inject ndb_apply_status WRITE_ROW event */
          if (!injectApplyStatusWriteRow(trans, current_epoch))
          {
            sql_print_error("NDB Binlog: Failed to inject apply status write row");
          }
        }

        do
        {
          if (i_pOp->hasError() &&
              handle_error(i_pOp) < 0)
            goto err;

#ifndef DBUG_OFF
          {
            Ndb_event_data *event_data=
              (Ndb_event_data *) i_pOp->getCustomData();
            NDB_SHARE *share= (event_data)?event_data->share:NULL;
            DBUG_PRINT("info",
                       ("EVENT TYPE: %d  Epoch: %u/%u last applied: %u/%u  "
                        "share: 0x%lx (%s.%s)", i_pOp->getEventType(),
                        (uint)(current_epoch >> 32),
                        (uint)(current_epoch),
                        (uint)(ndb_latest_applied_binlog_epoch >> 32),
                        (uint)(ndb_latest_applied_binlog_epoch),
                        (long) share,
                        share ? share->db :  "'NULL'",
                        share ? share->table_name : "'NULL'"));
            DBUG_ASSERT(share != 0);
          }
          // assert that there is consistancy between gci op list
          // and event list
          {
            Uint32 iter= 0;
            const NdbEventOperation *gci_op;
            Uint32 event_types;
            while ((gci_op= i_ndb->getGCIEventOperations(&iter, &event_types))
                   != NULL)
            {
              if (gci_op == i_pOp)
                break;
            }
            DBUG_ASSERT(gci_op == i_pOp);
            DBUG_ASSERT((event_types & i_pOp->getEventType()) != 0);
          }
#endif

          if ((unsigned) i_pOp->getEventType() <
              (unsigned) NDBEVENT::TE_FIRST_NON_DATA_EVENT)
            handle_data_event(thd, i_ndb, i_pOp, &rows, trans,
                              trans_row_count, trans_slave_row_count);
          else
          {
            handle_non_data_event(thd, i_pOp, *rows);
            DBUG_PRINT("info", ("s_ndb first: %s", s_ndb->getEventOperation() ?
                                s_ndb->getEventOperation()->getEvent()->getTable()->getName() :
                                "<empty>"));
            DBUG_PRINT("info", ("i_ndb first: %s", i_ndb->getEventOperation() ?
                                i_ndb->getEventOperation()->getEvent()->getTable()->getName() :
                                "<empty>"));
          }

          // Capture any dynamic changes to max_alloc
          i_ndb->set_eventbuf_max_alloc(opt_ndb_eventbuffer_max_alloc);

          i_pOp = i_ndb->nextEvent();
        } while (i_pOp && i_pOp->getEpoch() == current_epoch);

        updateInjectorStats(s_ndb, i_ndb);
        
        /*
          NOTE: i_pOp is now referring to an event in the next epoch
          or is == NULL
        */

        while (trans.good())
        {
      commit_to_binlog:
          if (!ndb_log_empty_epochs())
          {
            /*
              If 
                - We did not add any 'real' rows to the Binlog AND
                - We did not apply any slave row updates, only
                  ndb_apply_status updates
              THEN
                Don't write the Binlog transaction which just
                contains ndb_apply_status updates.
                (For cicular rep with log_apply_status, ndb_apply_status
                updates will propagate while some related, real update
                is propagating)
            */
            if ((trans_row_count == 0) &&
                (! (opt_ndb_log_apply_status &&
                    trans_slave_row_count) ))
            {
              /* nothing to commit, rollback instead */
              if (int r= trans.rollback())
              {
                sql_print_error("NDB Binlog: "
                                "Error during ROLLBACK of GCI %u/%u. Error: %d",
                                uint(current_epoch >> 32), uint(current_epoch), r);
                /* TODO: Further handling? */
              }
              break;
            }
          }
          thd->proc_info= "Committing events to binlog";
          if (int r= trans.commit())
          {
            sql_print_error("NDB Binlog: "
                            "Error during COMMIT of GCI. Error: %d",
                            r);
            /* TODO: Further handling? */
          }
          injector::transaction::binlog_pos start= trans.start_pos();
          injector::transaction::binlog_pos next = trans.next_pos();
          rows->gci= (Uint32)(current_epoch >> 32); // Expose gci hi/lo
          rows->epoch= current_epoch;
          rows->start_master_log_file= start.file_name();
          rows->start_master_log_pos= start.file_pos();
          if ((next.file_pos() == 0) &&
              ndb_log_empty_epochs())
          {
            /* Empty transaction 'committed' due to log_empty_epochs
             * therefore no next position
             */
            rows->next_master_log_file= start.file_name();
            rows->next_master_log_pos= start.file_pos();
          }
          else
          {
            rows->next_master_log_file= next.file_name();
            rows->next_master_log_pos= next.file_pos();
          }

          DBUG_PRINT("info", ("COMMIT epoch: %lu", (ulong) current_epoch));
          if (opt_ndb_log_binlog_index)
          {
            if (ndb_binlog_index_table__write_rows(thd, rows))
            {
              /* 
                 Writing to ndb_binlog_index failed, check if we are
                 being killed and retry
              */
              if (thd->killed)
              {
                DBUG_PRINT("error", ("Failed to write to ndb_binlog_index at shutdown, retrying"));
                mysql_mutex_lock(&thd->LOCK_thd_data);
                const THD::killed_state save_killed= thd->killed;
                /* We are cleaning up, allow for flushing last epoch */
                thd->killed= THD::NOT_KILLED;
                /* also clear error from last failing write */
                thd->clear_error();
                ndb_binlog_index_table__write_rows(thd, rows);
                /* Restore kill flag */
                thd->killed= save_killed;
                mysql_mutex_unlock(&thd->LOCK_thd_data);
              }
            }
          }
          ndb_latest_applied_binlog_epoch= current_epoch;
          break;
        } //while (trans.good())
        ndb_latest_handled_binlog_epoch= current_epoch;

        /*
          NOTE: There are possible more i_pOp available.
          However, these are from another epoch and should be handled
          in next iteration of the binlog injector loop.
        */
      }
    } //end: 'handled a 'current_epoch' of i_pOp's

    // Notify the schema event handler about post_epoch so it may finish
    // any outstanding business
    schema_event_handler.post_epoch();

    free_root(&mem_root, MYF(0));
    *root_ptr= old_root;
    ndb_latest_handled_binlog_epoch= current_epoch;

    // If all eventOp subscriptions has been teared down,
    // the binlog thread should now restart.
    DBUG_ASSERT(binlog_thread_state == BCCC_running);
    if (i_ndb->getEventOperation() == NULL &&
        s_ndb->getEventOperation() == NULL)
    {
      DBUG_PRINT("info", ("binlog_thread_state= BCCC_restart"));
      if (ndb_latest_handled_binlog_epoch < ndb_get_latest_trans_gci() && ndb_binlog_running)
      {
        sql_print_error("NDB Binlog: latest transaction in epoch %u/%u not in binlog "
                        "as latest handled epoch is %u/%u",
                        (uint)(ndb_get_latest_trans_gci() >> 32),
                        (uint)(ndb_get_latest_trans_gci()),
                        (uint)(ndb_latest_handled_binlog_epoch >> 32),
                        (uint)(ndb_latest_handled_binlog_epoch));
      }
      binlog_thread_state= BCCC_restart;
      break;
    }
  }
 err:
  if (binlog_thread_state != BCCC_restart)
  {
    log_info("Shutting down");
    thd->proc_info= "Shutting down";
  }
  else
  { 
    log_info("Restarting");
    thd->proc_info= "Restarting";
  }
  if (!have_injector_mutex_lock)
    native_mutex_lock(&injector_mutex);
  /* don't mess with the injector_ndb anymore from other threads */
  injector_thd= NULL;
  injector_ndb= NULL;
  schema_ndb= NULL;
  native_mutex_unlock(&injector_mutex);
  thd->reset_db(NULL_CSTR); // as not to try to free memory

  /*
    This will cause the util thread to start to try to initialize again
    via ndbcluster_setup_binlog_table_shares.  But since injector_ndb is
    set to NULL it will not succeed until injector_ndb is reinitialized.
  */
  ndb_binlog_tables_inited= FALSE;

<<<<<<< HEAD
  if (ndb_apply_status_share)
  {
    /* ndb_share reference binlog extra free */
    DBUG_PRINT("NDB_SHARE", ("%s binlog extra free  use_count: %u",
                             ndb_apply_status_share->key_string(),
                             ndb_apply_status_share->use_count));
    free_share(&ndb_apply_status_share);
    ndb_apply_status_share= 0;
  }
  if (ndb_schema_share)
  {
    /* begin protect ndb_schema_share */
    native_mutex_lock(&ndb_schema_share_mutex);
    /* ndb_share reference binlog extra free */
    DBUG_PRINT("NDB_SHARE", ("%s binlog extra free  use_count: %u",
                             ndb_schema_share->key_string(),
                             ndb_schema_share->use_count));
    free_share(&ndb_schema_share);
    ndb_schema_share= 0;
    native_mutex_unlock(&ndb_schema_share_mutex);
    /* end protect ndb_schema_share */
  }
=======
  remove_all_event_operations(s_ndb, i_ndb);
>>>>>>> 361d3987

  delete s_ndb;
  s_ndb= NULL;

  delete i_ndb;
  i_ndb= NULL;

  if (thd_ndb)
  {
    Thd_ndb::release(thd_ndb);
    thd_set_thd_ndb(thd, NULL);
    thd_ndb= NULL;
  }

  /**
   * release all extra references from tables
   */
  {
    if (opt_ndb_extra_logging > 9)
      sql_print_information("NDB Binlog: Release extra share references");

    native_mutex_lock(&ndbcluster_mutex);
    while (ndbcluster_open_tables.records)
    {
      NDB_SHARE * share = (NDB_SHARE*)my_hash_element(&ndbcluster_open_tables,0);
      /*
        The share kept by the server has not been freed, free it
        Will also take it out of _open_tables list
      */
      DBUG_ASSERT(share->use_count > 0);
      DBUG_ASSERT(share->state != NSS_DROPPED);
      ndbcluster_mark_share_dropped(&share);
    }
    native_mutex_unlock(&ndbcluster_mutex);
  }
  log_info("Stopping...");

  ndb_tdc_close_cached_tables();
  if (opt_ndb_extra_logging > 15)
  {
    sql_print_information("NDB Binlog: remaining open tables: ");
    native_mutex_lock(&ndbcluster_mutex);
    for (uint i= 0; i < ndbcluster_open_tables.records; i++)
    {
      NDB_SHARE* share = (NDB_SHARE*)my_hash_element(&ndbcluster_open_tables,i);
      sql_print_information("  %s.%s state: %u use_count: %u",
                            share->db,
                            share->table_name,
                            (uint)share->state,
                            share->use_count);
    }
    native_mutex_unlock(&ndbcluster_mutex);
  }

  schema_dist_data.release();

  if (binlog_thread_state == BCCC_restart)
  {
    native_mutex_lock(&injector_mutex);
    goto restart_cluster_failure;
  }

  // Release the thd->net created without vio
  thd->get_protocol_classic()->end_net();
  thd->release_resources();
  thd_manager->remove_thd(thd);
  delete thd;

  ndb_binlog_running= FALSE;
  (void) native_cond_signal(&injector_cond);

  log_info("Stopped");

  DBUG_PRINT("exit", ("ndb_binlog_thread"));
  DBUG_VOID_RETURN;
}


/*
  Return string containing current status of ndb binlog as
  comma separated name value pairs.

  Used by ndbcluster_show_status() to fill the "binlog" row
  in result of SHOW ENGINE NDB STATUS

  @param     buf     The buffer where to print status string
  @param     bufzies Size of the buffer

  @return    Length of the string printed to "buf" or 0 if no string
             is printed
*/

size_t
ndbcluster_show_status_binlog(char *buf, size_t buf_size)
{
  DBUG_ENTER("ndbcluster_show_status_binlog");
  
  native_mutex_lock(&injector_mutex);
  if (injector_ndb)
  {
    const ulonglong latest_epoch= injector_ndb->getLatestGCI();
    native_mutex_unlock(&injector_mutex);

    // Get highest trans gci seen by the cluster connections
    const ulonglong latest_trans_epoch = ndb_get_latest_trans_gci();

    const size_t buf_len =
      my_snprintf(buf, buf_size,
                  "latest_epoch=%llu, "
                  "latest_trans_epoch=%llu, "
                  "latest_received_binlog_epoch=%llu, "
                  "latest_handled_binlog_epoch=%llu, "
                  "latest_applied_binlog_epoch=%llu",
                  latest_epoch,
                  latest_trans_epoch,
                  ndb_latest_received_binlog_epoch,
                  ndb_latest_handled_binlog_epoch,
                  ndb_latest_applied_binlog_epoch);
      DBUG_RETURN(buf_len);
  }
  else
    native_mutex_unlock(&injector_mutex);
  DBUG_RETURN(0);
}


#ifdef NDB_WITHOUT_SERVER_ID_BITS

/* No --server-id-bits=<bits> -> implement constant opt_server_id_mask */
ulong opt_server_id_mask = ~0;

#endif<|MERGE_RESOLUTION|>--- conflicted
+++ resolved
@@ -103,16 +103,16 @@
 class Mutex_guard
 {
 public:
-  Mutex_guard(pthread_mutex_t &mutex) : m_mutex(mutex)
-  {
-    pthread_mutex_lock(&m_mutex);
+  Mutex_guard(native_mutex_t &mutex) : m_mutex(mutex)
+  {
+    native_mutex_lock(&m_mutex);
   }
   ~Mutex_guard()
   {
-    pthread_mutex_unlock(&m_mutex);
+    native_mutex_unlock(&m_mutex);
   }
 private:
-  pthread_mutex_t &m_mutex;
+  native_mutex_t &m_mutex;
 };
 
 
@@ -948,71 +948,6 @@
 }
 
 
-<<<<<<< HEAD
-/*
-  Convert db and table name into a key to use for searching
-  the ndbcluster_open_tables hash
-*/
-static size_t
-ndb_open_tables__create_key(char* key_buf, size_t key_buf_length,
-                            const char* db, size_t db_length,
-                            const char* table, size_t table_length)
-{
-  size_t key_length =  my_snprintf(key_buf, key_buf_length,
-                                   "./%*s/%*s", db_length, db,
-                                   table_length, table) - 1;
-  assert(key_length > 0);
-  assert(key_length < key_buf_length);
-
-  return key_length;
-}
-
-
-/*
-  Check if table with given name is open, ie. is
-  in ndbcluster_open_tables hash
-*/
-static bool
-ndb_open_tables__is_table_open(const char* db, size_t db_length,
-                               const char* table, size_t table_length)
-{
-  char key[FN_REFLEN + 1];
-  size_t key_length = ndb_open_tables__create_key(key, sizeof(key),
-                                                  db, db_length,
-                                                  table, table_length);
-  DBUG_ENTER("ndb_open_tables__is_table_open");
-  DBUG_PRINT("enter", ("db: '%s', table: '%s', key: '%s'",
-                       db, table, key));
-
-  native_mutex_lock(&ndbcluster_mutex);
-  bool result = my_hash_search(&ndbcluster_open_tables,
-                               (const uchar*)key,
-                               key_length) != NULL;
-  native_mutex_unlock(&ndbcluster_mutex);
-
-  DBUG_PRINT("exit", ("result: %d", result));
-  DBUG_RETURN(result);
-}
-
-
-static bool
-ndbcluster_check_ndb_schema_share()
-{
-  return ndb_open_tables__is_table_open(STRING_WITH_LEN("mysql"),
-                                        STRING_WITH_LEN("ndb_schema"));
-}
-
-
-static bool
-ndbcluster_check_ndb_apply_status_share()
-{
-  return ndb_open_tables__is_table_open(STRING_WITH_LEN("mysql"),
-                                        STRING_WITH_LEN("ndb_apply_status"));
-}
-
-
-=======
->>>>>>> 361d3987
 static bool
 create_cluster_sys_table(THD *thd, const char* db, size_t db_length,
                          const char* table, size_t table_length,
@@ -1493,18 +1428,12 @@
       else
       {
         /* set up replication for this table */
-<<<<<<< HEAD
-        ndbcluster_create_binlog_setup(thd, ndb, key,
-                                       elmt.database, elmt.name,
-                                       0);
-=======
-        if (ndbcluster_create_binlog_setup(thd, ndb, key, (uint)(end-key),
+        if (ndbcluster_create_binlog_setup(thd, ndb, key,
                                            elmt.database, elmt.name, NULL))
         {
           unhandled++;
           continue;
         }
->>>>>>> 361d3987
       }
     }
   }
@@ -1525,21 +1454,11 @@
     the schema_ndb pointer(since that pointer is used for
     creating the event operations owned by ndb_schema_share)
   */
-<<<<<<< HEAD
-  native_mutex_lock(&injector_mutex);
-  if (!schema_ndb)
-  {
-    native_mutex_unlock(&injector_mutex);
-    return false;
-  }
-  native_mutex_unlock(&injector_mutex);
-=======
   {
     Mutex_guard injector_mutex_g(injector_mutex);
     if (!schema_ndb)
       return false;
   }
->>>>>>> 361d3987
 
   /* Test binlog_setup on this mysqld being slower (than other mysqld) */
   DBUG_EXECUTE_IF("ndb_binlog_setup_slow",
@@ -1622,12 +1541,8 @@
 
     /* Signal injector thread that all is setup */
     ndb_binlog_tables_inited= TRUE;
-    pthread_cond_signal(&injector_cond);
-
-<<<<<<< HEAD
-  /* Signal injector thread that all is setup */
-  native_cond_signal(&injector_cond);
-=======
+    native_cond_signal(&injector_cond);
+
     DBUG_ASSERT(ndb_schema_dist_is_ready());
     return true;     // Setup completed -> OK
   } //end global schema lock
@@ -1642,7 +1557,6 @@
     sql_print_information("ndb_binlog_setup: Clean up leftovers");
     remove_all_event_operations(schema_ndb, injector_ndb);
   }
->>>>>>> 361d3987
 
   /* There should not be a partial setup left behind */
   DBUG_ASSERT(!ndb_schema_dist_is_ready());
@@ -2284,25 +2198,6 @@
 }
 
 
-<<<<<<< HEAD
-class Mutex_guard
-{
-public:
-  Mutex_guard(native_mutex_t &mutex) : m_mutex(mutex)
-  {
-    native_mutex_lock(&m_mutex);
-  };
-  ~Mutex_guard()
-  {
-    native_mutex_unlock(&m_mutex);
-  };
-private:
-  native_mutex_t &m_mutex;
-};
-
-
-=======
->>>>>>> 361d3987
 /*
   Data used by the Ndb_schema_event_handler which lives
   as long as the NDB Binlog thread is connected to the cluster.
@@ -4665,33 +4560,6 @@
   Common function for setting up everything for logging a table at
   create/discover.
 */
-<<<<<<< HEAD
-int ndbcluster_create_binlog_setup(THD *thd, Ndb *ndb, const char *key,
-                                   const char *db,
-                                   const char *table_name,
-                                   TABLE * table)
-{
-  DBUG_ENTER("ndbcluster_create_binlog_setup");
-  DBUG_PRINT("enter",("key: %s %s.%s",
-                      key, db, table_name));
-  DBUG_ASSERT(! IS_NDB_BLOB_PREFIX(table_name));
-
-  // Get a temporary ref AND a ref from open_tables iff created.
-  NDB_SHARE* share= get_share(key, table, true, false);
-  if (share == 0)
-  {
-    /**
-     * Failed to create share
-     */
-    DBUG_RETURN(-1);
-  }
-
-  native_mutex_lock(&share->mutex);
-  if (get_binlog_nologging(share) || share->op != 0 || share->new_op != 0)
-  {
-    native_mutex_unlock(&share->mutex);
-    free_share(&share); // temporary ref.
-=======
 static
 int ndbcluster_create_binlog_setup(THD *thd, Ndb *ndb,
                                    NDB_SHARE *share)
@@ -4701,18 +4569,12 @@
   Mutex_guard share_g(share->mutex);
   if (get_binlog_nologging(share) || share->op != 0 || share->new_op != 0)
   {
->>>>>>> 361d3987
     DBUG_RETURN(0);     // replication already setup, or should not
   }
 
   if (!share->need_events(ndb_binlog_running))
   {
     set_binlog_nologging(share);
-<<<<<<< HEAD
-    native_mutex_unlock(&share->mutex);
-    free_share(&share); // temporary ref.
-=======
->>>>>>> 361d3987
     DBUG_RETURN(0);
   }
 
@@ -4758,14 +4620,8 @@
     if (get_binlog_nologging(share))
     {
       if (opt_ndb_extra_logging)
-<<<<<<< HEAD
         sql_print_information("NDB Binlog: NOT logging %s",
                               share->key_string());
-      native_mutex_unlock(&share->mutex);
-      free_share(&share); // temporary ref.
-=======
-        sql_print_information("NDB Binlog: NOT logging %s", share->key);
->>>>>>> 361d3987
       DBUG_RETURN(0);
     }
 
@@ -4810,30 +4666,20 @@
       /* a warning has been issued to the client */
       break;
     }
-<<<<<<< HEAD
-    native_mutex_unlock(&share->mutex);
-    free_share(&share); // temporary ref.
-=======
->>>>>>> 361d3987
     DBUG_RETURN(0);
   }
   DBUG_RETURN(-1);
 }
 
-<<<<<<< HEAD
-  native_mutex_unlock(&share->mutex);
-=======
 int ndbcluster_create_binlog_setup(THD *thd, Ndb *ndb, const char *key,
-                                   uint key_len,
                                    const char *db,
                                    const char *table_name,
                                    TABLE * table)
 {
   DBUG_ENTER("ndbcluster_create_binlog_setup");
-  DBUG_PRINT("enter",("key: %s  key_len: %d  %s.%s",
-                      key, key_len, db, table_name));
+  DBUG_PRINT("enter",("key: %s %s.%s",
+                      key, db, table_name));
   DBUG_ASSERT(! IS_NDB_BLOB_PREFIX(table_name));
-  DBUG_ASSERT(strlen(key) == key_len);
 
   // Get a temporary ref AND a ref from open_tables iff created.
   NDB_SHARE* share= get_share(key, table, true, false);
@@ -4852,7 +4698,6 @@
   {
     ret= ndbcluster_create_binlog_setup(thd, ndb, share);
   }
->>>>>>> 361d3987
   free_share(&share); // temporary ref.
   DBUG_RETURN(ret);
 }
@@ -5281,28 +5126,18 @@
     /* ndb_share reference binlog extra */
     ndb_apply_status_share= get_share(share);
     DBUG_PRINT("NDB_SHARE", ("%s binlog extra  use_count: %u",
-<<<<<<< HEAD
                              share->key_string(), share->use_count));
     (void) native_cond_signal(&injector_cond);
-=======
-                             share->key, share->use_count));
-    (void) pthread_cond_signal(&injector_cond);
     DBUG_ASSERT(get_thd_ndb(thd)->options & TNO_ALLOW_BINLOG_SETUP);
->>>>>>> 361d3987
   }
   else if (do_ndb_schema_share)
   {
     /* ndb_share reference binlog extra */
     ndb_schema_share= get_share(share);
     DBUG_PRINT("NDB_SHARE", ("%s binlog extra  use_count: %u",
-<<<<<<< HEAD
                              share->key_string(), share->use_count));
     (void) native_cond_signal(&injector_cond);
-=======
-                             share->key, share->use_count));
-    (void) pthread_cond_signal(&injector_cond);
     DBUG_ASSERT(get_thd_ndb(thd)->options & TNO_ALLOW_BINLOG_SETUP);
->>>>>>> 361d3987
   }
 
   DBUG_PRINT("info",("%s share->op: 0x%lx  share->use_count: %u",
@@ -6219,7 +6054,7 @@
   DBUG_ENTER("remove_all_event_operations");
 
   /* protect ndb_schema_share */
-  pthread_mutex_lock(&ndb_schema_share_mutex);
+  native_mutex_lock(&ndb_schema_share_mutex);
   if (ndb_schema_share)
   {
     /* ndb_share reference binlog extra free */
@@ -6229,7 +6064,7 @@
     free_share(&ndb_schema_share);
     ndb_schema_share= NULL;
   }
-  pthread_mutex_unlock(&ndb_schema_share_mutex);
+  native_mutex_unlock(&ndb_schema_share_mutex);
   /* end protect ndb_schema_share */
 
   /**
@@ -6254,7 +6089,7 @@
 
   if (opt_ndb_extra_logging > 15)
   {
-    pthread_mutex_lock(&ndbcluster_mutex);
+    native_mutex_lock(&ndbcluster_mutex);
     if (ndbcluster_open_tables.records)
     {
       sql_print_information("remove_all_event_operations: Remaining open tables: ");
@@ -6267,7 +6102,7 @@
                               share->use_count);
       }
     }
-    pthread_mutex_unlock(&ndbcluster_mutex);
+    native_mutex_unlock(&ndbcluster_mutex);
   }
   DBUG_VOID_RETURN;
 }
@@ -6666,15 +6501,8 @@
     log_verbose(1, "Wait for cluster to start");
     thd->proc_info= "Waiting for ndbcluster to start";
 
-<<<<<<< HEAD
     native_mutex_lock(&injector_mutex);
-    while (!ndb_schema_share ||
-           (ndb_binlog_running && !ndb_apply_status_share) ||
-           !ndb_binlog_tables_inited)
-=======
-    pthread_mutex_lock(&injector_mutex);
     while (!ndb_binlog_tables_inited)
->>>>>>> 361d3987
     {
       if (!thd_ndb->valid_ndb())
       {
@@ -6710,15 +6538,10 @@
         native_mutex_unlock(&injector_mutex);
         goto err;
       }
-<<<<<<< HEAD
-    }
-    native_mutex_unlock(&injector_mutex);
-=======
     } //while (!ndb_binlog_tables_inited)
     DBUG_ASSERT(ndb_schema_dist_is_ready());
     DBUG_ASSERT(!ndb_binlog_running || ndb_apply_status_share);
-    pthread_mutex_unlock(&injector_mutex);
->>>>>>> 361d3987
+    native_mutex_unlock(&injector_mutex);
 
     DBUG_ASSERT(ndbcluster_hton->slot != ~(uint)0);
     thd_set_thd_ndb(thd, thd_ndb);
@@ -7446,32 +7269,7 @@
   */
   ndb_binlog_tables_inited= FALSE;
 
-<<<<<<< HEAD
-  if (ndb_apply_status_share)
-  {
-    /* ndb_share reference binlog extra free */
-    DBUG_PRINT("NDB_SHARE", ("%s binlog extra free  use_count: %u",
-                             ndb_apply_status_share->key_string(),
-                             ndb_apply_status_share->use_count));
-    free_share(&ndb_apply_status_share);
-    ndb_apply_status_share= 0;
-  }
-  if (ndb_schema_share)
-  {
-    /* begin protect ndb_schema_share */
-    native_mutex_lock(&ndb_schema_share_mutex);
-    /* ndb_share reference binlog extra free */
-    DBUG_PRINT("NDB_SHARE", ("%s binlog extra free  use_count: %u",
-                             ndb_schema_share->key_string(),
-                             ndb_schema_share->use_count));
-    free_share(&ndb_schema_share);
-    ndb_schema_share= 0;
-    native_mutex_unlock(&ndb_schema_share_mutex);
-    /* end protect ndb_schema_share */
-  }
-=======
   remove_all_event_operations(s_ndb, i_ndb);
->>>>>>> 361d3987
 
   delete s_ndb;
   s_ndb= NULL;
