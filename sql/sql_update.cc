--- conflicted
+++ resolved
@@ -574,44 +574,6 @@
   for (table_ref= update_tables; table_ref; table_ref=table_ref->next)
   {
     TABLE *table=table_ref->table;
-<<<<<<< HEAD
-    if (table != table_to_update)
-    {
-      uint cnt= table_ref->shared;
-      ORDER     group;
-      List<Item> temp_fields= *fields_for_table[cnt];
-      TMP_TABLE_PARAM *tmp_param= tmp_table_param+cnt;
-
-      /*
-	Create a temporary table to store all fields that are changed for this
-	table. The first field in the temporary table is a pointer to the
-	original row so that we can find and update it
-      */
-
-      /* ok to be on stack as this is not referenced outside of this func */
-      Field_string offset(table->file->ref_length, 0, "offset",
-			  table, &my_charset_bin);
-      if (temp_fields.push_front(new Item_field(((Field *) &offset))))
-	DBUG_RETURN(1);
-
-      /* Make an unique key over the first field to avoid duplicated updates */
-      bzero((char*) &group, sizeof(group));
-      group.asc= 1;
-      group.item= (Item**) temp_fields.head_ref();
-
-      tmp_param->quick_group=1;
-      tmp_param->field_count=temp_fields.elements;
-      tmp_param->group_parts=1;
-      tmp_param->group_length= table->file->ref_length;
-      if (!(tmp_tables[cnt]=create_tmp_table(thd,
-					     tmp_param,
-					     temp_fields,
-					     (ORDER*) &group, 0, 0,
-					     TMP_TABLE_ALL_COLUMNS,
-					     HA_POS_ERROR)))
-	DBUG_RETURN(1);
-      tmp_tables[cnt]->file->extra(HA_EXTRA_WRITE_CACHE);
-=======
     uint cnt= table_ref->shared;
     List<Item> temp_fields= *fields_for_table[cnt];
     ORDER     group;
@@ -623,7 +585,6 @@
 	table_to_update= main_table;		// Update table on the fly
 	continue;
       }
->>>>>>> 58472943
     }
 
     TMP_TABLE_PARAM *tmp_param= tmp_table_param+cnt;
@@ -636,7 +597,7 @@
 
     /* ok to be on stack as this is not referenced outside of this func */
     Field_string offset(table->file->ref_length, 0, "offset",
-			table, 1);
+			table, 1, &my_charset_bin);
     if (temp_fields.push_front(new Item_field(((Field *) &offset))))
       DBUG_RETURN(1);
 
@@ -652,8 +613,9 @@
     if (!(tmp_tables[cnt]=create_tmp_table(thd,
 					   tmp_param,
 					   temp_fields,
-					   (ORDER*) &group, 0, 0, 0,
-					   TMP_TABLE_ALL_COLUMNS)))
+					   (ORDER*) &group, 0, 0,
+					   TMP_TABLE_ALL_COLUMNS,
+					   HA_POS_ERROR)))
       DBUG_RETURN(1);
     tmp_tables[cnt]->file->extra(HA_EXTRA_WRITE_CACHE);
   }
@@ -712,7 +674,6 @@
   }
   return 0;
 }
-
 
 
 multi_update::~multi_update()
