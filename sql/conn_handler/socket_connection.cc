/*
   Copyright (c) 2013, 2017, Oracle and/or its affiliates. All rights reserved.

   This program is free software; you can redistribute it and/or modify
   it under the terms of the GNU General Public License as published by
   the Free Software Foundation; version 2 of the License.

   This program is distributed in the hope that it will be useful,
   but WITHOUT ANY WARRANTY; without even the implied warranty of
   MERCHANTABILITY or FITNESS FOR A PARTICULAR PURPOSE.  See the
   GNU General Public License for more details.

   You should have received a copy of the GNU General Public License
   along with this program; if not, write to the Free Software
   Foundation, Inc., 51 Franklin St, Fifth Floor, Boston, MA 02110-1301  USA
*/

#include "sql/conn_handler/socket_connection.h"

#include "my_config.h"

#include <errno.h>
#include <fcntl.h>
#ifndef _WIN32
#include <netdb.h>
#endif
#ifdef HAVE_NETINET_IN_H
#include <netinet/in.h>
#endif
#include <signal.h>
#include <stdio.h>
#include <stdlib.h>
#include <string.h>
#ifdef HAVE_SYS_SOCKET_H
#include <sys/socket.h>
#endif
#include <sys/stat.h>
#ifdef HAVE_UNISTD_H
#include <unistd.h>
#endif
#include <algorithm>
#include <new>
#include <utility>

#include "channel_info.h"               // Channel_info
#include "derror.h"                     // ER_DEFAULT
#include "init_net_server_extension.h"  // init_net_server_extension
#include "log.h"                        // sql_print_error
#include "m_string.h"
#include "my_dbug.h"
#include "my_io.h"
#include "my_sys.h"
#include "my_thread.h"
#include "mysql/service_my_snprintf.h"
#include "mysql_com.h"
#include "mysqld.h"                     // key_socket_tcpip
#include "mysqld_error.h"
#include "sql_class.h"                  // THD
#include "sql_const.h"
#include "sql_security_ctx.h"
#include "violite.h"                    // Vio
#ifdef HAVE_SYS_UN_H
#include <sys/un.h>
#endif
#ifdef HAVE_LIBWRAP
#include <syslog.h>
#ifndef HAVE_LIBWRAP_PROTOTYPES
extern "C" {
#include <tcpd.h>
}
#else
#include <tcpd.h>
#endif
#endif

using std::max;

ulong Mysqld_socket_listener::connection_errors_select= 0;
ulong Mysqld_socket_listener::connection_errors_accept= 0;
ulong Mysqld_socket_listener::connection_errors_tcpwrap= 0;

<<<<<<< HEAD
=======

void net_before_header_psi(struct st_net *net, void *user_data, size_t /* unused: count */)
{
  THD *thd;
  thd= static_cast<THD*> (user_data);
  DBUG_ASSERT(thd != NULL);

  if (thd->m_server_idle)
  {
    /*
      The server is IDLE, waiting for the next command.
      Technically, it is a wait on a socket, which may take a long time,
      because the call is blocking.
      Disable the socket instrumentation, to avoid recording a SOCKET event.
      Instead, start explicitly an IDLE event.
    */
    MYSQL_SOCKET_SET_STATE(net->vio->mysql_socket, PSI_SOCKET_STATE_IDLE);
    MYSQL_START_IDLE_WAIT(thd->m_idle_psi, &thd->m_idle_state);
  }
}

void net_after_header_psi(struct st_net *net, void *user_data, size_t /* unused: count */, my_bool rc)
{
  THD *thd;
  thd= static_cast<THD*> (user_data);
  DBUG_ASSERT(thd != NULL);

  if (thd->m_server_idle)
  {
    /*
      The server just got data for a network packet header,
      from the network layer.
      The IDLE event is now complete, since we now have a message to process.
      We need to:
      - start a new STATEMENT event
      - start a new STAGE event, within this statement,
      - start recording SOCKET WAITS events, within this stage.
      The proper order is critical to get events numbered correctly,
      and nested in the proper parent.
    */
    MYSQL_END_IDLE_WAIT(thd->m_idle_psi);

    if (! rc)
    {
      DBUG_ASSERT(thd->m_statement_psi == NULL);
      thd->m_statement_psi= MYSQL_START_STATEMENT(&thd->m_statement_state,
                                                  stmt_info_new_packet.m_key,
                                                  thd->db().str,
                                                  thd->db().length,
                                                  thd->charset(), NULL);

      /*
        Starts a new stage in performance schema, if compiled in and enabled.
        Also sets THD::proc_info (used by SHOW PROCESSLIST, column STATE)
      */
      THD_STAGE_INFO(thd, stage_starting);
    }

    /*
      TODO: consider recording a SOCKET event for the bytes just read,
      by also passing count here.
    */
    MYSQL_SOCKET_SET_STATE(net->vio->mysql_socket, PSI_SOCKET_STATE_ACTIVE);
    thd->m_server_idle= false;
  }
}


static void init_net_server_extension(THD *thd)
{
  /* Start with a clean state for connection events. */
  thd->m_idle_psi= NULL;
  thd->m_statement_psi= NULL;
  thd->m_server_idle= false;

  /* Hook up the NET_SERVER callback in the net layer. */
  thd->m_net_server_extension.m_user_data= thd;
  thd->m_net_server_extension.m_before_header= net_before_header_psi;
  thd->m_net_server_extension.m_after_header= net_after_header_psi;

  /* Activate this private extension for the mysqld server. */
  thd->get_protocol_classic()->get_net()->extension=
    &thd->m_net_server_extension;
}


>>>>>>> 94b2667e
///////////////////////////////////////////////////////////////////////////
// Channel_info_local_socket implementation
///////////////////////////////////////////////////////////////////////////

/**
  This class abstracts the info. about local socket mode of communication with
  the server.
*/
class Channel_info_local_socket : public Channel_info
{
  // connect socket object
  MYSQL_SOCKET m_connect_sock;

protected:
  virtual Vio* create_and_init_vio() const
  {
    Vio *vio= mysql_socket_vio_new(m_connect_sock, VIO_TYPE_SOCKET, VIO_LOCALHOST);
#ifdef USE_PPOLL_IN_VIO
    if (vio != nullptr)
    {
      vio->thread_id= my_thread_self();
      vio->signal_mask= mysqld_signal_mask;
    }
#endif
    return vio;
  }
public:
  /**
    Constructor that sets the connect socket.

    @param connect_socket set connect socket descriptor.
  */
  Channel_info_local_socket(MYSQL_SOCKET connect_socket)
  : m_connect_sock(connect_socket)
  { }

  virtual THD* create_thd()
  {
    THD* thd= Channel_info::create_thd();

    if (thd != NULL)
    {
      init_net_server_extension(thd);
      thd->security_context()->set_host_ptr(my_localhost, strlen(my_localhost));
    }
    return thd;
  }

  virtual void send_error_and_close_channel(uint errorcode,
                                            int error,
                                            bool senderror)
  {
    Channel_info::send_error_and_close_channel(errorcode, error, senderror);

    mysql_socket_shutdown(m_connect_sock, SHUT_RDWR);
    mysql_socket_close(m_connect_sock);
  }
};


///////////////////////////////////////////////////////////////////////////
// Channel_info_tcpip_socket implementation
///////////////////////////////////////////////////////////////////////////

/**
  This class abstracts the info. about TCP/IP socket mode of communication with
  the server.
*/
class Channel_info_tcpip_socket : public Channel_info
{
  // connect socket object
  MYSQL_SOCKET m_connect_sock;

protected:
  virtual Vio* create_and_init_vio() const
  {
    Vio *vio= mysql_socket_vio_new(m_connect_sock, VIO_TYPE_TCPIP, 0);
#ifdef USE_PPOLL_IN_VIO
    if (vio != nullptr)
    {
      vio->thread_id= my_thread_self();
      vio->signal_mask= mysqld_signal_mask;
    }
#endif
    return vio;
  }

public:
  /**
    Constructor that sets the connect socket.

    @param connect_socket set connect socket descriptor.
  */
  Channel_info_tcpip_socket(MYSQL_SOCKET connect_socket)
  : m_connect_sock(connect_socket)
  { }

  virtual THD* create_thd()
  {
    THD* thd= Channel_info::create_thd();

    if (thd != NULL)
      init_net_server_extension(thd);
    return thd;
  }

  virtual void send_error_and_close_channel(uint errorcode,
                                            int error,
                                            bool senderror)
  {
    Channel_info::send_error_and_close_channel(errorcode, error, senderror);

    mysql_socket_shutdown(m_connect_sock, SHUT_RDWR);
    mysql_socket_close(m_connect_sock);
  }
};


///////////////////////////////////////////////////////////////////////////
// TCP_socket implementation
///////////////////////////////////////////////////////////////////////////

/**
  MY_BIND_ALL_ADDRESSES defines a special value for the bind-address option,
  which means that the server should listen to all available network addresses,
  both IPv6 (if available) and IPv4.

  Basically, this value instructs the server to make an attempt to bind the
  server socket to '::' address, and rollback to '0.0.0.0' if the attempt fails.
*/
const char *MY_BIND_ALL_ADDRESSES= "*";


/**
  TCP_socket class represents the TCP sockets abstraction. It provides
  the get_listener_socket that setup a TCP listener socket to listen.
*/
class TCP_socket
{
  std::string m_bind_addr_str;  // IP address as string.
  uint m_tcp_port; // TCP port to bind to
  uint m_backlog;  // Backlog length for queue of pending connections.
  uint m_port_timeout; // Port timeout

  MYSQL_SOCKET create_socket(const struct addrinfo *addrinfo_list,
                             int addr_family,
                             struct addrinfo **use_addrinfo)
  {
    for (const struct addrinfo *cur_ai= addrinfo_list; cur_ai != NULL;
         cur_ai= cur_ai->ai_next)
    {
      if (cur_ai->ai_family != addr_family)
        continue;

      MYSQL_SOCKET sock= mysql_socket_socket(key_socket_tcpip,
                                             cur_ai->ai_family,
                                             cur_ai->ai_socktype,
                                             cur_ai->ai_protocol);

      char ip_addr[INET6_ADDRSTRLEN];

      if (vio_getnameinfo(cur_ai->ai_addr, ip_addr, sizeof (ip_addr),
                          NULL, 0, NI_NUMERICHOST))
      {
        ip_addr[0]= 0;
      }

      if (mysql_socket_getfd(sock) == INVALID_SOCKET)
      {
        sql_print_error("Failed to create a socket for %s '%s': errno: %d.",
                        (addr_family == AF_INET) ? "IPv4" : "IPv6",
                        (const char *) ip_addr,
                        (int) socket_errno);
      }
      else
      {
        sql_print_information("Server socket created on IP: '%s'.",
                              (const char *) ip_addr);

        *use_addrinfo= (struct addrinfo *)cur_ai;
        return sock;
      }
    }

    return MYSQL_INVALID_SOCKET;
  }

public:
  /**
    Constructor that takes tcp port and ip address string and other
    related parameters to set up listener tcp to listen for connection
    events.

    @param  bind_addr_str  ip address as string value.
    @param  tcp_port  tcp port number.
    @param  backlog backlog specifying length of pending connection queue.
    @param  port_timeout port timeout value
  */
  TCP_socket(std::string bind_addr_str,
             uint tcp_port,
             uint backlog,
             uint port_timeout)
  : m_bind_addr_str(bind_addr_str),
    m_tcp_port(tcp_port),
    m_backlog(backlog),
    m_port_timeout(port_timeout)
  { }

  /**
    Set up a listener to listen for connection events.

    @retval   valid socket if successful else MYSQL_INVALID_SOCKET on failure.
  */
  MYSQL_SOCKET get_listener_socket()
  {
    struct addrinfo *ai;
    const char *bind_address_str= NULL;

    sql_print_information("Server hostname (bind-address): '%s'; port: %d",
                          m_bind_addr_str.c_str(), m_tcp_port);

    // Get list of IP-addresses associated with the bind-address.

    struct addrinfo hints;
    memset(&hints, 0, sizeof(hints));
    hints.ai_flags= AI_PASSIVE;
    hints.ai_socktype= SOCK_STREAM;
    hints.ai_family= AF_UNSPEC;

    char port_buf[NI_MAXSERV];
    my_snprintf(port_buf, NI_MAXSERV, "%d", m_tcp_port);

    if (native_strcasecmp(my_bind_addr_str, MY_BIND_ALL_ADDRESSES) == 0)
    {
      /*
        That's the case when bind-address is set to a special value ('*'),
        meaning "bind to all available IP addresses". If the box supports
        the IPv6 stack, that means binding to '::'. If only IPv4 is available,
        bind to '0.0.0.0'.
      */

      bool ipv6_available= false;
      const char *ipv6_all_addresses= "::";
      if (!getaddrinfo(ipv6_all_addresses, port_buf, &hints, &ai))
      {
        /*
          IPv6 might be available (the system might be able to resolve an IPv6
          address, but not be able to create an IPv6-socket). Try to create a
          dummy IPv6-socket. Do not instrument that socket by P_S.
        */

        MYSQL_SOCKET s= mysql_socket_socket(0, AF_INET6, SOCK_STREAM, 0);
        ipv6_available= mysql_socket_getfd(s) != INVALID_SOCKET;
        if (ipv6_available)
          mysql_socket_close(s);
      }
      if (ipv6_available)
      {
        sql_print_information("IPv6 is available.");

        // Address info (ai) for IPv6 address is already set.

        bind_address_str= ipv6_all_addresses;
      }
      else
      {
        sql_print_information("IPv6 is not available.");

        // Retrieve address info (ai) for IPv4 address.

        const char *ipv4_all_addresses= "0.0.0.0";
        if (getaddrinfo(ipv4_all_addresses, port_buf, &hints, &ai))
        {
          sql_print_error("%s: %s", ER_DEFAULT(ER_IPSOCK_ERROR), strerror(errno));

          sql_print_error("Can't start server: cannot resolve hostname!");
          return MYSQL_INVALID_SOCKET;
        }

        bind_address_str= ipv4_all_addresses;
      }
    }
    else
    {
      if (getaddrinfo(m_bind_addr_str.c_str(), port_buf, &hints, &ai))
      {
        sql_print_error("%s: %s", ER_DEFAULT(ER_IPSOCK_ERROR), strerror(errno));
        sql_print_error("Can't start server: cannot resolve hostname!");
        return MYSQL_INVALID_SOCKET;
      }

      bind_address_str= m_bind_addr_str.c_str();
    }

    // Log all the IP-addresses
    for (struct addrinfo *cur_ai= ai; cur_ai != NULL; cur_ai= cur_ai->ai_next)
    {
      char ip_addr[INET6_ADDRSTRLEN];

      if (vio_getnameinfo(cur_ai->ai_addr, ip_addr, sizeof (ip_addr),
                          NULL, 0, NI_NUMERICHOST))
      {
        sql_print_error("Fails to print out IP-address.");
        continue;
      }

      sql_print_information("  - '%s' resolves to '%s';",
                            bind_address_str, ip_addr);
    }

    /*
      If the 'bind-address' option specifies the hostname, which resolves to
      multiple IP-address, use the following rule:
      - if there are IPv4-addresses, use the first IPv4-address
      returned by getaddrinfo();
      - if there are IPv6-addresses, use the first IPv6-address
      returned by getaddrinfo();
    */

    struct addrinfo *a;
    MYSQL_SOCKET listener_socket= create_socket(ai, AF_INET, &a);

    if (mysql_socket_getfd(listener_socket) == INVALID_SOCKET)
      listener_socket= create_socket(ai, AF_INET6, &a);

    // Report user-error if we failed to create a socket.
    if (mysql_socket_getfd(listener_socket) == INVALID_SOCKET)
    {
      sql_print_error("%s: %s", ER_DEFAULT(ER_IPSOCK_ERROR), strerror(errno));
      return MYSQL_INVALID_SOCKET;
    }

    mysql_socket_set_thread_owner(listener_socket);

#ifndef _WIN32
    /*
      We should not use SO_REUSEADDR on windows as this would enable a
      user to open two mysqld servers with the same TCP/IP port.
    */
    {
      int option_flag= 1;
      (void) mysql_socket_setsockopt(listener_socket, SOL_SOCKET, SO_REUSEADDR,
                                     (char*)&option_flag,sizeof(option_flag));
    }
#endif
#ifdef IPV6_V6ONLY
     /*
       For interoperability with older clients, IPv6 socket should
       listen on both IPv6 and IPv4 wildcard addresses.
       Turn off IPV6_V6ONLY option.

       NOTE: this will work starting from Windows Vista only.
       On Windows XP dual stack is not available, so it will not
       listen on the corresponding IPv4-address.
     */
    if (a->ai_family == AF_INET6)
    {
      int option_flag= 0;

      if (mysql_socket_setsockopt(listener_socket, IPPROTO_IPV6, IPV6_V6ONLY,
                                  (char *) &option_flag, sizeof (option_flag)))
      {
        sql_print_warning("Failed to reset IPV6_V6ONLY flag (error: %d). "
                          "The server will listen to IPv6 addresses only.",
                          (int) socket_errno);
      }
    }
#endif
    /*
      Sometimes the port is not released fast enough when stopping and
      restarting the server. This happens quite often with the test suite
      on busy Linux systems. Retry to bind the address at these intervals:
      Sleep intervals: 1, 2, 4,  6,  9, 13, 17, 22, ...
      Retry at second: 1, 3, 7, 13, 22, 35, 52, 74, ...
      Limit the sequence by m_port_timeout (set --port-open-timeout=#).
    */
    uint this_wait= 0;
    int ret= 0;
    for (uint waited= 0, retry= 1; ; retry++, waited+= this_wait)
    {
      if (((ret= mysql_socket_bind(listener_socket, a->ai_addr, a->ai_addrlen)) >= 0 ) ||
          (socket_errno != SOCKET_EADDRINUSE) ||
          (waited >= m_port_timeout))
        break;
      sql_print_information("Retrying bind on TCP/IP port %u", mysqld_port);
      this_wait= retry * retry / 3 + 1;
      sleep(this_wait);
    }
    freeaddrinfo(ai);
    if (ret < 0)
    {
      DBUG_PRINT("error",("Got error: %d from bind",socket_errno));
      sql_print_error("Can't start server: Bind on TCP/IP port: %s",
                      strerror(errno));
      sql_print_error("Do you already have another mysqld server running on port: %d ?",m_tcp_port);
      mysql_socket_close(listener_socket);
      return MYSQL_INVALID_SOCKET;
    }

    if (mysql_socket_listen(listener_socket, static_cast<int>(m_backlog)) < 0)
    {
      sql_print_error("Can't start server: listen() on TCP/IP port: %s",
                      strerror(errno));
      sql_print_error("listen() on TCP/IP failed with error %d",
          socket_errno);
      mysql_socket_close(listener_socket);
      return MYSQL_INVALID_SOCKET;
    }

#if !defined(NO_FCNTL_NONBLOCK)
    (void) mysql_sock_set_nonblocking(listener_socket);
#endif

    return listener_socket;
  }
};


#if defined(HAVE_SYS_UN_H)
///////////////////////////////////////////////////////////////////////////
// Unix_socket implementation
///////////////////////////////////////////////////////////////////////////

/**
  The Unix_socket class represents an abstraction for creating a unix
  socket ready to listen for new connections from clients.
*/
class Unix_socket
{
  std::string m_unix_sockname; // pathname for socket to bind to.
  uint m_backlog; // backlog specifying lenght of pending queue connection.
  /**
    Create a lockfile which contains the pid of the mysqld instance started
    and pathname as name of unix socket pathname appended with .lock

    @retval   FALSE if lockfile creation is successful else TRUE if lockfile
              file could not be created.

  */
  bool create_lockfile();
public:
  /**
    Constructor that takes pathname for unix socket to bind to
    and backlog specifying the length of pending connection queue.

    @param  unix_sockname pointer to pathname for the created unix socket
            to bind.
    @param  backlog   specifying the length of pending connection queue.
  */
  Unix_socket(const std::string *unix_sockname, uint backlog)
  : m_unix_sockname(*unix_sockname),
    m_backlog(backlog)
  { }

  /**
    Set up a listener socket which is ready to listen for connection from
    clients.

    @retval   valid socket if successful else MYSQL_INVALID_SOCKET on failure.
  */
  MYSQL_SOCKET get_listener_socket()
  {
    struct sockaddr_un UNIXaddr;
    DBUG_PRINT("general",("UNIX Socket is %s", m_unix_sockname.c_str()));

    // Check path length, probably move to set unix port?
    if (m_unix_sockname.length() > (sizeof(UNIXaddr.sun_path) - 1))
    {
      sql_print_error("The socket file path is too long (> %u): %s",
                      (uint) sizeof(UNIXaddr.sun_path) - 1,
                      m_unix_sockname.c_str());
      return MYSQL_INVALID_SOCKET;
    }

    if (create_lockfile())
    {
      sql_print_error("Unable to setup unix socket lock file.");
      return MYSQL_INVALID_SOCKET;
    }

    MYSQL_SOCKET listener_socket= mysql_socket_socket(key_socket_unix, AF_UNIX,
                                                      SOCK_STREAM, 0);

    if (mysql_socket_getfd(listener_socket) < 0)
    {
      sql_print_error("Can't start server: UNIX Socket : %s", strerror(errno));
      return MYSQL_INVALID_SOCKET;
    }

    mysql_socket_set_thread_owner(listener_socket);

    memset(&UNIXaddr, 0, sizeof(UNIXaddr));
    UNIXaddr.sun_family= AF_UNIX;
    my_stpcpy(UNIXaddr.sun_path, m_unix_sockname.c_str());
    (void) unlink(m_unix_sockname.c_str());

    // Set socket option SO_REUSEADDR
    int option_enable= 1;
    (void) mysql_socket_setsockopt(listener_socket, SOL_SOCKET, SO_REUSEADDR,
                                   (char*)&option_enable, sizeof(option_enable));
    // bind
    umask(0);
    if (mysql_socket_bind(listener_socket,
                          reinterpret_cast<struct sockaddr *> (&UNIXaddr),
                          sizeof(UNIXaddr)) < 0)
    {
      sql_print_error("Can't start server : Bind on unix socket: %s",
                      strerror(errno));
      sql_print_error("Do you already have another mysqld server running on socket: %s ?",
                      m_unix_sockname.c_str());
      mysql_socket_close(listener_socket);
      return MYSQL_INVALID_SOCKET;
    }
    umask(((~my_umask) & 0666));

    // listen
    if (mysql_socket_listen(listener_socket, (int)m_backlog) < 0)
      sql_print_warning("listen() on Unix socket failed with error %d", socket_errno);

    // set sock fd non blocking.
#if !defined(NO_FCNTL_NONBLOCK)
    (void) mysql_sock_set_nonblocking(listener_socket);
#endif

    return listener_socket;
  }
};


bool Unix_socket::create_lockfile()
{
  int fd;
  char buffer[8];
  pid_t cur_pid= getpid();
  std::string lock_filename= m_unix_sockname + ".lock";

  static_assert(sizeof(pid_t) == 4, "");
  int retries= 3;
  while (true)
  {
    if (!retries--)
    {
      sql_print_error("Unable to create unix socket lock file %s after retries."
                      ,lock_filename.c_str());
      return true;
    }

    fd= open(lock_filename.c_str(), O_RDWR | O_CREAT | O_EXCL, 0600);

    if (fd >= 0)
      break;

    if (errno != EEXIST)
    {
      sql_print_error("Could not create unix socket lock file %s.",
                      lock_filename.c_str());
      return true;
    }

    fd= open(lock_filename.c_str(), O_RDONLY, 0600);
    if (fd < 0)
    {
      sql_print_error("Could not open unix socket lock file %s.",
                      lock_filename.c_str());
      return true;
    }

    ssize_t len;
    if ((len= read(fd, buffer, sizeof(buffer)-1)) < 0)
    {
      sql_print_error("Could not read unix socket lock file %s.",
                       lock_filename.c_str());
      close(fd);
      return true;
    }

    close(fd);

    if (len == 0)
    {
      sql_print_error("Unix socket lock file is empty %s.",
                       lock_filename.c_str());
      return true;
    }
    buffer[len]= '\0';

    pid_t parent_pid= getppid();
    pid_t read_pid= atoi(buffer);

    if (read_pid <= 0)
    {
      sql_print_error("Invalid pid in unix socket lock file %s.",
                      lock_filename.c_str());
      return true;
    }

    if (read_pid != cur_pid && read_pid != parent_pid)
    {
      if (kill(read_pid, 0) == 0)
      {
        sql_print_error("Another process with pid %d is using "
                        "unix socket file.", static_cast<int>(read_pid));
        return true;
      }
    }

    /*
      Unlink the lock file as it is not associated with any process and
      retry.
    */
    if (unlink(lock_filename.c_str()) < 0)
    {
      sql_print_error("Could not remove unix socket lock file %s.",
                      lock_filename.c_str());
      return true;
    }
  }

  snprintf(buffer, sizeof(buffer), "%d\n", static_cast<int>(cur_pid));
  if (write(fd, buffer, strlen(buffer)) !=
      static_cast<signed>(strlen(buffer)))
  {
    close(fd);
    sql_print_error("Could not write unix socket lock file %s errno %d.",
                    lock_filename.c_str(), errno);

    if (unlink(lock_filename.c_str()) == -1)
      sql_print_error("Could not remove unix socket lock file %s errno %d.",
                      lock_filename.c_str(), errno);

    return true;
  }

  if (fsync(fd) != 0)
  {
    close(fd);
    sql_print_error("Could not sync unix socket lock file %s errno %d.",
                    lock_filename.c_str(), errno);

    if (unlink(lock_filename.c_str()) == -1)
      sql_print_error("Could not remove unix socket lock file %s errno %d.",
                      lock_filename.c_str(), errno);

    return true;
  }

  if (close(fd) != 0)
  {
    sql_print_error("Could not close unix socket lock file %s errno %d.",
                    lock_filename.c_str(), errno);

    if (unlink(lock_filename.c_str()) == -1)
      sql_print_error("Could not remove unix socket lock file %s errno %d.",
                      lock_filename.c_str(), errno);

    return true;
  }
  return false;
}

#endif // HAVE_SYS_UN_H


///////////////////////////////////////////////////////////////////////////
// Mysqld_socket_listener implementation
///////////////////////////////////////////////////////////////////////////

Mysqld_socket_listener::Mysqld_socket_listener(std::string bind_addr_str,
                                               uint tcp_port,
                                               uint backlog,
                                               uint port_timeout,
                                               std::string unix_sockname)
  : m_bind_addr_str(bind_addr_str),
    m_tcp_port(tcp_port),
    m_backlog(backlog),
    m_port_timeout(port_timeout),
    m_unix_sockname(unix_sockname),
    m_unlink_sockname(false),
    m_error_count(0)
{
#ifdef HAVE_LIBWRAP
  m_deny_severity = LOG_WARNING;
  m_libwrap_name= my_progname + dirname_length(my_progname);
  if (!opt_log_syslog_enable)
    openlog(m_libwrap_name, LOG_PID, LOG_AUTH);
#endif /* HAVE_LIBWRAP */
}


bool Mysqld_socket_listener::setup_listener()
{
  // Setup tcp socket listener
  if (m_tcp_port)
  {
    TCP_socket tcp_socket(m_bind_addr_str, m_tcp_port,
                          m_backlog, m_port_timeout);

    MYSQL_SOCKET mysql_socket= tcp_socket.get_listener_socket();
    if (mysql_socket.fd == INVALID_SOCKET)
      return true;

    m_socket_map.insert(std::pair<MYSQL_SOCKET,bool>(mysql_socket, false));
  }
#if defined(HAVE_SYS_UN_H)
  // Setup unix socket listener
  if (m_unix_sockname != "")
  {
    Unix_socket unix_socket(&m_unix_sockname, m_backlog);

    MYSQL_SOCKET mysql_socket= unix_socket.get_listener_socket();
    if (mysql_socket.fd == INVALID_SOCKET)
      return true;

    m_socket_map.insert(std::pair<MYSQL_SOCKET,bool>(mysql_socket, true));
    m_unlink_sockname= true;
  }
#endif /* HAVE_SYS_UN_H */

  // Setup for connection events for poll or select
#ifdef HAVE_POLL
  int count= 0;
#endif
  for (socket_map_iterator_t sock_map_iter=  m_socket_map.begin();
       sock_map_iter != m_socket_map.end(); ++sock_map_iter)
  {
    MYSQL_SOCKET listen_socket= sock_map_iter->first;
    mysql_socket_set_thread_owner(listen_socket);
#ifdef HAVE_POLL
    m_poll_info.m_fds[count].fd= mysql_socket_getfd(listen_socket);
    m_poll_info.m_fds[count].events= POLLIN;
    m_poll_info.m_pfs_fds[count]= listen_socket;
    count++;
#else  // HAVE_POLL
    FD_SET(mysql_socket_getfd(listen_socket), &m_select_info.m_client_fds);
    if ((uint) mysql_socket_getfd(listen_socket) > m_select_info.m_max_used_connection)
      m_select_info.m_max_used_connection= mysql_socket_getfd(listen_socket);
#endif // HAVE_POLL
  }
  return false;
}


Channel_info* Mysqld_socket_listener::listen_for_connection_event()
{
#ifdef HAVE_POLL
  int retval= poll(&m_poll_info.m_fds[0], m_socket_map.size(), -1);
#else
  m_select_info.m_read_fds= m_select_info.m_client_fds;
  int retval= select((int) m_select_info.m_max_used_connection,
                     &m_select_info.m_read_fds, 0, 0, 0);
#endif

  if (retval < 0 && socket_errno != SOCKET_EINTR)
  {
    /*
      select(2)/poll(2) failed on the listening port.
      There is not much details to report about the client,
      increment the server global status variable.
    */
    connection_errors_select++;
    if (!select_errors++ && !connection_events_loop_aborted())
      sql_print_error("mysqld: Got error %d from select",socket_errno);
  }

  if (retval < 0 || connection_events_loop_aborted())
    return NULL;


  /* Is this a new connection request ? */
  MYSQL_SOCKET listen_sock= MYSQL_INVALID_SOCKET;
  bool is_unix_socket= false;
#ifdef HAVE_POLL
  for (uint i= 0; i < m_socket_map.size(); ++i)
  {
    if (m_poll_info.m_fds[i].revents & POLLIN)
    {
      listen_sock= m_poll_info.m_pfs_fds[i];
      is_unix_socket= m_socket_map[listen_sock];
      break;
    }
  }
#else // HAVE_POLL
  for (socket_map_iterator_t sock_map_iter=  m_socket_map.begin();
       sock_map_iter != m_socket_map.end(); ++sock_map_iter)
  {
    if (FD_ISSET(mysql_socket_getfd(sock_map_iter->first),
                 &m_select_info.m_read_fds))
    {
      listen_sock= sock_map_iter->first;
      is_unix_socket= sock_map_iter->second;
      break;
    }
  }
#endif // HAVE_POLL

  MYSQL_SOCKET connect_sock;
  struct sockaddr_storage cAddr;
  for (uint retry= 0; retry < MAX_ACCEPT_RETRY; retry++)
  {
    socket_len_t length= sizeof(struct sockaddr_storage);
    connect_sock= mysql_socket_accept(key_socket_client_connection, listen_sock,
                                      (struct sockaddr *)(&cAddr), &length);
    if (mysql_socket_getfd(connect_sock) != INVALID_SOCKET ||
        (socket_errno != SOCKET_EINTR && socket_errno != SOCKET_EAGAIN))
      break;
  }
  if (mysql_socket_getfd(connect_sock) == INVALID_SOCKET)
  {
    /*
      accept(2) failed on the listening port, after many retries.
      There is not much details to report about the client,
      increment the server global status variable.
    */
    connection_errors_accept++;
    if ((m_error_count++ & 255) == 0) // This can happen often
      sql_print_error("Error in accept: %s", strerror(errno));
    if (socket_errno == SOCKET_ENFILE || socket_errno == SOCKET_EMFILE)
      sleep(1);             // Give other threads some time
    return NULL;
  }

#ifdef HAVE_LIBWRAP
  if (!is_unix_socket)
  {
    struct request_info req;
    signal(SIGCHLD, SIG_DFL);
    request_init(&req, RQ_DAEMON, m_libwrap_name, RQ_FILE,
                 mysql_socket_getfd(connect_sock), NULL);
    fromhost(&req);

    if (!hosts_access(&req))
    {
      /*
        This may be stupid but refuse() includes an exit(0)
        which we surely don't want...
        clean_exit() - same stupid thing ...
      */
      syslog(LOG_AUTH | m_deny_severity,
             "refused connect from %s", eval_client(&req));

#ifdef HAVE_LIBWRAP_PROTOTYPES
      // Some distros have patched tcpd.h to have proper prototypes
      if (req.sink)
        (req.sink)(req.fd);
#else
      // Some distros have not patched tcpd.h
      if (req.sink)
        ((void (*)(int))req.sink)(req.fd);
#endif
      mysql_socket_shutdown(listen_sock, SHUT_RDWR);
      mysql_socket_close(listen_sock);
      /*
        The connection was refused by TCP wrappers.
        There are no details (by client IP) available to update the host_cache.
      */
      connection_errors_tcpwrap++;
      return NULL;
    }
  }
#endif // HAVE_LIBWRAP

  Channel_info* channel_info= NULL;
  if (is_unix_socket)
    channel_info= new (std::nothrow) Channel_info_local_socket(connect_sock);
  else
    channel_info= new (std::nothrow) Channel_info_tcpip_socket(connect_sock);
  if (channel_info == NULL)
  {
    (void) mysql_socket_shutdown(connect_sock, SHUT_RDWR);
    (void) mysql_socket_close(connect_sock);
    connection_errors_internal++;
    return NULL;
  }

  return channel_info;
}


void Mysqld_socket_listener::close_listener()
{
  for (socket_map_iterator_t sock_map_iter=  m_socket_map.begin();
       sock_map_iter != m_socket_map.end(); ++sock_map_iter)
  {
    (void) mysql_socket_shutdown(sock_map_iter->first,SHUT_RDWR);
    (void) mysql_socket_close(sock_map_iter->first);
  }

#if defined(HAVE_SYS_UN_H)
  if (m_unix_sockname != "" && m_unlink_sockname)
  {
    std::string lock_filename= m_unix_sockname + ".lock";
    (void) unlink(lock_filename.c_str());
    (void) unlink(m_unix_sockname.c_str());
  }
#endif

  m_socket_map.clear();
}<|MERGE_RESOLUTION|>--- conflicted
+++ resolved
@@ -79,97 +79,8 @@
 ulong Mysqld_socket_listener::connection_errors_accept= 0;
 ulong Mysqld_socket_listener::connection_errors_tcpwrap= 0;
 
-<<<<<<< HEAD
-=======
-
-void net_before_header_psi(struct st_net *net, void *user_data, size_t /* unused: count */)
-{
-  THD *thd;
-  thd= static_cast<THD*> (user_data);
-  DBUG_ASSERT(thd != NULL);
-
-  if (thd->m_server_idle)
-  {
-    /*
-      The server is IDLE, waiting for the next command.
-      Technically, it is a wait on a socket, which may take a long time,
-      because the call is blocking.
-      Disable the socket instrumentation, to avoid recording a SOCKET event.
-      Instead, start explicitly an IDLE event.
-    */
-    MYSQL_SOCKET_SET_STATE(net->vio->mysql_socket, PSI_SOCKET_STATE_IDLE);
-    MYSQL_START_IDLE_WAIT(thd->m_idle_psi, &thd->m_idle_state);
-  }
-}
-
-void net_after_header_psi(struct st_net *net, void *user_data, size_t /* unused: count */, my_bool rc)
-{
-  THD *thd;
-  thd= static_cast<THD*> (user_data);
-  DBUG_ASSERT(thd != NULL);
-
-  if (thd->m_server_idle)
-  {
-    /*
-      The server just got data for a network packet header,
-      from the network layer.
-      The IDLE event is now complete, since we now have a message to process.
-      We need to:
-      - start a new STATEMENT event
-      - start a new STAGE event, within this statement,
-      - start recording SOCKET WAITS events, within this stage.
-      The proper order is critical to get events numbered correctly,
-      and nested in the proper parent.
-    */
-    MYSQL_END_IDLE_WAIT(thd->m_idle_psi);
-
-    if (! rc)
-    {
-      DBUG_ASSERT(thd->m_statement_psi == NULL);
-      thd->m_statement_psi= MYSQL_START_STATEMENT(&thd->m_statement_state,
-                                                  stmt_info_new_packet.m_key,
-                                                  thd->db().str,
-                                                  thd->db().length,
-                                                  thd->charset(), NULL);
-
-      /*
-        Starts a new stage in performance schema, if compiled in and enabled.
-        Also sets THD::proc_info (used by SHOW PROCESSLIST, column STATE)
-      */
-      THD_STAGE_INFO(thd, stage_starting);
-    }
-
-    /*
-      TODO: consider recording a SOCKET event for the bytes just read,
-      by also passing count here.
-    */
-    MYSQL_SOCKET_SET_STATE(net->vio->mysql_socket, PSI_SOCKET_STATE_ACTIVE);
-    thd->m_server_idle= false;
-  }
-}
-
-
-static void init_net_server_extension(THD *thd)
-{
-  /* Start with a clean state for connection events. */
-  thd->m_idle_psi= NULL;
-  thd->m_statement_psi= NULL;
-  thd->m_server_idle= false;
-
-  /* Hook up the NET_SERVER callback in the net layer. */
-  thd->m_net_server_extension.m_user_data= thd;
-  thd->m_net_server_extension.m_before_header= net_before_header_psi;
-  thd->m_net_server_extension.m_after_header= net_after_header_psi;
-
-  /* Activate this private extension for the mysqld server. */
-  thd->get_protocol_classic()->get_net()->extension=
-    &thd->m_net_server_extension;
-}
-
-
->>>>>>> 94b2667e
 ///////////////////////////////////////////////////////////////////////////
-// Channel_info_local_socket implementation
+//Channel_info_local_socket implementation
 ///////////////////////////////////////////////////////////////////////////
 
 /**
