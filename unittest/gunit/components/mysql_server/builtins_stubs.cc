--- conflicted
+++ resolved
@@ -62,13 +62,10 @@
 int         log_message(int log_type MY_ATTRIBUTE((unused)), ...)
 { return -1;   }
 
-<<<<<<< HEAD
-const char *get_server_errmsgs(int mysql_errcode MY_ATTRIBUTE((unused)))
-=======
 C_MODE_START
 const char *error_message_for_error_log(int mysql_errno MY_ATTRIBUTE((unused)))
->>>>>>> e2791a07
 { return NULL; }
+C_MODE_END
 
 void push_warning(THD *thd
                     MY_ATTRIBUTE((unused)),
