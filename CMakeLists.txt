--- conflicted
+++ resolved
@@ -350,10 +350,6 @@
 
 OPTION(OPTIMIZER_TRACE "Support tracing of Optimizer" ON)
 
-OPTION(INNODB_COMPILER_HINTS "Compile InnoDB with compiler hints" ON)
-MARK_AS_ADVANCED(INNODB_COMPILER_HINTS)
-
-<<<<<<< HEAD
 #
 # Options related to client-side protocol tracing
 #
@@ -375,11 +371,6 @@
           "Test trace plugin was selected but it can be included only in debug binaries.
           Set WITH_TEST_TRACE_PLUGIN to OFF or WITH_DEBUG to ON.")
 ENDIF()
-=======
-OPTION(INNODB_PAGE_ATOMIC_REF_COUNT "Use atomics for the page reference count"
-       ON)
-MARK_AS_ADVANCED(INNODB_PAGE_ATOMIC_REF_COUNT)
->>>>>>> d3748c32
 
 # Set DBUG_OFF and other optional release-only flags for non-debug project types
 FOREACH(BUILD_TYPE RELEASE RELWITHDEBINFO MINSIZEREL)
