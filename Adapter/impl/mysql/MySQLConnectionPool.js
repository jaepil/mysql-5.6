/*
 Copyright (c) 2012, Oracle and/or its affiliates. All rights
 reserved.
 
 This program is free software; you can redistribute it and/or
 modify it under the terms of the GNU General Public License
 as published by the Free Software Foundation; version 2 of
 the License.
 
 This program is distributed in the hope that it will be useful,
 but WITHOUT ANY WARRANTY; without even the implied warranty of
 MERCHANTABILITY or FITNESS FOR A PARTICULAR PURPOSE. See the
 GNU General Public License for more details.
 
 You should have received a copy of the GNU General Public License
 along with this program; if not, write to the Free Software
 Foundation, Inc., 51 Franklin St, Fifth Floor, Boston, MA
 02110-1301  USA
*/


/* Requires version 2.0 of Felix Geisendoerfer's MySQL client */

"use strict";

/*global udebug, exports */

var mysql = require("mysql");
var mysqlConnection = require("./MySQLConnection.js");
var mysqlDictionary = require("./MySQLDictionary.js");
/* Translate our properties to the driver's */
function getDriverProperties(props) {
  var driver = {};

  if(props.mysql_socket) {
    driver.SocketPath = props.mysql_socket;
  }
  else {
    driver.host = props.mysql_host;
    driver.port = props.mysql_port;
  }

  if(props.mysql_user) {
    driver.user = props.mysql_user;
  }
  if(props.mysql_password) {
    driver.password = props.mysql_password;
  }
  driver.database = props.database;
  driver.debug = props.mysql_debug;

  return driver;
}


/* Constructor saves properties but doesn't actually do anything with them.
*/
exports.DBConnectionPool = function(props) {
  udebug.log("MySQLConnectionPool constructor");
  this.driverproperties = getDriverProperties(props);
  // connections not being used at the moment
  this.pooledConnections = [];
  // connections being used (wrapped by DBSession)
  this.openConnections = [];
//  this.dbconn = mysql.createConnection(this.driverproperties);
  this.is_connected = false;
};


exports.DBConnectionPool.prototype.connectSync = function() {
  var pooledConnection;
  if (this.is_connected) {
    return;
  }
  pooledConnection = mysql.createConnection(this.driverproperties);
  pooledConnection.connect();
  this.pooledConnections[0] = pooledConnection;
  this.is_connected = true;
};

exports.DBConnectionPool.prototype.connect = function(user_callback) {
  var callback = user_callback;
  var connectionPool = this;
  var pooledConnection;
  
  if (this.is_connected) {
    udebug.log('MySQLConnectionPool.connect is already connected');
    callback(null);
  } else {
//    connectionPool = this;
    pooledConnection = mysql.createConnection(this.driverproperties);
    pooledConnection.connect(function(err) {
    if (err) {
      callback(err);
    } else {
      connectionPool.pooledConnections[0] = pooledConnection;
      connectionPool.is_connected = true;
      callback(null, connectionPool);
    }
  });
  }
};

exports.DBConnectionPool.prototype.closeSync = function() {
  udebug.log('MySQLConnectionPool.closeSync');
  var i;
  for (i = 0; i < this.pooledConnections.length; ++i) {
    var pooledConnection = this.pooledConnections[i];
    udebug.log('MySQLConnectionPool.closeSync ending pooled connection ' + i);
    if (pooledConnection._connectCalled) {
        pooledConnection.end();
    }
  }
  this.pooledConnections = [];
  for (i = 0; i < this.openConnections.length; ++i) {
    udebug.log('MySQLConnectionPool.closeSync ending open connection ' + i);
    var openConnection = this.openConnections[i];
    if (openConnection._connectCalled) {
      this.openConnections[i].end();
    }
  }
  this.openConnections = [];
  this.is_connected = false;
};

exports.DBConnectionPool.prototype.destroy = function() { 
};

exports.DBConnectionPool.prototype.isConnected = function() {
  return this.is_connected;
};

exports.DBConnectionPool.prototype.getDBSession = function(index, callback) {
  // get a connection from the pool
  var pooledConnection = null;
  var connectionPool = this;

  if (this.pooledConnections.length > 0) {
    // pop a connection from the pool
    pooledConnection = connectionPool.pooledConnections.pop();
    var newDBSession = new mysqlConnection.DBSession(pooledConnection, connectionPool);
    connectionPool.openConnections[index] = newDBSession;
    callback(null, newDBSession);
  } else {
    // create a new connection
    var connected_callback = function(err) {      
<<<<<<< HEAD
      var newDBSession = new connection.DBSession(pooledConnection);
      newDBSession.pool = connectionPool;
=======
      var newDBSession = new mysqlConnection.DBSession(pooledConnection, connectionPool);
>>>>>>> c3489ffd
      connectionPool.openConnections[index] = newDBSession;
      udebug.log('MySQLConnectionPool.getDBSession '
          + ' pooledConnections: ' + connectionPool.pooledConnections.length
          + ' openConnections: ' + connectionPool.openConnections.length);
      
      callback(err, newDBSession);
    };
    pooledConnection = mysql.createConnection(this.driverproperties);
    pooledConnection.connect(connected_callback);
  }
};

exports.DBConnectionPool.prototype.getTableMetadata = function(databaseName, tableName, dbSession, user_callback) {
  var TableMetadataHandler = function() {
    this.databaseName = arguments[0];
    this.tableName = arguments[1];
    this.dbConnectionPool = arguments[2];
    this.user_callback = arguments[3];
    
    this.getTableMetadata = function() {
      var metadataHandler = this;
      var pooledConnection;
      var dictionary;

      var metadataHandlerOnTableMetadata = function(err, tableMetadata) {
        console.log('getTableMetadataHandler.metadataHandlerOnTableMetadata');
        // put back the pooledConnection
        metadataHandler.dbConnectionPool.pooledConnections.push(pooledConnection);
        metadataHandler.user_callback(err, tableMetadata);
      };

      var metadataHandlerOnConnect = function() {
        console.log('getTableMetadataHandler.metadataHandlerOnConnect');

        dictionary = new mysqlDictionary.DataDictionary(pooledConnection);
        dictionary.getTableMetadata(metadataHandler.databaseName, metadataHandler.tableName, 
            metadataHandlerOnTableMetadata);
      };
      console.log('getTableMetadataHandler.getTableMetadata');
      if (this.dbConnectionPool.pooledConnections.length > 0) {
        // pop a connection from the pool
        pooledConnection = this.dbConnectionPool.pooledConnections.pop();
        dictionary = new mysqlDictionary.DataDictionary(pooledConnection);
        dictionary.getTableMetadata(databaseName, metadataHandler.tableName, user_callback);
      } else {
        pooledConnection = mysql.createConnection(this.dbConnectionPool.driverproperties);
        pooledConnection.connect(metadataHandlerOnConnect);
      }
    };

  };

  // getTableMetadata starts here
  // getTableMetadata = function(databaseName, tableName, dbSession, user_callback)
  var pooledConnection, dictionary;
  
  if (dbSession) {
    // dbSession exists; call the dictionary directly
    pooledConnection = dbSession.pooledConnection;
    dictionary = new mysqlDictionary.DataDictionary(pooledConnection);
    dictionary.getTableMetadata(databaseName, tableName, user_callback);
  } else {
    // dbSession does not exist; create a closure to handle it
    var handler = new TableMetadataHandler(databaseName, tableName, this, user_callback);
    handler.getTableMetadata();
  }
  
};

exports.DBConnectionPool.prototype.listTables = function(databaseName, dbSession, user_callback) {
  var ListTablesHandler = function() {
    this.databaseName = arguments[0];
    this.dbConnectionPool = arguments[1];
    this.user_callback = arguments[2];
    this.pooledConnection = null;
    
    this.listTables = function() {
      var listTablesHandler = this;

      var listTablesHandlerOnTableList = function(err, tableList) {
        console.log('listTablesHandler.listTablesHandlerOnTableList');
        // put back the pooledConnection
        listTablesHandler.dbConnectionPool.pooledConnections.push(listTablesHandler.pooledConnection);
        listTablesHandler.user_callback(err, tableList);
      };

      var listTablesHandlerOnConnect = function() {
        var dictionary;
        console.log('listTablesHandler.listTablesHandlerOnConnect');

        dictionary = new mysqlDictionary.DataDictionary(listTablesHandler.pooledConnection);
        dictionary.listTables(listTablesHandler.databaseName, listTablesHandlerOnTableList);
      };

      console.log('listTablesHandler.listTables');
      if (listTablesHandler.dbConnectionPool.pooledConnections.length > 0) {
        var dictionary;
        // pop a connection from the pool
        listTablesHandler.pooledConnection = listTablesHandler.connectionPool.pooledConnections.pop();
        dictionary = new mysqlDictionary.DataDictionary(listTablesHandler.pooledConnection);
        dictionary.listTables(listTablesHandler.databaseName, listTablesHandler.tableName, listTablesHandlerOnTableList);
      } else {
        listTablesHandler.pooledConnection = mysql.createConnection(listTablesHandler.dbConnectionPool.driverproperties);
        listTablesHandler.pooledConnection.connect(listTablesHandlerOnConnect);
      }
    };

  };

  // listTables starts here
  // listTables = function(databaseName, dbSession, user_callback)
  var pooledConnection, dictionary;
  
  if (dbSession) {
    // dbSession exists; call the dictionary directly
    pooledConnection = dbSession.pooledConnection;
    dictionary = new mysqlDictionary.DataDictionary(pooledConnection);
    dictionary.listTables(databaseName, user_callback);
  } else {
    // no dbSession; create a list table handler
    var handler = new ListTablesHandler(databaseName, this, user_callback);
    handler.listTables();
  }
  
};<|MERGE_RESOLUTION|>--- conflicted
+++ resolved
@@ -144,12 +144,8 @@
   } else {
     // create a new connection
     var connected_callback = function(err) {      
-<<<<<<< HEAD
       var newDBSession = new connection.DBSession(pooledConnection);
       newDBSession.pool = connectionPool;
-=======
-      var newDBSession = new mysqlConnection.DBSession(pooledConnection, connectionPool);
->>>>>>> c3489ffd
       connectionPool.openConnections[index] = newDBSession;
       udebug.log('MySQLConnectionPool.getDBSession '
           + ' pooledConnections: ' + connectionPool.pooledConnections.length
