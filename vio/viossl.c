--- conflicted
+++ resolved
@@ -1,8 +1,4 @@
-<<<<<<< HEAD
-/* Copyright (c) 2000, 2013, Oracle and/or its affiliates. All rights reserved.
-=======
 /* Copyright (c) 2000, 2015, Oracle and/or its affiliates. All rights reserved.
->>>>>>> 31c803e8
 
    This program is free software; you can redistribute it and/or modify
    it under the terms of the GNU General Public License as published by
@@ -185,8 +181,6 @@
   sk_SSL_COMP_zero(SSL_COMP_get_compression_methods());
 #endif
 
-<<<<<<< HEAD
-=======
 #if !defined(HAVE_YASSL) && !defined(DBUG_OFF)
   {
     STACK_OF(SSL_COMP) *ssl_comp_methods = NULL;
@@ -204,7 +198,6 @@
   }
 #endif
 
->>>>>>> 31c803e8
   if ((r= connect_accept_func(ssl)) < 1)
   {
     DBUG_PRINT("error", ("SSL_connect/accept failure"));
