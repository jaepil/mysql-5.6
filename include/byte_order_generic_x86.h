--- conflicted
+++ resolved
@@ -20,11 +20,8 @@
   x86 handles misaligned reads and writes just fine, so suppress
   UBSAN warnings for these functions.
 */
-<<<<<<< HEAD
 
-=======
 static inline int16  sint2korr(const uchar *A) SUPPRESS_UBSAN;
->>>>>>> 85d7b0ed
 static inline int16  sint2korr(const uchar *A) { return *((int16*) A); }
 
 static inline int32 sint4korr(const uchar *A) SUPPRESS_UBSAN;
