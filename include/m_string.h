--- conflicted
+++ resolved
@@ -1,9 +1,5 @@
-<<<<<<< HEAD
-/* Copyright (C) 2000 MySQL AB
-=======
 /*
    Copyright (c) 2000, 2011, Oracle and/or its affiliates. All rights reserved.
->>>>>>> fb5f6ee8
 
    This program is free software; you can redistribute it and/or modify
    it under the terms of the GNU General Public License as published by
@@ -16,11 +12,7 @@
 
    You should have received a copy of the GNU General Public License
    along with this program; if not, write to the Free Software
-<<<<<<< HEAD
-   Foundation, Inc., 59 Temple Place, Suite 330, Boston, MA  02111-1307  USA */
-=======
    Foundation, Inc., 51 Franklin St, Fifth Floor, Boston, MA 02110-1301  USA */
->>>>>>> fb5f6ee8
 
 /* There may be prolems include all of theese. Try to test in
    configure with ones are needed? */
@@ -58,18 +50,6 @@
 # define memmove(d, s, n)	bmove ((d), (s), (n))
 #elif defined(HAVE_MEMMOVE)
 # define bmove(d, s, n)		memmove((d), (s), (n))
-<<<<<<< HEAD
-#endif
-
-/* Unixware 7 */
-#if !defined(HAVE_BFILL)
-# define bfill(A,B,C)           memset((A),(C),(B))
-#endif
-
-#if !defined(bzero) && !defined(HAVE_BZERO)
-# define bzero(A,B)             memset((A),0,(B))
-=======
->>>>>>> fb5f6ee8
 #endif
 
 #if defined(__cplusplus)
