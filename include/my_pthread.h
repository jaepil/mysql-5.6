/* Copyright (c) 2000, 2016, Oracle and/or its affiliates. All rights reserved.

   This program is free software; you can redistribute it and/or modify
   it under the terms of the GNU General Public License as published by
   the Free Software Foundation; version 2 of the License.

   This program is distributed in the hope that it will be useful,
   but WITHOUT ANY WARRANTY; without even the implied warranty of
   MERCHANTABILITY or FITNESS FOR A PARTICULAR PURPOSE.  See the
   GNU General Public License for more details.

   You should have received a copy of the GNU General Public License
   along with this program; if not, write to the Free Software
   Foundation, Inc., 51 Franklin Street, Fifth Floor, Boston, MA 02110-1301, USA */

/* Defines to make different thread packages compatible */

#ifndef _my_pthread_h
#define _my_pthread_h

#include "my_global.h"                          /* myf */

#ifndef ETIME
#define ETIME ETIMEDOUT				/* For FreeBSD */
#endif

#ifdef  __cplusplus
#define EXTERNC extern "C"
extern "C" {
#else
#define EXTERNC
#endif /* __cplusplus */ 

#if defined(__WIN__)
typedef CRITICAL_SECTION pthread_mutex_t;
typedef DWORD		 pthread_t;
typedef struct thread_attr {
    DWORD dwStackSize ;
    DWORD dwCreatingFlag ;
} pthread_attr_t ;

typedef struct { int dummy; } pthread_condattr_t;

/* Implementation of posix conditions */

typedef struct st_pthread_link {
  DWORD thread_id;
  struct st_pthread_link *next;
} pthread_link;

/**
  Implementation of Windows condition variables.
  We use native conditions on Vista and later, and fallback to own 
  implementation on earlier OS version.
*/
typedef union
{
  /* Native condition (used on Vista and later) */
  CONDITION_VARIABLE native_cond;

  /* Own implementation (used on XP) */
  struct
  { 
    uint32 waiting;
    CRITICAL_SECTION lock_waiting;
    enum 
    {
      SIGNAL= 0,
      BROADCAST= 1,
      MAX_EVENTS= 2
    } EVENTS;
    HANDLE events[MAX_EVENTS];
    HANDLE broadcast_block_event;
  };
} pthread_cond_t;


typedef int pthread_mutexattr_t;
#define pthread_self() GetCurrentThreadId()
#define pthread_handler_t EXTERNC void * __cdecl
typedef void * (__cdecl *pthread_handler)(void *);

typedef volatile LONG my_pthread_once_t;
#define MY_PTHREAD_ONCE_INIT  0
#define MY_PTHREAD_ONCE_INPROGRESS 1
#define MY_PTHREAD_ONCE_DONE 2

/*
  Struct and macros to be used in combination with the
  windows implementation of pthread_cond_timedwait
*/

#ifndef HAVE_STRUCT_TIMESPEC
/*
   Declare a union to make sure FILETIME is properly aligned
   so it can be used directly as a 64 bit value. The value
   stored is in 100ns units.
 */
 union ft64 {
  FILETIME ft;
  __int64 i64;
 };
struct timespec {
  union ft64 tv;
  /* The max timeout value in millisecond for pthread_cond_timedwait */
  long max_timeout_msec;
};
#define set_timespec_time_nsec(ABSTIME,TIME,NSEC) do {          \
  (ABSTIME).tv.i64= (TIME)+(__int64)(NSEC)/100;                 \
  (ABSTIME).max_timeout_msec= (long)((NSEC)/1000000);           \
} while(0)

#define set_timespec_nsec(ABSTIME,NSEC) do {                    \
  union ft64 tv;                                                \
  GetSystemTimeAsFileTime(&tv.ft);                              \
  set_timespec_time_nsec((ABSTIME), tv.i64, (NSEC));            \
} while(0)

/**
   Compare two timespec structs.

   @retval  1 If TS1 ends after TS2.

   @retval  0 If TS1 is equal to TS2.

   @retval -1 If TS1 ends before TS2.
*/
#define cmp_timespec(TS1, TS2) \
  ((TS1.tv.i64 > TS2.tv.i64) ? 1 : \
   ((TS1.tv.i64 < TS2.tv.i64) ? -1 : 0))

<<<<<<< HEAD
#define diff_timespec(TS1, TS2) \
  ((TS1.tv.i64 - TS2.tv.i64) * 100)
=======
#endif
>>>>>>> 3d1306f7

int win_pthread_mutex_trylock(pthread_mutex_t *mutex);
int pthread_create(pthread_t *, const pthread_attr_t *, pthread_handler, void *);
int pthread_cond_init(pthread_cond_t *cond, const pthread_condattr_t *attr);
int pthread_cond_wait(pthread_cond_t *cond, pthread_mutex_t *mutex);
int pthread_cond_timedwait(pthread_cond_t *cond, pthread_mutex_t *mutex,
			   const struct timespec *abstime);
int pthread_cond_signal(pthread_cond_t *cond);
int pthread_cond_broadcast(pthread_cond_t *cond);
int pthread_cond_destroy(pthread_cond_t *cond);
int pthread_attr_init(pthread_attr_t *connect_att);
int pthread_attr_setstacksize(pthread_attr_t *connect_att,DWORD stack);
int pthread_attr_destroy(pthread_attr_t *connect_att);
int my_pthread_once(my_pthread_once_t *once_control,void (*init_routine)(void));

static inline struct tm *localtime_r(const time_t *timep, struct tm *tmp)
{
  localtime_s(tmp, timep);
  return tmp;
}

static inline struct tm *gmtime_r(const time_t *clock, struct tm *res)
{
  gmtime_s(res, clock);
  return res;
}

void pthread_exit(void *a);
int pthread_join(pthread_t thread, void **value_ptr);
int pthread_cancel(pthread_t thread);

#ifndef ETIMEDOUT
#define ETIMEDOUT 145		    /* Win32 doesn't have this */
#endif
#define HAVE_LOCALTIME_R		1
#define _REENTRANT			1
#define HAVE_PTHREAD_ATTR_SETSTACKSIZE	1


#undef SAFE_MUTEX				/* This will cause conflicts */
#define pthread_key(T,V)  DWORD V
#define pthread_key_create(A,B) ((*A=TlsAlloc())==0xFFFFFFFF)
#define pthread_key_delete(A) TlsFree(A)
#define my_pthread_setspecific_ptr(T,V) (!TlsSetValue((T),(V)))
#define pthread_setspecific(A,B) (!TlsSetValue((A),(B)))
#define pthread_getspecific(A) (TlsGetValue(A))
#define my_pthread_getspecific(T,A) ((T) TlsGetValue(A))
#define my_pthread_getspecific_ptr(T,V) ((T) TlsGetValue(V))

#define pthread_equal(A,B) ((A) == (B))
#define pthread_mutex_init(A,B)  (InitializeCriticalSection(A),0)
#define pthread_mutex_lock(A)	 (EnterCriticalSection(A),0)
#define pthread_mutex_trylock(A) win_pthread_mutex_trylock((A))
#define pthread_mutex_unlock(A)  (LeaveCriticalSection(A), 0)
#define pthread_mutex_destroy(A) (DeleteCriticalSection(A), 0)
#define pthread_kill(A,B) pthread_dummy((A) ? 0 : ESRCH)


/* Dummy defines for easier code */
#define pthread_attr_setdetachstate(A,B) pthread_dummy(0)
#define pthread_attr_setscope(A,B)
#define pthread_detach_this_thread()
#define pthread_condattr_init(A)
#define pthread_condattr_destroy(A)
#define pthread_yield() SwitchToThread()
#define my_sigset(A,B) signal(A,B)

#else /* Normal threads */

#ifdef HAVE_rts_threads
#define sigwait org_sigwait
#include <signal.h>
#undef sigwait
#endif
#include <pthread.h>
#ifndef _REENTRANT
#define _REENTRANT
#endif
#ifdef HAVE_THR_SETCONCURRENCY
#include <thread.h>			/* Probably solaris */
#endif
#ifdef HAVE_SCHED_H
#include <sched.h>
#endif
#ifdef HAVE_SYNCH_H
#include <synch.h>
#endif

#define pthread_key(T,V) pthread_key_t V
#define my_pthread_getspecific_ptr(T,V) my_pthread_getspecific(T,(V))
#define my_pthread_setspecific_ptr(T,V) pthread_setspecific(T,(void*) (V))
#define pthread_detach_this_thread()
#define pthread_handler_t EXTERNC void *
typedef void *(* pthread_handler)(void *);

#define my_pthread_once_t pthread_once_t
#if defined(PTHREAD_ONCE_INITIALIZER)
#define MY_PTHREAD_ONCE_INIT PTHREAD_ONCE_INITIALIZER
#else
#define MY_PTHREAD_ONCE_INIT PTHREAD_ONCE_INIT
#endif
#define my_pthread_once(C,F) pthread_once(C,F)

/* Test first for RTS or FSU threads */

#if defined(PTHREAD_SCOPE_GLOBAL) && !defined(PTHREAD_SCOPE_SYSTEM)
#define HAVE_rts_threads
extern int my_pthread_create_detached;
#define pthread_sigmask(A,B,C) sigprocmask((A),(B),(C))
#define PTHREAD_CREATE_DETACHED &my_pthread_create_detached
#define PTHREAD_SCOPE_SYSTEM  PTHREAD_SCOPE_GLOBAL
#define PTHREAD_SCOPE_PROCESS PTHREAD_SCOPE_LOCAL
#define USE_ALARM_THREAD
#endif /* defined(PTHREAD_SCOPE_GLOBAL) && !defined(PTHREAD_SCOPE_SYSTEM) */

#if defined(_BSDI_VERSION) && _BSDI_VERSION < 199910
int sigwait(sigset_t *set, int *sig);
#endif

#ifndef HAVE_NONPOSIX_SIGWAIT
#define my_sigwait(A,B) sigwait((A),(B))
#else
int my_sigwait(const sigset_t *set,int *sig);
#endif

#ifdef HAVE_NONPOSIX_PTHREAD_MUTEX_INIT
#ifndef SAFE_MUTEX
#define pthread_mutex_init(a,b) my_pthread_mutex_init((a),(b))
extern int my_pthread_mutex_init(pthread_mutex_t *mp,
				 const pthread_mutexattr_t *attr);
#endif /* SAFE_MUTEX */
#define pthread_cond_init(a,b) my_pthread_cond_init((a),(b))
extern int my_pthread_cond_init(pthread_cond_t *mp,
				const pthread_condattr_t *attr);
#endif /* HAVE_NONPOSIX_PTHREAD_MUTEX_INIT */

#if defined(HAVE_SIGTHREADMASK) && !defined(HAVE_PTHREAD_SIGMASK)
#define pthread_sigmask(A,B,C) sigthreadmask((A),(B),(C))
#endif

#if !defined(HAVE_SIGWAIT) && !defined(HAVE_rts_threads) && !defined(sigwait) && !defined(alpha_linux_port) && !defined(HAVE_NONPOSIX_SIGWAIT) && !defined(HAVE_DEC_3_2_THREADS) && !defined(_AIX)
int sigwait(sigset_t *setp, int *sigp);		/* Use our implemention */
#endif


/*
  We define my_sigset() and use that instead of the system sigset() so that
  we can favor an implementation based on sigaction(). On some systems, such
  as Mac OS X, sigset() results in flags such as SA_RESTART being set, and
  we want to make sure that no such flags are set.
*/
#if defined(HAVE_SIGACTION) && !defined(my_sigset)
#define my_sigset(A,B) do { struct sigaction l_s; sigset_t l_set;           \
                            DBUG_ASSERT((A) != 0);                          \
                            sigemptyset(&l_set);                            \
                            l_s.sa_handler = (B);                           \
                            l_s.sa_mask   = l_set;                          \
                            l_s.sa_flags   = 0;                             \
                            sigaction((A), &l_s, NULL);                     \
                          } while (0)
#elif defined(HAVE_SIGSET) && !defined(my_sigset)
#define my_sigset(A,B) sigset((A),(B))
#elif !defined(my_sigset)
#define my_sigset(A,B) signal((A),(B))
#endif

#if !defined(HAVE_PTHREAD_ATTR_SETSCOPE) || defined(HAVE_DEC_3_2_THREADS)
#define pthread_attr_setscope(A,B)
#undef	HAVE_GETHOSTBYADDR_R			/* No definition */
#endif

#if defined(HAVE_BROKEN_PTHREAD_COND_TIMEDWAIT) && !defined(SAFE_MUTEX)
extern int my_pthread_cond_timedwait(pthread_cond_t *cond,
				     pthread_mutex_t *mutex,
				     struct timespec *abstime);
#define pthread_cond_timedwait(A,B,C) my_pthread_cond_timedwait((A),(B),(C))
#endif

#if !defined( HAVE_NONPOSIX_PTHREAD_GETSPECIFIC)
#define my_pthread_getspecific(A,B) ((A) pthread_getspecific(B))
#else
#define my_pthread_getspecific(A,B) ((A) my_pthread_getspecific_imp(B))
void *my_pthread_getspecific_imp(pthread_key_t key);
#endif

#ifndef HAVE_LOCALTIME_R
struct tm *localtime_r(const time_t *clock, struct tm *res);
#endif

#ifndef HAVE_GMTIME_R
struct tm *gmtime_r(const time_t *clock, struct tm *res);
#endif

#ifdef HAVE_PTHREAD_CONDATTR_CREATE
/* DCE threads on HPUX 10.20 */
#define pthread_condattr_init pthread_condattr_create
#define pthread_condattr_destroy pthread_condattr_delete
#endif

/* FSU THREADS */
#if !defined(HAVE_PTHREAD_KEY_DELETE) && !defined(pthread_key_delete)
#define pthread_key_delete(A) pthread_dummy(0)
#endif

#ifdef HAVE_CTHREADS_WRAPPER			/* For MacOSX */
#define pthread_cond_destroy(A) pthread_dummy(0)
#define pthread_mutex_destroy(A) pthread_dummy(0)
#define pthread_attr_delete(A) pthread_dummy(0)
#define pthread_condattr_delete(A) pthread_dummy(0)
#define pthread_attr_setstacksize(A,B) pthread_dummy(0)
#define pthread_equal(A,B) ((A) == (B))
#define pthread_cond_timedwait(a,b,c) pthread_cond_wait((a),(b))
#define pthread_attr_init(A) pthread_attr_create(A)
#define pthread_attr_destroy(A) pthread_attr_delete(A)
#define pthread_attr_setdetachstate(A,B) pthread_dummy(0)
#define pthread_create(A,B,C,D) pthread_create((A),*(B),(C),(D))
#define pthread_sigmask(A,B,C) sigprocmask((A),(B),(C))
#define pthread_kill(A,B) pthread_dummy((A) ? 0 : ESRCH)
#undef	pthread_detach_this_thread
#define pthread_detach_this_thread() { pthread_t tmp=pthread_self() ; pthread_detach(&tmp); }
#endif

#ifdef HAVE_DARWIN5_THREADS
#define pthread_sigmask(A,B,C) sigprocmask((A),(B),(C))
#define pthread_kill(A,B) pthread_dummy((A) ? 0 : ESRCH)
#define pthread_condattr_init(A) pthread_dummy(0)
#define pthread_condattr_destroy(A) pthread_dummy(0)
#undef	pthread_detach_this_thread
#define pthread_detach_this_thread() { pthread_t tmp=pthread_self() ; pthread_detach(tmp); }
#endif

#if ((defined(HAVE_PTHREAD_ATTR_CREATE) && !defined(HAVE_SIGWAIT)) || defined(HAVE_DEC_3_2_THREADS)) && !defined(HAVE_CTHREADS_WRAPPER)
/* This is set on AIX_3_2 and Siemens unix (and DEC OSF/1 3.2 too) */
#define pthread_key_create(A,B) \
		pthread_keycreate(A,(B) ?\
				  (pthread_destructor_t) (B) :\
				  (pthread_destructor_t) pthread_dummy)
#define pthread_attr_init(A) pthread_attr_create(A)
#define pthread_attr_destroy(A) pthread_attr_delete(A)
#define pthread_attr_setdetachstate(A,B) pthread_dummy(0)
#define pthread_create(A,B,C,D) pthread_create((A),*(B),(C),(D))
#ifndef pthread_sigmask
#define pthread_sigmask(A,B,C) sigprocmask((A),(B),(C))
#endif
#define pthread_kill(A,B) pthread_dummy((A) ? 0 : ESRCH)
#undef	pthread_detach_this_thread
#define pthread_detach_this_thread() { pthread_t tmp=pthread_self() ; pthread_detach(&tmp); }
#else /* HAVE_PTHREAD_ATTR_CREATE && !HAVE_SIGWAIT */
#define HAVE_PTHREAD_KILL
#endif

#endif /* defined(__WIN__) */

#if defined(HPUX10) && !defined(DONT_REMAP_PTHREAD_FUNCTIONS)
#undef pthread_cond_timedwait
#define pthread_cond_timedwait(a,b,c) my_pthread_cond_timedwait((a),(b),(c))
int my_pthread_cond_timedwait(pthread_cond_t *cond, pthread_mutex_t *mutex,
			      struct timespec *abstime);
#endif

#if defined(HPUX10)
#define pthread_attr_getstacksize(A,B) my_pthread_attr_getstacksize(A,B)
void my_pthread_attr_getstacksize(pthread_attr_t *attrib, size_t *size);
#endif

#if defined(HAVE_POSIX1003_4a_MUTEX) && !defined(DONT_REMAP_PTHREAD_FUNCTIONS)
#undef pthread_mutex_trylock
#define pthread_mutex_trylock(a) my_pthread_mutex_trylock((a))
int my_pthread_mutex_trylock(pthread_mutex_t *mutex);
#endif

#if !defined(HAVE_PTHREAD_YIELD_ONE_ARG) && !defined(HAVE_PTHREAD_YIELD_ZERO_ARG)
/* no pthread_yield() available */
#ifdef HAVE_SCHED_YIELD
#define pthread_yield() sched_yield()
#elif defined(HAVE_PTHREAD_YIELD_NP) /* can be Mac OS X */
#define pthread_yield() pthread_yield_np()
#elif defined(HAVE_THR_YIELD)
#define pthread_yield() thr_yield()
#endif
#endif

/*
  The defines set_timespec and set_timespec_nsec should be used
  for calculating an absolute time at which
  pthread_cond_timedwait should timeout
*/
#define set_timespec(ABSTIME,SEC) set_timespec_nsec((ABSTIME),(SEC)*1000000000ULL)

#ifndef set_timespec_nsec
#define set_timespec_nsec(ABSTIME,NSEC)                                 \
  set_timespec_time_nsec((ABSTIME),my_getsystime(),(NSEC))
#endif /* !set_timespec_nsec */

/* adapt for two different flavors of struct timespec */
#ifdef HAVE_TIMESPEC_TS_SEC
#define MY_tv_sec  ts_sec
#define MY_tv_nsec ts_nsec
#else
<<<<<<< HEAD
#define MY_tv_sec  tv_sec
#define MY_tv_nsec tv_nsec
=======
#ifndef set_timespec
#define set_timespec(ABSTIME,SEC) set_timespec_nsec((ABSTIME),(SEC)*1000000000ULL)
#endif /* !set_timespec */
#ifndef set_timespec_nsec
#define set_timespec_nsec(ABSTIME,NSEC) \
{\
  ulonglong now= my_getsystime() + (NSEC/100); \
  (ABSTIME).tv_sec=  (time_t) (now / ULL(10000000));                  \
  (ABSTIME).tv_nsec= (long) (now % ULL(10000000) * 100 + ((NSEC) % 100)); \
}
#endif /* !set_timespec_nsec */
>>>>>>> 3d1306f7
#endif /* HAVE_TIMESPEC_TS_SEC */

#ifndef set_timespec_time_nsec
#define set_timespec_time_nsec(ABSTIME,TIME,NSEC) do {                  \
  ulonglong nsec= (NSEC);                                               \
  ulonglong now= (TIME) + (nsec/100);                                   \
  (ABSTIME).MY_tv_sec=  (now / 10000000ULL);                          \
  (ABSTIME).MY_tv_nsec= (now % 10000000ULL * 100 + (nsec % 100));     \
} while(0)
#endif /* !set_timespec_time_nsec */

/**
   Compare two timespec structs.

   @retval  1 If TS1 ends after TS2.

   @retval  0 If TS1 is equal to TS2.

   @retval -1 If TS1 ends before TS2.
*/
#ifdef HAVE_TIMESPEC_TS_SEC
#ifndef cmp_timespec
#define cmp_timespec(TS1, TS2) \
  ((TS1.ts_sec > TS2.ts_sec || \
    (TS1.ts_sec == TS2.ts_sec && TS1.ts_nsec > TS2.ts_nsec)) ? 1 : \
   ((TS1.ts_sec < TS2.ts_sec || \
     (TS1.ts_sec == TS2.ts_sec && TS1.ts_nsec < TS2.ts_nsec)) ? -1 : 0))
#endif /* !cmp_timespec */
#else
#ifndef cmp_timespec
#define cmp_timespec(TS1, TS2) \
  ((TS1.tv_sec > TS2.tv_sec || \
    (TS1.tv_sec == TS2.tv_sec && TS1.tv_nsec > TS2.tv_nsec)) ? 1 : \
   ((TS1.tv_sec < TS2.tv_sec || \
     (TS1.tv_sec == TS2.tv_sec && TS1.tv_nsec < TS2.tv_nsec)) ? -1 : 0))
#endif /* !cmp_timespec */
#endif /* HAVE_TIMESPEC_TS_SEC */

#ifdef HAVE_TIMESPEC_TS_SEC
#ifndef diff_timespec
#define diff_timespec(TS1, TS2) \
  ((TS1.ts_sec - TS2.ts_sec) * 1000000000ULL + TS1.ts_nsec - TS2.ts_nsec)
#endif /* !diff_timespec */
#else
#ifndef diff_timespec
#define diff_timespec(TS1, TS2) \
  ((TS1.tv_sec - TS2.tv_sec) * 1000000000ULL + TS1.tv_nsec - TS2.tv_nsec)
#endif /* !diff_timespec */
#endif /* HAVE_TIMESPEC_TS_SEC */

	/* safe_mutex adds checking to mutex for easier debugging */

typedef struct st_safe_mutex_t
{
  pthread_mutex_t global,mutex;
  const char *file;
  uint line,count;
  pthread_t thread;
#ifdef SAFE_MUTEX_DETECT_DESTROY
  struct st_safe_mutex_info_t *info;	/* to track destroying of mutexes */
#endif
} safe_mutex_t;

#ifdef SAFE_MUTEX_DETECT_DESTROY
/*
  Used to track the destroying of mutexes. This needs to be a seperate
  structure because the safe_mutex_t structure could be freed before
  the mutexes are destroyed.
*/

typedef struct st_safe_mutex_info_t
{
  struct st_safe_mutex_info_t *next;
  struct st_safe_mutex_info_t *prev;
  const char *init_file;
  uint32 init_line;
} safe_mutex_info_t;
#endif /* SAFE_MUTEX_DETECT_DESTROY */

int safe_mutex_init(safe_mutex_t *mp, const pthread_mutexattr_t *attr,
                    const char *file, uint line);
int safe_mutex_lock(safe_mutex_t *mp, my_bool try_lock, const char *file, uint line);
int safe_mutex_unlock(safe_mutex_t *mp,const char *file, uint line);
int safe_mutex_destroy(safe_mutex_t *mp,const char *file, uint line);
int safe_cond_wait(pthread_cond_t *cond, safe_mutex_t *mp,const char *file,
		   uint line);
int safe_cond_timedwait(pthread_cond_t *cond, safe_mutex_t *mp,
                        const struct timespec *abstime,
                        const char *file, uint line);
void safe_mutex_global_init(void);
void safe_mutex_end(FILE *file);

	/* Wrappers if safe mutex is actually used */
#ifdef SAFE_MUTEX
#define safe_mutex_assert_owner(mp) \
          DBUG_ASSERT((mp)->count > 0 && \
                      pthread_equal(pthread_self(), (mp)->thread))
#define safe_mutex_assert_not_owner(mp) \
          DBUG_ASSERT(! (mp)->count || \
                      ! pthread_equal(pthread_self(), (mp)->thread))

#define my_cond_timedwait(A,B,C) safe_cond_timedwait((A),(B),(C),__FILE__,__LINE__)
#define my_cond_wait(A,B) safe_cond_wait((A), (B), __FILE__, __LINE__)

#elif defined(MY_PTHREAD_FASTMUTEX)

#define safe_mutex_assert_owner(mp) do {} while (0)
#define safe_mutex_assert_not_owner(mp) do {} while (0)

#define my_cond_timedwait(A,B,C) pthread_cond_timedwait((A), &(B)->mutex, (C))
#define my_cond_wait(A,B) pthread_cond_wait((A), &(B)->mutex)

#else

#define safe_mutex_assert_owner(mp) do {} while (0)
#define safe_mutex_assert_not_owner(mp) do {} while (0)

#define my_cond_timedwait(A,B,C) pthread_cond_timedwait((A),(B),(C))
#define my_cond_wait(A,B) pthread_cond_wait((A), (B))

#endif /* !SAFE_MUTEX && ! MY_PTHREAD_FASTMUTEX */

#if defined(MY_PTHREAD_FASTMUTEX) && !defined(SAFE_MUTEX)
typedef struct st_my_pthread_fastmutex_t
{
  pthread_mutex_t mutex;
  uint spins;
  uint rng_state;
} my_pthread_fastmutex_t;
void fastmutex_global_init(void);

int my_pthread_fastmutex_init(my_pthread_fastmutex_t *mp, 
                              const pthread_mutexattr_t *attr);
int my_pthread_fastmutex_lock(my_pthread_fastmutex_t *mp);

#endif /* defined(MY_PTHREAD_FASTMUTEX) && !defined(SAFE_MUTEX) */

	/* READ-WRITE thread locking */

#ifdef HAVE_BROKEN_RWLOCK			/* For OpenUnix */
#undef HAVE_PTHREAD_RWLOCK_RDLOCK
#undef HAVE_RWLOCK_INIT
#undef HAVE_RWLOCK_T
#endif

#if defined(USE_MUTEX_INSTEAD_OF_RW_LOCKS)
/* use these defs for simple mutex locking */
#define rw_lock_t pthread_mutex_t
#define my_rwlock_init(A,B) pthread_mutex_init((A),(B))
#define rw_rdlock(A) pthread_mutex_lock((A))
#define rw_wrlock(A) pthread_mutex_lock((A))
#define rw_tryrdlock(A) pthread_mutex_trylock((A))
#define rw_trywrlock(A) pthread_mutex_trylock((A))
#define rw_unlock(A) pthread_mutex_unlock((A))
#define rwlock_destroy(A) pthread_mutex_destroy((A))
#elif defined(HAVE_PTHREAD_RWLOCK_RDLOCK)
#define rw_lock_t pthread_rwlock_t
#define my_rwlock_init(A,B) pthread_rwlock_init((A),(B))
#define rw_rdlock(A) pthread_rwlock_rdlock(A)
#define rw_wrlock(A) pthread_rwlock_wrlock(A)
#define rw_tryrdlock(A) pthread_rwlock_tryrdlock((A))
#define rw_trywrlock(A) pthread_rwlock_trywrlock((A))
#define rw_unlock(A) pthread_rwlock_unlock(A)
#define rwlock_destroy(A) pthread_rwlock_destroy(A)
#elif defined(HAVE_RWLOCK_INIT)
#ifdef HAVE_RWLOCK_T				/* For example Solaris 2.6-> */
#define rw_lock_t rwlock_t
#endif
#define my_rwlock_init(A,B) rwlock_init((A),USYNC_THREAD,0)
#else
/* Use our own version of read/write locks */
#define NEED_MY_RW_LOCK 1
#define rw_lock_t my_rw_lock_t
#define my_rwlock_init(A,B) my_rw_init((A))
#define rw_rdlock(A) my_rw_rdlock((A))
#define rw_wrlock(A) my_rw_wrlock((A))
#define rw_tryrdlock(A) my_rw_tryrdlock((A))
#define rw_trywrlock(A) my_rw_trywrlock((A))
#define rw_unlock(A) my_rw_unlock((A))
#define rwlock_destroy(A) my_rw_destroy((A))
#define rw_lock_assert_write_owner(A) my_rw_lock_assert_write_owner((A))
#define rw_lock_assert_not_write_owner(A) my_rw_lock_assert_not_write_owner((A))
#endif /* USE_MUTEX_INSTEAD_OF_RW_LOCKS */


/**
  Portable implementation of special type of read-write locks.

  These locks have two properties which are unusual for rwlocks:
  1) They "prefer readers" in the sense that they do not allow
     situations in which rwlock is rd-locked and there is a
     pending rd-lock which is blocked (e.g. due to pending
     request for wr-lock).
     This is a stronger guarantee than one which is provided for
     PTHREAD_RWLOCK_PREFER_READER_NP rwlocks in Linux.
     MDL subsystem deadlock detector relies on this property for
     its correctness.
  2) They are optimized for uncontended wr-lock/unlock case.
     This is scenario in which they are most oftenly used
     within MDL subsystem. Optimizing for it gives significant
     performance improvements in some of tests involving many
     connections.

  Another important requirement imposed on this type of rwlock
  by the MDL subsystem is that it should be OK to destroy rwlock
  object which is in unlocked state even though some threads might
  have not yet fully left unlock operation for it (of course there
  is an external guarantee that no thread will try to lock rwlock
  which is destroyed).
  Putting it another way the unlock operation should not access
  rwlock data after changing its state to unlocked.

  TODO/FIXME: We should consider alleviating this requirement as
  it blocks us from doing certain performance optimizations.
*/

typedef struct st_rw_pr_lock_t {
  /**
    Lock which protects the structure.
    Also held for the duration of wr-lock.
  */
  pthread_mutex_t lock;
  /**
    Condition variable which is used to wake-up
    writers waiting for readers to go away.
  */
  pthread_cond_t no_active_readers;
  /** Number of active readers. */
  uint active_readers;
  /** Number of writers waiting for readers to go away. */
  uint writers_waiting_readers;
  /** Indicates whether there is an active writer. */
  my_bool active_writer;
#ifdef SAFE_MUTEX
  /** Thread holding wr-lock (for debug purposes only). */
  pthread_t writer_thread;
#endif
} rw_pr_lock_t;

extern int rw_pr_init(rw_pr_lock_t *);
extern int rw_pr_rdlock(rw_pr_lock_t *);
extern int rw_pr_wrlock(rw_pr_lock_t *);
extern int rw_pr_unlock(rw_pr_lock_t *);
extern int rw_pr_destroy(rw_pr_lock_t *);
#ifdef SAFE_MUTEX
#define rw_pr_lock_assert_write_owner(A) \
  DBUG_ASSERT((A)->active_writer && pthread_equal(pthread_self(), \
                                                  (A)->writer_thread))
#define rw_pr_lock_assert_not_write_owner(A) \
  DBUG_ASSERT(! (A)->active_writer || ! pthread_equal(pthread_self(), \
                                                      (A)->writer_thread))
#else
#define rw_pr_lock_assert_write_owner(A)
#define rw_pr_lock_assert_not_write_owner(A)
#endif /* SAFE_MUTEX */


#ifdef NEED_MY_RW_LOCK

#ifdef _WIN32

/**
  Implementation of Windows rwlock.

  We use native (slim) rwlocks on Win7 and later, and fallback to  portable
  implementation on earlier Windows.

  slim rwlock are also available on Vista/WS2008, but we do not use it
  ("trylock" APIs are missing on Vista)
*/
typedef union
{
  /* Native rwlock (is_srwlock == TRUE) */
  struct 
  {
    SRWLOCK srwlock;             /* native reader writer lock */
    BOOL have_exclusive_srwlock; /* used for unlock */
  };

  /*
    Portable implementation (is_srwlock == FALSE)
    Fields are identical with Unix my_rw_lock_t fields.
  */
  struct 
  {
    pthread_mutex_t lock;       /* lock for structure		*/
    pthread_cond_t  readers;    /* waiting readers		*/
    pthread_cond_t  writers;    /* waiting writers		*/
    int state;                  /* -1:writer,0:free,>0:readers	*/
    int waiters;                /* number of waiting writers	*/
#ifdef SAFE_MUTEX
    pthread_t  write_thread;
#endif
  };
} my_rw_lock_t;


#else /* _WIN32 */

/*
  On systems which don't support native read/write locks we have
  to use own implementation.
*/
typedef struct st_my_rw_lock_t {
	pthread_mutex_t lock;		/* lock for structure		*/
	pthread_cond_t	readers;	/* waiting readers		*/
	pthread_cond_t	writers;	/* waiting writers		*/
	int		state;		/* -1:writer,0:free,>0:readers	*/
	int             waiters;        /* number of waiting writers	*/
#ifdef SAFE_MUTEX
        pthread_t       write_thread;
#endif
} my_rw_lock_t;

#endif /*! _WIN32 */

extern int my_rw_init(my_rw_lock_t *);
extern int my_rw_destroy(my_rw_lock_t *);
extern int my_rw_rdlock(my_rw_lock_t *);
extern int my_rw_wrlock(my_rw_lock_t *);
extern int my_rw_unlock(my_rw_lock_t *);
extern int my_rw_tryrdlock(my_rw_lock_t *);
extern int my_rw_trywrlock(my_rw_lock_t *);
#ifdef SAFE_MUTEX
#define my_rw_lock_assert_write_owner(A) \
  DBUG_ASSERT((A)->state == -1 && pthread_equal(pthread_self(), \
                                                (A)->write_thread))
#define my_rw_lock_assert_not_write_owner(A) \
  DBUG_ASSERT((A)->state >= 0 || ! pthread_equal(pthread_self(), \
                                                 (A)->write_thread))
#else
#define my_rw_lock_assert_write_owner(A)
#define my_rw_lock_assert_not_write_owner(A)
#endif
#endif /* NEED_MY_RW_LOCK */


#define GETHOSTBYADDR_BUFF_SIZE 2048

#ifndef HAVE_THR_SETCONCURRENCY
#define thr_setconcurrency(A) pthread_dummy(0)
#endif
#if !defined(HAVE_PTHREAD_ATTR_SETSTACKSIZE) && ! defined(pthread_attr_setstacksize)
#define pthread_attr_setstacksize(A,B) pthread_dummy(0)
#endif

/* Define mutex types, see my_thr_init.c */
#define MY_MUTEX_INIT_SLOW   NULL
#ifdef PTHREAD_ADAPTIVE_MUTEX_INITIALIZER_NP
extern pthread_mutexattr_t my_fast_mutexattr;
#define MY_MUTEX_INIT_FAST &my_fast_mutexattr
#else
#define MY_MUTEX_INIT_FAST   NULL
#endif
#ifdef PTHREAD_ERRORCHECK_MUTEX_INITIALIZER_NP
extern pthread_mutexattr_t my_errorcheck_mutexattr;
#define MY_MUTEX_INIT_ERRCHK &my_errorcheck_mutexattr
#else
#define MY_MUTEX_INIT_ERRCHK   NULL
#endif

#ifndef ESRCH
/* Define it to something */
#define ESRCH 1
#endif

typedef ulong my_thread_id;

extern my_bool my_thread_global_init(void);
extern void my_thread_global_reinit(void);
extern void my_thread_global_end(void);
extern my_bool my_thread_init(void);
extern void my_thread_end(void);
extern const char *my_thread_name(void);
extern my_thread_id my_thread_dbug_id(void);
extern int pthread_dummy(int);

#ifndef HAVE_PTHREAD_ATTR_GETGUARDSIZE
static inline int pthread_attr_getguardsize(pthread_attr_t *attr,
                                            size_t *guardsize)
{
  *guardsize= 0;
  return 0;
}
#endif

/* All thread specific variables are in the following struct */

#define THREAD_NAME_SIZE 10
#ifndef DEFAULT_THREAD_STACK
#if SIZEOF_CHARP > 4
/*
  MySQL can survive with 32K, but some glibc libraries require > 128K stack
  To resolve hostnames. Also recursive stored procedures needs stack.
*/
#define DEFAULT_THREAD_STACK	(256*1024L)
#else
#define DEFAULT_THREAD_STACK	(192*1024)
#endif
#endif

#include <mysql/psi/mysql_thread.h>

#define INSTRUMENT_ME 0

struct st_my_thread_var
{
  int thr_errno;
  mysql_cond_t suspend;
  mysql_mutex_t mutex;
  mysql_mutex_t * volatile current_mutex;
  mysql_cond_t * volatile current_cond;
  pthread_t pthread_self;
  my_thread_id id;
  int cmp_length;
  int volatile abort;
  my_bool init;
  struct st_my_thread_var *next,**prev;
  void *opt_info;
  void  *stack_ends_here;
#ifndef DBUG_OFF
  void *dbug;
  char name[THREAD_NAME_SIZE+1];
#endif
};

extern struct st_my_thread_var *_my_thread_var(void) __attribute__ ((const));
extern int set_mysys_var(struct st_my_thread_var *mysys_var);
extern void **my_thread_var_dbug();
extern uint my_thread_end_wait_time;
#define my_thread_var (_my_thread_var())
#define my_errno my_thread_var->thr_errno


/*
  thread_safe_xxx functions are for critical statistic or counters.
  The implementation is guaranteed to be thread safe, on all platforms.
  Note that the calling code should *not* assume the counter is protected
  by the mutex given, as the implementation of these helpers may change
  to use my_atomic operations instead.
*/

#ifndef thread_safe_increment
#ifdef _WIN32
#define thread_safe_increment(V,L) InterlockedIncrement((long*) &(V))
#define thread_safe_decrement(V,L) InterlockedDecrement((long*) &(V))
#else
#define thread_safe_increment(V,L) \
        (mysql_mutex_lock((L)), (V)++, mysql_mutex_unlock((L)))
#define thread_safe_decrement(V,L) \
        (mysql_mutex_lock((L)), (V)--, mysql_mutex_unlock((L)))
#endif
#endif

#ifndef thread_safe_add
#ifdef _WIN32
#define thread_safe_add(V,C,L) InterlockedExchangeAdd((long*) &(V),(C))
#define thread_safe_sub(V,C,L) InterlockedExchangeAdd((long*) &(V),-(long) (C))
#else
#define thread_safe_add(V,C,L) \
        (mysql_mutex_lock((L)), (V)+=(C), mysql_mutex_unlock((L)))
#define thread_safe_sub(V,C,L) \
        (mysql_mutex_lock((L)), (V)-=(C), mysql_mutex_unlock((L)))
#endif
#endif


/*
  statistics_xxx functions are for non critical statistic,
  maintained in global variables.
  When compiling with SAFE_STATISTICS:
  - race conditions can not occur.
  - some locking occurs, which may cause performance degradation.

  When compiling without SAFE_STATISTICS:
  - race conditions can occur, making the result slightly inaccurate.
  - the lock given is not honored.
*/
#ifdef SAFE_STATISTICS
#define statistic_increment(V,L) thread_safe_increment((V),(L))
#define statistic_decrement(V,L) thread_safe_decrement((V),(L))
#define statistic_add(V,C,L)     thread_safe_add((V),(C),(L))
#define statistic_sub(V,C,L)     thread_safe_sub((V),(C),(L))
#else
#define statistic_decrement(V,L) (V)--
#define statistic_increment(V,L) (V)++
#define statistic_add(V,C,L)     (V)+=(C)
#define statistic_sub(V,C,L)     (V)-=(C)
#endif /* SAFE_STATISTICS */

/*
  No locking needed, the counter is owned by the thread
*/
#define status_var_increment(V) (V)++
#define status_var_decrement(V) (V)--
#define status_var_add(V,C)     (V)+=(C)
#define status_var_sub(V,C)     (V)-=(C)

#ifdef  __cplusplus
}
#endif
#endif /* _my_ptread_h */<|MERGE_RESOLUTION|>--- conflicted
+++ resolved
@@ -129,12 +129,10 @@
   ((TS1.tv.i64 > TS2.tv.i64) ? 1 : \
    ((TS1.tv.i64 < TS2.tv.i64) ? -1 : 0))
 
-<<<<<<< HEAD
 #define diff_timespec(TS1, TS2) \
   ((TS1.tv.i64 - TS2.tv.i64) * 100)
-=======
-#endif
->>>>>>> 3d1306f7
+
+#endif
 
 int win_pthread_mutex_trylock(pthread_mutex_t *mutex);
 int pthread_create(pthread_t *, const pthread_attr_t *, pthread_handler, void *);
@@ -434,22 +432,8 @@
 #define MY_tv_sec  ts_sec
 #define MY_tv_nsec ts_nsec
 #else
-<<<<<<< HEAD
 #define MY_tv_sec  tv_sec
 #define MY_tv_nsec tv_nsec
-=======
-#ifndef set_timespec
-#define set_timespec(ABSTIME,SEC) set_timespec_nsec((ABSTIME),(SEC)*1000000000ULL)
-#endif /* !set_timespec */
-#ifndef set_timespec_nsec
-#define set_timespec_nsec(ABSTIME,NSEC) \
-{\
-  ulonglong now= my_getsystime() + (NSEC/100); \
-  (ABSTIME).tv_sec=  (time_t) (now / ULL(10000000));                  \
-  (ABSTIME).tv_nsec= (long) (now % ULL(10000000) * 100 + ((NSEC) % 100)); \
-}
-#endif /* !set_timespec_nsec */
->>>>>>> 3d1306f7
 #endif /* HAVE_TIMESPEC_TS_SEC */
 
 #ifndef set_timespec_time_nsec
