--- conflicted
+++ resolved
@@ -230,8 +230,8 @@
          pfs_example_plugin_employee.so qa_auth_client.so qa_auth_interface.so \
          qa_auth_server.so replication_observers_example_plugin.so \
          test_security_context.so test_services_plugin_registry.so \
-	 udf_example.so \
-         test_udf_services.so component_test_backup_lock_service.so ; do
+         udf_example.so \
+	 test_udf_services.so component_test_backup_lock_service.so ; do
     rm -f %{buildroot}%{_libdir}/mysql/plugin/$p
 done
 
@@ -397,11 +397,7 @@
 %dir %attr(750, mysql, mysql) /var/lib/mysql-keyring
 
 %changelog
-<<<<<<< HEAD
-* Fri Nov 28 2017 Bharathy Satish <bharathy.x.satish@oracle.com> - 8.0.4-0.1
-=======
 * Thu Nov 30 2017 Bharathy Satish <bharathy.x.satish@oracle.com> - 8.0.4-0.1
->>>>>>> 1d18d780
 - Add keyring_encrypted_file.so plugin
 - Do not package udf_example.so
 
