--- conflicted
+++ resolved
@@ -23,11 +23,6 @@
 %global mysql_vendor Oracle and/or its affiliates
 %global mysqldatadir /var/lib/mysql
 
-<<<<<<< HEAD
-%global milestone    tr
-
-=======
->>>>>>> 9e446bda
 # Pass path to mecab lib
 %{?with_mecab: %global mecab_option -DWITH_MECAB=%{with_mecab}}
 %{?with_mecab: %global mecab 1}
@@ -41,11 +36,7 @@
 %{!?compilation_comment_debug:   %global compilation_comment_debug MySQL Community Server - GPL - Debug}
 %{!?src_base:                    %global src_base mysql%{?cluster:-cluster-gpl}}
 
-<<<<<<< HEAD
-%global src_dir               %{src_base}-%{version}%{?milestone:-%{milestone}}
-=======
 %global src_dir               %{src_base}-@VERSION@
->>>>>>> 9e446bda
 
 %global license_files_server  %{src_dir}/LICENSE %{src_dir}/README
 
@@ -59,11 +50,7 @@
 Summary:        A very fast and reliable SQL database server
 Group:          Applications/Databases
 Version:        @MYSQL_NO_DASH_VERSION@
-<<<<<<< HEAD
-Release:        0.1%{?milestone:.%{milestone}}%{?commercial:.1}%{?dist}
-=======
-Release:        1@MYSQL_VERSION_EXTRA_DOT@%{?commercial:.1}%{?dist}
->>>>>>> 9e446bda
+Release:        0.1@MYSQL_VERSION_EXTRA_DOT@%{?commercial:.1}%{?dist}
 License:        Copyright (c) 2000, @MYSQL_COPYRIGHT_YEAR@, %{mysql_vendor}. All rights reserved. Under %{?license_type} license as shown in the Description field.
 URL:            http://www.mysql.com/
 Packager:       MySQL Release Engineering <mysql-build@oss.oracle.com>
