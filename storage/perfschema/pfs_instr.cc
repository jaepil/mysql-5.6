--- conflicted
+++ resolved
@@ -37,86 +37,54 @@
 */
 
 /** Size of the mutex instances array. @sa mutex_array */
-<<<<<<< HEAD
 ulong mutex_max= 0;
-=======
-ulong mutex_max;
 /** True when @c mutex_array is full. */
 bool mutex_full;
->>>>>>> 00662905
 /** Number of mutexes instance lost. @sa mutex_array */
 ulong mutex_lost= 0;
 /** Size of the rwlock instances array. @sa rwlock_array */
-<<<<<<< HEAD
 ulong rwlock_max= 0;
-=======
-ulong rwlock_max;
 /** True when @c rwlock_array is full. */
 bool rwlock_full;
->>>>>>> 00662905
 /** Number or rwlock instances lost. @sa rwlock_array */
 ulong rwlock_lost= 0;
 /** Size of the conditions instances array. @sa cond_array */
-<<<<<<< HEAD
 ulong cond_max= 0;
-=======
-ulong cond_max;
 /** True when @c cond_array is full. */
 bool cond_full;
->>>>>>> 00662905
 /** Number of conditions instances lost. @sa cond_array */
 ulong cond_lost= 0;
 /** Size of the thread instances array. @sa thread_array */
-<<<<<<< HEAD
 ulong thread_max= 0;
-=======
-ulong thread_max;
 /** True when @c thread_array is full. */
 bool thread_full;
->>>>>>> 00662905
 /** Number or thread instances lost. @sa thread_array */
 ulong thread_lost= 0;
 /** Size of the file instances array. @sa file_array */
-<<<<<<< HEAD
 ulong file_max= 0;
-=======
-ulong file_max;
 /** True when @c file_array is full. */
 bool file_full;
->>>>>>> 00662905
 /** Number of file instances lost. @sa file_array */
 ulong file_lost= 0;
 /**
   Size of the file handle array. @sa file_handle_array.
   Signed value, for easier comparisons with a file descriptor number.
 */
-<<<<<<< HEAD
 long file_handle_max= 0;
-=======
-long file_handle_max;
 /** True when @c file_handle_array is full. */
 bool file_handle_full;
->>>>>>> 00662905
 /** Number of file handle lost. @sa file_handle_array */
 ulong file_handle_lost= 0;
 /** Size of the table instances array. @sa table_array */
-<<<<<<< HEAD
 ulong table_max= 0;
-=======
-ulong table_max;
 /** True when @c table_array is full. */
 bool table_full;
->>>>>>> 00662905
 /** Number of table instances lost. @sa table_array */
 ulong table_lost= 0;
 /** Size of the socket instances array. @sa socket_array */
-<<<<<<< HEAD
 ulong socket_max= 0;
-=======
-ulong socket_max;
 /** True when @c socket_array is full. */
 bool socket_full;
->>>>>>> 00662905
 /** Number of socket instances lost. @sa socket_array */
 ulong socket_lost= 0;
 /** Number of EVENTS_WAITS_HISTORY records per thread. */
