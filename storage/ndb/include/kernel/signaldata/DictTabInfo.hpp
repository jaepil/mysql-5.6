--- conflicted
+++ resolved
@@ -835,11 +835,7 @@
   struct HashMap {
     char   HashMapName[MAX_TAB_NAME_SIZE];
     Uint32 HashMapBuckets;
-<<<<<<< HEAD
-    Uint16 HashMapValues[NDB_DEFAULT_HASHMAP_BUCKETS];
-=======
     Uint16 HashMapValues[NDB_MAX_HASHMAP_BUCKETS];
->>>>>>> e6ffef75
     Uint32 HashMapObjectId;
     Uint32 HashMapVersion;
     HashMap() {}
