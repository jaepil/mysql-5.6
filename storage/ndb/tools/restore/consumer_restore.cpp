--- conflicted
+++ resolved
@@ -950,8 +950,6 @@
 }
 
 bool
-<<<<<<< HEAD
-=======
 BackupRestore::column_compatible_check(const char* tableName, 
                                        const NDBCOL* backupCol, 
                                        const NDBCOL* dbCol)
@@ -1047,11 +1045,19 @@
     similarEnough = false;
   }
   
-  if (strcmp(backupCol->getDefaultValue(), dbCol->getDefaultValue()) != 0)
-  {
-    info << "Column " << tableName << "." << backupCol->getName()
-         << " Default value is different in the DB" << endl;
-    /* This doesn't matter */
+  {
+    unsigned int backupDefaultLen, dbDefaultLen;
+    const void *backupDefaultPtr, *dbDefaultPtr;
+    backupDefaultPtr = backupCol->getDefaultValue(&backupDefaultLen);
+    dbDefaultPtr = dbCol->getDefaultValue(&dbDefaultLen);
+    
+    if ((backupDefaultLen != dbDefaultLen) ||
+        (memcmp(backupDefaultPtr, dbDefaultPtr, backupDefaultLen) != 0))
+    {
+      info << "Column " << tableName << "." << backupCol->getName()
+           << " Default value is different in the DB" << endl;
+      /* This doesn't matter */
+    }
   }
 
   if (backupCol->getArrayType() != dbCol->getArrayType())
@@ -1092,7 +1098,6 @@
 }
 
 bool
->>>>>>> ffb53524
 BackupRestore::table_compatible_check(const TableS & tableS)
 {
   if (!m_restore)
@@ -1201,13 +1206,9 @@
       info << "Column in DB ("
            << tableS.m_dictTable->getName() << "."
            << col_in_kernel->getName()
-<<<<<<< HEAD
            << ") missing in Backup.  Will be set to "
            << ((col_in_kernel->getDefaultValue() == NULL)?"Null":"Default value")
            << "." << endl;
-=======
-           << ") missing in Backup.  Will be set to Null." << endl;
->>>>>>> ffb53524
     }
   }
 
@@ -1229,34 +1230,6 @@
     }
     else
     {
-      /* Something in the columns is different, but some differences
-       * have no effect on backup + restore.
-       * Make copies of the columns with irrelevant attributes reset
-       * and see if they are still different.
-       */
-      NDBCOL col_in_kernel_copy = *col_in_kernel;
-      NDBCOL col_in_backup_copy = *col_in_backup;
-      
-      /* Native default values */
-      col_in_kernel_copy.setDefaultValue(NULL, 0);
-      col_in_backup_copy.setDefaultValue(NULL, 0);
-      
-      if (col_in_kernel_copy.equal(col_in_backup_copy))
-      {
-        /* Columns are equal apart from defaults */
-        info << "Column "
-             << tablename
-             << "."
-             << col_in_backup->getName()
-             << " has different default value in Backup and DB, ignoring difference."
-             << endl;
-        
-        continue;
-      }
-      
-      /* Columns differ apart from defaults, carry on... */
-      
-      
       if ((m_tableChangesMask & TCM_ATTRIBUTE_PROMOTION) == 0)
       {
         err << "Table: "<< tablename
@@ -1312,21 +1285,16 @@
         info << "Data for column " 
              << tablename << "."
              << col_in_backup->getName()
-<<<<<<< HEAD
-             << " being converted from Backup type into DB type." 
-             << endl;
-        
-        continue;
-=======
              << " will be converted from Backup type into DB type." << endl;
->>>>>>> ffb53524
-      }
-
-      err << "Table: "<< tablename << endl
-          << "  Column: " << col_in_backup->getName() << endl
-          << "  AttrId = " << i << endl
-          << "  Incompatible with kernel's" << endl;
-      return false; 
+      }
+      else
+      {
+        err << "Table: "<< tablename << endl
+            << "  Column: " << col_in_backup->getName() << endl
+            << "  AttrId = " << i << endl
+            << "  Incompatible with kernel's" << endl;
+        return false; 
+      }
     }
   }
 
