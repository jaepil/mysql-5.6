# Copyright (C) 2007 MySQL AB
#
# This program is free software; you can redistribute it and/or modify
# it under the terms of the GNU General Public License as published by
# the Free Software Foundation; version 2 of the License.
#
# This program is distributed in the hope that it will be useful,
# but WITHOUT ANY WARRANTY; without even the implied warranty of
# MERCHANTABILITY or FITNESS FOR A PARTICULAR PURPOSE.  See the
# GNU General Public License for more details.
#
# You should have received a copy of the GNU General Public License
# along with this program; if not, write to the Free Software
# Foundation, Inc., 51 Franklin St, Fifth Floor, Boston, MA  02110-1301  USA


INCLUDE(${CMAKE_SOURCE_DIR}/storage/ndb/config/type_util.cmake)
INCLUDE_DIRECTORIES(${CMAKE_SOURCE_DIR}/sql
                    ${CMAKE_SOURCE_DIR}/storage/ndb/include/ndbapi
                   )

IF(WIN32)
  SET(EXTRA_SRC ${CMAKE_SOURCE_DIR}/sql/nt_servc.cc)
ENDIF(WIN32)
ADD_LIBRARY(ndbportlib STATIC
            NdbCondition.c NdbMutex.c ndb_socket.cpp
            NdbEnv.c NdbThread.c NdbHost.c NdbTCP.cpp
            NdbMem.c NdbConfig.c NdbTick.c NdbDir.cpp
<<<<<<< HEAD
            ndb_daemon.cc ${CMAKE_SOURCE_DIR}/sql/nt_servc.cc
            NdbNuma.cpp)
TARGET_LINK_LIBRARIES(ndbportlib mysys ${EXTRA_LIB})
=======
            ndb_daemon.cc ${EXTRA_SRC})
TARGET_LINK_LIBRARIES(ndbportlib mysys)
>>>>>>> e86b5c4f

ADD_EXECUTABLE(NdbDir-t
  NdbDir.cpp
  ${CMAKE_SOURCE_DIR}/storage/ndb/src/common/util/basestring_vsnprintf.c)
SET_TARGET_PROPERTIES(NdbDir-t
                      PROPERTIES COMPILE_FLAGS "-DTEST_NDBDIR")
TARGET_LINK_LIBRARIES(NdbDir-t ndbportlib)

<|MERGE_RESOLUTION|>--- conflicted
+++ resolved
@@ -26,14 +26,9 @@
             NdbCondition.c NdbMutex.c ndb_socket.cpp
             NdbEnv.c NdbThread.c NdbHost.c NdbTCP.cpp
             NdbMem.c NdbConfig.c NdbTick.c NdbDir.cpp
-<<<<<<< HEAD
-            ndb_daemon.cc ${CMAKE_SOURCE_DIR}/sql/nt_servc.cc
+            ndb_daemon.cc ${EXTRA_SRC}
             NdbNuma.cpp)
-TARGET_LINK_LIBRARIES(ndbportlib mysys ${EXTRA_LIB})
-=======
-            ndb_daemon.cc ${EXTRA_SRC})
 TARGET_LINK_LIBRARIES(ndbportlib mysys)
->>>>>>> e86b5c4f
 
 ADD_EXECUTABLE(NdbDir-t
   NdbDir.cpp
