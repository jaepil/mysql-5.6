--- conflicted
+++ resolved
@@ -1,10 +1,6 @@
-<<<<<<< HEAD
-/* Copyright (C) 2003-2008 MySQL AB, Sun Microsystems Inc.
-=======
-/*
-   Copyright (C) 2003 MySQL AB
+/* 
+   Copyright (C) 2003-2008 MySQL AB, Sun Microsystems Inc.
     All rights reserved. Use is subject to license terms.
->>>>>>> d255fa45
 
    This program is free software; you can redistribute it and/or modify
    it under the terms of the GNU General Public License as published by
