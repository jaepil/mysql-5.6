/* Copyright (C) 2003 MySQL AB

   This program is free software; you can redistribute it and/or modify
   it under the terms of the GNU General Public License as published by
   the Free Software Foundation; version 2 of the License.

   This program is distributed in the hope that it will be useful,
   but WITHOUT ANY WARRANTY; without even the implied warranty of
   MERCHANTABILITY or FITNESS FOR A PARTICULAR PURPOSE.  See the
   GNU General Public License for more details.

   You should have received a copy of the GNU General Public License
   along with this program; if not, write to the Free Software
   Foundation, Inc., 59 Temple Place, Suite 330, Boston, MA  02111-1307  USA */

#ifndef NDBD_MALLOC_IMPL_H
#define NDBD_MALLOC_IMPL_H

#include <kernel_types.h>
#include <Bitmask.hpp>
#include <assert.h>
#include "Pool.hpp"
#include <Vector.hpp>

/**
 * 13 -> 8192 words -> 32768 bytes
 * 18 -> 262144 words -> 1M
 */
#define BMW_2LOG 13
#define BITMAP_WORDS (1 << BMW_2LOG)

#define BPP_2LOG (BMW_2LOG + 5)
#define SPACE_PER_BMP_2LOG ((2 + BMW_2LOG) + BPP_2LOG)

//#define BITMAP_WORDS GLOBAL_PAGE_SIZE_WORDS

struct Alloc_page 
{
  Uint32 m_data[BITMAP_WORDS];
};

struct Free_page_data 
{
  Uint32 m_list;
  Uint32 m_next;
  Uint32 m_prev;
  Uint32 m_size;
};

#define FPD_2LOG 2

class Ndbd_mem_manager 
{
public:
  Ndbd_mem_manager();
  
  void set_resource_limit(const Resource_limit& rl);
  bool get_resource_limit(Uint32 id, Resource_limit& rl) const;

  bool init(bool allow_alloc_less_than_requested = true);
  void* get_memroot() const { return (void*)m_base_page;}
  
  void dump() const ;
  
  enum AllocZone
  {
    NDB_ZONE_LO  = 0, // Only allocate with page_id < (1 << 13)
    NDB_ZONE_ANY = 1  // Allocate with any page_id
  };

  void* alloc_page(Uint32 type, Uint32* i, enum AllocZone);
  void release_page(Uint32 type, Uint32 i);
  
  void alloc_pages(Uint32 type, Uint32* i, Uint32 *cnt, Uint32 min = 1);
  void release_pages(Uint32 type, Uint32 i, Uint32 cnt);
  
  /**
   * Compute 2log of size 
   * @note size = 0     -> 0
   * @note size > 65536 -> 16
   */
  static Uint32 ndb_log2(Uint32 size);

private:
  void grow(Uint32 start, Uint32 cnt);

#define XX_RL_COUNT 4
  /**
   * Return pointer to free page data on page
   */
  static Free_page_data* get_free_page_data(Alloc_page*, Uint32 idx);
  Vector<Uint32> m_used_bitmap_pages;
  
  Uint32 m_buddy_lists[2][16];
  Resource_limit m_resource_limit[XX_RL_COUNT]; // RG_COUNT in record_types.hpp
  Alloc_page * m_base_page;
  
  void release_impl(Uint32 zone, Uint32 start, Uint32 cnt);  
  void insert_free_list(Uint32 zone, Uint32 start, Uint32 cnt);
  Uint32 remove_free_list(Uint32 zone, Uint32 start, Uint32 list);

  void set(Uint32 first, Uint32 last);
  void clear(Uint32 first, Uint32 last);
  void clear_and_set(Uint32 first, Uint32 last);
  Uint32 check(Uint32 first, Uint32 last);

<<<<<<< HEAD
  void alloc(Uint32* ret, Uint32 *pages, Uint32 min_requested);
=======
  void alloc(AllocZone, Uint32* ret, Uint32 *pages, Uint32 min_requested);
  void alloc_impl(Uint32 zone, Uint32* ret, Uint32 *pages, Uint32 min);
>>>>>>> 02a56b9e
  void release(Uint32 start, Uint32 cnt);
};

inline
Free_page_data*
Ndbd_mem_manager::get_free_page_data(Alloc_page* ptr, Uint32 idx)
{
  assert(idx & ((1 << BPP_2LOG) - 1));
  assert((idx & ((1 << BPP_2LOG) - 1)) != ((1 << BPP_2LOG) - 1));
  
  return (Free_page_data*)
    (ptr->m_data + ((idx & ((BITMAP_WORDS >> FPD_2LOG) - 1)) << FPD_2LOG));
}

inline
void
Ndbd_mem_manager::set(Uint32 first, Uint32 last)
{
  Alloc_page * ptr = m_base_page;
#if ((SPACE_PER_BMP_2LOG < 32) && (SIZEOF_CHARP == 4)) || (SIZEOF_CHARP == 8)
  Uint32 bmp = first & ~((1 << BPP_2LOG) - 1);
  assert((first >> BPP_2LOG) == (last >> BPP_2LOG));
  assert(bmp < m_resource_limit[0].m_resource_id);

  first -= bmp;
  last -= bmp;
  ptr += bmp;
#endif
  BitmaskImpl::set(BITMAP_WORDS, ptr->m_data, first);
  BitmaskImpl::set(BITMAP_WORDS, ptr->m_data, last);
}

inline
void
Ndbd_mem_manager::clear(Uint32 first, Uint32 last)
{
  Alloc_page * ptr = m_base_page;
#if ((SPACE_PER_BMP_2LOG < 32) && (SIZEOF_CHARP == 4)) || (SIZEOF_CHARP == 8)
  Uint32 bmp = first & ~((1 << BPP_2LOG) - 1);
  assert((first >> BPP_2LOG) == (last >> BPP_2LOG));
  assert(bmp < m_resource_limit[0].m_resource_id);
  
  first -= bmp;
  last -= bmp;
  ptr += bmp;
#endif
  BitmaskImpl::clear(BITMAP_WORDS, ptr->m_data, first);
  BitmaskImpl::clear(BITMAP_WORDS, ptr->m_data, last);
}

inline
void
Ndbd_mem_manager::clear_and_set(Uint32 first, Uint32 last)
{
  Alloc_page * ptr = m_base_page;
#if ((SPACE_PER_BMP_2LOG < 32) && (SIZEOF_CHARP == 4)) || (SIZEOF_CHARP == 8)
  Uint32 bmp = first & ~((1 << BPP_2LOG) - 1);
  assert((first >> BPP_2LOG) == (last >> BPP_2LOG));
  assert(bmp < m_resource_limit[0].m_resource_id);
  
  first -= bmp;
  last -= bmp;
  ptr += bmp;
#endif
  BitmaskImpl::clear(BITMAP_WORDS, ptr->m_data, first);
  BitmaskImpl::clear(BITMAP_WORDS, ptr->m_data, last);
  BitmaskImpl::set(BITMAP_WORDS, ptr->m_data, last+1);
}

inline
Uint32
Ndbd_mem_manager::check(Uint32 first, Uint32 last)
{
  Uint32 ret = 0;
  Alloc_page * ptr = m_base_page;
#if ((SPACE_PER_BMP_2LOG < 32) && (SIZEOF_CHARP == 4)) || (SIZEOF_CHARP == 8)
  Uint32 bmp = first & ~((1 << BPP_2LOG) - 1);
  assert((first >> BPP_2LOG) == (last >> BPP_2LOG));
  assert(bmp < m_resource_limit[0].m_resource_id);
  
  first -= bmp;
  last -= bmp;
  ptr += bmp;
#endif
  ret |= BitmaskImpl::get(BITMAP_WORDS, ptr->m_data, first) << 0;
  ret |= BitmaskImpl::get(BITMAP_WORDS, ptr->m_data, last) << 1;
  return ret;
}


#endif <|MERGE_RESOLUTION|>--- conflicted
+++ resolved
@@ -104,12 +104,8 @@
   void clear_and_set(Uint32 first, Uint32 last);
   Uint32 check(Uint32 first, Uint32 last);
 
-<<<<<<< HEAD
-  void alloc(Uint32* ret, Uint32 *pages, Uint32 min_requested);
-=======
   void alloc(AllocZone, Uint32* ret, Uint32 *pages, Uint32 min_requested);
   void alloc_impl(Uint32 zone, Uint32* ret, Uint32 *pages, Uint32 min);
->>>>>>> 02a56b9e
   void release(Uint32 start, Uint32 cnt);
 };
 
