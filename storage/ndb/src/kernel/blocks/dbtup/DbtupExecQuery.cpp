--- conflicted
+++ resolved
@@ -997,10 +997,6 @@
 
        if (likely(terrorCode == 0))
        {
-<<<<<<< HEAD
-         tupkeyErrorLab(&req_struct);
-         return false;
-=======
          if (!regTabPtr->tuxCustomTriggers.isEmpty()) 
          {
            jam();
@@ -1010,38 +1006,11 @@
                                     regFragPtr,
                                     regTabPtr);
          }
->>>>>>> 085e0169
        }
 
        if (unlikely(terrorCode != 0))
        {
          jam();
-<<<<<<< HEAD
-         if (unlikely(executeTuxInsertTriggers(signal,
-                                               regOperPtr,
-                                               regFragPtr,
-                                               regTabPtr) != 0))
-         {
-           jam();
-           /*
-            * TUP insert succeeded but add of TUX entries failed.  All
-            * TUX changes have been rolled back at this point.
-            *
-            * We will abort via tupkeyErrorLab() as usual.  This routine
-            * however resets the operation to ZREAD.  The TUP_ABORTREQ
-            * arriving later cannot then undo the insert.
-            *
-            * Therefore we call TUP_ABORTREQ already now.  Diskdata etc
-            * should be in memory and timeslicing cannot occur.  We must
-            * skip TUX abort triggers since TUX is already aborted.  We
-            * will dealloc the fixed and var parts if necessary.
-            */
-           signal->theData[0] = operPtr.i;
-           do_tup_abortreq(signal, ZSKIP_TUX_TRIGGERS | ZABORT_DEALLOC);
-           tupkeyErrorLab(&req_struct);
-           return false;
-         }
-=======
          /*
           * TUP insert succeeded but immediate trigger firing or
           * add of TUX entries failed.  
@@ -1059,8 +1028,7 @@
          signal->theData[0] = operPtr.i;
          do_tup_abortreq(signal, ZSKIP_TUX_TRIGGERS | ZABORT_DEALLOC);
          tupkeyErrorLab(&req_struct);
-         return;
->>>>>>> 085e0169
+           return false;
        }
 
        if (accminupdateptr)
