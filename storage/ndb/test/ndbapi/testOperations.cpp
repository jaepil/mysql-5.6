--- conflicted
+++ resolved
@@ -415,11 +415,7 @@
     /**
      * Increase savepoint to <em>k</em>
      */
-<<<<<<< HEAD
-    for(int l = 1; l<=seq; l++)
-=======
     for(size_t l = 1; l<=(size_t)seq; l++)
->>>>>>> cf079273
     {
       C3(same.pkReadRecord(pNdb, DUMMY, 1, lm) == 0); // Read dummy row
       C3(same.execute_NoCommit(pNdb) == 0);
