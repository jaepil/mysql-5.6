max-time: 600
cmd: atrt-testBackup
args: -n NFMaster T1

max-time: 600
cmd: testBasic
args: -n PkRead T1

max-time: 600
cmd: atrt-testBackup
args: -n NFMasterAsSlave T1

max-time: 600
cmd: testBasic
args: -n PkRead T1

max-time: 600
cmd: atrt-testBackup
args: -n NFSlave T1 

max-time: 600
cmd: testBasic
args: -n PkRead T1

max-time: 600
cmd: atrt-testBackup
args: -n FailMaster T1

max-time: 600
cmd: testBasic
args: -n PkRead T1

max-time: 600
cmd: atrt-testBackup
args: -n FailMasterAsSlave T1

max-time: 600
cmd: testBasic
args: -n PkRead T1

max-time: 600
cmd: atrt-testBackup
args: -n FailSlave T1

max-time: 600
cmd: testBasic
args: -n PkRead T1

max-time: 600
cmd: atrt-testBackup
args: -n BackupOne T1 T6 I3 D2

max-time: 600
cmd: atrt-testBackup
args: -n BackupDDL T1

# BASIC FUNCTIONALITY
max-time: 500
cmd: testBasic
args: -n PkRead

max-time: 500
cmd: testBasic
args: -n PkSimpleRead

max-time: 500
cmd: testBasic
args: -n PkDirtyRead

max-time: 500
cmd: testBasic
args: -n PkUpdate 

max-time: 500
cmd: testBasic
args: -n PkDelete 

max-time: 500
cmd: testBasic
args: -n PkInsert 

max-time: 660
cmd: testBasic
args: -n UpdateAndRead 

max-time: 500
cmd: testBasic
args: -n DeleteRead

max-time: 500
cmd: testBasic
args: -n PkReadAndLocker T6 D1 D2

max-time: 500
cmd: testBasic
args: -n PkReadAndLocker2 T6 D1 D2

max-time: 500
cmd: testBasic
args: -n PkReadUpdateAndLocker T6 D1 D2

max-time: 500
cmd: testBasic
args: -n ReadWithLocksAndInserts T6 D1 D2

max-time: 500
cmd: testBasic
args: -n PkInsertTwice T1 T6 D1 D2

max-time: 1500
cmd: testBasic
args: -n Fill T13 

max-time: 1500
cmd: testBasic
args: -n Fill T6 

max-time: 500
cmd: testBasic
args: -n NoCommitSleep T6 D1 D2

max-time: 500
cmd: testBasic
args: -n NoCommitAndClose T6 D1 D2

max-time: 500
cmd: testBasic
args: -n Commit626 T6 D1 D2

max-time: 500
cmd: testBasic
args: -n CommitTry626 T6 D1 D2

max-time: 500
cmd: testBasic
args: -n CommitAsMuch626 T6 D1 D2

max-time: 500
cmd: testBasic
args: -n NoCommit626 T6 D1 D2

max-time: 500
cmd: testBasic
args: -n NoCommitRollback626 T1 T6 D1 D2

max-time: 500
cmd: testBasic
args: -n Commit630 T1 T6 D1 D2

max-time: 500
cmd: testBasic
args: -n CommitTry630 T1 T6 D1 D2

max-time: 500
cmd: testBasic
args: -n CommitAsMuch630 T1 T6 D1 D2

max-time: 500
cmd: testBasic
args: -n NoCommit630 T1 T6 D1 D2

max-time: 500
cmd: testBasic
args: -n NoCommitRollback630 T1 T6 D1 D2 

max-time: 500
cmd: testBasic
args: -n NoCommitAndClose T1 T6 D1 D2 

max-time: 500
cmd: testBasic
args: -n RollbackUpdate T1 T6 D1 D2 

max-time: 500
cmd: testBasic
args: -n RollbackDeleteMultiple T1 T6 D1 D2 

max-time: 500
cmd: testBasic
args: -n ImplicitRollbackDelete T1 T6 D1 D2 

max-time: 500
cmd: testBasic
args: -n CommitDelete T1 T6 D1 D2 

max-time: 500
cmd: testBasic
args: -n RollbackNothing T1 T6 D1 D2 

max-time: 500
cmd: testBasicAsynch
args: -n PkInsertAsynch 

max-time: 500
cmd: testBasicAsynch
args: -n PkReadAsynch 

max-time: 500
cmd: testBasicAsynch
args: -n PkUpdateAsynch 

max-time: 500
cmd: testBasicAsynch
args: -n PkDeleteAsynch 

max-time: 1000
cmd: testBasic
args: -n MassiveRollback T1 T6 D1 D2

max-time: 500
cmd: testBasic
args: -n MassiveRollback2 T1 T6 D1 D2

max-time: 500
cmd: testBasic
args: -n MassiveRollback3 T1 T6 D1 D2

max-time: 500
cmd: testBasic
args: -n MassiveRollback4 T1 T6 D1 D2

max-time: 500
cmd: testBasic
args: -n TupError

max-time: 500
cmd: testBasic
args: -n InsertError T1

max-time: 500
cmd: testBasic
args: -n InsertError2 T1

max-time: 500
cmd: testTimeout
args: T1 

max-time: 500
cmd: testBasic
args: -n Bug25090 T1

max-time: 1000
cmd: testBasic
args: -n Bug27756

max-time: 500
cmd: testBasic
args: -n Bug28073

max-time: 500
cmd: testBasic
args: -n Bug20535

#
# INDEX
#
max-time: 1500
cmd: testIndex
args: -n CreateAll T1 T13 T14

max-time: 3600
cmd: testIndex
args: -n InsertDelete T1 

max-time: 3600
cmd: testIndex
args: -n CreateLoadDrop T1 

max-time: 500
cmd: testIndex
args: -n MixedTransaction T1 

max-time: 2500
cmd: testIndex
args: -n BuildDuring T6 

max-time: 600
cmd: testIndex
args: -n Bug46069 T1

#
# SCAN TESTS
#
max-time: 500
cmd: testScan
args: -n ScanRead16 

max-time: 500
cmd: testScan
args: -n ScanRead240 

max-time: 500
cmd: testScan
args: -n ScanReadCommitted240 

max-time: 500
cmd: testScan
args: -n ScanUpdate 

max-time: 500
cmd: testScan
args: -n ScanUpdate2 T6 D1 D2

max-time: 500
cmd: testScan
args: -n ScanDelete 

max-time: 500
cmd: testScan
args: -n ScanDelete2 D1 D2

max-time: 500
cmd: testScan
args: -n ScanUpdateAndScanRead T6 D1 D2

max-time: 500
cmd: testScan
args: -n ScanReadAndLocker T6 D1 D2

max-time: 500
cmd: testScan
args: -n ScanReadAndPkRead T6 D1 D2

max-time: 500
cmd: testScan
args: -n ScanRead488 -l 10 T6 D1 D2

max-time: 500
cmd: testScan
args: -n ScanRead488O -l 10 T6 D1 D2 

max-time: 500
cmd: testScan
args: -n Bug42559 T6 D1 D2 

max-time: 1000
cmd: testScan
args: -n ScanRead488T -l 10 T6 D1 D2 

max-time: 1000
cmd: testScan
args: -n ScanRead488_Mixed -l 10 T6 D1 D2

max-time: 500
cmd: testScan
args: -n ScanRead488Timeout -l 10 T6 D1 D2

max-time: 1200
cmd: testScan
args: -n ScanRead40 -l 100 T6 D1 D2 

max-time: 1800
cmd: testScan
args: -n ScanRead100 -l 100 T1 D1 D2 

max-time: 600
cmd: testScan
args: -n ScanRead40 -l 100 T1 D1 D2 

max-time: 1800
cmd: testScan
args: -n ScanRead40RandomTable -l 100 T1 

max-time: 500
cmd: testScan
args: -n ScanWithLocksAndInserts T6 D1 D2

max-time: 500
cmd: testScan
args: -n ScanReadAbort T6 D1 D2 

max-time: 500
cmd: testScan
args: -n ScanReadAbort15 T6 D1 D2 

max-time: 500
cmd: testScan
args: -n ScanReadAbort240 T6 D1 D2 

max-time: 500
cmd: testScan
args: -n ScanUpdateAbort16 T6 D1 D2 

max-time: 3600
cmd: testScan
args: -n ScanReadRestart T1 T6 T13

max-time: 3600
cmd: testScan
args: -n ScanReadRestart D1 D2

max-time: 1200
cmd: testScan
args: -n ScanUpdateRestart T6

max-time: 1200
cmd: testScan
args: -n ScanUpdateRestart D1 D2 

max-time: 500
cmd: testScan
args: -n CheckGetValue T6 D1 D2 

max-time: 500
cmd: testScan
args: -n CloseWithoutStop T6 D1 D2 

max-time: 500
cmd: testScan
args: -n NextScanWhenNoMore T6 D1 D2 

max-time: 500
cmd: testScan
args: -n ExecuteScanWithoutOpenScan T6 D1 D2 

max-time: 500
cmd: testScan
args: -n OnlyOpenScanOnce T6 D1 D2 

max-time: 500
cmd: testScan
args: -n OnlyOneOpInScanTrans T6 D1 D2 

max-time: 500
cmd: testScan
args: -n OnlyOneOpBeforeOpenScan T6 D1 D2 

max-time: 500
cmd: testScan
args: -n OnlyOneScanPerTrans T6 D1 D2 

max-time: 500
cmd: testScan
args: -n NoCloseTransaction T6 D1 D2 

max-time: 500
cmd: testScan
args: -n CheckInactivityTimeOut T6 D1 D2 

max-time: 500
cmd: testScan
args: -n CheckInactivityBeforeClose T6 D1 D2 

max-time: 500
cmd: testScan
args: -n CheckAfterTerror T6 D1 D2 

max-time: 500
cmd: testScan
args: -n ScanReadError5021 T1 D1 D2 

max-time: 500
cmd: testScan
args: -n ScanReaderror5022 T1 D1 D2 

max-time: 500
cmd: testScan
args: -n ScanReadError5023 T1 D1 D2 

max-time: 500
cmd: testScan
args: -n ScanReadError5024 T1 D1 D2 

max-time: 500
cmd: testScan
args: -n ScanReadError5025 T1 D1 D2 

max-time: 500
cmd: testScan
args: -n ScanReadError5030 T1 D1 D2 

max-time: 500
cmd: testScan
args: -n ScanReadError8081 T1 D1 D2

max-time: 500
cmd: testScan
args: -n InsertDelete T1 T6 D1 D2 

max-time: 500
cmd: testScan
args: -n CheckAfterTerror T1 D1 D2 

max-time: 1200
cmd: testScan
args: -n ScanReadWhileNodeIsDown T1

max-time: 1200
cmd: testScan
args: -n ScanReadWhileNodeIsDown D1 D2 

max-time: 500
cmd: testScan
args: -l 100 -n Scan-bug8262 T6 D1 D2

max-time: 500
cmd: testScan
args: -n ScanParallelism

max-time: 500
cmd: testScan
args: -n Bug24447 T1

max-time: 1000
cmd: testScan
args: -n ScanVariants

max-time: 500
cmd: testScan
args: -n Bug36124 T1

max-time: 1800
cmd: testNodeRestart
args: -n Bug27003 T1

max-time: 300
cmd: testSystemRestart
args: -n Bug29167 T1

max-time: 300
cmd: testSystemRestart
args: -l 2 -n Bug28770 T1

max-time: 1000
cmd: testNodeRestart
args: -n Bug27283 T1

max-time: 500
cmd: testNodeRestart
args: -n Bug15587 T1

max-time: 500
cmd: testNodeRestart
args: -n Bug15632 T1

max-time: 500
cmd: testNodeRestart
args: -n Bug15685 T1

#max-time: 500
#cmd: testSystemRestart
#args: -n Bug18385 T1
#
max-time: 1000
cmd: testNodeRestart
args: -n Bug18414 T1

#max-time: 1000
#cmd: testNodeRestart
#args: -n Bug18612 T1
#
max-time: 1000
cmd: testNodeRestart
args: -n Bug18612SR T1

max-time: 1000
cmd: testNodeRestart
args: -n Bug20185 T1

max-time: 1000
cmd: testNodeRestart
args: -n Bug21271 T6

max-time: 1000
cmd: testIndex
args: -n Bug21384

max-time: 1000
cmd: testNodeRestart
args: -n Bug24717 T1

max-time: 1000
cmd: testNodeRestart
args: -n Bug25364 T1

max-time: 1000
cmd: testNodeRestart
args: -n Bug25554 T1

max-time: 1000
cmd: testNodeRestart
args: -n Bug26457 T1

max-time: 1000
cmd: testNodeRestart
args: -n Bug26481 T1

max-time: 1000
cmd: testNodeRestart
args: -n Bug29364 T1

max-time: 1000
cmd: testNodeRestart
args: -n Bug28023 T6 D2

max-time: 3000
cmd: testNodeRestart
args: -n Bug25984 T1

max-time: 300
cmd: testNodeRestart
args: -n Bug32160 T1

max-time: 2500
cmd: testNodeRestart
args: -n MixedPkRead T6 T13 

max-time: 2500
cmd: testIndex
args: -n NFNR1 T6 T13 

max-time: 2500
cmd: testIndex
args: -n NFNR1_O T6 T13 

max-time: 2500
cmd: testIndex
args: -n NFNR2_O T6 T13 

#
# DICT TESTS
max-time: 500
cmd: testDict
args: -n Bug29501 T1

max-time: 500
cmd: testDict
args: -n testDropDDObjects T1

max-time: 1500
cmd: testDict
args: -n CreateAndDrop 

max-time: 1000
cmd: testNodeRestart
args: -n Bug28717 T1

max-time: 1500
cmd: testDict
args: -n CreateAndDropAtRandom -l 200 T1

max-time: 1500
cmd: testDict
args: -n CreateAndDropWithData 

max-time: 1500
cmd: testDict
args: -n CreateAndDropDuring T6 D1 D2

max-time: 1500
cmd: testDict
args: -n CreateInvalidTables T1 

max-time: 500
cmd: testDict
args: -n FragmentTypeSingle T1 

max-time: 1500
cmd: testDict
args: -n FragmentTypeAllSmall T1 T6

max-time: 1500
cmd: testDict
args: -n FragmentTypeAllLarge T1 T6

max-time: 1500
cmd: testDict
args: -n TemporaryTables T1 T6

max-time: 1500
cmd: testDict
args: -n Restart_NR2 T1 I3

max-time: 500
cmd: testDict
args: -n Bug21755 T1

max-time: 1500
cmd: testDict
args: -n TableAddAttrs

max-time: 1500
cmd: testDict
args: -n TableAddAttrsDuring T1 T6

max-time: 500
cmd: testDict
args: -n Bug24631 T1

max-time: 600
cmd: testDict
args: -n Bug41905 T1

max-time: 600
cmd: testDict
args: -n TableAddAttrsDuringError

#
# TEST NDBAPI
#
max-time: 500
cmd: testDataBuffers
args: 

# Testsuite: testNdbApi
# Number of tests: 5
max-time: 500
cmd: testNdbApi
args: -n MaxNdb T6 

max-time: 500
cmd: testNdbApi
args: -n MaxTransactions T1 T6 T13 

max-time: 500
cmd: testNdbApi
args: -n MaxGetValue T1 T6 T13 

max-time: 500
cmd: testNdbApi
args: -n MaxEqual 

max-time: 500
cmd: testNdbApi
args: -n DeleteNdb T1 T6 

max-time: 500
cmd: testNdbApi
args: -n WaitUntilReady T1 T6 T13 

max-time: 500
cmd: testNdbApi
args: -n GetOperationNoTab T6 

max-time: 500
cmd: testNdbApi
args: -n NdbErrorOperation T6 

max-time: 500
cmd: testNdbApi
args: -n MissingOperation T6 

max-time: 500
cmd: testNdbApi
args: -n GetValueInUpdate T6 

max-time: 500
cmd: testNdbApi
args: -n UpdateWithoutKeys T6 D1 D2 

max-time: 500
cmd: testNdbApi
args: -n UpdateWithoutValues T6 D1 D2 

max-time: 500
cmd: testNdbApi
args: -n ReadWithoutGetValue D1 D2 

max-time: 500
cmd: testNdbApi
args: -n Bug_11133 T1 D1 D2 

max-time: 500
cmd: testNdbApi
args: -n Scan_4006 T1 D1 D2 

max-time: 500
cmd: testNdbApi
args: -n Bug_WritePartialIgnoreError T1 

max-time: 500
cmd: testNdbApi
args: -n ExecuteAsynch T1

max-time: 1000
cmd: testNdbApi
args: -n Bug28443

max-time: 500
cmd: testNdbApi
args: -n BadColNameHandling T6

max-time: 500
cmd: testNdbApi
args: -n SimpleReadAbortOnError T1 T6 T15

max-time: 500
cmd: testNdbApi
args: -n NdbRecordPKAmbiguity T1 T6 T15

max-time: 500
cmd: testNdbApi
args: -n NdbRecordPKUpdate T1 T6 T15

max-time: 500
cmd: testNdbApi
args: -n NdbRecordCICharPKUpdate T1 

max-time: 500
cmd: testNdbApi
args: -n NdbRecordRowLength

max-time: 500
cmd: testNdbApi
args: -n Bug44065

max-time: 500
cmd: testNdbApi
args: -n Bug44065_org

max-time: 500
cmd: testInterpreter
args: T1 

max-time: 7200
cmd: testOperations
args:

max-time: 7200
cmd: testTransactions
args:

max-time: 1500
cmd: testRestartGci
args: T6 

max-time: 1500
cmd: testBlobs
args: -version 1 -rows 25

max-time: 1500
cmd: testBlobs
args: -rows 25

max-time: 600
cmd: testBlobs
args: -bug 27018 -skip p

max-time: 600
cmd: testBlobs
args: -bug 27370 -skip p

max-time: 600
cmd: testBlobs
args: -bug 36756 -skip p

max-time: 300
cmd: testBlobs
args: -bug 45768 -skip p

max-time: 5000
cmd: testOIBasic
args: -case abcdefz

max-time: 2000
cmd: testOIBasic
args: -case gz

max-time: 2000
cmd: testOIBasic
args: -case hz

max-time: 2500
cmd: testBitfield
args:

max-time: 2500
cmd: testPartitioning
args:

#
#
# SYSTEM RESTARTS
#
max-time: 1500
cmd: testSystemRestart
args: -n basic T1 

max-time: 5000
cmd: testSystemRestart
args: -n SR1 T1 

max-time: 5000
cmd: testSystemRestart
args: -n SR1 T6 

max-time: 5000
cmd: testSystemRestart
args: -n SR1 D1

max-time: 5000
cmd: testSystemRestart
args: -n SR1 D2 

max-time: 5000
cmd: testSystemRestart
args: -n SR2 T1 

max-time: 5000
cmd: testSystemRestart
args: -n SR2 T6 

max-time: 5000
cmd: testSystemRestart
args: -n SR2 D1

max-time: 5000
cmd: testSystemRestart
args: -n SR2 D2 

max-time: 5000
cmd: testSystemRestart
args: -n SR_UNDO T1 

max-time: 5000
cmd: testSystemRestart
args: -n SR_UNDO T6 

#
max-time: 5000
cmd: testSystemRestart
args: -l 1 -n SR6 T1 

max-time: 5000
cmd: testSystemRestart
args: -l 1 -n SR7 T1 

max-time: 5000
cmd: testSystemRestart
args: -l 1 -n SR8 T1 

max-time: 5000
cmd: testSystemRestart
args: -l 1 -n SR9 T1 

max-time: 300
cmd: testNodeRestart
args: -n Bug24543 T1

max-time: 1500
cmd: testSystemRestart
args: -n Bug24664

max-time: 1000
cmd: testNodeRestart
args: -n Bug25468 T1

max-time: 1000
cmd: testNodeRestart
args: -n Bug27466 T1

max-time: 1500
cmd: testSystemRestart
args: -n Bug27434 T1

max-time: 1000
cmd: test_event
args: -l 10 -n Bug27169 T1

#
max-time: 600
cmd: test_event_merge
args: --no-implicit-nulls --separate-events --blob-version 1

#
max-time: 600
cmd: test_event_merge
args: --no-implicit-nulls --separate-events

#
max-time: 600
cmd: test_event_merge
args: --no-implicit-nulls --no-multiops --blob-version 1

#
max-time: 600
cmd: test_event_merge
args: --no-implicit-nulls --no-multiops

#
max-time: 3600
cmd: test_event
args: -n EventOperationApplier -l 2

#
max-time: 3600
cmd: test_event
args: -n EventOperationApplier_NR -l 2

#
max-time: 3600
cmd: test_event
args: -n MergeEventOperationApplier_NR -l 2

#
max-time: 2500
cmd: test_event
args: -n Multi

#
max-time: 3600
cmd: test_event
args: -n CreateDropNR T1

max-time: 600
cmd: testBasic
args: -n PkRead T1

max-time: 300
cmd: testNodeRestart
args: -n Bug31980 T1

max-time: 2500
cmd: testNodeRestart
args: -n CommittedRead T1

max-time: 2500
cmd: testNodeRestart
args: -n RestartRandomNode T6 T13 

max-time: 2500
cmd: testNodeRestart
args: -n LateCommit T1

max-time: 2500
cmd: testNodeRestart
args: -n RestartMasterNodeError T6 T13 

max-time: 2500
cmd: testNodeRestart
args: -n RestartAllNodes T6 T13 

max-time: 2500
cmd: testNodeRestart
args: -n RestartAllNodesAbort T6 T13 

max-time: 2500
cmd: testNodeRestart
args: -n RestartAllNodesError9999 T6 T13 

max-time: 2500
cmd: testNodeRestart
args: -n RestartRandomNodeInitial T6 T13 

max-time: 2500
cmd: testNodeRestart
args: -n NoLoad T6

max-time: 2500
cmd: testNodeRestart
args: -n TwoNodeFailure T6 T13 

max-time: 2500
cmd: testNodeRestart
args: -n TwoMasterNodeFailure T6 T13 

max-time: 2500
cmd: testNodeRestart
args: -n FiftyPercentFail T6 T13 

max-time: 2500
cmd: testNodeRestart
args: -n RestartRandomNodeError T6 T13 

#
# MGMAPI AND MGSRV
#
max-time: 1800
cmd: testSingleUserMode
args: T1

# OLD FLEX
max-time: 500
cmd: flexBench
args: -c 25 -t 10 

max-time: 500
cmd: flexHammer
args: -r 5 -t 32 

max-time: 2500
cmd: testNodeRestart
args: -n NF_Hammer -r 5 T1

max-time: 300
cmd: DbCreate
args:

max-time: 180
cmd: DbAsyncGenerator
args: -time 60 -p 1
type: bench

max-time: 180
cmd: DbAsyncGenerator
args: -time 60 -p 25
type: bench

max-time: 180
cmd: DbAsyncGenerator
args: -time 60 -p 100
type: bench

max-time: 180
cmd: DbAsyncGenerator
args: -time 60 -p 200
type: bench

max-time: 180
cmd: DbAsyncGenerator
args: -time 60 -p 1 -proc 25
type: bench

max-time: 5000
cmd: testNodeRestart
args: -n GCP -l 1 T1

max-time: 1200
cmd: testNodeRestart
args: -n Bug41469 T1

max-time: 1500
cmd: testSystemRestart
args: -n SR_DD_1 D1

max-time: 1500
cmd: testSystemRestart
args: -n SR_DD_1b D1

max-time: 1500
cmd: testSystemRestart
args: -n SR_DD_1 D2

max-time: 1500
cmd: testSystemRestart
args: -n SR_DD_1b D2

max-time: 1500
cmd: testSystemRestart
args: -n SR_DD_1_LCP D1

max-time: 1500
cmd: testSystemRestart
args: -n SR_DD_1b_LCP D1

max-time: 1500
cmd: testSystemRestart
args: -n SR_DD_1_LCP D2

max-time: 1500
cmd: testSystemRestart
args: -n SR_DD_1b_LCP D2

max-time: 1500
cmd: testSystemRestart
args: -n SR_DD_2 D1

max-time: 1500
cmd: testSystemRestart
args: -n SR_DD_2b D1

max-time: 1500
cmd: testSystemRestart
args: -n SR_DD_2 D2

max-time: 1500
cmd: testSystemRestart
args: -n SR_DD_2b D2

max-time: 1500
cmd: testSystemRestart
args: -n SR_DD_2_LCP D1

max-time: 1500
cmd: testSystemRestart
args: -n SR_DD_2b_LCP D1

max-time: 1500
cmd: testSystemRestart
args: -n SR_DD_2_LCP D2

max-time: 1500
cmd: testSystemRestart
args: -n SR_DD_2b_LCP D2

max-time: 1500
cmd: testSystemRestart
args: -n SR_DD_3 D1

max-time: 1500
cmd: testSystemRestart
args: -n SR_DD_3b D1

max-time: 1500
cmd: testSystemRestart
args: -n SR_DD_3 D2

max-time: 1500
cmd: testSystemRestart
args: -n SR_DD_3b D2

max-time: 1500
cmd: testSystemRestart
args: -n SR_DD_3_LCP D1

max-time: 1500
cmd: testSystemRestart
args: -n SR_DD_3b_LCP D1

max-time: 1500
cmd: testSystemRestart
args: -n SR_DD_3_LCP D2

max-time: 1500
cmd: testSystemRestart
args: -n SR_DD_3b_LCP D2

max-time: 1500
cmd: testSystemRestart
args: -n Bug41915 D2

max-time: 300
cmd: test_event
args: -n Bug31701 T1

max-time: 600
cmd: testSystemRestart
args: -n Bug22696 T1

max-time: 600
cmd: testNodeRestart
args: -n pnr --nologging T1

max-time: 600
cmd: testNodeRestart
args: -n pnr_lcp T1

max-time: 600
cmd: testSystemRestart
args: -n to T1

max-time: 600
cmd: testSystemRestart
args: -n to I3

max-time: 600
cmd: testSystemRestart
args: -n to D2

max-time: 300
cmd: testNodeRestart
args: -n Bug32922 T1

max-time: 300
cmd: test_event
args: -n Bug33793 T1

max-time: 1200
cmd: testNodeRestart
args: -n Bug34216 -l 10 T1 I3 D2

max-time: 1200
cmd: testNodeRestart
args: -n mixedmultiop T1 I2 I3 D2

max-time: 600
cmd: testNodeRestart
args: -n Bug34702 T1

max-time: 600
cmd: test_event
args: -n Bug35208 T1

max-time: 300
cmd: test_event
args: -n Bug37279 T1

max-time: 300
cmd: test_event
args: -n Bug37338 T1

max-time: 300
cmd: test_event
args: -n Bug37442 T1

# 2008-04-22
max-time: 1500
cmd: testNodeRestart
args: -n MNF -l 15 T1

max-time: 300
cmd: testNodeRestart
args: -n Bug36199 T1

max-time: 300
cmd: testNodeRestart
args: -n Bug36246 T1

max-time: 300
cmd: testNodeRestart
args: -n Bug36247 T1

max-time: 300
cmd: testNodeRestart
args: -n Bug36276 T1

# 2008-04-25
max-time: 300
cmd: testNodeRestart
args: -n Bug36245 T1

max-time: 300
cmd: test_event
args: -n Bug34853 T1

# EOF 2008-04-25
# 2008-05-29
max-time: 1200
cmd: testDict
args: -l 1 -n FailAddFragment

# EOF 2008-05-29
# 2008-05-30
max-time: 1200
cmd: testDict
args: -l 1 -n FailCreateHashmap T1

# EOF 2008-05-30
# 2008-06-03
max-time: 1200
cmd: testNdbApi
args: -l 100 -n Bug37158

# EOF 2008-06-03
# 2008-06-05
max-time: 1200
cmd: testDict
args: -n FailAddPartition T1 I3

# EOF 2008-06-05
# Test data buffering for TCKEYREQ
max-time: 500
cmd: testLimits
args: -n ExhaustSegmentedSectionPk WIDE_2COL

# Test data buffering for TCINDXREQ
max-time: 500
cmd: testLimits
args: -n ExhaustSegmentedSectionIx WIDE_2COL_IX

# Run some tests on max size / max num cols tables
max-time: 500
cmd: testBasic
args: -n PkRead WIDE_MAXKEY_HUGO WIDE_MAXATTR_HUGO WIDE_MAXKEYMAXCOLS_HUGO WIDE_MINKEYMAXCOLS_HUGO

max-time: 500
cmd: testBasic
args: -n PkUpdate WIDE_MAXKEY_HUGO WIDE_MAXATTR_HUGO WIDE_MAXKEYMAXCOLS_HUGO WIDE_MINKEYMAXCOLS_HUGO

# EOF 2008-06-30
max-time: 500
cmd: test_event
args: -n bug37672 T1

#EOF 2008-07-04
max-time: 500
cmd: testScanFilter
args: T1

#EOF 2008-07-09
max-time: 600
cmd: test_event
args: -r 5000 -n Bug30780 T1

#EOF 2008-08-11
# Test data buffering for SCANTABREQ
max-time: 500
cmd: testLimits
args: -n ExhaustSegmentedSectionScan WIDE_2COL

#EOF 2008-08-20
max-time: 1200
cmd: testNodeRestart
args: -n Bug41295 T1

max-time: 1200
cmd: testNodeRestart
args: -n Bug42422 -l 1 T1

max-time: 500
cmd: testLimits
args: -n DropSignalFragments T1

max-time: 300
cmd: testMgm
args:

max-time: 300
cmd: testScan
args: -n Bug42545 -l 1 T1

max-time: 600
cmd: testNodeRestart
args: -n -l 3 -n Bug43224 T1

max-time: 1200
cmd: testNodeRestart
args: -n Bug43888 T1

max-time: 1200
cmd: testNdbApi
args: -n Bug44015 T1

max-time: 1200
cmd: test_event
args: -n Bug44915 T1

max-time: 3600
cmd: testNodeRestart
args: -n Bug44952 T1

max-time: 300
cmd: testSystemRestart
args: -n Bug45154 D1

max-time: 300
cmd: testDict
args: -n Bug36702 D1

max-time: 300
cmd: testDict
args: -n Bug46552 T1

max-time: 900
cmd: testDict
args: -n Bug46585 T1 I3 D1

max-time: 300
cmd: testSystemRestart
args: -n Bug46651 T1

max-time: 300
cmd: testSystemRestart
args: -n Bug46412 T1

# Test clean ApiFailReq behaviour
max-time: 300
cmd: testNdbApi
args: -n ApiFailReqBehaviour T1

max-time: 300
cmd: testNdbApi
args: -n ReadColumnDuplicates

max-time: 300
cmd: testBasic
<<<<<<< HEAD
args: -n DDInsertFailUpdateBatch D1 D2

max-time: 300
cmd: testNdbApi
args: -n FragmentedApiFailure T1
=======
args: -n DDInsertFailUpdateBatch
>>>>>>> f098a63d
<|MERGE_RESOLUTION|>--- conflicted
+++ resolved
@@ -1454,12 +1454,8 @@
 
 max-time: 300
 cmd: testBasic
-<<<<<<< HEAD
-args: -n DDInsertFailUpdateBatch D1 D2
+args: -n DDInsertFailUpdateBatch
 
 max-time: 300
 cmd: testNdbApi
 args: -n FragmentedApiFailure T1
-=======
-args: -n DDInsertFailUpdateBatch
->>>>>>> f098a63d
