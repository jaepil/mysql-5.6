--- conflicted
+++ resolved
@@ -1038,37 +1038,6 @@
 args: -time 60 -p 1 -proc 25
 type: bench
 
-<<<<<<< HEAD
-=======
-max-time: 120
-cmd: testMgm
-args: -n ApiSessionFailure T1
-
-max-time: 15
-cmd: testMgm
-args: -n ApiConnectTimeout T1
-
-max-time: 120
-cmd: testMgm
-args: -n ApiTimeoutBasic T1
-
-max-time: 120
-cmd: testMgm
-args: -n ApiGetStatusTimeout T1
-
-max-time: 120
-cmd: testMgm
-args: -n ApiGetConfigTimeout T1
-
-max-time: 120
-cmd: testMgm
-args: -n ApiMgmEventTimeout T1
-
-max-time: 120
-cmd: testMgm
-args: -n ApiMgmStructEventTimeout T1
-
->>>>>>> 2dc440e2
 max-time: 5000
 cmd: testNodeRestart
 args: -n GCP T1
