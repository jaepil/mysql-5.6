--- conflicted
+++ resolved
@@ -648,16 +648,6 @@
 	case DB_NO_FK_ON_S_BASE_COL:
 		return("Cannot add foreign key on the base column "
 		       "of stored column");
-<<<<<<< HEAD
-	case DB_NO_FK_ON_V_BASE_COL:
-		return("Cannot add foreign key on the base column "
-		       "of indexed virtual column");
-	case DB_NO_VIRTUAL_INDEX_ON_FK:
-		return("Cannot create index on virtual column whose base "
-		       "column has foreign constraint");
-
-=======
->>>>>>> 5ed18d82
 	case DB_COMPUTE_VALUE_FAILED:
 		return("Compute generated column failed");
 
