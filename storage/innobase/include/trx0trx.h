--- conflicted
+++ resolved
@@ -170,7 +170,6 @@
 #ifdef UNIV_DEBUG
 #define trx_start_if_not_started_xa(t, rw)			\
 	do {							\
-<<<<<<< HEAD
 	(t)->start_line = __LINE__;				\
 	(t)->start_file = __FILE__;				\
 	trx_start_if_not_started_xa_low((t), rw);		\
@@ -194,31 +193,6 @@
 	do {							\
 	(t)->start_line = __LINE__;				\
 	(t)->start_file = __FILE__;				\
-=======
-	(t)->start_line = __LINE__;				\
-	(t)->start_file = __FILE__;				\
-	trx_start_if_not_started_xa_low((t), rw);		\
-	} while (false)
-
-#define trx_start_if_not_started(t, rw)				\
-	do {							\
-	(t)->start_line = __LINE__;				\
-	(t)->start_file = __FILE__;				\
-	trx_start_if_not_started_low((t), rw);			\
-	} while (false)
-
-#define trx_start_internal(t)					\
-	do {							\
-	(t)->start_line = __LINE__;				\
-	(t)->start_file = __FILE__;				\
-	trx_start_internal_low((t));				\
-	} while (false)
-
-#define trx_start_internal_read_only(t)				\
-	do {							\
-	(t)->start_line = __LINE__;				\
-	(t)->start_file = __FILE__;				\
->>>>>>> a9800d0d
 	trx_start_internal_read_only_low(t);			\
 	} while (false)
 #else
@@ -885,15 +859,9 @@
 			no_list;	/*!< Required during view creation
 					to check for the view limit for
 					transactions that are committing */
-<<<<<<< HEAD
 
 	trx_id_t	id;		/*!< transaction id */
 
-=======
-
-	trx_id_t	id;		/*!< transaction id */
-
->>>>>>> a9800d0d
 	trx_id_t	no;		/*!< transaction serialization number:
 					max trx id shortly before the
 					transaction is moved to
@@ -1053,12 +1021,7 @@
 					on dict_operation_lock. Protected
 					by dict_operation_lock. */
 
-<<<<<<< HEAD
-	time_t		start_time;	/*!< time the trx object was created
-					or the state last time became
-=======
 	time_t		start_time;	/*!< time the state last time became
->>>>>>> a9800d0d
 					TRX_STATE_ACTIVE */
 	lsn_t		commit_lsn;	/*!< lsn at the time of the commit */
 	table_id_t	table_id;	/*!< Table to drop iff dict_operation
