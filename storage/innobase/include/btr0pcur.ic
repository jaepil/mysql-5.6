--- conflicted
+++ resolved
@@ -1,10 +1,6 @@
 /*****************************************************************************
 
-<<<<<<< HEAD
-Copyright (c) 1996, 2011, Oracle and/or its affiliates. All Rights Reserved.
-=======
 Copyright (c) 1996, 2013, Oracle and/or its affiliates. All Rights Reserved.
->>>>>>> f6dfd7d7
 
 This program is free software; you can redistribute it and/or modify it under
 the terms of the GNU General Public License as published by the Free Software
@@ -80,7 +76,6 @@
 btr_pcur_get_page(
 /*==============*/
 	const btr_pcur_t*	cursor)	/*!< in: persistent cursor */
-<<<<<<< HEAD
 {
 	ut_ad(cursor->pos_state == BTR_PCUR_IS_POSITIONED);
 
@@ -102,29 +97,6 @@
 }
 
 /*********************************************************//**
-=======
-{
-	ut_ad(cursor->pos_state == BTR_PCUR_IS_POSITIONED);
-
-	return(btr_cur_get_page(btr_pcur_get_btr_cur(cursor)));
-}
-
-/*********************************************************//**
-Returns the buffer block of a persistent cursor.
-@return	pointer to the block */
-UNIV_INLINE
-buf_block_t*
-btr_pcur_get_block(
-/*===============*/
-	const btr_pcur_t*	cursor)	/*!< in: persistent cursor */
-{
-	ut_ad(cursor->pos_state == BTR_PCUR_IS_POSITIONED);
-
-	return(btr_cur_get_block(btr_pcur_get_btr_cur(cursor)));
-}
-
-/*********************************************************//**
->>>>>>> f6dfd7d7
 Returns the record of a persistent cursor.
 @return	pointer to the record */
 UNIV_INLINE
