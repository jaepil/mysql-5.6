--- conflicted
+++ resolved
@@ -1411,13 +1411,8 @@
 	fil_space_t*	space,
 	mtr_t*		mtr);
 
-<<<<<<< HEAD
-/** Set the compression type for the tablespace
-@param[in]	space_id	Space ID of tablespace for which to set
-=======
 /** Set the compression type for the tablespace of a table
 @param[in]	table		Table that should be compressesed
->>>>>>> 1e280ea6
 @param[in]	algorithm	Text representation of the algorithm
 @return DB_SUCCESS or error code */
 dberr_t
