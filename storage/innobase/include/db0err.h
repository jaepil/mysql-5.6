/*****************************************************************************

Copyright (c) 1996, 2014, Oracle and/or its affiliates. All Rights Reserved.

This program is free software; you can redistribute it and/or modify it under
the terms of the GNU General Public License as published by the Free Software
Foundation; version 2 of the License.

This program is distributed in the hope that it will be useful, but WITHOUT
ANY WARRANTY; without even the implied warranty of MERCHANTABILITY or FITNESS
FOR A PARTICULAR PURPOSE. See the GNU General Public License for more details.

You should have received a copy of the GNU General Public License along with
this program; if not, write to the Free Software Foundation, Inc.,
51 Franklin Street, Suite 500, Boston, MA 02110-1335 USA

*****************************************************************************/

/**************************************************//**
@file include/db0err.h
Global error codes for the database

Created 5/24/1996 Heikki Tuuri
*******************************************************/

#ifndef db0err_h
#define db0err_h

/* Do not include univ.i because univ.i includes this. */

enum dberr_t {
	DB_SUCCESS_LOCKED_REC = 9,	/*!< like DB_SUCCESS, but a new
					explicit record lock was created */
	DB_SUCCESS = 10,

	/* The following are error codes */
	DB_ERROR,
	DB_INTERRUPTED,
	DB_OUT_OF_MEMORY,
	DB_OUT_OF_FILE_SPACE,
	DB_LOCK_WAIT,
	DB_DEADLOCK,
	DB_ROLLBACK,
	DB_DUPLICATE_KEY,
	DB_QUE_THR_SUSPENDED,
	DB_MISSING_HISTORY,		/*!< required history data has been
					deleted due to lack of space in
					rollback segment */
	DB_CLUSTER_NOT_FOUND = 30,
	DB_TABLE_NOT_FOUND,
	DB_MUST_GET_MORE_FILE_SPACE,	/*!< the database has to be stopped
					and restarted with more file space */
	DB_TABLE_IS_BEING_USED,
	DB_TOO_BIG_RECORD,		/*!< a record in an index would not fit
					on a compressed page, or it would
					become bigger than 1/2 free space in
					an uncompressed page frame */
	DB_LOCK_WAIT_TIMEOUT,		/*!< lock wait lasted too long */
	DB_NO_REFERENCED_ROW,		/*!< referenced key value not found
					for a foreign key in an insert or
					update of a row */
	DB_ROW_IS_REFERENCED,		/*!< cannot delete or update a row
					because it contains a key value
					which is referenced */
	DB_CANNOT_ADD_CONSTRAINT,	/*!< adding a foreign key constraint
					to a table failed */
	DB_CORRUPTION,			/*!< data structure corruption noticed */
	DB_CANNOT_DROP_CONSTRAINT,	/*!< dropping a foreign key constraint
					from a table failed */
	DB_NO_SAVEPOINT,		/*!< no savepoint exists with the given
					name */
	DB_TABLESPACE_EXISTS,		/*!< we cannot create a new single-table
					tablespace because a file of the same
					name already exists */
	DB_TABLESPACE_DELETED,		/*!< tablespace was deleted or is
					being dropped right now */
	DB_TABLESPACE_NOT_FOUND,	/*<! Attempt to delete a tablespace
					instance that was not found in the
					tablespace hash table */
	DB_LOCK_TABLE_FULL,		/*!< lock structs have exhausted the
					buffer pool (for big transactions,
					InnoDB stores the lock structs in the
					buffer pool) */
	DB_FOREIGN_DUPLICATE_KEY,	/*!< foreign key constraints
					activated by the operation would
					lead to a duplicate key in some
					table */
	DB_TOO_MANY_CONCURRENT_TRXS,	/*!< when InnoDB runs out of the
					preconfigured undo slots, this can
					only happen when there are too many
					concurrent transactions */
	DB_UNSUPPORTED,			/*!< when InnoDB sees any artefact or
					a feature that it can't recoginize or
					work with e.g., FT indexes created by
					a later version of the engine. */

	DB_INVALID_NULL,		/*!< a NOT NULL column was found to
					be NULL during table rebuild */

	DB_STATS_DO_NOT_EXIST,		/*!< an operation that requires the
					persistent storage, used for recording
					table and index statistics, was
					requested but this storage does not
					exist itself or the stats for a given
					table do not exist */
	DB_FOREIGN_EXCEED_MAX_CASCADE,	/*!< Foreign key constraint related
					cascading delete/update exceeds
					maximum allowed depth */
	DB_CHILD_NO_INDEX,		/*!< the child (foreign) table does
					not have an index that contains the
					foreign keys as its prefix columns */
	DB_PARENT_NO_INDEX,		/*!< the parent table does not
					have an index that contains the
					foreign keys as its prefix columns */
	DB_TOO_BIG_INDEX_COL,		/*!< index column size exceeds
					maximum limit */
	DB_INDEX_CORRUPT,		/*!< we have corrupted index */
	DB_UNDO_RECORD_TOO_BIG,		/*!< the undo log record is too big */
	DB_READ_ONLY,			/*!< Update operation attempted in
					a read-only transaction */
	DB_FTS_INVALID_DOCID,		/* FTS Doc ID cannot be zero */
	DB_TABLE_IN_FK_CHECK,		/* table is being used in foreign
					key check */
	DB_ONLINE_LOG_TOO_BIG,		/*!< Modification log grew too big
					during online index creation */

	DB_IO_ERROR,			/*!< Generic IO error */
	DB_IDENTIFIER_TOO_LONG,		/*!< Identifier name too long */
	DB_FTS_EXCEED_RESULT_CACHE_LIMIT,	/*!< FTS query memory
					exceeds result cache limit */
	DB_TEMP_FILE_WRITE_FAILURE,	/*!< Temp file write failure */
<<<<<<< HEAD
	DB_CANNOT_OPEN_FILE,		/*!< Cannot open a file */
=======
	DB_FTS_TOO_MANY_WORDS_IN_PHRASE,
					/*< Too many words in a phrase */
>>>>>>> 2302e93b

	/* The following are partial failure codes */
	DB_FAIL = 1000,
	DB_OVERFLOW,
	DB_UNDERFLOW,
	DB_STRONG_FAIL,
	DB_ZIP_OVERFLOW,
	DB_RECORD_NOT_FOUND = 1500,
	DB_END_OF_INDEX,
	DB_DICT_CHANGED,		/*!< Some part of table dictionary has
					changed. Such as index dropped or
					foreign key dropped */


	/* The following are API only error codes. */
	DB_DATA_MISMATCH = 2000,	/*!< Column update or read failed
					because the types mismatch */

	DB_SCHEMA_NOT_LOCKED,		/*!< If an API function expects the
					schema to be locked in exclusive mode
					and if it's not then that API function
					will return this error code */

	DB_NOT_FOUND,			/*!< Generic error code for "Not found"
					type of errors */

	DB_TABLESPACE_TRUNCATED,	/*!< tablespace was truncated */
	DB_TABLE_CORRUPT		/*!< Table/clustered index is corrupted */
};

#endif<|MERGE_RESOLUTION|>--- conflicted
+++ resolved
@@ -129,12 +129,9 @@
 	DB_FTS_EXCEED_RESULT_CACHE_LIMIT,	/*!< FTS query memory
 					exceeds result cache limit */
 	DB_TEMP_FILE_WRITE_FAILURE,	/*!< Temp file write failure */
-<<<<<<< HEAD
 	DB_CANNOT_OPEN_FILE,		/*!< Cannot open a file */
-=======
 	DB_FTS_TOO_MANY_WORDS_IN_PHRASE,
 					/*< Too many words in a phrase */
->>>>>>> 2302e93b
 
 	/* The following are partial failure codes */
 	DB_FAIL = 1000,
