/*****************************************************************************

Copyright (c) 1994, 2011, Oracle and/or its affiliates. All Rights Reserved.

This program is free software; you can redistribute it and/or modify it under
the terms of the GNU General Public License as published by the Free Software
Foundation; version 2 of the License.

This program is distributed in the hope that it will be useful, but WITHOUT
ANY WARRANTY; without even the implied warranty of MERCHANTABILITY or FITNESS
FOR A PARTICULAR PURPOSE. See the GNU General Public License for more details.

You should have received a copy of the GNU General Public License along with
this program; if not, write to the Free Software Foundation, Inc., 59 Temple
Place, Suite 330, Boston, MA 02111-1307 USA

*****************************************************************************/

/********************************************************************//**
@file ha/ha0ha.c
The hash table with external chains

Created 8/22/1994 Heikki Tuuri
*************************************************************************/

#include "ha0ha.h"
#ifdef UNIV_NONINL
#include "ha0ha.ic"
#endif

#ifdef UNIV_DEBUG
# include "buf0buf.h"
#endif /* UNIV_DEBUG */
#ifndef UNIV_HOTBACKUP
# include "btr0sea.h"
#endif /* !UNIV_HOTBACKUP */
#include "page0page.h"

/*************************************************************//**
Creates a hash table with at least n array cells.  The actual number
of cells is chosen to be a prime number slightly bigger than n.
@return	own: created table */
UNIV_INTERN
hash_table_t*
ha_create_func(
/*===========*/
	ulint	n,		/*!< in: number of array cells */
#ifdef UNIV_SYNC_DEBUG
	ulint	sync_level,	/*!< in: level of the mutexes or rw_locks
				in the latching order: this is used in the
				 debug version */
#endif /* UNIV_SYNC_DEBUG */
	ulint	n_sync_obj,	/*!< in: number of mutexes or rw_locks
				to protect the hash table: must be a
				power of 2, or 0 */
	ulint	type)		/*!< in: type of datastructure for which
				the memory heap is going to be used e.g.:
				MEM_HEAP_FOR_BTR_SEARCH or
				MEM_HEAP_FOR_PAGE_HASH */
{
	hash_table_t*	table;
#ifndef UNIV_HOTBACKUP
	ulint		i;
#endif /* !UNIV_HOTBACKUP */

	ut_a(type == MEM_HEAP_FOR_BTR_SEARCH
	     || type == MEM_HEAP_FOR_PAGE_HASH);

	ut_ad(ut_is_2pow(n_sync_obj));
	table = hash_create(n);

	/* Creating MEM_HEAP_BTR_SEARCH type heaps can potentially fail,
	but in practise it never should in this case, hence the asserts. */

	if (n_sync_obj == 0) {
		table->heap = mem_heap_create_typed(
			ut_min(4096, MEM_MAX_ALLOC_IN_BUF), type);
		ut_a(table->heap);

		return(table);
	}

#ifndef UNIV_HOTBACKUP
	if (type == MEM_HEAP_FOR_PAGE_HASH) {
		/* We create a hash table protected by rw_locks for
		buf_pool->page_hash. */
		hash_create_sync_obj(table, HASH_TABLE_SYNC_RW_LOCK,
				     n_sync_obj, sync_level);
	} else {
		hash_create_sync_obj(table, HASH_TABLE_SYNC_MUTEX,
				     n_sync_obj, sync_level);
	}

	table->heaps = mem_alloc(n_sync_obj * sizeof(void*));

	for (i = 0; i < n_sync_obj; i++) {
		table->heaps[i] = mem_heap_create_typed(4096, type);
		ut_a(table->heaps[i]);
	}
#endif /* !UNIV_HOTBACKUP */

	return(table);
}

/*************************************************************//**
<<<<<<< HEAD
Empties a hash table and frees the memory heaps. */
UNIV_INTERN
void
ha_clear(
/*=====*/
	hash_table_t*	table)	/*!< in, own: hash table */
{
	ulint	i;
	ulint	n;

	ut_ad(table);
	ut_ad(table->magic_n == HASH_TABLE_MAGIC_N);
#ifdef UNIV_SYNC_DEBUG
	ut_ad(!table->adaptive
	       || rw_lock_own(&btr_search_latch, RW_LOCK_EXCLUSIVE));
#endif /* UNIV_SYNC_DEBUG */

#ifndef UNIV_HOTBACKUP
	/* Free the memory heaps. */
	n = table->n_sync_obj;

	for (i = 0; i < n; i++) {
		mem_heap_free(table->heaps[i]);
	}

	if (table->heaps) {
		mem_free(table->heaps);
	}

	switch (table->type) {
	case HASH_TABLE_SYNC_MUTEX:
		mem_free(table->sync_obj.mutexes);
		table->sync_obj.mutexes = NULL;
		break;

	case HASH_TABLE_SYNC_RW_LOCK:
		mem_free(table->sync_obj.rw_locks);
		table->sync_obj.rw_locks = NULL;
		break;

	case HASH_TABLE_SYNC_NONE:
		/* do nothing */
		break;
	}

	table->n_sync_obj = 0;
	table->type = HASH_TABLE_SYNC_NONE;

#endif /* !UNIV_HOTBACKUP */

	/* Clear the hash table. */
	n = hash_get_n_cells(table);

	for (i = 0; i < n; i++) {
		hash_get_nth_cell(table, i)->node = NULL;
	}
}

/*************************************************************//**
=======
>>>>>>> 7667e8f9
Inserts an entry into a hash table. If an entry with the same fold number
is found, its node is updated to point to the new data, and no new node
is inserted. If btr_search_enabled is set to FALSE, we will only allow
updating existing nodes, but no new node is allowed to be added.
@return	TRUE if succeed, FALSE if no more memory could be allocated */
UNIV_INTERN
ibool
ha_insert_for_fold_func(
/*====================*/
	hash_table_t*	table,	/*!< in: hash table */
	ulint		fold,	/*!< in: folded value of data; if a node with
				the same fold value already exists, it is
				updated to point to the same data, and no new
				node is created! */
#if defined UNIV_AHI_DEBUG || defined UNIV_DEBUG
	buf_block_t*	block,	/*!< in: buffer block containing the data */
#endif /* UNIV_AHI_DEBUG || UNIV_DEBUG */
	const rec_t*	data)	/*!< in: data, must not be NULL */
{
	hash_cell_t*	cell;
	ha_node_t*	node;
	ha_node_t*	prev_node;
	ulint		hash;

	ut_ad(data);
	ut_ad(table);
	ut_ad(table->magic_n == HASH_TABLE_MAGIC_N);
#if defined UNIV_AHI_DEBUG || defined UNIV_DEBUG
	ut_a(block->frame == page_align(data));
#endif /* UNIV_AHI_DEBUG || UNIV_DEBUG */
<<<<<<< HEAD
	hash_assert_can_modify(table, fold);
=======
#ifdef UNIV_SYNC_DEBUG
	ut_ad(rw_lock_own(&btr_search_latch, RW_LOCK_EX));
#endif /* UNIV_SYNC_DEBUG */
	ASSERT_HASH_MUTEX_OWN(table, fold);
	ut_ad(btr_search_enabled);
>>>>>>> 7667e8f9

	hash = hash_calc_hash(fold, table);

	cell = hash_get_nth_cell(table, hash);

	prev_node = cell->node;

	while (prev_node != NULL) {
		if (prev_node->fold == fold) {
#if defined UNIV_AHI_DEBUG || defined UNIV_DEBUG
# ifndef UNIV_HOTBACKUP
			if (table->adaptive) {
				buf_block_t* prev_block = prev_node->block;
				ut_a(prev_block->frame
				     == page_align(prev_node->data));
				ut_a(prev_block->n_pointers > 0);
				prev_block->n_pointers--;
				block->n_pointers++;
			}
# endif /* !UNIV_HOTBACKUP */

			prev_node->block = block;
#endif /* UNIV_AHI_DEBUG || UNIV_DEBUG */
			prev_node->data = data;

			return(TRUE);
		}

		prev_node = prev_node->next;
	}

<<<<<<< HEAD
#ifndef UNIV_HOTBACKUP
	/* We are in the process of disabling hash index, do not add
	new chain node */
	if (!btr_search_enabled) {
		ut_ad(!btr_search_fully_disabled);
		return(TRUE);
	}
#endif /* !UNIV_HOTBACKUP */

=======
>>>>>>> 7667e8f9
	/* We have to allocate a new chain node */

	node = mem_heap_alloc(hash_get_heap(table, fold), sizeof(ha_node_t));

	if (node == NULL) {
		/* It was a btr search type memory heap and at the moment
		no more memory could be allocated: return */

		ut_ad(hash_get_heap(table, fold)->type & MEM_HEAP_BTR_SEARCH);

		return(FALSE);
	}

	ha_node_set_data(node, block, data);

#if defined UNIV_AHI_DEBUG || defined UNIV_DEBUG
# ifndef UNIV_HOTBACKUP
	if (table->adaptive) {
		block->n_pointers++;
	}
# endif /* !UNIV_HOTBACKUP */
#endif /* UNIV_AHI_DEBUG || UNIV_DEBUG */

	node->fold = fold;

	node->next = NULL;

	prev_node = cell->node;

	if (prev_node == NULL) {

		cell->node = node;

		return(TRUE);
	}

	while (prev_node->next != NULL) {

		prev_node = prev_node->next;
	}

	prev_node->next = node;

	return(TRUE);
}

/***********************************************************//**
Deletes a hash node. */
UNIV_INTERN
void
ha_delete_hash_node(
/*================*/
	hash_table_t*	table,		/*!< in: hash table */
	ha_node_t*	del_node)	/*!< in: node to be deleted */
{
	ut_ad(table);
	ut_ad(table->magic_n == HASH_TABLE_MAGIC_N);
#ifdef UNIV_SYNC_DEBUG
	ut_ad(rw_lock_own(&btr_search_latch, RW_LOCK_EX));
#endif /* UNIV_SYNC_DEBUG */
	ut_ad(btr_search_enabled);
#if defined UNIV_AHI_DEBUG || defined UNIV_DEBUG
# ifndef UNIV_HOTBACKUP
	if (table->adaptive) {
		ut_a(del_node->block->frame = page_align(del_node->data));
		ut_a(del_node->block->n_pointers > 0);
		del_node->block->n_pointers--;
	}
# endif /* !UNIV_HOTBACKUP */
#endif /* UNIV_AHI_DEBUG || UNIV_DEBUG */

	HASH_DELETE_AND_COMPACT(ha_node_t, next, table, del_node);
}

/*********************************************************//**
Looks for an element when we know the pointer to the data, and updates
the pointer to data, if found.
@return TRUE if found */
UNIV_INTERN
ibool
ha_search_and_update_if_found_func(
/*===============================*/
	hash_table_t*	table,	/*!< in/out: hash table */
	ulint		fold,	/*!< in: folded value of the searched data */
	const rec_t*	data,	/*!< in: pointer to the data */
#if defined UNIV_AHI_DEBUG || defined UNIV_DEBUG
	buf_block_t*	new_block,/*!< in: block containing new_data */
#endif /* UNIV_AHI_DEBUG || UNIV_DEBUG */
	const rec_t*	new_data)/*!< in: new pointer to the data */
{
	ha_node_t*	node;

	ut_ad(table);
	ut_ad(table->magic_n == HASH_TABLE_MAGIC_N);
	hash_assert_can_modify(table, fold);
#if defined UNIV_AHI_DEBUG || defined UNIV_DEBUG
	ut_a(new_block->frame == page_align(new_data));
#endif /* UNIV_AHI_DEBUG || UNIV_DEBUG */
#ifdef UNIV_SYNC_DEBUG
	ut_ad(rw_lock_own(&btr_search_latch, RW_LOCK_EX));
#endif /* UNIV_SYNC_DEBUG */

	if (!btr_search_enabled) {
		return;
	}

	node = ha_search_with_data(table, fold, data);

	if (node) {
#if defined UNIV_AHI_DEBUG || defined UNIV_DEBUG
# ifndef UNIV_HOTBACKUP
		if (table->adaptive) {
			ut_a(node->block->n_pointers > 0);
			node->block->n_pointers--;
			new_block->n_pointers++;
		}
# endif /* !UNIV_HOTBACKUP */

		node->block = new_block;
#endif /* UNIV_AHI_DEBUG || UNIV_DEBUG */
		node->data = new_data;

		return(TRUE);
	}

	return(FALSE);
}

#ifndef UNIV_HOTBACKUP
/*****************************************************************//**
Removes from the chain determined by fold all nodes whose data pointer
points to the page given. */
UNIV_INTERN
void
ha_remove_all_nodes_to_page(
/*========================*/
	hash_table_t*	table,	/*!< in: hash table */
	ulint		fold,	/*!< in: fold value */
	const page_t*	page)	/*!< in: buffer page */
{
	ha_node_t*	node;

	ut_ad(table);
	ut_ad(table->magic_n == HASH_TABLE_MAGIC_N);
<<<<<<< HEAD
	hash_assert_can_modify(table, fold);
=======
	ASSERT_HASH_MUTEX_OWN(table, fold);
#ifdef UNIV_SYNC_DEBUG
	ut_ad(rw_lock_own(&btr_search_latch, RW_LOCK_EX));
#endif /* UNIV_SYNC_DEBUG */
	ut_ad(btr_search_enabled);
>>>>>>> 7667e8f9

	node = ha_chain_get_first(table, fold);

	while (node) {
		if (page_align(ha_node_get_data(node)) == page) {

			/* Remove the hash node */

			ha_delete_hash_node(table, node);

			/* Start again from the first node in the chain
			because the deletion may compact the heap of
			nodes and move other nodes! */

			node = ha_chain_get_first(table, fold);
		} else {
			node = ha_chain_get_next(node);
		}
	}
#ifdef UNIV_DEBUG
	/* Check that all nodes really got deleted */

	node = ha_chain_get_first(table, fold);

	while (node) {
		ut_a(page_align(ha_node_get_data(node)) != page);

		node = ha_chain_get_next(node);
	}
#endif
}

#if defined UNIV_AHI_DEBUG || defined UNIV_DEBUG
/*************************************************************//**
Validates a given range of the cells in hash table.
@return	TRUE if ok */
UNIV_INTERN
ibool
ha_validate(
/*========*/
	hash_table_t*	table,		/*!< in: hash table */
	ulint		start_index,	/*!< in: start index */
	ulint		end_index)	/*!< in: end index */
{
	hash_cell_t*	cell;
	ha_node_t*	node;
	ibool		ok	= TRUE;
	ulint		i;

	ut_ad(table);
	ut_ad(table->magic_n == HASH_TABLE_MAGIC_N);
	ut_a(start_index <= end_index);
	ut_a(start_index < hash_get_n_cells(table));
	ut_a(end_index < hash_get_n_cells(table));

	for (i = start_index; i <= end_index; i++) {

		cell = hash_get_nth_cell(table, i);

		node = cell->node;

		while (node) {
			if (hash_calc_hash(node->fold, table) != i) {
				ut_print_timestamp(stderr);
				fprintf(stderr,
					"InnoDB: Error: hash table node"
					" fold value %lu does not\n"
					"InnoDB: match the cell number %lu.\n",
					(ulong) node->fold, (ulong) i);

				ok = FALSE;
			}

			node = node->next;
		}
	}

	return(ok);
}
#endif /* defined UNIV_AHI_DEBUG || defined UNIV_DEBUG */

/*************************************************************//**
Prints info of a hash table. */
UNIV_INTERN
void
ha_print_info(
/*==========*/
	FILE*		file,	/*!< in: file where to print */
	hash_table_t*	table)	/*!< in: hash table */
{
#ifdef UNIV_DEBUG
/* Some of the code here is disabled for performance reasons in production
builds, see http://bugs.mysql.com/36941 */
#define PRINT_USED_CELLS
#endif /* UNIV_DEBUG */

#ifdef PRINT_USED_CELLS
	hash_cell_t*	cell;
	ulint		cells	= 0;
	ulint		i;
#endif /* PRINT_USED_CELLS */
	ulint		n_bufs;

	ut_ad(table);
	ut_ad(table->magic_n == HASH_TABLE_MAGIC_N);
#ifdef PRINT_USED_CELLS
	for (i = 0; i < hash_get_n_cells(table); i++) {

		cell = hash_get_nth_cell(table, i);

		if (cell->node) {

			cells++;
		}
	}
#endif /* PRINT_USED_CELLS */

	fprintf(file, "Hash table size %lu",
		(ulong) hash_get_n_cells(table));

#ifdef PRINT_USED_CELLS
	fprintf(file, ", used cells %lu", (ulong) cells);
#endif /* PRINT_USED_CELLS */

	if (table->heaps == NULL && table->heap != NULL) {

		/* This calculation is intended for the adaptive hash
		index: how many buffer frames we have reserved? */

		n_bufs = UT_LIST_GET_LEN(table->heap->base) - 1;

		if (table->heap->free_block) {
			n_bufs++;
		}

		fprintf(file, ", node heap has %lu buffer(s)\n",
			(ulong) n_bufs);
	}
}
#endif /* !UNIV_HOTBACKUP */<|MERGE_RESOLUTION|>--- conflicted
+++ resolved
@@ -103,7 +103,6 @@
 }
 
 /*************************************************************//**
-<<<<<<< HEAD
 Empties a hash table and frees the memory heaps. */
 UNIV_INTERN
 void
@@ -163,8 +162,6 @@
 }
 
 /*************************************************************//**
-=======
->>>>>>> 7667e8f9
 Inserts an entry into a hash table. If an entry with the same fold number
 is found, its node is updated to point to the new data, and no new node
 is inserted. If btr_search_enabled is set to FALSE, we will only allow
@@ -195,15 +192,8 @@
 #if defined UNIV_AHI_DEBUG || defined UNIV_DEBUG
 	ut_a(block->frame == page_align(data));
 #endif /* UNIV_AHI_DEBUG || UNIV_DEBUG */
-<<<<<<< HEAD
 	hash_assert_can_modify(table, fold);
-=======
-#ifdef UNIV_SYNC_DEBUG
-	ut_ad(rw_lock_own(&btr_search_latch, RW_LOCK_EX));
-#endif /* UNIV_SYNC_DEBUG */
-	ASSERT_HASH_MUTEX_OWN(table, fold);
 	ut_ad(btr_search_enabled);
->>>>>>> 7667e8f9
 
 	hash = hash_calc_hash(fold, table);
 
@@ -235,18 +225,6 @@
 		prev_node = prev_node->next;
 	}
 
-<<<<<<< HEAD
-#ifndef UNIV_HOTBACKUP
-	/* We are in the process of disabling hash index, do not add
-	new chain node */
-	if (!btr_search_enabled) {
-		ut_ad(!btr_search_fully_disabled);
-		return(TRUE);
-	}
-#endif /* !UNIV_HOTBACKUP */
-
-=======
->>>>>>> 7667e8f9
 	/* We have to allocate a new chain node */
 
 	node = mem_heap_alloc(hash_get_heap(table, fold), sizeof(ha_node_t));
@@ -350,7 +328,7 @@
 #endif /* UNIV_SYNC_DEBUG */
 
 	if (!btr_search_enabled) {
-		return;
+		return(FALSE);
 	}
 
 	node = ha_search_with_data(table, fold, data);
@@ -391,15 +369,8 @@
 
 	ut_ad(table);
 	ut_ad(table->magic_n == HASH_TABLE_MAGIC_N);
-<<<<<<< HEAD
 	hash_assert_can_modify(table, fold);
-=======
-	ASSERT_HASH_MUTEX_OWN(table, fold);
-#ifdef UNIV_SYNC_DEBUG
-	ut_ad(rw_lock_own(&btr_search_latch, RW_LOCK_EX));
-#endif /* UNIV_SYNC_DEBUG */
 	ut_ad(btr_search_enabled);
->>>>>>> 7667e8f9
 
 	node = ha_chain_get_first(table, fold);
 
