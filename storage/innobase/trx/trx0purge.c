--- conflicted
+++ resolved
@@ -51,7 +51,6 @@
 which needs no purge */
 UNIV_INTERN trx_undo_rec_t	trx_purge_dummy_rec;
 
-<<<<<<< HEAD
 #ifdef UNIV_PFS_RWLOCK
 /* Key to register trx_purge_latch with performance schema */
 UNIV_INTERN mysql_pfs_key_t	trx_purge_latch_key;
@@ -61,15 +60,10 @@
 /* Key to register purge_sys_bh_mutex with performance schema */
 UNIV_INTERN mysql_pfs_key_t	purge_sys_bh_mutex_key;
 #endif /* UNIV_PFS_MUTEX */
-=======
+
 #ifdef UNIV_DEBUG
-my_bool		srv_purge_view_update_only_debug;
+UNIV_INTERN my_bool		srv_purge_view_update_only_debug;
 #endif /* UNIV_DEBUG */
-
-/*********************************************************************
-Checks if trx_id is >= purge_view: then it is guaranteed that its update
-undo log still exists in the system. */
->>>>>>> 47619514
 
 /*****************************************************************//**
 Checks if trx_id is >= purge_view: then it is guaranteed that its update
@@ -1192,7 +1186,6 @@
 
 #ifdef UNIV_DEBUG
 	if (srv_purge_view_update_only_debug) {
-		mutex_exit(&(purge_sys->mutex));
 		return(0);
 	}
 #endif
