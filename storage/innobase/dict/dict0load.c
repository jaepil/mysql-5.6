--- conflicted
+++ resolved
@@ -1447,13 +1447,8 @@
 
 		/* We check for unsupported types first, so that the
 		subsequent checks are relevant for the supported types. */
-<<<<<<< HEAD
-		if (index->type & ~(DICT_CLUSTERED | DICT_UNIQUE | DICT_FTS)) {
-
-=======
 		if (index->type & ~(DICT_CLUSTERED | DICT_UNIQUE
-				    | DICT_CORRUPT)) {
->>>>>>> f1830196
+				    | DICT_CORRUPT | DICT_FTS)) {
 			fprintf(stderr,
 				"InnoDB: Error: unknown type %lu"
 				" of index %s of table %s\n",
