/*****************************************************************************

Copyright (c) 1996, 2017, Oracle and/or its affiliates. All Rights Reserved.
Copyright (c) 2012, Facebook Inc.

This program is free software; you can redistribute it and/or modify it under
the terms of the GNU General Public License as published by the Free Software
Foundation; version 2 of the License.

This program is distributed in the hope that it will be useful, but WITHOUT
ANY WARRANTY; without even the implied warranty of MERCHANTABILITY or FITNESS
FOR A PARTICULAR PURPOSE. See the GNU General Public License for more details.

You should have received a copy of the GNU General Public License along with
this program; if not, write to the Free Software Foundation, Inc.,
51 Franklin Street, Suite 500, Boston, MA 02110-1335 USA

*****************************************************************************/

/******************************************************************//**
@file dict/dict0dict.cc
Data dictionary system

Created 1/8/1996 Heikki Tuuri
***********************************************************************/

#include "my_config.h"

#include <stdlib.h>
#include <strfunc.h>
#include <sys/types.h>
#include <algorithm>
#include <string>

#ifndef UNIV_HOTBACKUP
# include "current_thd.h"
#endif /* !UNIV_HOTBACKUP */
#include "dict0dict.h"
#include "fil0fil.h"
#ifndef UNIV_HOTBACKUP
# include "fts0fts.h"
#endif /* !UNIV_HOTBACKUP */
#include "ha_prototypes.h"
#include "my_dbug.h"
#include "my_inttypes.h"
#ifndef UNIV_HOTBACKUP
#include "mysqld.h"			// system_charset_info
# include "que0types.h"
# include "row0sel.h"
#include "clone0api.h"
#endif /* !UNIV_HOTBACKUP */

#ifdef UNIV_HOTBACKUP
# define dict_lru_validate(x)		(true)
# define dict_lru_find_table(x)		(true)
# define dict_non_lru_find_table(x)	(true)
#endif /* UNIV_HOTBACKUP */

/** dummy index for ROW_FORMAT=REDUNDANT supremum and infimum records */
dict_index_t*	dict_ind_redundant;

#if defined UNIV_DEBUG || defined UNIV_IBUF_DEBUG
/** Flag to control insert buffer debugging. */
extern uint	ibuf_debug;
#endif /* UNIV_DEBUG || UNIV_IBUF_DEBUG */

#include <algorithm>
#include <vector>

#include "btr0btr.h"
#include "btr0cur.h"
#include "btr0sea.h"
#include "buf0buf.h"
#include "data0type.h"
#include "dict0boot.h"
#include "dict0crea.h"
#ifndef UNIV_HOTBACKUP
# include "dict0dd.h"
#endif /* !UNIV_HOTBACKUP */
#include "dict0mem.h"
#include "dict0priv.h"
#ifndef UNIV_HOTBACKUP
# include "dict0stats.h"
#endif /* !UNIV_HOTBACKUP */
#include "fsp0sysspace.h"
#ifndef UNIV_HOTBACKUP
# include "fts0fts.h"
# include "fts0types.h"
# include "lock0lock.h"
#endif /* !UNIV_HOTBACKUP */
#include "mach0data.h"
#include "mem0mem.h"
#include "os0once.h"
#include "page0page.h"
#include "page0zip.h"
#ifndef UNIV_HOTBACKUP
# include "pars0pars.h"
# include "pars0sym.h"
# include "que0que.h"
#endif /* !UNIV_HOTBACKUP */
#include "rem0cmp.h"
#include "row0ins.h"
#include "row0log.h"
#ifndef UNIV_HOTBACKUP
# include "row0merge.h"
# include "row0mysql.h"
#endif /* !UNIV_HOTBACKUP */
#include "row0upd.h"
#ifndef UNIV_HOTBACKUP
# include "srv0mon.h"
# include "srv0start.h"
# include "sync0sync.h"
# include "trx0undo.h"
# include "ut0new.h"
#include "ha_innodb.h"
#endif /* !UNIV_HOTBACKUP */

/** the dictionary system */
dict_sys_t*	dict_sys	= NULL;

/** The name of the data dictionary tablespace. */
const char*	dict_sys_t::s_dd_space_name = "mysql";

/** The file name of the data dictionary tablespace */
const char*	dict_sys_t::s_dd_space_file_name = "mysql.ibd";

/** The name of the hard-coded system tablespace. */
const char*	dict_sys_t::s_sys_space_name = "innodb_system";

/** The name of the predefined temporary tablespace. */
const char*	dict_sys_t::s_temp_space_name = "innodb_temporary";

/** The file name of the predefined temporary tablespace */
const char*	dict_sys_t::s_temp_space_file_name = "ibtmp1";

/** The hard-coded tablespace name innodb_file_per_table. */
const char*	dict_sys_t::s_file_per_table_name = "innodb_file_per_table";

/** the dictionary persisting structure */
dict_persist_t*	dict_persist	= NULL;

/** @brief the data dictionary rw-latch protecting dict_sys

table create, drop, etc. reserve this in X-mode; implicit or
backround operations purge, rollback, foreign key checks reserve this
in S-mode; we cannot trust that MySQL protects implicit or background
operations a table drop since MySQL does not know of them; therefore
we need this; NOTE: a transaction which reserves this must keep book
on the mode in trx_t::dict_operation_lock_mode */
rw_lock_t*	dict_operation_lock;

/** Percentage of compression failures that are allowed in a single
round */
ulong	zip_failure_threshold_pct = 5;

/** Maximum percentage of a page that can be allowed as a pad to avoid
compression failures */
ulong	zip_pad_max = 50;

#define DICT_POOL_PER_TABLE_HASH 512	/*!< buffer pool max size per table
					hash table fixed size in bytes */

#ifndef UNIV_HOTBACKUP
/** Identifies generated InnoDB foreign key names */
static char	dict_ibfk[] = "_ibfk_";

/** Array to store table_ids of INNODB_SYS_* TABLES */
static table_id_t	dict_sys_table_id[SYS_NUM_SYSTEM_TABLES];

/** Tries to find column names for the index and sets the col field of the
index.
@param[in]	table	table
@param[in]	index	index
@param[in]	add_v	new virtual columns added along with an add index call
@return TRUE if the column names were found */
static
ibool
dict_index_find_cols(
	const dict_table_t*	table,
	dict_index_t*		index,
	const dict_add_v_col_t*	add_v);
/*******************************************************************//**
Builds the internal dictionary cache representation for a clustered
index, containing also system fields not defined by the user.
@return own: the internal representation of the clustered index */
static
dict_index_t*
dict_index_build_internal_clust(
/*============================*/
	const dict_table_t*	table,	/*!< in: table */
	dict_index_t*		index);	/*!< in: user representation of
					a clustered index */
/*******************************************************************//**
Builds the internal dictionary cache representation for a non-clustered
index, containing also system fields not defined by the user.
@return own: the internal representation of the non-clustered index */
static
dict_index_t*
dict_index_build_internal_non_clust(
/*================================*/
	const dict_table_t*	table,	/*!< in: table */
	dict_index_t*		index);	/*!< in: user representation of
					a non-clustered index */
/**********************************************************************//**
Builds the internal dictionary cache representation for an FTS index.
@return own: the internal representation of the FTS index */
static
dict_index_t*
dict_index_build_internal_fts(
/*==========================*/
	dict_table_t*	table,	/*!< in: table */
	dict_index_t*	index);	/*!< in: user representation of an FTS index */

/**********************************************************************//**
Removes an index from the dictionary cache. */
static
void
dict_index_remove_from_cache_low(
/*=============================*/
	dict_table_t*	table,		/*!< in/out: table */
	dict_index_t*	index,		/*!< in, own: index */
	ibool		lru_evict);	/*!< in: TRUE if page being evicted
					to make room in the table LRU list */
/**********************************************************************//**
Removes a table object from the dictionary cache. */
static
void
dict_table_remove_from_cache_low(
	dict_table_t*	table,		/*!< in, own: table */
	ibool		lru_evict);	/*!< in: TRUE if evicting from LRU */

#ifdef UNIV_DEBUG
/**********************************************************************//**
Validate the dictionary table LRU list.
@return TRUE if validate OK */
static
ibool
dict_lru_validate(void);
/*===================*/
/**********************************************************************//**
Check if table is in the dictionary table LRU list.
@return TRUE if table found */
static
ibool
dict_lru_find_table(
/*================*/
	const dict_table_t*	find_table);	/*!< in: table to find */
/**********************************************************************//**
Check if a table exists in the dict table non-LRU list.
@return TRUE if table found */
static
ibool
dict_non_lru_find_table(
/*====================*/
	const dict_table_t*	find_table);	/*!< in: table to find */
#endif /* UNIV_DEBUG */

/* Stream for storing detailed information about the latest foreign key
and unique key errors. Only created if !srv_read_only_mode */
FILE*	dict_foreign_err_file		= NULL;
/* mutex protecting the foreign and unique error buffers */
ib_mutex_t	dict_foreign_err_mutex;

/********************************************************************//**
Checks if the database name in two table names is the same.
@return TRUE if same db name */
ibool
dict_tables_have_same_db(
/*=====================*/
	const char*	name1,	/*!< in: table name in the form
				dbname '/' tablename */
	const char*	name2)	/*!< in: table name in the form
				dbname '/' tablename */
{
	for (; *name1 == *name2; name1++, name2++) {
		if (*name1 == '/') {
			return(TRUE);
		}
		ut_a(*name1); /* the names must contain '/' */
	}
	return(FALSE);
}

/********************************************************************//**
Return the end of table name where we have removed dbname and '/'.
@return table name */
const char*
dict_remove_db_name(
/*================*/
	const char*	name)	/*!< in: table name in the form
				dbname '/' tablename */
{
	const char*	s = strchr(name, '/');
	ut_a(s);

	return(s + 1);
}
#endif /* !UNIV_HOTBACKUP */

/********************************************************************//**
Get the database name length in a table name.
@return database name length */
ulint
dict_get_db_name_len(
/*=================*/
	const char*	name)	/*!< in: table name in the form
				dbname '/' tablename */
{
	const char*	s;
	s = strchr(name, '/');
	if (s == nullptr) {
		return(0);
	}
	return(s - name);
}

#ifndef UNIV_HOTBACKUP
/********************************************************************//**
Reserves the dictionary system mutex for MySQL. */
void
dict_mutex_enter_for_mysql(void)
/*============================*/
{
	mutex_enter(&dict_sys->mutex);
}

/********************************************************************//**
Releases the dictionary system mutex for MySQL. */
void
dict_mutex_exit_for_mysql(void)
/*===========================*/
{
	mutex_exit(&dict_sys->mutex);
}

/** Allocate and init a dict_table_t's stats latch.
This function must not be called concurrently on the same table object.
@param[in,out]	table_void	table whose stats latch to create */
static
void
dict_table_stats_latch_alloc(
	void*	table_void)
{
	dict_table_t*	table = static_cast<dict_table_t*>(table_void);

	/* Note: rw_lock_create() will call the constructor */

	table->stats_latch = static_cast<rw_lock_t*>(
		ut_malloc_nokey(sizeof(rw_lock_t)));

	ut_a(table->stats_latch != NULL);

	rw_lock_create(dict_table_stats_key, table->stats_latch,
		       SYNC_INDEX_TREE);
}

/** Deinit and free a dict_table_t's stats latch.
This function must not be called concurrently on the same table object.
@param[in,out]	table	table whose stats latch to free */
static
void
dict_table_stats_latch_free(
	dict_table_t*	table)
{
	rw_lock_free(table->stats_latch);
	ut_free(table->stats_latch);
}

/** Create a dict_table_t's stats latch or delay for lazy creation.
This function is only called from either single threaded environment
or from a thread that has not shared the table object with other threads.
@param[in,out]	table	table whose stats latch to create
@param[in]	enabled	if false then the latch is disabled
and dict_table_stats_lock()/unlock() become noop on this table. */
void
dict_table_stats_latch_create(
	dict_table_t*	table,
	bool		enabled)
{
	if (!enabled) {
		table->stats_latch = NULL;
		table->stats_latch_created = os_once::DONE;
		return;
	}

	/* We create this lazily the first time it is used. */
	table->stats_latch = NULL;
	table->stats_latch_created = os_once::NEVER_DONE;
}

/** Destroy a dict_table_t's stats latch.
This function is only called from either single threaded environment
or from a thread that has not shared the table object with other threads.
@param[in,out]	table	table whose stats latch to destroy */
void
dict_table_stats_latch_destroy(
	dict_table_t*	table)
{
	if (table->stats_latch_created == os_once::DONE
	    && table->stats_latch != NULL) {

		dict_table_stats_latch_free(table);
	}
}

/** Lock the appropriate latch to protect a given table's statistics.
@param[in]	table		table whose stats to lock
@param[in]	latch_mode	RW_S_LATCH or RW_X_LATCH */
void
dict_table_stats_lock(
	dict_table_t*	table,
	ulint		latch_mode)
{
	ut_ad(table != NULL);
	ut_ad(table->magic_n == DICT_TABLE_MAGIC_N);

	os_once::do_or_wait_for_done(
		&table->stats_latch_created,
		dict_table_stats_latch_alloc, table);

	if (table->stats_latch == NULL) {
		/* This is a dummy table object that is private in the current
		thread and is not shared between multiple threads, thus we
		skip any locking. */
		return;
	}

	switch (latch_mode) {
	case RW_S_LATCH:
		rw_lock_s_lock(table->stats_latch);
		break;
	case RW_X_LATCH:
		rw_lock_x_lock(table->stats_latch);
		break;
	case RW_NO_LATCH:
		/* fall through */
	default:
		ut_error;
	}
}

/** Unlock the latch that has been locked by dict_table_stats_lock().
@param[in]	table		table whose stats to unlock
@param[in]	latch_mode	RW_S_LATCH or RW_X_LATCH */
void
dict_table_stats_unlock(
	dict_table_t*	table,
	ulint		latch_mode)
{
	ut_ad(table != NULL);
	ut_ad(table->magic_n == DICT_TABLE_MAGIC_N);

	if (table->stats_latch == NULL) {
		/* This is a dummy table object that is private in the current
		thread and is not shared between multiple threads, thus we
		skip any locking. */
		return;
	}

	switch (latch_mode) {
	case RW_S_LATCH:
		rw_lock_s_unlock(table->stats_latch);
		break;
	case RW_X_LATCH:
		rw_lock_x_unlock(table->stats_latch);
		break;
	case RW_NO_LATCH:
		/* fall through */
	default:
		ut_error;
	}
}

/**********************************************************************//**
Try to drop any indexes after an aborted index creation.
This can also be after a server kill during DROP INDEX. */
static
void
dict_table_try_drop_aborted(
/*========================*/
	dict_table_t*	table,		/*!< in: table, or NULL if it
					needs to be looked up again */
	table_id_t	table_id,	/*!< in: table identifier */
	ulint		ref_count)	/*!< in: expected table->n_ref_count */
{
	trx_t*		trx;

	trx = trx_allocate_for_background();
	trx->op_info = "try to drop any indexes after an aborted index creation";
	row_mysql_lock_data_dictionary(trx);
	trx_set_dict_operation(trx, TRX_DICT_OP_INDEX);

	if (table == NULL) {
		table = dd_table_open_on_id(table_id, nullptr, nullptr, true, true);

		/* Decrement the ref count. The table is MDL locked, so should
		not be dropped */
		if (table) {
			dd_table_close(table, nullptr, nullptr, true);
		}
	} else {
		ut_ad(table->id == table_id);
	}

	if (table && table->get_ref_count() == ref_count && table->drop_aborted) {
		/* Silence a debug assertion in row_merge_drop_indexes(). */
		ut_d(table->acquire());
		row_merge_drop_indexes(trx, table, TRUE);
		ut_d(table->release());
		ut_ad(table->get_ref_count() == ref_count);
		trx_commit_for_mysql(trx);
	}

	row_mysql_unlock_data_dictionary(trx);
	trx_free_for_background(trx);
}

/**********************************************************************//**
When opening a table,
try to drop any indexes after an aborted index creation.
Release the dict_sys->mutex. */
static
void
dict_table_try_drop_aborted_and_mutex_exit(
/*=======================================*/
	dict_table_t*	table,		/*!< in: table (may be NULL) */
	ibool		try_drop)	/*!< in: FALSE if should try to
					drop indexes whose online creation
					was aborted */
{
	if (try_drop
	    && table != NULL
	    && table->drop_aborted
	    && table->get_ref_count() == 1
	    && table->first_index()) {

		/* Attempt to drop the indexes whose online creation
		was aborted. */
		table_id_t	table_id = table->id;

		mutex_exit(&dict_sys->mutex);

		dict_table_try_drop_aborted(table, table_id, 1);
	} else {
		mutex_exit(&dict_sys->mutex);
	}
}
#endif /* !UNIV_HOTBACKUP */

/********************************************************************//**
Decrements the count of open handles to a table. */
void
dict_table_close(
/*=============*/
	dict_table_t*	table,		/*!< in/out: table */
	ibool		dict_locked,	/*!< in: TRUE=data dictionary locked */
	ibool		try_drop)	/*!< in: TRUE=try to drop any orphan
					indexes after an aborted online
					index creation */
{
	if (!dict_locked && !table->is_intrinsic()) {
		mutex_enter(&dict_sys->mutex);
	}

	ut_ad(mutex_own(&dict_sys->mutex) || table->is_intrinsic());
	ut_a(table->get_ref_count() > 0);

	table->release();

#ifndef UNIV_HOTBACKUP
	/* Intrinsic table is not added to dictionary cache so skip other
	cache specific actions. */
	if (table->is_intrinsic()) {
		return;
	}

	/* Force persistent stats re-read upon next open of the table
	so that FLUSH TABLE can be used to forcibly fetch stats from disk
	if they have been manually modified. We reset table->stat_initialized
	only if table reference count is 0 because we do not want too frequent
	stats re-reads (e.g. in other cases than FLUSH TABLE). */
	if (strchr(table->name.m_name, '/') != NULL
	    && table->get_ref_count() == 0
	    && dict_stats_is_persistent_enabled(table)) {

		dict_stats_deinit(table);
	}

	MONITOR_DEC(MONITOR_TABLE_REFERENCE);

	ut_ad(dict_lru_validate());

#ifdef UNIV_DEBUG
	if (table->can_be_evicted) {
		ut_ad(dict_lru_find_table(table));
	} else {
		ut_ad(dict_non_lru_find_table(table));
	}
#endif /* UNIV_DEBUG */

	if (!dict_locked) {
		table_id_t	table_id	= table->id;
		ibool		drop_aborted;

		drop_aborted = try_drop
			&& table->drop_aborted
			&& table->get_ref_count() == 1
			&& table->first_index();

		mutex_exit(&dict_sys->mutex);

		if (drop_aborted) {
			dict_table_try_drop_aborted(NULL, table_id, 0);
		}
	}
#endif /* !UNIV_HOTBACKUP */
}

#ifndef UNIV_HOTBACKUP
/********************************************************************//**
Closes the only open handle to a table and drops a table while assuring
that dict_sys->mutex is held the whole time.  This assures that the table
is not evicted after the close when the count of open handles goes to zero.
Because dict_sys->mutex is held, we do not need to call
dict_table_prevent_eviction().  */
void
dict_table_close_and_drop(
/*======================*/
	trx_t*		trx,		/*!< in: data dictionary transaction */
	dict_table_t*	table)		/*!< in/out: table */
{
	ut_ad(mutex_own(&dict_sys->mutex));
	ut_ad(rw_lock_own(dict_operation_lock, RW_LOCK_X));
	ut_ad(trx_state_eq(trx, TRX_STATE_ACTIVE));

	dict_table_close(table, TRUE, FALSE);

#if defined UNIV_DEBUG || defined UNIV_DDL_DEBUG
	/* Nobody should have initialized the stats of the newly created
	table when this is called. So we know that it has not been added
	for background stats gathering. */
	ut_a(!table->stat_initialized);
#endif /* UNIV_DEBUG || UNIV_DDL_DEBUG */

	row_merge_drop_table(trx, table);
}

/** Check if the table has a given (non_virtual) column.
@param[in]	table		table object
@param[in]	col_name	column name
@param[in]	col_nr		column number guessed, 0 as default
@return column number if the table has the specified column,
otherwise table->n_def */
ulint
dict_table_has_column(
	const dict_table_t*	table,
	const char*		col_name,
	ulint			col_nr)
{
	ulint		col_max = table->n_def;

	ut_ad(table);
	ut_ad(col_name);
	ut_ad(table->magic_n == DICT_TABLE_MAGIC_N);

	if (col_nr < col_max
		&& innobase_strcasecmp(
			col_name, table->get_col_name(col_nr)) == 0) {
		return(col_nr);
	}

	/** The order of column may changed, check it with other columns */
	for (ulint i = 0; i < col_max; i++) {
		if (i != col_nr
			&& innobase_strcasecmp(
				col_name, table->get_col_name(i)) == 0) {

			return(i);
		}
	}

	return(col_max);
}

/** Returns a virtual column's name.
@param[in]	table	target table
@param[in]	col_nr	virtual column number (nth virtual column)
@return column name or NULL if column number out of range. */
const char*
dict_table_get_v_col_name(
	const dict_table_t*	table,
	ulint			col_nr)
{
	const char*	s;

	ut_ad(table);
	ut_ad(col_nr < table->n_v_def);
	ut_ad(table->magic_n == DICT_TABLE_MAGIC_N);

	if (col_nr >= table->n_v_def) {
		return(NULL);
	}

	s = table->v_col_names;

	if (s != NULL) {
		for (ulint i = 0; i < col_nr; i++) {
			s += strlen(s) + 1;
		}
	}

	return(s);
}

/** Search virtual column's position in InnoDB according to its position
in original table's position
@param[in]	table	target table
@param[in]	col_nr	column number (nth column in the MySQL table)
@return virtual column's position in InnoDB, ULINT_UNDEFINED if not find */
static
ulint
dict_table_get_v_col_pos_for_mysql(
	const dict_table_t*	table,
	ulint			col_nr)
{
	ulint	i;

	ut_ad(table);
	ut_ad(col_nr < static_cast<ulint>(table->n_t_def));
	ut_ad(table->magic_n == DICT_TABLE_MAGIC_N);

	for (i = 0; i < table->n_v_def; i++) {
		if (col_nr == dict_get_v_col_mysql_pos(
				table->v_cols[i].m_col.ind)) {
			break;
		}
	}

	if (i == table->n_v_def) {
		return(ULINT_UNDEFINED);
	}

	return(i);
}

/** Returns a virtual column's name according to its original
MySQL table position.
@param[in]	table	target table
@param[in]	col_nr	column number (nth column in the table)
@return column name. */
const char*
dict_table_get_v_col_name_mysql(
	const dict_table_t*	table,
	ulint			col_nr)
{
	ulint	i = dict_table_get_v_col_pos_for_mysql(table, col_nr);

	if (i == ULINT_UNDEFINED) {
		return(NULL);
	}

	return(dict_table_get_v_col_name(table, i));
}

/** Get nth virtual column according to its original MySQL table position
@param[in]	table	target table
@param[in]	col_nr	column number in MySQL Table definition
@return dict_v_col_t ptr */
dict_v_col_t*
dict_table_get_nth_v_col_mysql(
	const dict_table_t*	table,
	ulint			col_nr)
{
	ulint	i = dict_table_get_v_col_pos_for_mysql(table, col_nr);

	if (i == ULINT_UNDEFINED) {
		return(NULL);
	}

	return(dict_table_get_nth_v_col(table, i));
}

/** Allocate and init the autoinc latch of a given table.
This function must not be called concurrently on the same table object.
@param[in,out]	table_void	table whose autoinc latch to create */
static
void
dict_table_autoinc_alloc(
	void*	table_void)
{
	dict_table_t*	table = static_cast<dict_table_t*>(table_void);

	table->autoinc_mutex = UT_NEW_NOKEY(ib_mutex_t());
	ut_a(table->autoinc_mutex != nullptr);
	mutex_create(LATCH_ID_AUTOINC, table->autoinc_mutex);

	table->autoinc_persisted_mutex = UT_NEW_NOKEY(ib_mutex_t());
	ut_a(table->autoinc_persisted_mutex != nullptr);
	mutex_create(LATCH_ID_PERSIST_AUTOINC,
		     table->autoinc_persisted_mutex);
}

/** Allocate and init the zip_pad_mutex of a given index.
This function must not be called concurrently on the same index object.
@param[in,out]	index_void	index whose zip_pad_mutex to create */
static
void
dict_index_zip_pad_alloc(
	void*	index_void)
{
	dict_index_t*	index = static_cast<dict_index_t*>(index_void);
	index->zip_pad.mutex = UT_NEW_NOKEY(SysMutex());
	ut_a(index->zip_pad.mutex != NULL);
	mutex_create(LATCH_ID_ZIP_PAD_MUTEX, index->zip_pad.mutex);
}


/********************************************************************//**
Acquire the autoinc lock. */
void
dict_table_autoinc_lock(
/*====================*/
	dict_table_t*	table)	/*!< in/out: table */
{
	os_once::do_or_wait_for_done(
		&table->autoinc_mutex_created,
		dict_table_autoinc_alloc, table);

	mutex_enter(table->autoinc_mutex);
}

/** Acquire the zip_pad_mutex latch.
@param[in,out]	index	the index whose zip_pad_mutex to acquire.*/
static
void
dict_index_zip_pad_lock(
	dict_index_t*	index)
{
	os_once::do_or_wait_for_done(
		&index->zip_pad.mutex_created,
		dict_index_zip_pad_alloc, index);

	mutex_enter(index->zip_pad.mutex);
}

/********************************************************************//**
Unconditionally set the autoinc counter. */
void
dict_table_autoinc_initialize(
/*==========================*/
	dict_table_t*	table,	/*!< in/out: table */
	ib_uint64_t	value)	/*!< in: next value to assign to a row */
{
	ut_ad(dict_table_autoinc_own(table));

	table->autoinc = value;
}

/** Get all the FTS indexes on a table.
@param[in]	table	table
@param[out]	indexes	all FTS indexes on this table
@return number of FTS indexes */
ulint
dict_table_get_all_fts_indexes(
	dict_table_t*		table,
	ib_vector_t*		indexes)
{
	dict_index_t* index;

	ut_a(ib_vector_size(indexes) == 0);

	for (index = table->first_index(); index; index = index->next()) {

		if (index->type == DICT_FTS) {
			ib_vector_push(indexes, &index);
		}
	}

	return(ib_vector_size(indexes));
}

/********************************************************************//**
Reads the next autoinc value (== autoinc counter value), 0 if not yet
initialized.
@return value for a new row, or 0 */
ib_uint64_t
dict_table_autoinc_read(
/*====================*/
	const dict_table_t*	table)	/*!< in: table */
{
	ut_ad(dict_table_autoinc_own(table));

	return(table->autoinc);
}

/********************************************************************//**
Updates the autoinc counter if the value supplied is greater than the
current value. */
void
dict_table_autoinc_update_if_greater(
/*=================================*/

	dict_table_t*	table,	/*!< in/out: table */
	ib_uint64_t	value)	/*!< in: value which was assigned to a row */
{
	ut_ad(dict_table_autoinc_own(table));

	if (value > table->autoinc) {

		table->autoinc = value;
	}
}

/********************************************************************//**
Release the autoinc lock. */
void
dict_table_autoinc_unlock(
/*======================*/
	dict_table_t*	table)	/*!< in/out: table */
{
	mutex_exit(table->autoinc_mutex);
}

/** Returns TRUE if the index contains a column or a prefix of that column.
@param[in]	index		index
@param[in]	n		column number
@param[in]	is_virtual	whether it is a virtual col
@return TRUE if contains the column or its prefix */
ibool
dict_index_contains_col_or_prefix(
	const dict_index_t*	index,
	ulint			n,
	bool			is_virtual)
{
	const dict_field_t*	field;
	const dict_col_t*	col;
	ulint			pos;
	ulint			n_fields;

	ut_ad(index);
	ut_ad(index->magic_n == DICT_INDEX_MAGIC_N);

	if (index->is_clustered()) {

		return(TRUE);
	}

	if (is_virtual) {
		col = &dict_table_get_nth_v_col(index->table, n)->m_col;
	} else {
		col = index->table->get_col(n);
	}

	n_fields = dict_index_get_n_fields(index);

	for (pos = 0; pos < n_fields; pos++) {
		field = index->get_field(pos);

		if (col == field->col) {

			return(TRUE);
		}
	}

	return(FALSE);
}

/********************************************************************//**
Looks for a matching field in an index. The column has to be the same. The
column in index must be complete, or must contain a prefix longer than the
column in index2. That is, we must be able to construct the prefix in index2
from the prefix in index.
@return position in internal representation of the index;
ULINT_UNDEFINED if not contained */
ulint
dict_index_get_nth_field_pos(
/*=========================*/
	const dict_index_t*	index,	/*!< in: index from which to search */
	const dict_index_t*	index2,	/*!< in: index */
	ulint			n)	/*!< in: field number in index2 */
{
	const dict_field_t*	field;
	const dict_field_t*	field2;
	ulint			n_fields;
	ulint			pos;

	ut_ad(index);
	ut_ad(index->magic_n == DICT_INDEX_MAGIC_N);

	field2 = index2->get_field(n);

	n_fields = dict_index_get_n_fields(index);

	/* Are we looking for a MBR (Minimum Bound Box) field of
	a spatial index */
	bool	is_mbr_fld = (n == 0 && dict_index_is_spatial(index2));

	for (pos = 0; pos < n_fields; pos++) {
		field = index->get_field(pos);

		/* The first field of a spatial index is a transformed
		MBR (Minimum Bound Box) field made out of original column,
		so its field->col still points to original cluster index
		col, but the actual content is different. So we cannot
		consider them equal if neither of them is MBR field */
		if (pos == 0 && dict_index_is_spatial(index) && !is_mbr_fld) {
			continue;
		}

		if (field->col == field2->col
		    && (field->prefix_len == 0
			|| (field->prefix_len >= field2->prefix_len
			    && field2->prefix_len != 0))) {

			return(pos);
		}
	}

	return(ULINT_UNDEFINED);
}

/********************************************************************//**
Looks for non-virtual column n position in the clustered index.
@return position in internal representation of the clustered index */
ulint
dict_table_get_nth_col_pos(
/*=======================*/
	const dict_table_t*	table,	/*!< in: table */
	ulint			n)	/*!< in: column number */
{
	return(table->first_index()->get_col_pos(n));
}

/** Get the innodb column position for a non-virtual column according to
its original MySQL table position n
@param[in]	table	table
@param[in]	n	MySQL column position
@return column position in InnoDB */
ulint
dict_table_mysql_pos_to_innodb(
	const dict_table_t*	table,
	ulint			n)
{
	ut_ad(n < table->n_t_cols);

	if (table->n_v_def == 0) {
		/* No virtual columns, the MySQL position is the same
		as InnoDB position */
		return(n);
	}

	/* Find out how many virtual columns are stored in front of 'n' */
	ulint	v_before = 0;
	for (ulint i = 0; i < table->n_v_def; ++i) {

		if (table->v_cols[i].m_col.ind > n) {
			break;
		}

		++v_before;
	}

	ut_ad(n >= v_before);

	return(n - v_before);
}

/********************************************************************//**
Checks if a column is in the ordering columns of the clustered index of a
table. Column prefixes are treated like whole columns.
@return TRUE if the column, or its prefix, is in the clustered key */
ibool
dict_table_col_in_clustered_key(
/*============================*/
	const dict_table_t*	table,	/*!< in: table */
	ulint			n)	/*!< in: column number */
{
	const dict_index_t*	index;
	const dict_field_t*	field;
	const dict_col_t*	col;
	ulint			pos;
	ulint			n_fields;

	ut_ad(table);

	col = table->get_col(n);

	index = table->first_index();

	n_fields = dict_index_get_n_unique(index);

	for (pos = 0; pos < n_fields; pos++) {
		field = index->get_field(pos);

		if (col == field->col) {

			return(TRUE);
		}
	}

	return(FALSE);
}
#endif /* !UNIV_HOTBACKUP */

/**********************************************************************//**
Inits the data dictionary module. */
void
dict_init(void)
/*===========*/
{
	dict_operation_lock = static_cast<rw_lock_t*>(
		ut_zalloc_nokey(sizeof(*dict_operation_lock)));

	dict_sys = static_cast<dict_sys_t*>(ut_zalloc_nokey(sizeof(*dict_sys)));

	UT_LIST_INIT(dict_sys->table_LRU, &dict_table_t::table_LRU);
	UT_LIST_INIT(dict_sys->table_non_LRU, &dict_table_t::table_LRU);

	mutex_create(LATCH_ID_DICT_SYS, &dict_sys->mutex);

	dict_sys->table_hash = hash_create(
		buf_pool_get_curr_size()
		/ (DICT_POOL_PER_TABLE_HASH * UNIV_WORD_SIZE));

	dict_sys->table_id_hash = hash_create(
		buf_pool_get_curr_size()
		/ (DICT_POOL_PER_TABLE_HASH * UNIV_WORD_SIZE));

	rw_lock_create(dict_operation_lock_key,
		       dict_operation_lock, SYNC_DICT_OPERATION);

#ifndef UNIV_HOTBACKUP
	if (!srv_read_only_mode) {
		dict_foreign_err_file = os_file_create_tmpfile(NULL);
		ut_a(dict_foreign_err_file);
	}
#endif /* !UNIV_HOTBACKUP */

	mutex_create(LATCH_ID_DICT_FOREIGN_ERR, &dict_foreign_err_mutex);
}

#ifndef UNIV_HOTBACKUP
/**********************************************************************//**
Move to the most recently used segment of the LRU list. */
void
dict_move_to_mru(
/*=============*/
	dict_table_t*	table)		/*!< in: table to move to MRU */
{
	ut_ad(mutex_own(&dict_sys->mutex));
	ut_ad(dict_lru_validate());
	ut_ad(dict_lru_find_table(table));

	ut_a(table->can_be_evicted);

	UT_LIST_REMOVE(dict_sys->table_LRU, table);

	UT_LIST_ADD_FIRST(dict_sys->table_LRU, table);

	ut_ad(dict_lru_validate());
}

/**********************************************************************//**
Returns a table object and increment its open handle count.
NOTE! This is a high-level function to be used mainly from outside the
'dict' module. Inside this directory dict_table_get_low
is usually the appropriate function.
@return table, NULL if does not exist */
dict_table_t*
dict_table_open_on_name(
/*====================*/
	const char*	table_name,	/*!< in: table name */
	ibool		dict_locked,	/*!< in: TRUE=data dictionary locked */
	ibool		try_drop,	/*!< in: TRUE=try to drop any orphan
					indexes after an aborted online
					index creation */
	dict_err_ignore_t
			ignore_err)	/*!< in: error to be ignored when
					loading a table definition */
{
	dict_table_t*	table;
	DBUG_ENTER("dict_table_open_on_name");
	DBUG_PRINT("dict_table_open_on_name", ("table: '%s'", table_name));

	if (!dict_locked) {
		mutex_enter(&dict_sys->mutex);
	}

	ut_ad(table_name);
	ut_ad(mutex_own(&dict_sys->mutex));

	table = dict_table_check_if_in_cache_low(table_name);

	if (table == NULL) {
		table = dict_load_table(table_name, true, ignore_err);
	}

	ut_ad(!table || table->cached);

	if (table != NULL) {
		if (ignore_err == DICT_ERR_IGNORE_NONE
		    && table->is_corrupted()) {
			/* Make life easy for drop table. */
			dict_table_prevent_eviction(table);

			if (!dict_locked) {
				mutex_exit(&dict_sys->mutex);
			}

			ib::info() << "Table "
				<< table->name
				<< " is corrupted. Please drop the table"
				" and recreate it";
			DBUG_RETURN(NULL);
		}

		if (table->can_be_evicted) {
			dict_move_to_mru(table);
		}

		table->acquire();

		MONITOR_INC(MONITOR_TABLE_REFERENCE);
	}

	ut_ad(dict_lru_validate());

	if (!dict_locked) {
		dict_table_try_drop_aborted_and_mutex_exit(table, try_drop);
	}

	DBUG_RETURN(table);
}
#endif /* !UNIV_HOTBACKUP */

/**********************************************************************//**
Adds system columns to a table object. */
void
dict_table_add_system_columns(
/*==========================*/
	dict_table_t*	table,	/*!< in/out: table */
	mem_heap_t*	heap)	/*!< in: temporary heap */
{
	ut_ad(table);
	ut_ad(table->n_def == (table->n_cols - table->get_n_sys_cols()));
	ut_ad(table->magic_n == DICT_TABLE_MAGIC_N);
	ut_ad(!table->cached);

	/* NOTE: the system columns MUST be added in the following order
	(so that they can be indexed by the numerical value of DATA_ROW_ID,
	etc.) and as the last columns of the table memory object.
	The clustered index will not always physically contain all system
	columns.
	Intrinsic table don't need DB_ROLL_PTR as UNDO logging is turned off
	for these tables. */

	dict_mem_table_add_col(table, heap, "DB_ROW_ID", DATA_SYS,
			       DATA_ROW_ID | DATA_NOT_NULL,
			       DATA_ROW_ID_LEN);

#if (DATA_ITT_N_SYS_COLS != 2)
#error "DATA_ITT_N_SYS_COLS != 2"
#endif

#if DATA_ROW_ID != 0
#error "DATA_ROW_ID != 0"
#endif
	dict_mem_table_add_col(table, heap, "DB_TRX_ID", DATA_SYS,
			       DATA_TRX_ID | DATA_NOT_NULL,
			       DATA_TRX_ID_LEN);
#if DATA_TRX_ID != 1
#error "DATA_TRX_ID != 1"
#endif

	if (!table->is_intrinsic()) {
		dict_mem_table_add_col(table, heap, "DB_ROLL_PTR", DATA_SYS,
				       DATA_ROLL_PTR | DATA_NOT_NULL,
				       DATA_ROLL_PTR_LEN);
#if DATA_ROLL_PTR != 2
#error "DATA_ROLL_PTR != 2"
#endif

		/* This check reminds that if a new system column is added to
		the program, it should be dealt with here */
#if DATA_N_SYS_COLS != 3
#error "DATA_N_SYS_COLS != 3"
#endif
	}
}

#ifndef UNIV_HOTBACKUP
/** Mark if table has big rows.
@param[in,out]	table	table handler */
void
dict_table_set_big_rows(
	dict_table_t*	table)
{
	ulint	row_len = 0;
	for (ulint i = 0; i < table->n_def; i++) {
		ulint	col_len = table->get_col(i)->get_max_size();

		row_len += col_len;

		/* If we have a single unbounded field, or several gigantic
		fields, mark the maximum row size as BIG_ROW_SIZE. */
		if (row_len >= BIG_ROW_SIZE || col_len >= BIG_ROW_SIZE) {
			row_len = BIG_ROW_SIZE;

			break;
		}
	}

	table->big_rows = (row_len >= BIG_ROW_SIZE) ? TRUE : FALSE;
}

/** Adds a table object to the dictionary cache.
@param[in,out]	table		table
@param[in]	can_be_evicted	true if can be evicted
@param[in,out]	heap		temporary heap
*/
void
dict_table_add_to_cache(
	dict_table_t*	table,
	ibool		can_be_evicted,
	mem_heap_t*	heap)
{
	ulint	fold;
	ulint	id_fold;

	ut_ad(dict_lru_validate());
	ut_ad(mutex_own(&dict_sys->mutex));

	table->cached = true;

	fold = ut_fold_string(table->name.m_name);
	id_fold = ut_fold_ull(table->id);

	dict_table_set_big_rows(table);

	/* Look for a table with the same name: error if such exists */
	{
		dict_table_t*	table2;
		HASH_SEARCH(name_hash, dict_sys->table_hash, fold,
			    dict_table_t*, table2, ut_ad(table2->cached),
			    !strcmp(table2->name.m_name, table->name.m_name));
		ut_a(table2 == NULL);

#ifdef UNIV_DEBUG
		/* Look for the same table pointer with a different name */
		HASH_SEARCH_ALL(name_hash, dict_sys->table_hash,
				dict_table_t*, table2, ut_ad(table2->cached),
				table2 == table);
		ut_ad(table2 == NULL);
#endif /* UNIV_DEBUG */
	}

	/* Look for a table with the same id: error if such exists */
	{
		dict_table_t*	table2;
		HASH_SEARCH(id_hash, dict_sys->table_id_hash, id_fold,
			    dict_table_t*, table2, ut_ad(table2->cached),
			    table2->id == table->id);
		ut_a(table2 == NULL);

#ifdef UNIV_DEBUG
		/* Look for the same table pointer with a different id */
		HASH_SEARCH_ALL(id_hash, dict_sys->table_id_hash,
				dict_table_t*, table2, ut_ad(table2->cached),
				table2 == table);
		ut_ad(table2 == NULL);
#endif /* UNIV_DEBUG */
	}

	/* Add table to hash table of tables */
	HASH_INSERT(dict_table_t, name_hash, dict_sys->table_hash, fold,
		    table);

	/* Add table to hash table of tables based on table id */
	HASH_INSERT(dict_table_t, id_hash, dict_sys->table_id_hash, id_fold,
		    table);

	table->can_be_evicted = can_be_evicted;

	if (table->can_be_evicted) {
		UT_LIST_ADD_FIRST(dict_sys->table_LRU, table);
	} else {
		UT_LIST_ADD_FIRST(dict_sys->table_non_LRU, table);
	}

	ut_ad(dict_lru_validate());

	table->dirty_status = METADATA_CLEAN;

	dict_sys->size += mem_heap_get_size(table->heap)
		+ strlen(table->name.m_name) + 1;
	DBUG_EXECUTE_IF("dd_upgrade",
		if (srv_is_upgrade_mode && srv_upgrade_old_undo_found) {
			ib::info() << "Adding table to cache: " << table->name;
		}
	);
}

/**********************************************************************//**
Test whether a table can be evicted from the LRU cache.
@return TRUE if table can be evicted. */
static
ibool
dict_table_can_be_evicted(
/*======================*/
	const dict_table_t*	table)		/*!< in: table to test */
{
	ut_ad(mutex_own(&dict_sys->mutex));
	ut_ad(rw_lock_own(dict_operation_lock, RW_LOCK_X));

	ut_a(table->can_be_evicted);
	ut_a(table->foreign_set.empty());
	ut_a(table->referenced_set.empty());

	if (table->get_ref_count() == 0) {
		const dict_index_t*	index;

		/* The transaction commit and rollback are called from
		outside the handler interface. This means that there is
		a window where the table->n_ref_count can be zero but
		the table instance is in "use". */

		if (lock_table_has_locks(table)) {
			return(FALSE);
		}

		for (index = table->first_index();
		     index != NULL;
		     index = index->next()) {

			const btr_search_t* info = btr_search_get_info(index);

			/* We are not allowed to free the in-memory index
			struct dict_index_t until all entries in the adaptive
			hash index that point to any of the page belonging to
			his b-tree index are dropped. This is so because
			dropping of these entries require access to
			dict_index_t struct. To avoid such scenario we keep
			a count of number of such pages in the search_info and
			only free the dict_index_t struct when this count
			drops to zero.

			See also: dict_index_remove_from_cache_low() */

			if (btr_search_info_get_ref_count(info, index) > 0) {
				return(FALSE);
			}
		}

		return(TRUE);
	}

	return(FALSE);
}

/**********************************************************************//**
Make room in the table cache by evicting an unused table. The unused table
should not be part of FK relationship and currently not used in any user
transaction. There is no guarantee that it will remove a table.
@return number of tables evicted. If the number of tables in the dict_LRU
is less than max_tables it will not do anything. */
ulint
dict_make_room_in_cache(
/*====================*/
	ulint		max_tables,	/*!< in: max tables allowed in cache */
	ulint		pct_check)	/*!< in: max percent to check */
{
	ulint		i;
	ulint		len;
	dict_table_t*	table;
	ulint		check_up_to;
	ulint		n_evicted = 0;

	ut_a(pct_check > 0);
	ut_a(pct_check <= 100);
	ut_ad(mutex_own(&dict_sys->mutex));
	ut_ad(rw_lock_own(dict_operation_lock, RW_LOCK_X));
	ut_ad(dict_lru_validate());

	i = len = UT_LIST_GET_LEN(dict_sys->table_LRU);

	if (len < max_tables) {
		return(0);
	}

	check_up_to = len - ((len * pct_check) / 100);

	/* Check for overflow */
	ut_a(i == 0 || check_up_to <= i);

	/* Find a suitable candidate to evict from the cache. Don't scan the
	entire LRU list. Only scan pct_check list entries. */

	for (table = UT_LIST_GET_LAST(dict_sys->table_LRU);
	     table != NULL
	     && i > check_up_to
	     && (len - n_evicted) > max_tables;
	     --i) {

		dict_table_t*	prev_table;

		prev_table = UT_LIST_GET_PREV(table_LRU, table);

		if (dict_table_can_be_evicted(table)) {

			dict_table_remove_from_cache_low(table, TRUE);

			++n_evicted;
		}

		table = prev_table;
	}

	return(n_evicted);
}

/**********************************************************************//**
Move a table to the non-LRU list from the LRU list. */
void
dict_table_move_from_lru_to_non_lru(
/*================================*/
	dict_table_t*	table)	/*!< in: table to move from LRU to non-LRU */
{
	ut_ad(mutex_own(&dict_sys->mutex));
	ut_ad(dict_lru_find_table(table));

	ut_a(table->can_be_evicted);

	UT_LIST_REMOVE(dict_sys->table_LRU, table);

	UT_LIST_ADD_LAST(dict_sys->table_non_LRU, table);

	table->can_be_evicted = FALSE;
}
#endif /* !UNIV_HOTBACKUP */

/** Move a table to the LRU end from the non LRU list.
@param[in]	table	InnoDB table object */
void
dict_table_move_from_non_lru_to_lru(
	dict_table_t*	table)
{
	ut_ad(mutex_own(&dict_sys->mutex));
	ut_ad(dict_non_lru_find_table(table));

	ut_a(!table->can_be_evicted);

	UT_LIST_REMOVE(dict_sys->table_non_LRU, table);

	UT_LIST_ADD_LAST(dict_sys->table_LRU, table);

	table->can_be_evicted = TRUE;
}

/** Look up an index in a table.
@param[in]	table	table
@param[in]	id	index identifier
@return index
@retval NULL if not found */
static
const dict_index_t*
dict_table_find_index_on_id(
	const dict_table_t*	table,
	const index_id_t&	id)
{
	for (const dict_index_t* index = table->first_index();
	     index != NULL;
	     index = index->next()) {
		if (index->space == id.m_space_id
		    && index->id == id.m_index_id) {
			return(index);
		}
	}

	return(NULL);
}

#ifndef UNIV_HOTBACKUP
/** Look up an index.
@param[in]	id	index identifier
@return index or NULL if not found */
const dict_index_t*
dict_index_find(
	const index_id_t&	id)
{
	const dict_table_t*	table;

	ut_ad(mutex_own(&dict_sys->mutex));

	for (table = UT_LIST_GET_FIRST(dict_sys->table_LRU);
	     table != NULL;
	     table = UT_LIST_GET_NEXT(table_LRU, table)) {
		const dict_index_t* index = dict_table_find_index_on_id(
			table, id);
		if (index != NULL) {
			return(index);
		}
	}

	for (table = UT_LIST_GET_FIRST(dict_sys->table_non_LRU);
	     table != NULL;
	     table = UT_LIST_GET_NEXT(table_LRU, table)) {
		const dict_index_t* index = dict_table_find_index_on_id(
			table, id);
		if (index != NULL) {
			return(index);
		}
	}

	return(NULL);
}

/** Function object to remove a foreign key constraint from the
referenced_set of the referenced table.  The foreign key object is
also removed from the dictionary cache.  The foreign key constraint
is not removed from the foreign_set of the table containing the
constraint. */
struct dict_foreign_remove_partial
{
	void operator()(dict_foreign_t* foreign) {
		dict_table_t*	table = foreign->referenced_table;
		if (table != NULL) {
			table->referenced_set.erase(foreign);
		}
		dict_foreign_free(foreign);
	}
};

/**********************************************************************//**
Renames a table object.
@return TRUE if success */
dberr_t
dict_table_rename_in_cache(
/*=======================*/
	dict_table_t*	table,		/*!< in/out: table */
	const char*	new_name,	/*!< in: new name */
	ibool		rename_also_foreigns)/*!< in: in ALTER TABLE we want
					to preserve the original table name
					in constraints which reference it */
{
	dberr_t		err;
	dict_foreign_t*	foreign;
	dict_index_t*	index;
	ulint		fold;
	char		old_name[MAX_FULL_NAME_LEN + 1];
	os_file_type_t	ftype;
	bool		exists;

	ut_ad(mutex_own(&dict_sys->mutex));

	/* store the old/current name to an automatic variable */
	if (strlen(table->name.m_name) + 1 <= sizeof(old_name)) {
		strcpy(old_name, table->name.m_name);
	} else {
		ib::fatal() << "Too long table name: "
			<< table->name
			<< ", max length is " << MAX_FULL_NAME_LEN;
	}

	fold = ut_fold_string(new_name);

	/* Look for a table with the same name: error if such exists */
	dict_table_t*	table2;
	HASH_SEARCH(name_hash, dict_sys->table_hash, fold,
			dict_table_t*, table2, ut_ad(table2->cached),
			(ut_strcmp(table2->name.m_name, new_name) == 0));

	DBUG_EXECUTE_IF("dict_table_rename_in_cache_failure",
		if (table2 == NULL) {
			table2 = (dict_table_t*) -1;
		} );

	if (table2 != nullptr) {

		ib::error()
			<< "Cannot rename table '" << old_name
			<< "' to '" << new_name << "' since the"
			" dictionary cache already contains '"
			<< new_name << "'.";

		return(DB_ERROR);
	}

	/* If the table is stored in a single-table tablespace,
	rename the tablespace file. */

	if (dict_table_is_discarded(table)) {
		char*		filepath;

		ut_ad(dict_table_is_file_per_table(table));
		ut_ad(!table->is_temporary());

		/* Make sure the data_dir_path is set. */
		dd_get_and_save_data_dir_path<dd::Table>(table, NULL, true);

		std::string	path = dict_table_get_datadir(table);

		filepath = Fil_path::make(path, table->name.m_name, IBD, true);

		if (filepath == NULL) {
			return(DB_OUT_OF_MEMORY);
		}

		err = fil_delete_tablespace(
                        table->space, BUF_REMOVE_ALL_NO_WRITE);

                ut_a(err == DB_SUCCESS
		     || err == DB_TABLESPACE_NOT_FOUND
		     || err == DB_IO_ERROR);

		if (err == DB_IO_ERROR) {

			ib::info()
				<< "IO error while deleting: " << table->space
				<< " during rename of '" << old_name << "' to"
				<< " '" << new_name << "'";
		}

		/* Delete any temp file hanging around. */
		if (os_file_status(filepath, &exists, &ftype)
		    && exists
		    && !os_file_delete_if_exists(innodb_temp_file_key,
						 filepath, NULL)) {

			ib::info() << "Delete of " << filepath << " failed.";
		}

		ut_free(filepath);

	} else if (dict_table_is_file_per_table(table)) {
		char*	new_path = NULL;
		char*	old_path = fil_space_get_first_path(table->space);

		ut_ad(!table->is_temporary());

		if (DICT_TF_HAS_DATA_DIR(table->flags)) {
			std::string	new_ibd;

			new_ibd = Fil_path::make_new_ibd(old_path, new_name);

			new_path = mem_strdup(new_ibd.c_str());

		} else {
			new_path = Fil_path::make_ibd_from_table_name(new_name);
		}

		/* New filepath must not exist. */
		err = fil_rename_tablespace_check(
			table->space, old_path, new_path, false);
		if (err != DB_SUCCESS) {
			ut_free(old_path);
			ut_free(new_path);
			return(err);
		}

		clone_mark_abort(true);

		std::string	new_tablespace_name;
		dd_filename_to_spacename(new_name, &new_tablespace_name);

		bool	success = fil_rename_tablespace(
			table->space, old_path, new_tablespace_name.c_str(),
			new_path);

		clone_mark_active();

		ut_free(old_path);
		ut_free(new_path);

		if (!success) {
			return(DB_ERROR);
		}
	}

	log_ddl->write_rename_table_log(table, new_name, table->name.m_name);

	/* Remove table from the hash tables of tables */
	HASH_DELETE(dict_table_t, name_hash, dict_sys->table_hash,
		    ut_fold_string(old_name), table);

	if (strlen(new_name) > strlen(table->name.m_name)) {
		/* We allocate MAX_FULL_NAME_LEN + 1 bytes here to avoid
		memory fragmentation, we assume a repeated calls of
		ut_realloc() with the same size do not cause fragmentation */
		ut_a(strlen(new_name) <= MAX_FULL_NAME_LEN);

		table->name.m_name = static_cast<char*>(
			ut_realloc(table->name.m_name, MAX_FULL_NAME_LEN + 1));
	}
	strcpy(table->name.m_name, new_name);

	/* Add table to hash table of tables */
	HASH_INSERT(dict_table_t, name_hash, dict_sys->table_hash, fold,
		    table);

	dict_sys->size += strlen(new_name) - strlen(old_name);
	ut_a(dict_sys->size > 0);

	/* Update the table_name field in indexes */
	for (index = table->first_index();
	     index != NULL;
	     index = index->next()) {

		index->table_name = table->name.m_name;
	}

	if (!rename_also_foreigns) {
		/* In ALTER TABLE we think of the rename table operation
		in the direction table -> temporary table (#sql...)
		as dropping the table with the old name and creating
		a new with the new name. Thus we kind of drop the
		constraints from the dictionary cache here. The foreign key
		constraints will be inherited to the new table from the
		system tables through a call of dict_load_foreigns. */

		/* Remove the foreign constraints from the cache */
		std::for_each(table->foreign_set.begin(),
			      table->foreign_set.end(),
			      dict_foreign_remove_partial());
		table->foreign_set.clear();

		/* Reset table field in referencing constraints */
		for (dict_foreign_set::iterator it
			= table->referenced_set.begin();
		     it != table->referenced_set.end();
		     ++it) {

			foreign = *it;
			foreign->referenced_table = NULL;
			foreign->referenced_index = NULL;

		}

		/* Make the set of referencing constraints empty */
		table->referenced_set.clear();

		return(DB_SUCCESS);
	}

	/* Update the table name fields in foreign constraints, and update also
	the constraint id of new format >= 4.0.18 constraints. Note that at
	this point we have already changed table->name to the new name. */

	dict_foreign_set	fk_set;

	for (;;) {

		dict_foreign_set::iterator	it
			= table->foreign_set.begin();

		if (it == table->foreign_set.end()) {
			break;
		}

		foreign = *it;

		if (foreign->referenced_table) {
			foreign->referenced_table->referenced_set.erase(foreign);
		}

		if (ut_strlen(foreign->foreign_table_name)
		    < ut_strlen(table->name.m_name)) {
			/* Allocate a longer name buffer;
			TODO: store buf len to save memory */

			foreign->foreign_table_name = mem_heap_strdup(
				foreign->heap, table->name.m_name);
			dict_mem_foreign_table_name_lookup_set(foreign, TRUE);
		} else {
			strcpy(foreign->foreign_table_name,
			       table->name.m_name);
			dict_mem_foreign_table_name_lookup_set(foreign, FALSE);
		}
		if (strchr(foreign->id, '/')) {
			/* This is a >= 4.0.18 format id */

			ulint	db_len;
			char*	old_id;
			char    old_name_cs_filename[MAX_TABLE_NAME_LEN+20];
			uint    errors = 0;

			/* All table names are internally stored in charset
			my_charset_filename (except the temp tables and the
			partition identifier suffix in partition tables). The
			foreign key constraint names are internally stored
			in UTF-8 charset.  The variable fkid here is used
			to store foreign key constraint name in charset
			my_charset_filename for comparison further below. */
			char    fkid[MAX_TABLE_NAME_LEN+20];
			ibool	on_tmp = FALSE;

			/* The old table name in my_charset_filename is stored
			in old_name_cs_filename */

			strncpy(old_name_cs_filename, old_name,
				MAX_TABLE_NAME_LEN);
			if (strstr(old_name, TEMP_TABLE_PATH_PREFIX) == NULL) {

				innobase_convert_to_system_charset(
					strchr(old_name_cs_filename, '/') + 1,
					strchr(old_name, '/') + 1,
					MAX_TABLE_NAME_LEN, &errors);

				if (errors) {
					/* There has been an error to convert
					old table into UTF-8.  This probably
					means that the old table name is
					actually in UTF-8. */
					innobase_convert_to_filename_charset(
						strchr(old_name_cs_filename,
						       '/') + 1,
						strchr(old_name, '/') + 1,
						MAX_TABLE_NAME_LEN);
				} else {
					/* Old name already in
					my_charset_filename */
					strncpy(old_name_cs_filename, old_name,
						MAX_TABLE_NAME_LEN);
				}
			}

			strncpy(fkid, foreign->id, MAX_TABLE_NAME_LEN);

			if (strstr(fkid, TEMP_TABLE_PATH_PREFIX) == NULL) {
				innobase_convert_to_filename_charset(
					strchr(fkid, '/') + 1,
					strchr(foreign->id, '/') + 1,
					MAX_TABLE_NAME_LEN+20);
			} else {
				on_tmp = TRUE;
			}

			old_id = mem_strdup(foreign->id);

			if (ut_strlen(fkid) > ut_strlen(old_name_cs_filename)
			    + ((sizeof dict_ibfk) - 1)
			    && !memcmp(fkid, old_name_cs_filename,
				       ut_strlen(old_name_cs_filename))
			    && !memcmp(fkid + ut_strlen(old_name_cs_filename),
				       dict_ibfk, (sizeof dict_ibfk) - 1)) {

				/* This is a generated >= 4.0.18 format id */

				char	table_name[MAX_TABLE_NAME_LEN] = "";
				uint	errors = 0;

				if (strlen(table->name.m_name)
				    > strlen(old_name)) {
					foreign->id = static_cast<char*>(
						mem_heap_alloc(
						foreign->heap,
						strlen(table->name.m_name)
						+ strlen(old_id) + 1));
				}

				/* Convert the table name to UTF-8 */
				strncpy(table_name, table->name.m_name,
					MAX_TABLE_NAME_LEN);
				innobase_convert_to_system_charset(
					strchr(table_name, '/') + 1,
					strchr(table->name.m_name, '/') + 1,
					MAX_TABLE_NAME_LEN, &errors);

				if (errors) {
					/* Table name could not be converted
					from charset my_charset_filename to
					UTF-8. This means that the table name
					is already in UTF-8 (#mysql#50). */
					strncpy(table_name, table->name.m_name,
						MAX_TABLE_NAME_LEN);
				}

				/* Replace the prefix 'databasename/tablename'
				with the new names */
				strcpy(foreign->id, table_name);
				if (on_tmp) {
					strcat(foreign->id,
					       old_id + ut_strlen(old_name));
				} else {
					sprintf(strchr(foreign->id, '/') + 1,
						"%s%s",
						strchr(table_name, '/') +1,
						strstr(old_id, "_ibfk_") );
				}

			} else {
				/* This is a >= 4.0.18 format id where the user
				gave the id name */
				db_len = dict_get_db_name_len(
					table->name.m_name) + 1;

				if (db_len - 1
				    > dict_get_db_name_len(foreign->id)) {

					foreign->id = static_cast<char*>(
						mem_heap_alloc(
						foreign->heap,
						db_len + strlen(old_id) + 1));
				}

				/* Replace the database prefix in id with the
				one from table->name */

				ut_memcpy(foreign->id,
					  table->name.m_name, db_len);

				strcpy(foreign->id + db_len,
				       dict_remove_db_name(old_id));
			}

			ut_free(old_id);
		}

		table->foreign_set.erase(it);
		fk_set.insert(foreign);

		if (foreign->referenced_table) {
			foreign->referenced_table->referenced_set.insert(foreign);
		}
	}

	ut_a(table->foreign_set.empty());
	table->foreign_set.swap(fk_set);

	for (dict_foreign_set::iterator it = table->referenced_set.begin();
	     it != table->referenced_set.end();
	     ++it) {

		foreign = *it;

		if (ut_strlen(foreign->referenced_table_name)
		    < ut_strlen(table->name.m_name)) {
			/* Allocate a longer name buffer;
			TODO: store buf len to save memory */

			foreign->referenced_table_name = mem_heap_strdup(
				foreign->heap, table->name.m_name);

			dict_mem_referenced_table_name_lookup_set(
				foreign, TRUE);
		} else {
			/* Use the same buffer */
			strcpy(foreign->referenced_table_name,
			       table->name.m_name);

			dict_mem_referenced_table_name_lookup_set(
				foreign, FALSE);
		}
	}

	return(DB_SUCCESS);
}

/**********************************************************************//**
Change the id of a table object in the dictionary cache. This is used in
DISCARD TABLESPACE. */
void
dict_table_change_id_in_cache(
/*==========================*/
	dict_table_t*	table,	/*!< in/out: table object already in cache */
	table_id_t	new_id)	/*!< in: new id to set */
{
	ut_ad(table);
	ut_ad(mutex_own(&dict_sys->mutex));
	ut_ad(table->magic_n == DICT_TABLE_MAGIC_N);

	/* Remove the table from the hash table of id's */

	HASH_DELETE(dict_table_t, id_hash, dict_sys->table_id_hash,
		    ut_fold_ull(table->id), table);
	table->id = new_id;

	/* Add the table back to the hash table */
	HASH_INSERT(dict_table_t, id_hash, dict_sys->table_id_hash,
		    ut_fold_ull(table->id), table);
}

/**********************************************************************//**
Removes a table object from the dictionary cache. */
static
void
dict_table_remove_from_cache_low(
	dict_table_t*	table,		/*!< in, own: table */
	ibool		lru_evict)	/*!< in: TRUE if table being evicted
					to make room in the table LRU list */
{
	dict_foreign_t*	foreign;
	dict_index_t*	index;
	lint		size;

	ut_ad(table);
	ut_ad(dict_lru_validate());
	ut_a(table->get_ref_count() == 0);
	ut_a(table->n_rec_locks == 0);
	ut_ad(mutex_own(&dict_sys->mutex));
	ut_ad(table->magic_n == DICT_TABLE_MAGIC_N);

	/* We first dirty read the status which could be changed from
	METADATA_DIRTY to METADATA_BUFFERED by checkpoint, and check again
	when persistence is necessary */
	switch (table->dirty_status) {
	case METADATA_DIRTY:
		/* Write back the dirty metadata to DDTableBuffer */
		dict_table_persist_to_dd_table_buffer(table);
		ut_ad(table->dirty_status != METADATA_DIRTY);
		/* Fall through */
	case METADATA_BUFFERED:
		/* We have to remove it away here, since it's evicted.
		And we will add it again once it's re-loaded if possible */
		mutex_enter(&dict_persist->mutex);
		ut_ad(table->in_dirty_dict_tables_list);
		UT_LIST_REMOVE(dict_persist->dirty_dict_tables, table);
		mutex_exit(&dict_persist->mutex);
		break;
	case METADATA_CLEAN:
		break;
	}

	/* Remove the foreign constraints from the cache */
	std::for_each(table->foreign_set.begin(), table->foreign_set.end(),
		      dict_foreign_remove_partial());
	table->foreign_set.clear();

	/* Reset table field in referencing constraints */
	for (dict_foreign_set::iterator it = table->referenced_set.begin();
	     it != table->referenced_set.end();
	     ++it) {

		foreign = *it;
		foreign->referenced_table = NULL;
		foreign->referenced_index = NULL;
	}

	/* Remove the indexes from the cache */

	for (index = UT_LIST_GET_LAST(table->indexes);
	     index != NULL;
	     index = UT_LIST_GET_LAST(table->indexes)) {

		dict_index_remove_from_cache_low(table, index, lru_evict);
	}

	/* Remove table from the hash tables of tables */

	HASH_DELETE(dict_table_t, name_hash, dict_sys->table_hash,
		    ut_fold_string(table->name.m_name), table);

	HASH_DELETE(dict_table_t, id_hash, dict_sys->table_id_hash,
		    ut_fold_ull(table->id), table);

	/* Remove table from LRU or non-LRU list. */
	if (table->can_be_evicted) {
		ut_ad(dict_lru_find_table(table));
		UT_LIST_REMOVE(dict_sys->table_LRU, table);
	} else {
		ut_ad(dict_non_lru_find_table(table));
		UT_LIST_REMOVE(dict_sys->table_non_LRU, table);
	}

	ut_ad(dict_lru_validate());

	/* Free virtual column template if any */
	if (table->vc_templ != NULL) {
		dict_free_vc_templ(table->vc_templ);
		UT_DELETE(table->vc_templ);
	}

	size = mem_heap_get_size(table->heap) + strlen(table->name.m_name) + 1;

	ut_ad(dict_sys->size >= size);

	dict_sys->size -= size;

	dict_mem_table_free(table);
}

/**********************************************************************//**
Removes a table object from the dictionary cache. */
void
dict_table_remove_from_cache(
/*=========================*/
	dict_table_t*	table)	/*!< in, own: table */
{
	dict_table_remove_from_cache_low(table, FALSE);
}

/** Try to invalidate an entry from the dict cache, for a partitioned table,
if any table found.
@param[in]	name	Table name */
void
dict_partitioned_table_remove_from_cache(
	const char*	name)
{
	ut_ad(mutex_own(&dict_sys->mutex));

	size_t	name_len = strlen(name);

	for (uint32_t i = 0; i < hash_get_n_cells(dict_sys->table_id_hash);
	     ++i) {

		dict_table_t*	table;

		table = static_cast<dict_table_t*>(
			HASH_GET_FIRST(dict_sys->table_hash, i));

		while (table != nullptr) {
			dict_table_t*	prev_table = table;

			table = static_cast<dict_table_t*>(
				HASH_GET_NEXT(name_hash, prev_table));
			ut_ad(prev_table->magic_n == DICT_TABLE_MAGIC_N);

			if (prev_table->is_dd_table) {
				continue;
			}

			if ((strncmp(name, prev_table->name.m_name, name_len)
			     == 0)
			    && strncmp(prev_table->name.m_name + name_len,
					PART_SEPARATOR,
					PART_SEPARATOR_LEN) == 0) {

				btr_drop_ahi_for_table(prev_table);
				dict_table_remove_from_cache(prev_table);
			}
		}
	}
}

#ifdef UNIV_DEBUG
/** Removes a table object from the dictionary cache, for debug purpose
@param[in,out]	table		table object
@param[in]	lru_evict	true if table being evicted to make room
				in the table LRU list */
void
dict_table_remove_from_cache_debug(
	dict_table_t*	table,
	bool		lru_evict)
{
	dict_table_remove_from_cache_low(table, lru_evict);
}
#endif /* UNIV_DEBUG */

/****************************************************************//**
If the given column name is reserved for InnoDB system columns, return
TRUE.
@return TRUE if name is reserved */
ibool
dict_col_name_is_reserved(
/*======================*/
	const char*	name)	/*!< in: column name */
{
	/* This check reminds that if a new system column is added to
	the program, it should be dealt with here. */
#if DATA_N_SYS_COLS != 3
#error "DATA_N_SYS_COLS != 3"
#endif

	static const char*	reserved_names[] = {
		"DB_ROW_ID", "DB_TRX_ID", "DB_ROLL_PTR"
	};

	ulint			i;

	for (i = 0; i < UT_ARR_SIZE(reserved_names); i++) {
		if (innobase_strcasecmp(name, reserved_names[i]) == 0) {

			return(TRUE);
		}
	}

	return(FALSE);
}

/****************************************************************//**
Return maximum size of the node pointer record.
@return maximum size of the record in bytes */
ulint
dict_index_node_ptr_max_size(
/*=========================*/
	const dict_index_t*	index)	/*!< in: index */
{
	ulint	comp;
	ulint	i;
	/* maximum possible storage size of a record */
	ulint	rec_max_size;

	if (dict_index_is_ibuf(index)) {
		/* cannot estimate accurately */
		/* This is universal index for change buffer.
		The max size of the entry is about max key length * 2.
		(index key + primary key to be inserted to the index)
		(The max key length is UNIV_PAGE_SIZE / 16 * 3 at
		 ha_innobase::max_supported_key_length(),
		 considering MAX_KEY_LENGTH = 3072 at MySQL imposes
		 the 3500 historical InnoDB value for 16K page size case.)
		For the universal index, node_ptr contains most of the entry.
		And 512 is enough to contain ibuf columns and meta-data */
		return(UNIV_PAGE_SIZE / 8 * 3 + 512);
	}

	comp = dict_table_is_comp(index->table);

	/* Each record has page_no, length of page_no and header. */
	rec_max_size = comp
		? REC_NODE_PTR_SIZE + 1 + REC_N_NEW_EXTRA_BYTES
		: REC_NODE_PTR_SIZE + 2 + REC_N_OLD_EXTRA_BYTES;

	if (comp) {
		/* Include the "null" flags in the
		maximum possible record size. */
		rec_max_size += UT_BITS_IN_BYTES(index->n_nullable);
	} else {
		/* For each column, include a 2-byte offset and a
		"null" flag. */
		rec_max_size += 2 * index->n_fields;
	}

	/* Compute the maximum possible record size. */
	for (i = 0; i < dict_index_get_n_unique_in_tree(index); i++) {
		const dict_field_t*	field
			= index->get_field(i);
		const dict_col_t*	col = field->col;
		ulint			field_max_size;
		ulint			field_ext_max_size;

		/* Determine the maximum length of the index field. */

		field_max_size = col->get_fixed_size(comp);
		if (field_max_size) {
			/* dict_index_add_col() should guarantee this */
			ut_ad(!field->prefix_len
			      || field->fixed_len == field->prefix_len);
			/* Fixed lengths are not encoded
			in ROW_FORMAT=COMPACT. */
			rec_max_size += field_max_size;
			continue;
		}

		field_max_size = col->get_max_size();
		field_ext_max_size = field_max_size < 256 ? 1 : 2;

		if (field->prefix_len
		    && field->prefix_len < field_max_size) {
			field_max_size = field->prefix_len;
		}

		if (comp) {
			/* Add the extra size for ROW_FORMAT=COMPACT.
			For ROW_FORMAT=REDUNDANT, these bytes were
			added to rec_max_size before this loop. */
			rec_max_size += field_ext_max_size;
		}

		rec_max_size += field_max_size;
	}

	return(rec_max_size);
}

/****************************************************************//**
If a record of this index might not fit on a single B-tree page,
return TRUE.
@return TRUE if the index record could become too big */
static
bool
dict_index_too_big_for_tree(
/*========================*/
	const dict_table_t*	table,		/*!< in: table */
	const dict_index_t*	new_index,	/*!< in: index */
	bool			strict)		/*!< in: TRUE=report error if
						records could be too big to
						fit in an B-tree page */
{
	ulint	comp;
	ulint	i;
	/* maximum possible storage size of a record */
	ulint	rec_max_size;
	/* maximum allowed size of a record on a leaf page */
	ulint	page_rec_max;
	/* maximum allowed size of a node pointer record */
	ulint	page_ptr_max;

	/* FTS index consists of auxiliary tables, they shall be excluded from
	index row size check */
	if (new_index->type & DICT_FTS) {
		return(false);
	}

	DBUG_EXECUTE_IF(
		"ib_force_create_table",
		return(FALSE););

	comp = dict_table_is_comp(table);

	const page_size_t	page_size(dict_table_page_size(table));

	if (page_size.is_compressed()
	    && page_size.physical() < univ_page_size.physical()) {
		/* On a compressed page, two records must fit in the
		uncompressed page modification log. On compressed pages
		with size.physical() == univ_page_size.physical(),
		this limit will never be reached. */
		ut_ad(comp);
		/* The maximum allowed record size is the size of
		an empty page, minus a byte for recoding the heap
		number in the page modification log.  The maximum
		allowed node pointer size is half that. */
		page_rec_max = page_zip_empty_size(new_index->n_fields,
						   page_size.physical());
		if (page_rec_max) {
			page_rec_max--;
		}
		page_ptr_max = page_rec_max / 2;
		/* On a compressed page, there is a two-byte entry in
		the dense page directory for every record.  But there
		is no record header. */
		rec_max_size = 2;
	} else {
		/* The maximum allowed record size is half a B-tree
		page(16k for 64k page size).  No additional sparse
		page directory entry will be generated for the first
		few user records. */
		page_rec_max = srv_page_size == UNIV_PAGE_SIZE_MAX
			? REC_MAX_DATA_SIZE - 1
			: page_get_free_space_of_empty(comp) / 2;
		page_ptr_max = page_rec_max;
		/* Each record has a header. */
		rec_max_size = comp
			? REC_N_NEW_EXTRA_BYTES
			: REC_N_OLD_EXTRA_BYTES;
	}

	if (comp) {
		/* Include the "null" flags in the
		maximum possible record size. */
		rec_max_size += UT_BITS_IN_BYTES(new_index->n_nullable);
	} else {
		/* For each column, include a 2-byte offset and a
		"null" flag.  The 1-byte format is only used in short
		records that do not contain externally stored columns.
		Such records could never exceed the page limit, even
		when using the 2-byte format. */
		rec_max_size += 2 * new_index->n_fields;
	}

	/* Compute the maximum possible record size. */
	for (i = 0; i < new_index->n_fields; i++) {
		const dict_field_t*	field
			= new_index->get_field(i);
		const dict_col_t*	col = field->col;
		ulint			field_max_size;
		ulint			field_ext_max_size;

		/* In dtuple_convert_big_rec(), variable-length columns
		that are longer than BTR_EXTERN_LOCAL_STORED_MAX_SIZE
		may be chosen for external storage.

		Fixed-length columns, and all columns of secondary
		index records are always stored inline. */

		/* Determine the maximum length of the index field.
		The field_ext_max_size should be computed as the worst
		case in rec_get_converted_size_comp() for
		REC_STATUS_ORDINARY records. */

		field_max_size = col->get_fixed_size(comp);
		if (field_max_size && field->fixed_len != 0) {
			/* dict_index_add_col() should guarantee this */
			ut_ad(!field->prefix_len
			      || field->fixed_len == field->prefix_len);
			/* Fixed lengths are not encoded
			in ROW_FORMAT=COMPACT. */
			field_ext_max_size = 0;
			goto add_field_size;
		}

		field_max_size = col->get_max_size();
		field_ext_max_size = field_max_size < 256 ? 1 : 2;

		if (field->prefix_len) {
			if (field->prefix_len < field_max_size) {
				field_max_size = field->prefix_len;
			}
		} else if (field_max_size > BTR_EXTERN_LOCAL_STORED_MAX_SIZE
			   && new_index->is_clustered()) {

			/* In the worst case, we have a locally stored
			column of BTR_EXTERN_LOCAL_STORED_MAX_SIZE bytes.
			The length can be stored in one byte.  If the
			column were stored externally, the lengths in
			the clustered index page would be
			BTR_EXTERN_FIELD_REF_SIZE and 2. */
			field_max_size = BTR_EXTERN_LOCAL_STORED_MAX_SIZE;
			field_ext_max_size = 1;
		}

		if (comp) {
			/* Add the extra size for ROW_FORMAT=COMPACT.
			For ROW_FORMAT=REDUNDANT, these bytes were
			added to rec_max_size before this loop. */
			rec_max_size += field_ext_max_size;
		}
add_field_size:
		rec_max_size += field_max_size;

		/* Check the size limit on leaf pages. */
		if (rec_max_size >= page_rec_max) {
			ib::error_or_warn(strict)
				<< "Cannot add field " << field->name
				<< " in table " << table->name
				<< " because after adding it, the row size is "
				<< rec_max_size
				<< " which is greater than maximum allowed"
				" size (" << page_rec_max
				<< ") for a record on index leaf page.";

			return(true);
		}

		/* Check the size limit on non-leaf pages.  Records
		stored in non-leaf B-tree pages consist of the unique
		columns of the record (the key columns of the B-tree)
		and a node pointer field.  When we have processed the
		unique columns, rec_max_size equals the size of the
		node pointer record minus the node pointer column. */
		if (i + 1 == dict_index_get_n_unique_in_tree(new_index)
		    && rec_max_size + REC_NODE_PTR_SIZE >= page_ptr_max) {

			return(true);
		}
	}

	return(false);
}

/** Adds an index to the dictionary cache.
@param[in,out]	table	table on which the index is
@param[in,out]	index	index; NOTE! The index memory
			object is freed in this function!
@param[in]	page_no	root page number of the index
@param[in]	strict	TRUE=refuse to create the index
			if records could be too big to fit in
			an B-tree page
@return DB_SUCCESS, DB_TOO_BIG_RECORD, or DB_CORRUPTION */
dberr_t
dict_index_add_to_cache(
	dict_table_t*	table,
	dict_index_t*	index,
	page_no_t	page_no,
	ibool		strict)
{
	return(dict_index_add_to_cache_w_vcol(
		table, index, NULL, page_no, strict));
}

/** Adds an index to the dictionary cache, with possible indexing newly
added column.
@param[in,out]	table	table on which the index is
@param[in,out]	index	index; NOTE! The index memory
			object is freed in this function!
@param[in]	add_v	new virtual column that being added along with
			an add index call
@param[in]	page_no	root page number of the index
@param[in]	strict	TRUE=refuse to create the index
			if records could be too big to fit in
			an B-tree page
@return DB_SUCCESS, DB_TOO_BIG_RECORD, or DB_CORRUPTION */
dberr_t
dict_index_add_to_cache_w_vcol(
	dict_table_t*		table,
	dict_index_t*		index,
	const dict_add_v_col_t* add_v,
	page_no_t		page_no,
	ibool			strict)
{
	dict_index_t*	new_index;
	ulint		n_ord;
	ulint		i;

	ut_ad(index);
	ut_ad(mutex_own(&dict_sys->mutex) || table->is_intrinsic());
	ut_ad(index->n_def == index->n_fields);
	ut_ad(index->magic_n == DICT_INDEX_MAGIC_N);
	ut_ad(!dict_index_is_online_ddl(index));
	ut_ad(!dict_index_is_ibuf(index));

	ut_d(mem_heap_validate(index->heap));
	ut_a(!index->is_clustered()
	     || UT_LIST_GET_LEN(table->indexes) == 0);

	if (!dict_index_find_cols(table, index, add_v)) {

		dict_mem_index_free(index);
		return(DB_CORRUPTION);
	}

	/* Build the cache internal representation of the index,
	containing also the added system fields */

	if (index->type == DICT_FTS) {
		new_index = dict_index_build_internal_fts(table, index);
	} else if (index->is_clustered()) {
		new_index = dict_index_build_internal_clust(table, index);
	} else {
		new_index = dict_index_build_internal_non_clust(table, index);
	}

	/* Set the n_fields value in new_index to the actual defined
	number of fields in the cache internal representation */

	new_index->n_fields = new_index->n_def;
	new_index->trx_id = index->trx_id;
	new_index->set_committed(index->is_committed());
	new_index->allow_duplicates = index->allow_duplicates;
	new_index->nulls_equal = index->nulls_equal;
	new_index->disable_ahi = index->disable_ahi;
	new_index->srid_is_valid = index->srid_is_valid;
	new_index->srid = index->srid;

	new_index->srid = index->srid;
	new_index->srid_is_valid = index->srid_is_valid;
	if (index->rtr_srs.get() != nullptr)
		new_index->rtr_srs.reset(index->rtr_srs->clone());

	if (dict_index_too_big_for_tree(table, new_index, strict)) {

		if (strict) {
			dict_mem_index_free(new_index);
			dict_mem_index_free(index);
			return(DB_TOO_BIG_RECORD);
		} else if (current_thd != NULL) {
			/* Avoid the warning to be printed
			during recovery. */
			ib_warn_row_too_big(table);
		}
	}

	n_ord = new_index->n_uniq;

	/* Flag the ordering columns and also set column max_prefix */

	for (i = 0; i < n_ord; i++) {
		const dict_field_t*	field
			= new_index->get_field(i);

		/* Check the column being added in the index for
		the first time and flag the ordering column. */
		if (field->col->ord_part == 0 ) {
			field->col->max_prefix = field->prefix_len;
			field->col->ord_part = 1;
		} else if (field->prefix_len == 0) {
			/* Set the max_prefix for a column to 0 if
			its prefix length is 0 (for this index)
			even if it was a part of any other index
			with some prefix length. */
			field->col->max_prefix = 0;
		} else if (field->col->max_prefix != 0
			   && field->prefix_len
			   > field->col->max_prefix) {
			/* Set the max_prefix value based on the
			prefix_len. */
			field->col->max_prefix = field->prefix_len;
		}
		ut_ad(field->col->ord_part == 1);
	}

	new_index->stat_n_diff_key_vals =
		static_cast<ib_uint64_t*>(mem_heap_zalloc(
			new_index->heap,
			dict_index_get_n_unique(new_index)
			* sizeof(*new_index->stat_n_diff_key_vals)));

	new_index->stat_n_sample_sizes =
		static_cast<ib_uint64_t*>(mem_heap_zalloc(
			new_index->heap,
			dict_index_get_n_unique(new_index)
			* sizeof(*new_index->stat_n_sample_sizes)));

	new_index->stat_n_non_null_key_vals =
		static_cast<ib_uint64_t*>(mem_heap_zalloc(
			new_index->heap,
			dict_index_get_n_unique(new_index)
			* sizeof(*new_index->stat_n_non_null_key_vals)));

	new_index->stat_index_size = 1;
	new_index->stat_n_leaf_pages = 1;

	/* Add the new index as the last index for the table */

	UT_LIST_ADD_LAST(table->indexes, new_index);
	new_index->table = table;
	new_index->table_name = table->name.m_name;
	new_index->search_info = btr_search_info_create(new_index->heap);

	new_index->page = page_no;
	rw_lock_create(index_tree_rw_lock_key, &new_index->lock,
		       SYNC_INDEX_TREE);

	/* Intrinsic table are not added to dictionary cache instead are
	cached to session specific thread cache. */
	if (!table->is_intrinsic()) {
		dict_sys->size += mem_heap_get_size(new_index->heap);
	}

	/* Check if key part of the index is unique. */
	if (table->is_intrinsic()) {

		new_index->rec_cache.fixed_len_key = true;
		for (i = 0; i < new_index->n_uniq; i++) {

			const dict_field_t*	field;
			field = new_index->get_field(i);

			if (!field->fixed_len) {
				new_index->rec_cache.fixed_len_key = false;
				break;
			}
		}

		new_index->rec_cache.key_has_null_cols = false;
		for (i = 0; i < new_index->n_uniq; i++) {

			const dict_field_t*	field;
			field = new_index->get_field(i);

			if (!(field->col->prtype & DATA_NOT_NULL)) {
				new_index->rec_cache.key_has_null_cols = true;
				break;
			}
		}
	}

	if (dict_index_has_virtual(index)) {
		const dict_col_t*	col;
		const dict_v_col_t*	vcol;

		for (ulint i = 0; i < dict_index_get_n_fields(index); i++) {
			col =  index->get_col(i);
			if (col->is_virtual()) {
				vcol = reinterpret_cast<const dict_v_col_t*>(
					col);

				/* This could be NULL, when we do add virtual
				column, add index together. We do not need to
				track this virtual column's index */
				if (vcol->v_indexes == NULL) {
					continue;
				}

				dict_v_idx_list::iterator	it;

				for (it = vcol->v_indexes->begin();
				     it != vcol->v_indexes->end();) {
					dict_v_idx_t	v_index = *it;
					if (v_index.index == index) {
						vcol->v_indexes->erase(it++);
					}
					else {
						it++;
					}
				}
			}
		}
	}

	dict_mem_index_free(index);

	return(DB_SUCCESS);
}

/**********************************************************************//**
Removes an index from the dictionary cache. */
static
void
dict_index_remove_from_cache_low(
/*=============================*/
	dict_table_t*	table,		/*!< in/out: table */
	dict_index_t*	index,		/*!< in, own: index */
	ibool		lru_evict)	/*!< in: TRUE if index being evicted
					to make room in the table LRU list */
{
	lint		size;
	ulint		retries = 0;
	btr_search_t*	info;

	ut_ad(table && index);
	ut_ad(table->magic_n == DICT_TABLE_MAGIC_N);
	ut_ad(index->magic_n == DICT_INDEX_MAGIC_N);
	ut_ad(mutex_own(&dict_sys->mutex));

	/* No need to acquire the dict_index_t::lock here because
	there can't be any active operations on this index (or table). */

	if (index->online_log) {
		ut_ad(index->online_status == ONLINE_INDEX_CREATION);
		row_log_free(index->online_log);
	}

	/* We always create search info whether or not adaptive
	hash index is enabled or not. */
	info = btr_search_get_info(index);
	ut_ad(info);

	/* We are not allowed to free the in-memory index struct
	dict_index_t until all entries in the adaptive hash index
	that point to any of the page belonging to his b-tree index
	are dropped. This is so because dropping of these entries
	require access to dict_index_t struct. To avoid such scenario
	We keep a count of number of such pages in the search_info and
	only free the dict_index_t struct when this count drops to
	zero. See also: dict_table_can_be_evicted() */

	do {
		ulint ref_count = btr_search_info_get_ref_count(info, index);

		if (ref_count == 0) {
			break;
		}

		/* Sleep for 10ms before trying again. */
		os_thread_sleep(10000);
		++retries;

		if (retries % 500 == 0) {
			/* No luck after 5 seconds of wait. */
			ib::error() << "Waited for " << retries / 100
				<< " secs for hash index"
				" ref_count (" << ref_count << ") to drop to 0."
				" index: " << index->name
				<< " table: " << table->name;
		}

		/* To avoid a hang here we commit suicide if the
		ref_count doesn't drop to zero in 600 seconds. */
		if (retries >= 60000) {
			ut_error;
		}
	} while (srv_shutdown_state == SRV_SHUTDOWN_NONE || !lru_evict);

	rw_lock_free(&index->lock);

	/* The index is being dropped, remove any compression stats for it. */
	if (!lru_evict && DICT_TF_GET_ZIP_SSIZE(index->table->flags)
	    && !index->table->discard_after_ddl) {
		index_id_t	id(index->space, index->id);
		mutex_enter(&page_zip_stat_per_index_mutex);
		page_zip_stat_per_index.erase(id);
		mutex_exit(&page_zip_stat_per_index_mutex);
	}

	/* Remove the index from the list of indexes of the table */
	UT_LIST_REMOVE(table->indexes, index);

	/* Remove the index from affected virtual column index list */
	if (dict_index_has_virtual(index)) {
		const dict_col_t*	col;
		const dict_v_col_t*	vcol;

		for (ulint i = 0; i < dict_index_get_n_fields(index); i++) {
			col =  index->get_col(i);
			if (col->is_virtual()) {
				vcol = reinterpret_cast<const dict_v_col_t*>(
					col);

				/* This could be NULL, when we do add virtual
				column, add index together. We do not need to
				track this virtual column's index */
				if (vcol->v_indexes == NULL) {
					continue;
				}

				dict_v_idx_list::iterator	it;

				for (it = vcol->v_indexes->begin();
				     it != vcol->v_indexes->end(); ++it) {
					dict_v_idx_t	v_index = *it;
					if (v_index.index == index) {
						vcol->v_indexes->erase(it);
						break;
					}
				}
			}

		}
	}

	size = mem_heap_get_size(index->heap);

	ut_ad(!table->is_intrinsic());
	ut_ad(dict_sys->size >= size);

	dict_sys->size -= size;

	dict_mem_index_free(index);
}

/**********************************************************************//**
Removes an index from the dictionary cache. */
void
dict_index_remove_from_cache(
/*=========================*/
	dict_table_t*	table,	/*!< in/out: table */
	dict_index_t*	index)	/*!< in, own: index */
{
	dict_index_remove_from_cache_low(table, index, FALSE);
}

/** Tries to find column names for the index and sets the col field of the
index.
@param[in]	table	table
@param[in,out]	index	index
@param[in]	add_v	new virtual columns added along with an add index call
@return TRUE if the column names were found */
static
ibool
dict_index_find_cols(
	const dict_table_t*	table,
	dict_index_t*		index,
	const dict_add_v_col_t*	add_v)
{
	std::vector<ulint, ut_allocator<ulint> >	col_added;
	std::vector<ulint, ut_allocator<ulint> >	v_col_added;

	ut_ad(table != NULL && index != NULL);
	ut_ad(table->magic_n == DICT_TABLE_MAGIC_N);
	ut_ad(mutex_own(&dict_sys->mutex) || table->is_intrinsic());

	for (ulint i = 0; i < index->n_fields; i++) {
		ulint		j;
		dict_field_t*	field = index->get_field(i);

		for (j = 0; j < table->n_cols; j++) {
			if (!strcmp(table->get_col_name(j), field->name)) {

				/* Check if same column is being assigned again
				which suggest that column has duplicate name. */
				bool exists =
					std::find(col_added.begin(),
						  col_added.end(), j)
					!= col_added.end();

				if (exists) {
					/* Duplicate column found. */
					goto dup_err;
				}

				field->col = table->get_col(j);

				col_added.push_back(j);

				goto found;
			}
		}

		/* Let's check if it is a virtual column */
		for (j = 0; j < table->n_v_cols; j++) {
			if (!strcmp(dict_table_get_v_col_name(table, j),
				    field->name)) {

				/* Check if same column is being assigned again
				which suggest that column has duplicate name. */
				bool exists =
					std::find(v_col_added.begin(),
						  v_col_added.end(), j)
					!= v_col_added.end();

				if (exists) {
					/* Duplicate column found. */
					break;
				}

				field->col = reinterpret_cast<dict_col_t*>(
					dict_table_get_nth_v_col(table, j));

				v_col_added.push_back(j);

				goto found;
			}
		}

		if (add_v) {
			for (j = 0; j < add_v->n_v_col; j++) {
				if (!strcmp(add_v->v_col_name[j],
					    field->name)) {
					field->col = const_cast<dict_col_t*>(
						&add_v->v_col[j].m_col);
					goto found;
				}
			}
		}

dup_err:
#ifdef UNIV_DEBUG
		/* It is an error not to find a matching column. */
		ib::error() << "No matching column for " << field->name
			<< " in index " << index->name
			<< " of table " << table->name;
#endif /* UNIV_DEBUG */
		return(FALSE);

found:
		;
	}

	return(TRUE);
}

/*******************************************************************//**
Copies fields contained in index2 to index1. */
static
void
dict_index_copy(
/*============*/
	dict_index_t*		index1,	/*!< in: index to copy to */
	dict_index_t*		index2,	/*!< in: index to copy from */
	const dict_table_t*	table,	/*!< in: table */
	ulint			start,	/*!< in: first position to copy */
	ulint			end)	/*!< in: last position to copy */
{
	dict_field_t*	field;
	ulint		i;

	/* Copy fields contained in index2 */

	for (i = start; i < end; i++) {

		field = index2->get_field(i);

		dict_index_add_col(index1, table, field->col,
				   field->prefix_len, field->is_ascending);
	}
}

/*******************************************************************//**
Copies types of fields contained in index to tuple. */
void
dict_index_copy_types(
/*==================*/
	dtuple_t*		tuple,		/*!< in/out: data tuple */
	const dict_index_t*	index,		/*!< in: index */
	ulint			n_fields)	/*!< in: number of
						field types to copy */
{
	ulint		i;

	if (dict_index_is_ibuf(index)) {
		dtuple_set_types_binary(tuple, n_fields);

		return;
	}

	for (i = 0; i < n_fields; i++) {
		const dict_field_t*	ifield;
		dtype_t*		dfield_type;

		ifield = index->get_field(i);
		dfield_type = dfield_get_type(dtuple_get_nth_field(tuple, i));
		ifield->col->copy_type(dfield_type);
		if (dict_index_is_spatial(index)
		    && DATA_GEOMETRY_MTYPE(dfield_type->mtype)) {
			dfield_type->prtype |= DATA_GIS_MBR;
		}
	}
}

/** Copies types of virtual columns contained in table to tuple and sets all
fields of the tuple to the SQL NULL value.  This function should
be called right after dtuple_create().
@param[in,out]	tuple	data tuple
@param[in]	table	table
*/
void
dict_table_copy_v_types(
	dtuple_t*		tuple,
	const dict_table_t*	table)
{
	/* tuple could have more virtual columns than existing table,
	if we are calling this for creating index along with adding
	virtual columns */
	ulint	n_fields = ut_min(dtuple_get_n_v_fields(tuple),
				  static_cast<ulint>(table->n_v_def));

	for (ulint i = 0; i < n_fields; i++) {

		dfield_t*	dfield	= dtuple_get_nth_v_field(tuple, i);
		dtype_t*	dtype	= dfield_get_type(dfield);

		dfield_set_null(dfield);
		dict_table_get_nth_v_col(table, i)->m_col.copy_type(dtype);
	}
}
/*******************************************************************//**
Copies types of columns contained in table to tuple and sets all
fields of the tuple to the SQL NULL value.  This function should
be called right after dtuple_create(). */
void
dict_table_copy_types(
/*==================*/
	dtuple_t*		tuple,	/*!< in/out: data tuple */
	const dict_table_t*	table)	/*!< in: table */
{
	ulint		i;

	for (i = 0; i < dtuple_get_n_fields(tuple); i++) {

		dfield_t*	dfield	= dtuple_get_nth_field(tuple, i);
		dtype_t*	dtype	= dfield_get_type(dfield);

		dfield_set_null(dfield);
		table->get_col(i)->copy_type(dtype);
	}

	dict_table_copy_v_types(tuple, table);
}

/********************************************************************
Wait until all the background threads of the given table have exited, i.e.,
bg_threads == 0. Note: bg_threads_mutex must be reserved when
calling this. */
void
dict_table_wait_for_bg_threads_to_exit(
/*===================================*/
	dict_table_t*	table,	/*!< in: table */
	ulint		delay)	/*!< in: time in microseconds to wait between
				checks of bg_threads. */
{
	fts_t*		fts = table->fts;

	ut_ad(mutex_own(&fts->bg_threads_mutex));

	while (fts->bg_threads > 0) {
		mutex_exit(&fts->bg_threads_mutex);

		os_thread_sleep(delay);

		mutex_enter(&fts->bg_threads_mutex);
	}
}

/*******************************************************************//**
Builds the internal dictionary cache representation for a clustered
index, containing also system fields not defined by the user.
@return own: the internal representation of the clustered index */
static
dict_index_t*
dict_index_build_internal_clust(
/*============================*/
	const dict_table_t*	table,	/*!< in: table */
	dict_index_t*		index)	/*!< in: user representation of
					a clustered index */
{
	dict_index_t*	new_index;
	dict_field_t*	field;
	ulint		trx_id_pos;
	ulint		i;
	ibool*		indexed;

	ut_ad(table && index);
	ut_ad(index->is_clustered());
	ut_ad(!dict_index_is_ibuf(index));

	ut_ad(mutex_own(&dict_sys->mutex) || table->is_intrinsic());
	ut_ad(table->magic_n == DICT_TABLE_MAGIC_N);

	/* Create a new index object with certainly enough fields */
	new_index = dict_mem_index_create(table->name.m_name,
					  index->name, table->space,
					  index->type,
					  index->n_fields + table->n_cols);

	/* Copy other relevant data from the old index struct to the new
	struct: it inherits the values */

	new_index->n_user_defined_cols = index->n_fields;

	new_index->id = index->id;

	/* Copy the fields of index */
	dict_index_copy(new_index, index, table, 0, index->n_fields);

	if (dict_index_is_unique(index)) {
		/* Only the fields defined so far are needed to identify
		the index entry uniquely */

		new_index->n_uniq = new_index->n_def;
	} else {
		/* Also the row id is needed to identify the entry */
		new_index->n_uniq = 1 + new_index->n_def;
	}

	new_index->trx_id_offset = 0;

	/* Add system columns, trx id first */

	trx_id_pos = new_index->n_def;

#if DATA_ROW_ID != 0
# error "DATA_ROW_ID != 0"
#endif
#if DATA_TRX_ID != 1
# error "DATA_TRX_ID != 1"
#endif
#if DATA_ROLL_PTR != 2
# error "DATA_ROLL_PTR != 2"
#endif

	if (!dict_index_is_unique(index)) {
		dict_index_add_col(new_index, table,
				   table->get_sys_col(DATA_ROW_ID), 0, true);
		trx_id_pos++;
	}

	dict_index_add_col(
		new_index, table,
		table->get_sys_col(DATA_TRX_ID), 0, true);


	for (i = 0; i < trx_id_pos; i++) {

		ulint	fixed_size = new_index->get_col(i)->get_fixed_size(
			dict_table_is_comp(table));

		if (fixed_size == 0) {
			new_index->trx_id_offset = 0;

			break;
		}

		dict_field_t* field = new_index->get_field(i);
		if (field->prefix_len > 0) {
			new_index->trx_id_offset = 0;

			break;
		}

		/* Add fixed_size to new_index->trx_id_offset.
		Because the latter is a bit-field, an overflow
		can theoretically occur. Check for it. */
		fixed_size += new_index->trx_id_offset;

		new_index->trx_id_offset = fixed_size;

		if (new_index->trx_id_offset != fixed_size) {
			/* Overflow. Pretend that this is a
			variable-length PRIMARY KEY. */
			ut_ad(0);
			new_index->trx_id_offset = 0;
			break;
		}
	}

	/* UNDO logging is turned-off for intrinsic table and so
	DATA_ROLL_PTR system columns are not added as default system
	columns to such tables. */
	if (!table->is_intrinsic()) {

		dict_index_add_col(
			new_index, table,
			table->get_sys_col(DATA_ROLL_PTR), 0, true);
	}

	/* Remember the table columns already contained in new_index */
	indexed = static_cast<ibool*>(
		ut_zalloc_nokey(table->n_cols * sizeof *indexed));

	/* Mark the table columns already contained in new_index */
	for (i = 0; i < new_index->n_def; i++) {

		field = new_index->get_field(i);

		/* If there is only a prefix of the column in the index
		field, do not mark the column as contained in the index */

		if (field->prefix_len == 0) {

			indexed[field->col->ind] = TRUE;
		}
	}

	/* Add to new_index non-system columns of table not yet included
	there */
	ulint n_sys_cols = table->get_n_sys_cols();
	for (i = 0; i + n_sys_cols < (ulint) table->n_cols; i++) {

		dict_col_t*	col = table->get_col(i);
		ut_ad(col->mtype != DATA_SYS);

		if (!indexed[col->ind]) {
			dict_index_add_col(new_index, table, col, 0, true);
		}
	}

	ut_free(indexed);

	ut_ad(UT_LIST_GET_LEN(table->indexes) == 0);

	new_index->cached = TRUE;

	return(new_index);
}

/*******************************************************************//**
Builds the internal dictionary cache representation for a non-clustered
index, containing also system fields not defined by the user.
@return own: the internal representation of the non-clustered index */
static
dict_index_t*
dict_index_build_internal_non_clust(
/*================================*/
	const dict_table_t*	table,	/*!< in: table */
	dict_index_t*		index)	/*!< in: user representation of
					a non-clustered index */
{
	dict_field_t*	field;
	dict_index_t*	new_index;
	dict_index_t*	clust_index;
	ulint		i;
	ibool*		indexed;

	ut_ad(table && index);
	ut_ad(!index->is_clustered());
	ut_ad(!dict_index_is_ibuf(index));
	ut_ad(mutex_own(&dict_sys->mutex) || table->is_intrinsic());
	ut_ad(table->magic_n == DICT_TABLE_MAGIC_N);

	/* The clustered index should be the first in the list of indexes */
	clust_index = UT_LIST_GET_FIRST(table->indexes);

	ut_ad(clust_index);
	ut_ad(clust_index->is_clustered());
	ut_ad(!dict_index_is_ibuf(clust_index));

	/* Create a new index */
	new_index = dict_mem_index_create(
		table->name.m_name, index->name, index->space, index->type,
		index->n_fields + 1 + clust_index->n_uniq);

	/* Copy other relevant data from the old index
	struct to the new struct: it inherits the values */

	new_index->n_user_defined_cols = index->n_fields;

	new_index->id = index->id;

	/* Copy fields from index to new_index */
	dict_index_copy(new_index, index, table, 0, index->n_fields);

	/* Remember the table columns already contained in new_index */
	indexed = static_cast<ibool*>(
		ut_zalloc_nokey(table->n_cols * sizeof *indexed));

	/* Mark the table columns already contained in new_index */
	for (i = 0; i < new_index->n_def; i++) {

		field = new_index->get_field(i);

		if (field->col->is_virtual()) {
			continue;
		}

		/* If there is only a prefix of the column in the index
		field, do not mark the column as contained in the index */

		if (field->prefix_len == 0) {

			indexed[field->col->ind] = TRUE;
		}
	}

	/* Add to new_index the columns necessary to determine the clustered
	index entry uniquely */

	for (i = 0; i < clust_index->n_uniq; i++) {

		field = clust_index->get_field(i);

		if (!indexed[field->col->ind]) {
			dict_index_add_col(new_index, table, field->col,
					   field->prefix_len,
					   field->is_ascending);
		} else if (dict_index_is_spatial(index)) {
			/*For spatial index, we still need to add the
			field to index. */
			dict_index_add_col(new_index, table, field->col,
					   field->prefix_len,
					   field->is_ascending);
		}
	}

	ut_free(indexed);

	if (dict_index_is_unique(index)) {
		new_index->n_uniq = index->n_fields;
	} else {
		new_index->n_uniq = new_index->n_def;
	}

	/* Set the n_fields value in new_index to the actual defined
	number of fields */

	new_index->n_fields = new_index->n_def;

	new_index->cached = TRUE;

	return(new_index);
}

/***********************************************************************
Builds the internal dictionary cache representation for an FTS index.
@return own: the internal representation of the FTS index */
static
dict_index_t*
dict_index_build_internal_fts(
/*==========================*/
	dict_table_t*	table,	/*!< in: table */
	dict_index_t*	index)	/*!< in: user representation of an FTS index */
{
	dict_index_t*	new_index;

	ut_ad(table && index);
	ut_ad(index->type == DICT_FTS);
	ut_ad(mutex_own(&dict_sys->mutex));
	ut_ad(table->magic_n == DICT_TABLE_MAGIC_N);

	/* Create a new index */
	new_index = dict_mem_index_create(
		table->name.m_name, index->name, index->space, index->type,
		index->n_fields);

	/* Copy other relevant data from the old index struct to the new
	struct: it inherits the values */

	new_index->n_user_defined_cols = index->n_fields;

	new_index->id = index->id;

	/* Copy fields from index to new_index */
	dict_index_copy(new_index, index, table, 0, index->n_fields);

	new_index->n_uniq = 0;
	new_index->cached = TRUE;

	if (table->fts->cache == NULL) {
		table->fts->cache = fts_cache_create(table);
	}

	rw_lock_x_lock(&table->fts->cache->init_lock);
	/* Notify the FTS cache about this index. */
	fts_cache_index_cache_create(table, new_index);
	rw_lock_x_unlock(&table->fts->cache->init_lock);

	return(new_index);
}
/*====================== FOREIGN KEY PROCESSING ========================*/

/*********************************************************************//**
Checks if a table is referenced by foreign keys.
@return TRUE if table is referenced by a foreign key */
ibool
dict_table_is_referenced_by_foreign_key(
/*====================================*/
	const dict_table_t*	table)	/*!< in: InnoDB table */
{
	return(!table->referenced_set.empty());
}

/**********************************************************************//**
Removes a foreign constraint struct from the dictionary cache. */
void
dict_foreign_remove_from_cache(
/*===========================*/
	dict_foreign_t*	foreign)	/*!< in, own: foreign constraint */
{
	ut_ad(mutex_own(&dict_sys->mutex));
	ut_a(foreign);

	if (foreign->referenced_table != NULL) {
		foreign->referenced_table->referenced_set.erase(foreign);
	}

	if (foreign->foreign_table != NULL) {
		foreign->foreign_table->foreign_set.erase(foreign);
	}

	dict_foreign_free(foreign);
}

/**********************************************************************//**
Looks for the foreign constraint from the foreign and referenced lists
of a table.
@return foreign constraint */
static
dict_foreign_t*
dict_foreign_find(
/*==============*/
	dict_table_t*	table,		/*!< in: table object */
	dict_foreign_t*	foreign)	/*!< in: foreign constraint */
{
	ut_ad(mutex_own(&dict_sys->mutex));

	ut_ad(dict_foreign_set_validate(table->foreign_set));
	ut_ad(dict_foreign_set_validate(table->referenced_set));

	dict_foreign_set::iterator it = table->foreign_set.find(foreign);

	if (it != table->foreign_set.end()) {
		return(*it);
	}

	it = table->referenced_set.find(foreign);

	if (it != table->referenced_set.end()) {
		return(*it);
	}

	return(NULL);
}


/*********************************************************************//**
Tries to find an index whose first fields are the columns in the array,
in the same order and is not marked for deletion and is not the same
as types_idx.
@return matching index, NULL if not found */
dict_index_t*
dict_foreign_find_index(
/*====================*/
	const dict_table_t*	table,	/*!< in: table */
	const char**		col_names,
					/*!< in: column names, or NULL
					to use table->col_names */
	const char**		columns,/*!< in: array of column names */
	ulint			n_cols,	/*!< in: number of columns */
	const dict_index_t*	types_idx,
					/*!< in: NULL or an index
					whose types the column types
					must match */
	bool			check_charsets,
					/*!< in: whether to check
					charsets.  only has an effect
					if types_idx != NULL */
	ulint			check_null)
					/*!< in: nonzero if none of
					the columns must be declared
					NOT NULL */
{
	const dict_index_t*	index;

	ut_ad(mutex_own(&dict_sys->mutex));

	index = table->first_index();

	while (index != NULL) {
		if (types_idx != index
		    && !(index->type & DICT_FTS)
		    && !dict_index_is_spatial(index)
		    && !index->to_be_dropped
		    && (!(index->uncommitted
		          && ((index->online_status
			       == ONLINE_INDEX_ABORTED_DROPPED)
			      || (index->online_status
				  == ONLINE_INDEX_ABORTED))))
		    && dict_foreign_qualify_index(
			    table, col_names, columns, n_cols,
			    index, types_idx,
			    check_charsets, check_null)) {
			return const_cast<dict_index_t*>(index);
		}

		index = index->next();
	}

	return(NULL);
}

/**********************************************************************//**
Report an error in a foreign key definition. */
static
void
dict_foreign_error_report_low(
/*==========================*/
	FILE*		file,	/*!< in: output stream */
	const char*	name)	/*!< in: table name */
{
	rewind(file);
	ut_print_timestamp(file);
	fprintf(file, " Error in foreign key constraint of table %s:\n",
		name);
}

/**********************************************************************//**
Report an error in a foreign key definition. */
static
void
dict_foreign_error_report(
/*======================*/
	FILE*		file,	/*!< in: output stream */
	dict_foreign_t*	fk,	/*!< in: foreign key constraint */
	const char*	msg)	/*!< in: the error message */
{
	mutex_enter(&dict_foreign_err_mutex);
	dict_foreign_error_report_low(file, fk->foreign_table_name);
	fputs(msg, file);
	fputs(" Constraint:\n", file);
	dict_print_info_on_foreign_key_in_create_format(file, NULL, fk, TRUE);
	putc('\n', file);
	if (fk->foreign_index) {
		fprintf(file, "The index in the foreign key in table is"
			" %s\n%s\n", fk->foreign_index->name(),
			FOREIGN_KEY_CONSTRAINTS_MSG);
	}
	mutex_exit(&dict_foreign_err_mutex);
}

/**********************************************************************//**
Adds a foreign key constraint object to the dictionary cache. May free
the object if there already is an object with the same identifier in.
At least one of the foreign table and the referenced table must already
be in the dictionary cache!
@return DB_SUCCESS or error code */
dberr_t
dict_foreign_add_to_cache(
/*======================*/
	dict_foreign_t*		foreign,
				/*!< in, own: foreign key constraint */
	const char**		col_names,
				/*!< in: column names, or NULL to use
				foreign->foreign_table->col_names */
	bool			check_charsets,
				/*!< in: whether to check charset
				compatibility */
	bool			can_free_fk,
				/*!< in: whether free existing FK */
	dict_err_ignore_t	ignore_err)
				/*!< in: error to be ignored */
{
	dict_table_t*	for_table;
	dict_table_t*	ref_table;
	dict_foreign_t*	for_in_cache		= NULL;
	dict_index_t*	index;
	ibool		added_to_referenced_list= FALSE;
	FILE*		ef			= dict_foreign_err_file;

	DBUG_ENTER("dict_foreign_add_to_cache");
	DBUG_PRINT("dict_foreign_add_to_cache", ("id: %s", foreign->id));

	ut_ad(mutex_own(&dict_sys->mutex));

	for_table = dict_table_check_if_in_cache_low(
		foreign->foreign_table_name_lookup);

	ref_table = dict_table_check_if_in_cache_low(
		foreign->referenced_table_name_lookup);
	ut_a(for_table || ref_table);

	if (for_table) {
		for_in_cache = dict_foreign_find(for_table, foreign);
	}

	if (!for_in_cache && ref_table) {
		for_in_cache = dict_foreign_find(ref_table, foreign);
	}

	if (for_in_cache && for_in_cache != foreign) {
		/* Free the foreign object */
		dict_foreign_free(foreign);
	} else {
		for_in_cache = foreign;

	}

	if (ref_table && !for_in_cache->referenced_table) {
		index = dict_foreign_find_index(
			ref_table, NULL,
			for_in_cache->referenced_col_names,
			for_in_cache->n_fields, for_in_cache->foreign_index,
			check_charsets, false);

		if (index == NULL
		    && !(ignore_err & DICT_ERR_IGNORE_FK_NOKEY)) {
			dict_foreign_error_report(
				ef, for_in_cache,
				"there is no index in referenced table"
				" which would contain\n"
				"the columns as the first columns,"
				" or the data types in the\n"
				"referenced table do not match"
				" the ones in table.");

			if (for_in_cache == foreign && can_free_fk) {
				mem_heap_free(foreign->heap);
			}

			DBUG_RETURN(DB_CANNOT_ADD_CONSTRAINT);
		}

		for_in_cache->referenced_table = ref_table;
		for_in_cache->referenced_index = index;

		std::pair<dict_foreign_set::iterator, bool>	ret
			= ref_table->referenced_set.insert(for_in_cache);

		ut_a(ret.second);	/* second is true if the insertion
					took place */
		added_to_referenced_list = TRUE;
	}

	if (for_table && !for_in_cache->foreign_table) {
		index = dict_foreign_find_index(
			for_table, col_names,
			for_in_cache->foreign_col_names,
			for_in_cache->n_fields,
			for_in_cache->referenced_index, check_charsets,
			for_in_cache->type
			& (DICT_FOREIGN_ON_DELETE_SET_NULL
			   | DICT_FOREIGN_ON_UPDATE_SET_NULL));

		if (index == NULL
		    && !(ignore_err & DICT_ERR_IGNORE_FK_NOKEY)) {
			dict_foreign_error_report(
				ef, for_in_cache,
				"there is no index in the table"
				" which would contain\n"
				"the columns as the first columns,"
				" or the data types in the\n"
				"table do not match"
				" the ones in the referenced table\n"
				"or one of the ON ... SET NULL columns"
				" is declared NOT NULL.");

			if (for_in_cache == foreign) {
				if (added_to_referenced_list) {
					const dict_foreign_set::size_type
						n = ref_table->referenced_set
						  .erase(for_in_cache);

					ut_a(n == 1);	/* the number of
							elements removed must
							be one */
				}
				mem_heap_free(foreign->heap);
			}

			DBUG_RETURN(DB_CANNOT_ADD_CONSTRAINT);
		}

		for_in_cache->foreign_table = for_table;
		for_in_cache->foreign_index = index;

		std::pair<dict_foreign_set::iterator, bool>	ret
			= for_table->foreign_set.insert(for_in_cache);

		ut_a(ret.second);	/* second is true if the insertion
					took place */
	}

	/* We need to move the table to the non-LRU end of the table LRU
	list. Otherwise it will be evicted from the cache. */

	if (ref_table != NULL) {
		dict_table_prevent_eviction(ref_table);
	}

	if (for_table != NULL) {
		dict_table_prevent_eviction(for_table);
	}

	ut_ad(dict_lru_validate());
	DBUG_RETURN(DB_SUCCESS);
}

/*********************************************************************//**
Scans from pointer onwards. Stops if is at the start of a copy of
'string' where characters are compared without case sensitivity, and
only outside `` or "" quotes. Stops also at NUL.
@return scanned up to this */
static
const char*
dict_scan_to(
/*=========*/
	const char*	ptr,	/*!< in: scan from */
	const char*	string)	/*!< in: look for this */
{
	char	quote	= '\0';
	bool	escape	= false;

	for (; *ptr; ptr++) {
		if (*ptr == quote) {
			/* Closing quote character: do not look for
			starting quote or the keyword. */

			/* If the quote character is escaped by a
			backslash, ignore it. */
			if (escape) {
				escape = false;
			} else {
				quote = '\0';
			}
		} else if (quote) {
			/* Within quotes: do nothing. */
			if (escape) {
				escape = false;
			} else if (*ptr == '\\') {
				escape = true;
			}
		} else if (*ptr == '`' || *ptr == '"' || *ptr == '\'') {
			/* Starting quote: remember the quote character. */
			quote = *ptr;
		} else {
			/* Outside quotes: look for the keyword. */
			ulint	i;
			for (i = 0; string[i]; i++) {
				if (toupper((int)(unsigned char)(ptr[i]))
				    != toupper((int)(unsigned char)
					       (string[i]))) {
					goto nomatch;
				}
			}
			break;
nomatch:
			;
		}
	}

	return(ptr);
}

/*********************************************************************//**
Accepts a specified string. Comparisons are case-insensitive.
@return if string was accepted, the pointer is moved after that, else
ptr is returned */
static
const char*
dict_accept(
/*========*/
	const CHARSET_INFO*	cs,	/*!< in: the character set of ptr */
	const char*		ptr,	/*!< in: scan from this */
	const char*		string,	/*!< in: accept only this string as the next
					non-whitespace string */
	ibool*			success)/*!< out: TRUE if accepted */
{
	const char*	old_ptr = ptr;
	const char*	old_ptr2;

	*success = FALSE;

	while (my_isspace(cs, *ptr)) {
		ptr++;
	}

	old_ptr2 = ptr;

	ptr = dict_scan_to(ptr, string);

	if (*ptr == '\0' || old_ptr2 != ptr) {
		return(old_ptr);
	}

	*success = TRUE;

	return(ptr + ut_strlen(string));
}

/*********************************************************************//**
Scans an id. For the lexical definition of an 'id', see the code below.
Strips backquotes or double quotes from around the id.
@return scanned to */
static
const char*
dict_scan_id(
/*=========*/
	const CHARSET_INFO*	cs,	/*!< in: the character set of ptr */
	const char*		ptr,	/*!< in: scanned to */
	mem_heap_t*		heap,	/*!< in: heap where to allocate the id
					(NULL=id will not be allocated, but it
					will point to string near ptr) */
	const char**		id,	/*!< out,own: the id; NULL if no id was
					scannable */
	ibool			table_id,/*!< in: TRUE=convert the allocated id
					as a table name; FALSE=convert to UTF-8 */
	ibool			accept_also_dot)
					/*!< in: TRUE if also a dot can appear in a
					non-quoted id; in a quoted id it can appear
					always */
{
	char		quote	= '\0';
	ulint		len	= 0;
	const char*	s;
	char*		str;
	char*		dst;

	*id = NULL;

	while (my_isspace(cs, *ptr)) {
		ptr++;
	}

	if (*ptr == '\0') {

		return(ptr);
	}

	if (*ptr == '`' || *ptr == '"') {
		quote = *ptr++;
	}

	s = ptr;

	if (quote) {
		for (;;) {
			if (!*ptr) {
				/* Syntax error */
				return(ptr);
			}
			if (*ptr == quote) {
				ptr++;
				if (*ptr != quote) {
					break;
				}
			}
			ptr++;
			len++;
		}
	} else {
		while (!my_isspace(cs, *ptr) && *ptr != '(' && *ptr != ')'
		       && (accept_also_dot || *ptr != '.')
		       && *ptr != ',' && *ptr != '\0') {

			ptr++;
		}

		len = ptr - s;
	}

	if (heap == NULL) {
		/* no heap given: id will point to source string */
		*id = s;
		return(ptr);
	}

	if (quote) {
		char*	d;

		str = d = static_cast<char*>(
			mem_heap_alloc(heap, len + 1));

		while (len--) {
			if ((*d++ = *s++) == quote) {
				s++;
			}
		}
		*d++ = 0;
		len = d - str;
		ut_ad(*s == quote);
		ut_ad(s + 1 == ptr);
	} else {
		str = mem_heap_strdupl(heap, s, len);
	}

	if (!table_id) {
		/* Convert the identifier from connection character set
		to UTF-8. */
		len = 3 * len + 1;
		*id = dst = static_cast<char*>(mem_heap_alloc(heap, len));

		innobase_convert_from_id(cs, dst, str, len);
	} else {
		/* Encode using filename-safe characters. */
		len = 5 * len + 1;
		*id = dst = static_cast<char*>(mem_heap_alloc(heap, len));

		innobase_convert_from_table_id(cs, dst, str, len);
	}

	return(ptr);
}

/*********************************************************************//**
Tries to scan a column name.
@return scanned to */
static
const char*
dict_scan_col(
/*==========*/
	const CHARSET_INFO*	cs,	/*!< in: the character set of ptr */
	const char*		ptr,	/*!< in: scanned to */
	ibool*			success,/*!< out: TRUE if success */
	dict_table_t*		table,	/*!< in: table in which the column is */
	const dict_col_t**	column,	/*!< out: pointer to column if success */
	mem_heap_t*		heap,	/*!< in: heap where to allocate */
	const char**		name)	/*!< out,own: the column name;
					NULL if no name was scannable */
{
	ulint		i;

	*success = FALSE;

	ptr = dict_scan_id(cs, ptr, heap, name, FALSE, TRUE);

	if (*name == NULL) {

		return(ptr);	/* Syntax error */
	}

	if (table == NULL) {
		*success = TRUE;
		*column = NULL;
	} else {
		for (i = 0; i < table->get_n_cols(); i++) {

			const char*	col_name =  table->get_col_name(i);

			if (0 == innobase_strcasecmp(col_name, *name)) {
				/* Found */

				*success = TRUE;
				*column = table->get_col(i);
				strcpy((char*) *name, col_name);

				break;
			}
		}
	}

	return(ptr);
}


/*********************************************************************//**
Open a table from its database and table name, this is currently used by
foreign constraint parser to get the referenced table.
@return complete table name with database and table name, allocated from
heap memory passed in */
char*
dict_get_referenced_table(
/*======================*/
	const char*	name,		/*!< in: foreign key table name */
	const char*	database_name,	/*!< in: table db name */
	ulint		database_name_len, /*!< in: db name length */
	const char*	table_name,	/*!< in: table name */
	ulint		table_name_len, /*!< in: table name length */
	dict_table_t**	table,		/*!< out: table object or NULL */
	mem_heap_t*	heap)		/*!< in/out: heap memory */
{
	char*		ref;
	const char*	db_name;

	if (!database_name) {
		/* Use the database name of the foreign key table */

		db_name = name;
		database_name_len = dict_get_db_name_len(name);
	} else {
		db_name = database_name;
	}

	/* Copy database_name, '/', table_name, '\0' */
	ref = static_cast<char*>(
		mem_heap_alloc(heap, database_name_len + table_name_len + 2));

	memcpy(ref, db_name, database_name_len);
	ref[database_name_len] = '/';
	memcpy(ref + database_name_len + 1, table_name, table_name_len + 1);

	/* Values;  0 = Store and compare as given; case sensitive
		    1 = Store and compare in lower; case insensitive
		    2 = Store as given, compare in lower; case semi-sensitive */
	if (innobase_get_lower_case_table_names() == 2) {
		innobase_casedn_str(ref);
		*table = dd_table_open_on_name(current_thd, NULL, ref,
					       true, DICT_ERR_IGNORE_NONE);
		memcpy(ref, db_name, database_name_len);
		ref[database_name_len] = '/';
		memcpy(ref + database_name_len + 1, table_name, table_name_len + 1);

	} else {
#ifndef _WIN32
		if (innobase_get_lower_case_table_names() == 1) {
			innobase_casedn_str(ref);
		}
#else
		innobase_casedn_str(ref);
#endif /* !_WIN32 */
		*table = dd_table_open_on_name(current_thd, NULL, ref,
					       true, DICT_ERR_IGNORE_NONE);
	}

	if (*table != NULL) {
		(*table)->release();
	}

	return(ref);
}
/*********************************************************************//**
Scans a table name from an SQL string.
@return scanned to */
static
const char*
dict_scan_table_name(
/*=================*/
	const CHARSET_INFO*	cs,	/*!< in: the character set of ptr */
	const char*		ptr,	/*!< in: scanned to */
	dict_table_t**		table,	/*!< out: table object or NULL */
	MDL_ticket**		mdl,	/*!< out: mdl on table */
	const char*		name,	/*!< in: foreign key table name */
	ibool*			success,/*!< out: TRUE if ok name found */
	mem_heap_t*		heap,	/*!< in: heap where to allocate the id */
	const char**		ref_name)/*!< out,own: the table name;
					NULL if no name was scannable */
{
	const char*	database_name	= NULL;
	ulint		database_name_len = 0;
	const char*	table_name	= NULL;
	const char*	scan_name;

	*success = FALSE;
	*table = NULL;

	ptr = dict_scan_id(cs, ptr, heap, &scan_name, TRUE, FALSE);

	if (scan_name == NULL) {

		return(ptr);	/* Syntax error */
	}

	if (*ptr == '.') {
		/* We scanned the database name; scan also the table name */

		ptr++;

		database_name = scan_name;
		database_name_len = strlen(database_name);

		ptr = dict_scan_id(cs, ptr, heap, &table_name, TRUE, FALSE);

		if (table_name == NULL) {

			return(ptr);	/* Syntax error */
		}
	} else {
		/* To be able to read table dumps made with InnoDB-4.0.17 or
		earlier, we must allow the dot separator between the database
		name and the table name also to appear within a quoted
		identifier! InnoDB used to print a constraint as:
		... REFERENCES `databasename.tablename` ...
		starting from 4.0.18 it is
		... REFERENCES `databasename`.`tablename` ... */
		const char* s;

		for (s = scan_name; *s; s++) {
			if (*s == '.') {
				database_name = scan_name;
				database_name_len = s - scan_name;
				scan_name = ++s;
				break;/* to do: multiple dots? */
			}
		}

		table_name = scan_name;
	}

	*ref_name = dd_get_referenced_table(
		name, database_name, database_name_len,
		table_name, strlen(table_name), table, mdl, heap);

	*success = TRUE;
	return(ptr);
}

/*********************************************************************//**
Skips one id. The id is allowed to contain also '.'.
@return scanned to */
static
const char*
dict_skip_word(
/*===========*/
	const CHARSET_INFO*	cs,	/*!< in: the character set of ptr */
	const char*		ptr,	/*!< in: scanned to */
	ibool*			success)/*!< out: TRUE if success, FALSE if just spaces
					left in string or a syntax error */
{
	const char*	start;

	*success = FALSE;

	ptr = dict_scan_id(cs, ptr, NULL, &start, FALSE, TRUE);

	if (start) {
		*success = TRUE;
	}

	return(ptr);
}

/*********************************************************************//**
Removes MySQL comments from an SQL string. A comment is either
(a) '#' to the end of the line,
(b) '--[space]' to the end of the line, or
(c) '[slash][asterisk]' till the next '[asterisk][slash]' (like the familiar
C comment syntax).
@return own: SQL string stripped from comments; the caller must free
this with ut_free()! */
static
char*
dict_strip_comments(
/*================*/
	const char*	sql_string,	/*!< in: SQL string */
	size_t		sql_length)	/*!< in: length of sql_string */
{
	char*		str;
	const char*	sptr;
	const char*	eptr	= sql_string + sql_length;
	char*		ptr;
	/* unclosed quote character (0 if none) */
	char		quote	= 0;
	bool		escape = false;

	DBUG_ENTER("dict_strip_comments");

	DBUG_PRINT("dict_strip_comments", ("%s", sql_string));

	str = static_cast<char*>(ut_malloc_nokey(sql_length + 1));

	sptr = sql_string;
	ptr = str;

	for (;;) {
scan_more:
		if (sptr >= eptr || *sptr == '\0') {
end_of_string:
			*ptr = '\0';

			ut_a(ptr <= str + sql_length);

			DBUG_PRINT("dict_strip_comments", ("%s", str));
			DBUG_RETURN(str);
		}

		if (*sptr == quote) {
			/* Closing quote character: do not look for
			starting quote or comments. */

			/* If the quote character is escaped by a
			backslash, ignore it. */
			if (escape) {
				escape = false;
			} else {
				quote = 0;
			}
		} else if (quote) {
			/* Within quotes: do not look for
			starting quotes or comments. */
			if (escape) {
				escape = false;
			} else if (*sptr == '\\') {
				escape = true;
			}
		} else if (*sptr == '"' || *sptr == '`' || *sptr == '\'') {
			/* Starting quote: remember the quote character. */
			quote = *sptr;
		} else if (*sptr == '#'
			   || (sptr[0] == '-' && sptr[1] == '-'
			       && sptr[2] == ' ')) {
			for (;;) {
				if (++sptr >= eptr) {
					goto end_of_string;
				}

				/* In Unix a newline is 0x0A while in Windows
				it is 0x0D followed by 0x0A */

				switch (*sptr) {
				case (char) 0X0A:
				case (char) 0x0D:
				case '\0':
					goto scan_more;
				}
			}
		} else if (!quote && *sptr == '/' && *(sptr + 1) == '*') {
			sptr += 2;
			for (;;) {
				if (sptr >= eptr) {
					goto end_of_string;
				}

				switch (*sptr) {
				case '\0':
					goto scan_more;
				case '*':
					if (sptr[1] == '/') {
						sptr += 2;
						goto scan_more;
					}
				}

				sptr++;
			}
		}

		*ptr = *sptr;

		ptr++;
		sptr++;
	}
}

/*********************************************************************//**
Finds the highest [number] for foreign key constraints of the table. Looks
only at the >= 4.0.18-format id's, which are of the form
databasename/tablename_ibfk_[number].
@return highest number, 0 if table has no new format foreign key constraints */
ulint
dict_table_get_highest_foreign_id(
/*==============================*/
	dict_table_t*	table)	/*!< in: table in the dictionary memory cache */
{
	dict_foreign_t*	foreign;
	char*		endp;
	ulint		biggest_id	= 0;
	ulint		id;
	ulint		len;

	DBUG_ENTER("dict_table_get_highest_foreign_id");

	ut_a(table);

	len = ut_strlen(table->name.m_name);

	for (dict_foreign_set::iterator it = table->foreign_set.begin();
	     it != table->foreign_set.end();
	     ++it) {
		foreign = *it;

		if (ut_strlen(foreign->id) > ((sizeof dict_ibfk) - 1) + len
		    && 0 == ut_memcmp(foreign->id, table->name.m_name, len)
		    && 0 == ut_memcmp(foreign->id + len,
				      dict_ibfk, (sizeof dict_ibfk) - 1)
		    && foreign->id[len + ((sizeof dict_ibfk) - 1)] != '0') {
			/* It is of the >= 4.0.18 format */

			id = strtoul(foreign->id + len
				     + ((sizeof dict_ibfk) - 1),
				     &endp, 10);
			if (*endp == '\0') {
				ut_a(id != biggest_id);

				if (id > biggest_id) {
					biggest_id = id;
				}
			}
		}
	}

	ulint size = table->foreign_set.size();

	biggest_id = (size > biggest_id) ? size : biggest_id;

	DBUG_PRINT("dict_table_get_highest_foreign_id",
		   ("id: %lu", biggest_id));

	DBUG_RETURN(biggest_id);
}

/*********************************************************************//**
Reports a simple foreign key create clause syntax error. */
static
void
dict_foreign_report_syntax_err(
/*===========================*/
	const char*	name,		/*!< in: table name */
	const char*	start_of_latest_foreign,
					/*!< in: start of the foreign key clause
					in the SQL string */
	const char*	ptr)		/*!< in: place of the syntax error */
{
	ut_ad(!srv_read_only_mode);

	FILE*	ef = dict_foreign_err_file;

	mutex_enter(&dict_foreign_err_mutex);
	dict_foreign_error_report_low(ef, name);
	fprintf(ef, "%s:\nSyntax error close to:\n%s\n",
		start_of_latest_foreign, ptr);
	mutex_exit(&dict_foreign_err_mutex);
}

/*********************************************************************//**
Scans a table create SQL string and adds to the data dictionary the foreign key
constraints declared in the string. This function should be called after the
indexes for a table have been created. Each foreign key constraint must be
accompanied with indexes in bot participating tables. The indexes are allowed
to contain more fields than mentioned in the constraint.

@param[in]	trx		transaction
@param[in]	heap		memory heap
@param[in]	cs		the character set of sql_string
@param[in]	sql_string	table create statement where
				foreign keys are declared like:
				FOREIGN KEY (a, b) REFERENCES table2(c, d),
				table2 can be written also with the database
				name before it: test.table2; the default
				database id the database of parameter name
@param[in]	name		table full name in normalized form
@param[in]	reject_fks	if TRUE, fail with error code
				DB_CANNOT_ADD_CONSTRAINT if any
				foreign keys are found.
@return error code or DB_SUCCESS */
static
dberr_t
dict_create_foreign_constraints_low(
	trx_t*			trx,
	mem_heap_t*		heap,
	const CHARSET_INFO*	cs,
	const char*		sql_string,
	const char*		name,
	ibool			reject_fks)
{
	dict_table_t*	table			= NULL;
	dict_table_t*	referenced_table;
	dict_table_t*	table_to_alter;
	ulint		highest_id_so_far	= 0;
	ulint		number			= 1;
	dict_index_t*	index;
	dict_foreign_t*	foreign;
	const char*	ptr			= sql_string;
	const char*	start_of_latest_foreign	= sql_string;
	FILE*		ef			= dict_foreign_err_file;
	const char*	constraint_name;
	ibool		success;
	dberr_t		error;
	const char*	ptr1;
	const char*	ptr2;
	ulint		i;
	ulint		j;
	ibool		is_on_delete;
	ulint		n_on_deletes;
	ulint		n_on_updates;
	const dict_col_t*columns[500];
	const char*	column_names[500];
	const char*	referenced_table_name;
	dict_foreign_set	local_fk_set;
	dict_foreign_set_free	local_fk_set_free(local_fk_set);
	MDL_ticket*	mdl;

	ut_ad(!srv_read_only_mode);
	ut_ad(mutex_own(&dict_sys->mutex));

	table = dict_table_get_low(name);

	if (table == NULL) {
		mutex_enter(&dict_foreign_err_mutex);
		dict_foreign_error_report_low(ef, name);
		fprintf(ef,
			"Cannot find the table in the internal"
			" data dictionary of InnoDB.\n"
			"Create table statement:\n%s\n", sql_string);
		mutex_exit(&dict_foreign_err_mutex);

		return(DB_ERROR);
	}

	/* First check if we are actually doing an ALTER TABLE, and in that
	case look for the table being altered */

	ptr = dict_accept(cs, ptr, "ALTER", &success);

	if (!success) {

		goto loop;
	}

	ptr = dict_accept(cs, ptr, "TABLE", &success);

	if (!success) {

		goto loop;
	}

	/* We are doing an ALTER TABLE: scan the table name we are altering */

	ptr = dict_scan_table_name(cs, ptr, &table_to_alter, &mdl, name,
				   &success, heap, &referenced_table_name);
	if (!success) {
		ib::error() << "Could not find the table being ALTERED in: "
			<< sql_string;

		return(DB_ERROR);
	}

	/* Starting from 4.0.18 and 4.1.2, we generate foreign key id's in the
	format databasename/tablename_ibfk_[number], where [number] is local
	to the table; look for the highest [number] for table_to_alter, so
	that we can assign to new constraints higher numbers. */

	/* If we are altering a temporary table, the table name after ALTER
	TABLE does not correspond to the internal table name, and
	table_to_alter is NULL. TODO: should we fix this somehow? */

	if (table_to_alter == NULL) {
		highest_id_so_far = 0;
	} else {
		highest_id_so_far = dict_table_get_highest_foreign_id(
			table_to_alter);
		dd_table_close(table_to_alter, current_thd, &mdl, true);
	}

	number = highest_id_so_far + 1;
	/* Scan for foreign key declarations in a loop */
loop:
	/* Scan either to "CONSTRAINT" or "FOREIGN", whichever is closer */

	ptr1 = dict_scan_to(ptr, "CONSTRAINT");
	ptr2 = dict_scan_to(ptr, "FOREIGN");

	constraint_name = NULL;

	if (ptr1 < ptr2) {
		/* The user may have specified a constraint name. Pick it so
		that we can store 'databasename/constraintname' as the id of
		of the constraint to system tables. */
		ptr = ptr1;

		ptr = dict_accept(cs, ptr, "CONSTRAINT", &success);

		ut_a(success);

		if (!my_isspace(cs, *ptr) && *ptr != '"' && *ptr != '`') {
			goto loop;
		}

		while (my_isspace(cs, *ptr)) {
			ptr++;
		}

		/* read constraint name unless got "CONSTRAINT FOREIGN" */
		if (ptr != ptr2) {
			ptr = dict_scan_id(cs, ptr, heap,
					   &constraint_name, FALSE, FALSE);
		}
	} else {
		ptr = ptr2;
	}

	if (*ptr == '\0') {
		/* The proper way to reject foreign keys for temporary
		tables would be to split the lexing and syntactical
		analysis of foreign key clauses from the actual adding
		of them, so that ha_innodb.cc could first parse the SQL
		command, determine if there are any foreign keys, and
		if so, immediately reject the command if the table is a
		temporary one. For now, this kludge will work. */
		if (reject_fks && !local_fk_set.empty()) {

			return(DB_CANNOT_ADD_CONSTRAINT);
		}

		if (dict_foreigns_has_s_base_col(local_fk_set, table)) {
			return(DB_NO_FK_ON_S_BASE_COL);
		}

		std::for_each(local_fk_set.begin(),
			      local_fk_set.end(),
			      dict_foreign_free);
		local_fk_set.clear();
		return(DB_SUCCESS);
	}

	start_of_latest_foreign = ptr;

	ptr = dict_accept(cs, ptr, "FOREIGN", &success);

	if (!success) {
		goto loop;
	}

	if (!my_isspace(cs, *ptr)) {
		goto loop;
	}

	ptr = dict_accept(cs, ptr, "KEY", &success);

	if (!success) {
		goto loop;
	}

	ptr = dict_accept(cs, ptr, "(", &success);

	if (!success) {
		/* MySQL allows also an index id before the '('; we
		skip it */
		ptr = dict_skip_word(cs, ptr, &success);

		if (!success) {
			dict_foreign_report_syntax_err(
				name, start_of_latest_foreign, ptr);

			return(DB_CANNOT_ADD_CONSTRAINT);
		}

		ptr = dict_accept(cs, ptr, "(", &success);

		if (!success) {
			/* We do not flag a syntax error here because in an
			ALTER TABLE we may also have DROP FOREIGN KEY abc */

			goto loop;
		}
	}

	i = 0;

	/* Scan the columns in the first list */
col_loop1:
	ut_a(i < (sizeof column_names) / sizeof *column_names);
	ptr = dict_scan_col(cs, ptr, &success, table, columns + i,
			    heap, column_names + i);
	if (!success) {
		mutex_enter(&dict_foreign_err_mutex);
		dict_foreign_error_report_low(ef, name);
		fprintf(ef, "%s:\nCannot resolve column name close to:\n%s\n",
			start_of_latest_foreign, ptr);
		mutex_exit(&dict_foreign_err_mutex);

		return(DB_CANNOT_ADD_CONSTRAINT);
	}

	i++;

	ptr = dict_accept(cs, ptr, ",", &success);

	if (success) {
		goto col_loop1;
	}

	ptr = dict_accept(cs, ptr, ")", &success);

	if (!success) {
		dict_foreign_report_syntax_err(
			name, start_of_latest_foreign, ptr);
		return(DB_CANNOT_ADD_CONSTRAINT);
	}

	/* Try to find an index which contains the columns
	as the first fields and in the right order. There is
	no need to check column type match (on types_idx), since
	the referenced table can be NULL if foreign_key_checks is
	set to 0 */

	index = dict_foreign_find_index(
		table, NULL, column_names, i, NULL, TRUE, FALSE);

	if (!index) {
		mutex_enter(&dict_foreign_err_mutex);
		dict_foreign_error_report_low(ef, name);
		fputs("There is no index in table ", ef);
		ut_print_name(ef, NULL, name);
		fprintf(ef, " where the columns appear\n"
			"as the first columns. Constraint:\n%s\n%s",
			start_of_latest_foreign,
			FOREIGN_KEY_CONSTRAINTS_MSG);
		mutex_exit(&dict_foreign_err_mutex);

		return(DB_CHILD_NO_INDEX);
	}
	ptr = dict_accept(cs, ptr, "REFERENCES", &success);

	if (!success || !my_isspace(cs, *ptr)) {
		dict_foreign_report_syntax_err(
			name, start_of_latest_foreign, ptr);
		return(DB_CANNOT_ADD_CONSTRAINT);
	}

	/* Don't allow foreign keys on partitioned tables yet. */
	ptr1 = dict_scan_to(ptr, "PARTITION");
	if (ptr1) {
		ptr1 = dict_accept(cs, ptr1, "PARTITION", &success);
		if (success && my_isspace(cs, *ptr1)) {
			ptr2 = dict_accept(cs, ptr1, "BY", &success);
			if (success) {
				my_error(ER_FOREIGN_KEY_ON_PARTITIONED,MYF(0));
				return(DB_CANNOT_ADD_CONSTRAINT);
			}
		}
	}
	if (dict_table_is_partition(table)) {
		my_error(ER_FOREIGN_KEY_ON_PARTITIONED,MYF(0));
		return(DB_CANNOT_ADD_CONSTRAINT);
	}

	/* Let us create a constraint struct */

	foreign = dict_mem_foreign_create();

	if (constraint_name) {
		ulint	db_len;

		/* Catenate 'databasename/' to the constraint name specified
		by the user: we conceive the constraint as belonging to the
		same MySQL 'database' as the table itself. We store the name
		to foreign->id. */

		db_len = dict_get_db_name_len(table->name.m_name);

		foreign->id = static_cast<char*>(mem_heap_alloc(
			foreign->heap, db_len + strlen(constraint_name) + 2));

		ut_memcpy(foreign->id, table->name.m_name, db_len);
		foreign->id[db_len] = '/';
		strcpy(foreign->id + db_len + 1, constraint_name);
	}

	if (foreign->id == NULL) {
		error = dict_create_add_foreign_id(
			&number, table->name.m_name, foreign);
		if (error != DB_SUCCESS) {
			dict_foreign_free(foreign);
			return(error);
		}
	}

	std::pair<dict_foreign_set::iterator, bool>	ret
		= local_fk_set.insert(foreign);

	if (!ret.second) {
		/* A duplicate foreign key name has been found */
		dict_foreign_free(foreign);
		return(DB_CANNOT_ADD_CONSTRAINT);
	}

	foreign->foreign_table = table;
	foreign->foreign_table_name = mem_heap_strdup(
		foreign->heap, table->name.m_name);
	dict_mem_foreign_table_name_lookup_set(foreign, TRUE);

	foreign->foreign_index = index;
	foreign->n_fields = (unsigned int) i;

	foreign->foreign_col_names = static_cast<const char**>(
		mem_heap_alloc(foreign->heap, i * sizeof(void*)));

	for (i = 0; i < foreign->n_fields; i++) {
		foreign->foreign_col_names[i] = mem_heap_strdup(
			foreign->heap,
			table->get_col_name(dict_col_get_no(columns[i])));
	}

	ptr = dict_scan_table_name(cs, ptr, &referenced_table, &mdl, name,
				   &success, heap, &referenced_table_name);

	/* Note that referenced_table can be NULL if the user has suppressed
	checking of foreign key constraints! */

	if (!success || (!referenced_table && trx->check_foreigns)) {
		if (referenced_table) {
			dd_table_close(referenced_table,current_thd,
				       &mdl, true);
		}
		mutex_enter(&dict_foreign_err_mutex);
		dict_foreign_error_report_low(ef, name);
		fprintf(ef, "%s:\nCannot resolve table name close to:\n"
			"%s\n",
			start_of_latest_foreign, ptr);
		mutex_exit(&dict_foreign_err_mutex);

		return(DB_CANNOT_ADD_CONSTRAINT);
	}

	/* Don't allow foreign keys on partitioned tables yet. */
	if (referenced_table && dict_table_is_partition(referenced_table)) {
		/* How could one make a referenced table to be a partition? */
		ut_ad(0);
		my_error(ER_FOREIGN_KEY_ON_PARTITIONED,MYF(0));
		return(DB_CANNOT_ADD_CONSTRAINT);
	}

	ptr = dict_accept(cs, ptr, "(", &success);

	if (!success) {
		if (referenced_table) {
			dd_table_close(referenced_table, current_thd,
				       &mdl, true);
		}
		dict_foreign_report_syntax_err(name, start_of_latest_foreign,
					       ptr);
		return(DB_CANNOT_ADD_CONSTRAINT);
	}

	/* Scan the columns in the second list */
	i = 0;

col_loop2:
	ptr = dict_scan_col(cs, ptr, &success, referenced_table, columns + i,
			    heap, column_names + i);
	i++;

	if (!success) {

		if (referenced_table) {
			dd_table_close(referenced_table, current_thd,
				       &mdl, true);
		}
		mutex_enter(&dict_foreign_err_mutex);
		dict_foreign_error_report_low(ef, name);
		fprintf(ef, "%s:\nCannot resolve column name close to:\n"
			"%s\n",
			start_of_latest_foreign, ptr);
		mutex_exit(&dict_foreign_err_mutex);

		return(DB_CANNOT_ADD_CONSTRAINT);
	}

	ptr = dict_accept(cs, ptr, ",", &success);

	if (success) {
		goto col_loop2;
	}

	ptr = dict_accept(cs, ptr, ")", &success);

	if (!success || foreign->n_fields != i) {
		if (referenced_table) {
			dd_table_close(referenced_table, current_thd,
				       &mdl, true);
		}

		dict_foreign_report_syntax_err(name, start_of_latest_foreign,
					       ptr);
		return(DB_CANNOT_ADD_CONSTRAINT);
	}

	n_on_deletes = 0;
	n_on_updates = 0;

scan_on_conditions:
	/* Loop here as long as we can find ON ... conditions */

	ptr = dict_accept(cs, ptr, "ON", &success);

	if (!success) {

		goto try_find_index;
	}

	ptr = dict_accept(cs, ptr, "DELETE", &success);

	if (!success) {
		ptr = dict_accept(cs, ptr, "UPDATE", &success);

		if (!success) {
			if (referenced_table) {
				dd_table_close(referenced_table, current_thd,
					       &mdl, true);
			}

			dict_foreign_report_syntax_err(
				name, start_of_latest_foreign, ptr);
			return(DB_CANNOT_ADD_CONSTRAINT);
		}

		is_on_delete = FALSE;
		n_on_updates++;
	} else {
		is_on_delete = TRUE;
		n_on_deletes++;
	}

	ptr = dict_accept(cs, ptr, "RESTRICT", &success);

	if (success) {
		goto scan_on_conditions;
	}

	ptr = dict_accept(cs, ptr, "CASCADE", &success);

	if (success) {
		if (is_on_delete) {
			foreign->type |= DICT_FOREIGN_ON_DELETE_CASCADE;
		} else {
			foreign->type |= DICT_FOREIGN_ON_UPDATE_CASCADE;
		}

		goto scan_on_conditions;
	}

	ptr = dict_accept(cs, ptr, "NO", &success);

	if (success) {
		ptr = dict_accept(cs, ptr, "ACTION", &success);

		if (!success) {
			if (referenced_table) {
				dd_table_close(referenced_table, current_thd,
					       &mdl, true);
			}
			dict_foreign_report_syntax_err(
				name, start_of_latest_foreign, ptr);

			return(DB_CANNOT_ADD_CONSTRAINT);
		}

		if (is_on_delete) {
			foreign->type |= DICT_FOREIGN_ON_DELETE_NO_ACTION;
		} else {
			foreign->type |= DICT_FOREIGN_ON_UPDATE_NO_ACTION;
		}

		goto scan_on_conditions;
	}

	ptr = dict_accept(cs, ptr, "SET", &success);

	if (!success) {
		if (referenced_table) {
			dd_table_close(referenced_table, current_thd,
				       &mdl, true);
		}
		dict_foreign_report_syntax_err(name, start_of_latest_foreign,
					       ptr);
		return(DB_CANNOT_ADD_CONSTRAINT);
	}

	ptr = dict_accept(cs, ptr, "NULL", &success);

	if (!success) {
		if (referenced_table) {
			dd_table_close(referenced_table, current_thd,
				       &mdl, true);
		}
		dict_foreign_report_syntax_err(name, start_of_latest_foreign,
					       ptr);
		return(DB_CANNOT_ADD_CONSTRAINT);
	}

	for (j = 0; j < foreign->n_fields; j++) {
		if ((foreign->foreign_index->get_col(j)->prtype)
		    & DATA_NOT_NULL) {

			/* It is not sensible to define SET NULL
			if the column is not allowed to be NULL! */
			if (referenced_table) {
				dd_table_close(referenced_table, current_thd,
					       &mdl, true);
			}

			mutex_enter(&dict_foreign_err_mutex);
			dict_foreign_error_report_low(ef, name);
			fprintf(ef, "%s:\n"
				"You have defined a SET NULL condition"
				" though some of the\n"
				"columns are defined as NOT NULL.\n",
				start_of_latest_foreign);
			mutex_exit(&dict_foreign_err_mutex);

			return(DB_CANNOT_ADD_CONSTRAINT);
		}
	}

	if (is_on_delete) {
		foreign->type |= DICT_FOREIGN_ON_DELETE_SET_NULL;
	} else {
		foreign->type |= DICT_FOREIGN_ON_UPDATE_SET_NULL;
	}

	goto scan_on_conditions;

try_find_index:
	if (n_on_deletes > 1 || n_on_updates > 1) {
		/* It is an error to define more than 1 action */
		if (referenced_table) {
			dd_table_close(referenced_table, current_thd,
				       &mdl, true);
		}

		mutex_enter(&dict_foreign_err_mutex);
		dict_foreign_error_report_low(ef, name);
		fprintf(ef, "%s:\n"
			"You have twice an ON DELETE clause"
			" or twice an ON UPDATE clause.\n",
			start_of_latest_foreign);
		mutex_exit(&dict_foreign_err_mutex);

		return(DB_CANNOT_ADD_CONSTRAINT);
	}

	/* Try to find an index which contains the columns as the first fields
	and in the right order, and the types are the same as in
	foreign->foreign_index */

	if (referenced_table) {
		index = dict_foreign_find_index(referenced_table, NULL,
						column_names, i,
						foreign->foreign_index,
						TRUE, FALSE);
		if (!index) {
			dd_table_close(referenced_table, current_thd,
				       &mdl, true);
			mutex_enter(&dict_foreign_err_mutex);
			dict_foreign_error_report_low(ef, name);
			fprintf(ef, "%s:\n"
				"Cannot find an index in the"
				" referenced table where the\n"
				"referenced columns appear as the"
				" first columns, or column types\n"
				"in the table and the referenced table"
				" do not match for constraint.\n"
				"Note that the internal storage type of"
				" ENUM and SET changed in\n"
				"tables created with >= InnoDB-4.1.12,"
				" and such columns in old tables\n"
				"cannot be referenced by such columns"
				" in new tables.\n%s\n",
				start_of_latest_foreign,
				FOREIGN_KEY_CONSTRAINTS_MSG);
			mutex_exit(&dict_foreign_err_mutex);

			return(DB_PARENT_NO_INDEX);
		}
	} else {
		ut_a(trx->check_foreigns == FALSE);
		index = NULL;
	}

	foreign->referenced_index = index;
	foreign->referenced_table = referenced_table;

	foreign->referenced_table_name = mem_heap_strdup(
		foreign->heap, referenced_table_name);
	dict_mem_referenced_table_name_lookup_set(foreign, TRUE);

	foreign->referenced_col_names = static_cast<const char**>(
		mem_heap_alloc(foreign->heap, i * sizeof(void*)));

	for (i = 0; i < foreign->n_fields; i++) {
		foreign->referenced_col_names[i]
			= mem_heap_strdup(foreign->heap, column_names[i]);
	}

	if (referenced_table) {
		dd_table_close(referenced_table, current_thd, &mdl, true);
	}

	goto loop;
}

/** Scans a table create SQL string and adds to the data dictionary
the foreign key constraints declared in the string. This function
should be called after the indexes for a table have been created.
Each foreign key constraint must be accompanied with indexes in
bot participating tables. The indexes are allowed to contain more
fields than mentioned in the constraint.

@param[in]	trx		transaction
@param[in]	sql_string	table create statement where
				foreign keys are declared like:
				FOREIGN KEY (a, b) REFERENCES table2(c, d),
				table2 can be written also with the database
				name before it: test.table2; the default
				database id the database of parameter name
@param[in]	sql_length	length of sql_string
@param[in]	name		table full name in normalized form
@param[in]	reject_fks	if TRUE, fail with error code
				DB_CANNOT_ADD_CONSTRAINT if any
				foreign keys are found.
@return error code or DB_SUCCESS */
dberr_t
dict_create_foreign_constraints(
	trx_t*			trx,
	const char*		sql_string,
	size_t			sql_length,
	const char*		name,
	ibool			reject_fks)
{
	char*		str;
	dberr_t		err;
	mem_heap_t*	heap;

	ut_a(trx);
	ut_a(trx->mysql_thd);

	str = dict_strip_comments(sql_string, sql_length);
	heap = mem_heap_create(10000);

	err = dict_create_foreign_constraints_low(
		trx, heap, innobase_get_charset(trx->mysql_thd),
		str, name, reject_fks);

	mem_heap_free(heap);
	ut_free(str);

	return(err);
}

/**********************************************************************//**
Parses the CONSTRAINT id's to be dropped in an ALTER TABLE statement.
@return DB_SUCCESS or DB_CANNOT_DROP_CONSTRAINT if syntax error or the
constraint id does not match */
dberr_t
dict_foreign_parse_drop_constraints(
/*================================*/
	mem_heap_t*	heap,			/*!< in: heap from which we can
						allocate memory */
	trx_t*		trx,			/*!< in: transaction */
	dict_table_t*	table,			/*!< in: table */
	ulint*		n,			/*!< out: number of constraints
						to drop */
	const char***	constraints_to_drop)	/*!< out: id's of the
						constraints to drop */
{
	ibool			success;
	char*			str;
	size_t			len;
	const char*		ptr;
	const char*		id;
	const CHARSET_INFO*	cs;

	ut_a(trx);
	ut_a(trx->mysql_thd);

	cs = innobase_get_charset(trx->mysql_thd);

	*n = 0;

	*constraints_to_drop = static_cast<const char**>(
		mem_heap_alloc(heap, 1000 * sizeof(char*)));

	ptr = innobase_get_stmt_unsafe(trx->mysql_thd, &len);

	str = dict_strip_comments(ptr, len);

	ptr = str;

	ut_ad(mutex_own(&dict_sys->mutex));
loop:
	ptr = dict_scan_to(ptr, "DROP");

	if (*ptr == '\0') {
		ut_free(str);

		return(DB_SUCCESS);
	}

	ptr = dict_accept(cs, ptr, "DROP", &success);

	if (!my_isspace(cs, *ptr)) {

		goto loop;
	}

	ptr = dict_accept(cs, ptr, "FOREIGN", &success);

	if (!success || !my_isspace(cs, *ptr)) {

		goto loop;
	}

	ptr = dict_accept(cs, ptr, "KEY", &success);

	if (!success) {

		goto syntax_error;
	}

	ptr = dict_scan_id(cs, ptr, heap, &id, FALSE, TRUE);

	if (id == NULL) {

		goto syntax_error;
	}

	ut_a(*n < 1000);
	(*constraints_to_drop)[*n] = id;
	(*n)++;

	if (std::find_if(table->foreign_set.begin(),
			 table->foreign_set.end(),
			 dict_foreign_matches_id(id))
	    == table->foreign_set.end()) {

		if (!srv_read_only_mode) {
			FILE*	ef = dict_foreign_err_file;

			mutex_enter(&dict_foreign_err_mutex);
			rewind(ef);
			ut_print_timestamp(ef);
			fputs(" Error in dropping of a foreign key"
			      " constraint of table ", ef);
			ut_print_name(ef, NULL, table->name.m_name);
			fprintf(ef, ",\nin SQL command\n%s"
				"\nCannot find a constraint with the"
				" given id %s.\n", str, id);
			mutex_exit(&dict_foreign_err_mutex);
		}

		ut_free(str);

		return(DB_CANNOT_DROP_CONSTRAINT);
	}

	goto loop;

syntax_error:
	if (!srv_read_only_mode) {
		FILE*	ef = dict_foreign_err_file;

		mutex_enter(&dict_foreign_err_mutex);
		rewind(ef);
		ut_print_timestamp(ef);
		fputs(" Syntax error in dropping of a"
		      " foreign key constraint of table ", ef);
		ut_print_name(ef, NULL, table->name.m_name);
		fprintf(ef, ",\n"
			"close to:\n%s\n in SQL command\n%s\n", ptr, str);
		mutex_exit(&dict_foreign_err_mutex);
	}

	ut_free(str);

	return(DB_CANNOT_DROP_CONSTRAINT);
}

/*==================== END OF FOREIGN KEY PROCESSING ====================*/

#ifdef UNIV_DEBUG
/**********************************************************************//**
Checks that a tuple has n_fields_cmp value in a sensible range, so that
no comparison can occur with the page number field in a node pointer.
@return TRUE if ok */
ibool
dict_index_check_search_tuple(
/*==========================*/
	const dict_index_t*	index,	/*!< in: index tree */
	const dtuple_t*		tuple)	/*!< in: tuple used in a search */
{
	ut_a(index);
	ut_a(dtuple_get_n_fields_cmp(tuple)
	     <= dict_index_get_n_unique_in_tree(index));
	ut_ad(index->page != FIL_NULL);
	ut_ad(index->page >= FSP_FIRST_INODE_PAGE_NO);
	ut_ad(dtuple_check_typed(tuple));
	ut_ad(!(index->type & DICT_FTS));
	return(TRUE);
}
#endif /* UNIV_DEBUG */

/**********************************************************************//**
Builds a node pointer out of a physical record and a page number.
@return own: node pointer */
dtuple_t*
dict_index_build_node_ptr(
/*======================*/
	const dict_index_t*	index,	/*!< in: index */
	const rec_t*		rec,	/*!< in: record for which to build node
					pointer */
	page_no_t		page_no,/*!< in: page number to put in node
					pointer */
	mem_heap_t*		heap,	/*!< in: memory heap where pointer
					created */
	ulint			level)	/*!< in: level of rec in tree:
					0 means leaf level */
{
	dtuple_t*	tuple;
	dfield_t*	field;
	byte*		buf;
	ulint		n_unique;

	if (dict_index_is_ibuf(index)) {
		/* In a universal index tree, we take the whole record as
		the node pointer if the record is on the leaf level,
		on non-leaf levels we remove the last field, which
		contains the page number of the child page */

		ut_a(!dict_table_is_comp(index->table));
		n_unique = rec_get_n_fields_old(rec);

		if (level > 0) {
			ut_a(n_unique > 1);
			n_unique--;
		}
	} else {
		n_unique = dict_index_get_n_unique_in_tree_nonleaf(index);
	}

	tuple = dtuple_create(heap, n_unique + 1);

	/* When searching in the tree for the node pointer, we must not do
	comparison on the last field, the page number field, as on upper
	levels in the tree there may be identical node pointers with a
	different page number; therefore, we set the n_fields_cmp to one
	less: */

	dtuple_set_n_fields_cmp(tuple, n_unique);

	dict_index_copy_types(tuple, index, n_unique);

	buf = static_cast<byte*>(mem_heap_alloc(heap, 4));

	mach_write_to_4(buf, page_no);

	field = dtuple_get_nth_field(tuple, n_unique);
	dfield_set_data(field, buf, 4);

	dtype_set(dfield_get_type(field), DATA_SYS_CHILD, DATA_NOT_NULL, 4);

	rec_copy_prefix_to_dtuple(tuple, rec, index, n_unique, heap);
	dtuple_set_info_bits(tuple, dtuple_get_info_bits(tuple)
			     | REC_STATUS_NODE_PTR);

	ut_ad(dtuple_check_typed(tuple));

	return(tuple);
}

/**********************************************************************//**
Copies an initial segment of a physical record, long enough to specify an
index entry uniquely.
@return pointer to the prefix record */
rec_t*
dict_index_copy_rec_order_prefix(
/*=============================*/
	const dict_index_t*	index,	/*!< in: index */
	const rec_t*		rec,	/*!< in: record for which to
					copy prefix */
	ulint*			n_fields,/*!< out: number of fields copied */
	byte**			buf,	/*!< in/out: memory buffer for the
					copied prefix, or NULL */
	ulint*			buf_size)/*!< in/out: buffer size */
{
	ulint		n;

	UNIV_PREFETCH_R(rec);

	if (dict_index_is_ibuf(index)) {
		ut_a(!dict_table_is_comp(index->table));
		n = rec_get_n_fields_old(rec);
	} else {
		if (page_is_leaf(page_align(rec))) {
			n = dict_index_get_n_unique_in_tree(index);
		} else {
			n = dict_index_get_n_unique_in_tree_nonleaf(index);
			/* For internal node of R-tree, since we need to
			compare the page no field, so, we need to copy this
			field as well. */
			if (dict_index_is_spatial(index)) {
				n++;
			}
		}
	}

	*n_fields = n;
	return(rec_copy_prefix_to_buf(rec, index, n, buf, buf_size));
}

/**********************************************************************//**
Builds a typed data tuple out of a physical record.
@return own: data tuple */
dtuple_t*
dict_index_build_data_tuple(
/*========================*/
	dict_index_t*	index,	/*!< in: index tree */
	rec_t*		rec,	/*!< in: record for which to build data tuple */
	ulint		n_fields,/*!< in: number of data fields */
	mem_heap_t*	heap)	/*!< in: memory heap where tuple created */
{
	dtuple_t*	tuple;

	ut_ad(dict_table_is_comp(index->table)
	      || n_fields <= rec_get_n_fields_old(rec));

	tuple = dtuple_create(heap, n_fields);

	dict_index_copy_types(tuple, index, n_fields);

	rec_copy_prefix_to_dtuple(tuple, rec, index, n_fields, heap);

	ut_ad(dtuple_check_typed(tuple));

	return(tuple);
}

/*********************************************************************//**
Calculates the minimum record length in an index. */
ulint
dict_index_calc_min_rec_len(
/*========================*/
	const dict_index_t*	index)	/*!< in: index */
{
	ulint	sum	= 0;
	ulint	i;
	ulint	comp	= dict_table_is_comp(index->table);

	if (comp) {
		ulint nullable = 0;
		sum = REC_N_NEW_EXTRA_BYTES;
		for (i = 0; i < dict_index_get_n_fields(index); i++) {
			const dict_col_t*	col
				= index->get_col(i);
			ulint	size = col->get_fixed_size(comp);
			sum += size;
			if (!size) {
				size = col->len;
				sum += size < 128 ? 1 : 2;
			}
			if (!(col->prtype & DATA_NOT_NULL)) {
				nullable++;
			}
		}

		/* round the NULL flags up to full bytes */
		sum += UT_BITS_IN_BYTES(nullable);

		return(sum);
	}

	for (i = 0; i < dict_index_get_n_fields(index); i++) {
		sum += index->get_col(i)->get_fixed_size(comp);
	}

	if (sum > 127) {
		sum += 2 * dict_index_get_n_fields(index);
	} else {
		sum += dict_index_get_n_fields(index);
	}

	sum += REC_N_OLD_EXTRA_BYTES;

	return(sum);
}

/**********************************************************************//**
Outputs info on a foreign key of a table in a format suitable for
CREATE TABLE. */
void
dict_print_info_on_foreign_key_in_create_format(
/*============================================*/
	FILE*		file,		/*!< in: file where to print */
	trx_t*		trx,		/*!< in: transaction */
	dict_foreign_t*	foreign,	/*!< in: foreign key constraint */
	ibool		add_newline)	/*!< in: whether to add a newline */
{
	const char*	stripped_id;
	ulint	i;

	if (strchr(foreign->id, '/')) {
		/* Strip the preceding database name from the constraint id */
		stripped_id = foreign->id + 1
			+ dict_get_db_name_len(foreign->id);
	} else {
		stripped_id = foreign->id;
	}

	putc(',', file);

	if (add_newline) {
		/* SHOW CREATE TABLE wants constraints each printed nicely
		on its own line, while error messages want no newlines
		inserted. */
		fputs("\n ", file);
	}

	fputs(" CONSTRAINT ", file);
	innobase_quote_identifier(file, trx, stripped_id);
	fputs(" FOREIGN KEY (", file);

	for (i = 0;;) {
		innobase_quote_identifier(
			file, trx, foreign->foreign_col_names[i]);
		if (++i < foreign->n_fields) {
			fputs(", ", file);
		} else {
			break;
		}
	}

	fputs(") REFERENCES ", file);

	if (dict_tables_have_same_db(foreign->foreign_table_name_lookup,
				     foreign->referenced_table_name_lookup)) {
		/* Do not print the database name of the referenced table */
		ut_print_name(file, trx,
			      dict_remove_db_name(
				      foreign->referenced_table_name));
	} else {
		ut_print_name(file, trx,
			      foreign->referenced_table_name);
	}

	putc(' ', file);
	putc('(', file);

	for (i = 0;;) {
		innobase_quote_identifier(file, trx,
					  foreign->referenced_col_names[i]);
		if (++i < foreign->n_fields) {
			fputs(", ", file);
		} else {
			break;
		}
	}

	putc(')', file);

	if (foreign->type & DICT_FOREIGN_ON_DELETE_CASCADE) {
		fputs(" ON DELETE CASCADE", file);
	}

	if (foreign->type & DICT_FOREIGN_ON_DELETE_SET_NULL) {
		fputs(" ON DELETE SET NULL", file);
	}

#ifdef HAS_RUNTIME_WL6049
	if (foreign->type & DICT_FOREIGN_ON_DELETE_NO_ACTION) {
		fputs(" ON DELETE NO ACTION", file);
	}
#endif /* HAS_RUNTIME_WL6049 */

	if (foreign->type & DICT_FOREIGN_ON_UPDATE_CASCADE) {
		fputs(" ON UPDATE CASCADE", file);
	}

	if (foreign->type & DICT_FOREIGN_ON_UPDATE_SET_NULL) {
		fputs(" ON UPDATE SET NULL", file);
	}

#ifdef HAS_RUNTIME_WL6049
	if (foreign->type & DICT_FOREIGN_ON_UPDATE_NO_ACTION) {
		fputs(" ON UPDATE NO ACTION", file);
	}
#endif /* HAS_RUNTIME_WL6049 */
}

/**********************************************************************//**
Outputs info on foreign keys of a table. */
void
dict_print_info_on_foreign_keys(
/*============================*/
	ibool		create_table_format, /*!< in: if TRUE then print in
				a format suitable to be inserted into
				a CREATE TABLE, otherwise in the format
				of SHOW TABLE STATUS */
	FILE*		file,	/*!< in: file where to print */
	trx_t*		trx,	/*!< in: transaction */
	dict_table_t*	table)	/*!< in: table */
{
	dict_foreign_t*	foreign;

	mutex_enter(&dict_sys->mutex);

	for (dict_foreign_set::iterator it = table->foreign_set.begin();
	     it != table->foreign_set.end();
	     ++it) {

		foreign = *it;

		if (create_table_format) {
			dict_print_info_on_foreign_key_in_create_format(
				file, trx, foreign, TRUE);
		} else {
			ulint	i;
			fputs("; (", file);

			for (i = 0; i < foreign->n_fields; i++) {
				if (i) {
					putc(' ', file);
				}

				innobase_quote_identifier(
					file, trx,
					foreign->foreign_col_names[i]);
			}

			fputs(") REFER ", file);
			ut_print_name(file, trx,
				      foreign->referenced_table_name);
			putc('(', file);

			for (i = 0; i < foreign->n_fields; i++) {
				if (i) {
					putc(' ', file);
				}
				innobase_quote_identifier(
					file, trx,
					foreign->referenced_col_names[i]);
			}

			putc(')', file);

			if (foreign->type == DICT_FOREIGN_ON_DELETE_CASCADE) {
				fputs(" ON DELETE CASCADE", file);
			}

			if (foreign->type == DICT_FOREIGN_ON_DELETE_SET_NULL) {
				fputs(" ON DELETE SET NULL", file);
			}

			if (foreign->type & DICT_FOREIGN_ON_DELETE_NO_ACTION) {
				fputs(" ON DELETE NO ACTION", file);
			}

			if (foreign->type & DICT_FOREIGN_ON_UPDATE_CASCADE) {
				fputs(" ON UPDATE CASCADE", file);
			}

			if (foreign->type & DICT_FOREIGN_ON_UPDATE_SET_NULL) {
				fputs(" ON UPDATE SET NULL", file);
			}

			if (foreign->type & DICT_FOREIGN_ON_UPDATE_NO_ACTION) {
				fputs(" ON UPDATE NO ACTION", file);
			}
		}
	}

	mutex_exit(&dict_sys->mutex);
}
#endif /* !UNIV_HOTBACKUP */

/** Inits the structure for persisting dynamic metadata */
void
dict_persist_init(void)
{
	dict_persist = static_cast<dict_persist_t*>(
		ut_zalloc_nokey(sizeof(*dict_persist)));

	mutex_create(LATCH_ID_DICT_PERSIST_DIRTY_TABLES, &dict_persist->mutex);

	rw_lock_create(dict_persist_checkpoint_key, &dict_persist->lock,
		       SYNC_PERSIST_CHECKPOINT);

#ifndef UNIV_HOTBACKUP
	UT_LIST_INIT(dict_persist->dirty_dict_tables,
		     &dict_table_t::dirty_dict_tables);
#endif /* !UNIV_HOTBACKUP */

	dict_persist->num_dirty_tables = 0;

	dict_persist->persisters = UT_NEW_NOKEY(Persisters());
	dict_persist->persisters->add(PM_INDEX_CORRUPTED);
	dict_persist->persisters->add(PM_TABLE_AUTO_INC);
}

/** Clear the structure */
void
dict_persist_close(void)
{
	UT_DELETE(dict_persist->persisters);

#ifndef UNIV_HOTBACKUP
	UT_DELETE(dict_persist->table_buffer);
#endif /* !UNIV_HOTBACKUP */

	mutex_free(&dict_persist->mutex);

	rw_lock_free(&dict_persist->lock);

	ut_free(dict_persist);
}

#ifndef UNIV_HOTBACKUP
/** Initialize the dynamic metadata according to the table object
@param[in]	table		table object
@param[in,out]	metadata	metadata to be initialized */
static
void
dict_init_dynamic_metadata(
	dict_table_t*	table,
	PersistentTableMetadata*metadata)
{
	ut_ad(mutex_own(&dict_persist->mutex));

	ut_ad(metadata->get_table_id() == table->id);

	for (const dict_index_t* index = table->first_index();
	     index != NULL;
	     index = index->next()) {

		if (index->is_corrupted()) {
			metadata->add_corrupted_index(
				index_id_t(index->space, index->id));
		}
	}

	if (table->autoinc_persisted != 0) {
		metadata->set_autoinc(table->autoinc_persisted);
	}

	/* Will initialize other metadata here */
}
#endif /* !UNIV_HOTBACKUP */

/** Apply the persistent dynamic metadata read from redo logs or
DDTableBuffer to corresponding table during recovery.
@param[in,out]	table		table
@param[in]	metadata	structure of persistent metadata
@return true if we do apply something to the in-memory table object,
otherwise false */
bool
dict_table_apply_dynamic_metadata(
	dict_table_t*			table,
	const PersistentTableMetadata*	metadata)
{
	bool	get_dirty = false;

	ut_ad(mutex_own(&dict_sys->mutex));

	/* Apply corrupted index ids first */
	const corrupted_ids_t corrupted_ids =
		metadata->get_corrupted_indexes();

	for (corrupted_ids_t::const_iterator iter = corrupted_ids.begin();
	     iter != corrupted_ids.end();
	     ++iter) {

		const index_id_t	index_id = *iter;
		dict_index_t*		index;

		index = const_cast<dict_index_t*>(
			dict_table_find_index_on_id(table, index_id));

		if (index != NULL) {
			ut_ad(index->space == index_id.m_space_id);

			if (!index->is_corrupted()) {
				index->type |= DICT_CORRUPT;
				get_dirty = true;
			}

		} else {
			/* In some cases, we could only load some indexes
			of a table but not all(See dict_load_indexes()).
			So we might not find it here */
			ib::info() << "Failed to find the index: "
				<< index_id.m_index_id << " in space: "
				<< index_id.m_space_id << " of table: "
				<< table->name << "(table id: " << table->id
				<< "). The index should have been dropped"
				<< " or couldn't be loaded.";
		}
	}

	/* FIXME: Move this to the beginning of this function once corrupted
	index IDs are also written back to dd::Table::se_private_data. */
	/* Here is how version play role. Basically, version would be increased
	by one during every DDL. So applying metadata here should only be
	done when the versions match. One reason for this version is that
	autoinc counter may not be applied if it's bigger if the version is
	older.
	If the version of metadata is older than current table,
	then table already has the latest metadata, the old one should be
	discarded.
	If the metadata version is bigger than the one in table.
	it could be that an ALTER TABLE has been rolled back, so metadata
	in new version should be ignored too. */
	if (table->version != metadata->get_version()) {
		return(get_dirty);
	}

	ib_uint64_t	autoinc = metadata->get_autoinc();

	/* This happens during recovery, so no locks are needed. */
	if (autoinc > table->autoinc_persisted) {
		table->autoinc = autoinc;
		table->autoinc_persisted = autoinc;

		get_dirty = true;
	}

	/* Will apply other persistent metadata here */

	return(get_dirty);
}

#ifndef UNIV_HOTBACKUP
/** Read persistent dynamic metadata stored in a buffer
@param[in]	buffer		buffer to read
@param[in]	size		size of data in buffer
@param[in]	metadata	where we store the metadata from buffer */
void
dict_table_read_dynamic_metadata(
	const byte*		buffer,
	ulint			size,
	PersistentTableMetadata*metadata)
{
	const byte*		pos = buffer;
	persistent_type_t	type;
	Persister*		persister;
	ulint			consumed;
	bool			corrupt;

	while (size > 0) {
		type = static_cast<persistent_type_t>(pos[0]);
		ut_ad(type > PM_SMALLEST_TYPE
		      && type < PM_BIGGEST_TYPE);

		persister = dict_persist->persisters->get(type);
		ut_ad(persister != NULL);

		consumed = persister->read(*metadata, pos, size, &corrupt);
		ut_ad(consumed != 0);
		ut_ad(size >= consumed);
		ut_ad(!corrupt);

		size -= consumed;
		pos += consumed;
	}

	ut_ad(size == 0);
}

/** Check if there is any latest persistent dynamic metadata recorded
in DDTableBuffer table of the specific table. If so, read the metadata and
update the table object accordingly. It's used when loading table.
@param[in]	table		table object */
void
dict_table_load_dynamic_metadata(
	dict_table_t*	table)
{
	DDTableBuffer*	table_buffer;

	ut_ad(dict_sys != NULL);
	ut_ad(mutex_own(&dict_sys->mutex));
	ut_ad(!table->is_temporary());

	table_buffer = dict_persist->table_buffer;

	mutex_enter(&dict_persist->mutex);

	std::string*	readmeta;
	uint64		version;
	readmeta = table_buffer->get(table->id, &version);

	if (readmeta->length() != 0) {
		/* Persistent dynamic metadata of this table have changed
		recently, we need to update them to in-memory table */
		PersistentTableMetadata	metadata(table->id, version);

		dict_table_read_dynamic_metadata(
			reinterpret_cast<const byte*>(readmeta->data()),
			readmeta->length(), &metadata);

		bool is_dirty = dict_table_apply_dynamic_metadata(
			table, &metadata);

		/* If !is_dirty, it could be either:
		1. It's first time to load this table, and the corrupted
		index marked has been dropped. Current dirty_status should
		be METADATA_CLEAN.
		2. It's the second time to apply dynamic metadata to this
		table, current in-memory dynamic metadata is up-to-date.
		Current dirty_status should be METADATA_BUFFERED.
		In both cases, we don't have to change the dirty_status */
		if (is_dirty) {
			UT_LIST_ADD_LAST(dict_persist->dirty_dict_tables,
					 table);
			table->dirty_status = METADATA_BUFFERED;
			ut_d(table->in_dirty_dict_tables_list = true);
		}
	}

	mutex_exit(&dict_persist->mutex);

	UT_DELETE(readmeta);
}
#endif /* !UNIV_HOTBACKUP */

/** Mark the dirty_status of a table as METADATA_DIRTY, and add it to the
dirty_dict_tables list if necessary.
@param[in,out]	table		table */
void
dict_table_mark_dirty(
	dict_table_t*	table)
{
	ut_ad(!table->is_temporary());

	mutex_enter(&dict_persist->mutex);

	switch (table->dirty_status) {
	case METADATA_DIRTY:
		break;
	case METADATA_CLEAN:
		/* Not in dirty_tables list, add it now */
		UT_LIST_ADD_LAST(dict_persist->dirty_dict_tables, table);
		ut_d(table->in_dirty_dict_tables_list = true);
		/* Fall through */
	case METADATA_BUFFERED:
		table->dirty_status = METADATA_DIRTY;
		++dict_persist->num_dirty_tables;
	}

	ut_ad(table->in_dirty_dict_tables_list);

	mutex_exit(&dict_persist->mutex);
}

/** Flags an index corrupted in the data dictionary cache only. This
is used to mark a corrupted index when index's own dictionary
is corrupted, and we would force to load such index for repair purpose.
Besides, we have to write a redo log.
We don't want to hold dict_sys->mutex here, so that we can set index as
corrupted in some low-level functions. We would only set the flags from
not corrupted to corrupted when server is running, so it should be safe
to set it directly.
@param[in,out]	index		index, must not be NULL */
void
dict_set_corrupted(
	dict_index_t*	index)
{
	dict_table_t*	table = index->table;

	/* Acquire lock at first, so that setting index as corrupted would be
	protected, in case that some checkpoint would flush the table to
	DDTableBuffer right after setting corrupted and mark the table as
	METADATA_BUFFERED, but here we would set it to METADATA_DIRTY again. */
	rw_lock_s_lock(&dict_persist->lock);

	if (!(index->type & DICT_CORRUPT)) {

		index->type |= DICT_CORRUPT;

		if (!srv_read_only_mode
		    && !table->is_temporary()) {
			/* In RO mode, we should be able to mark the
			in memory indexes as corrupted but do not log it.
			Also, no need to log for temporary table */
			PersistentTableMetadata	metadata(
				table->id, table->version);
			metadata.add_corrupted_index(
				index_id_t(index->space, index->id));

			Persister*	persister =
				dict_persist->persisters->get(
					PM_INDEX_CORRUPTED);
			ut_ad(persister != NULL);

#ifndef UNIV_HOTBACKUP
			mtr_t		mtr;

			mtr.start();
			persister->write_log(
				table->id, metadata, &mtr);
			mtr.commit();

			/* Try to flush the log immediately, so that
			in most cases the corrupted bit would be
			persisted in redo log */
			log_write_up_to(mtr.commit_lsn(), true);
#endif /* !UNIV_HOTBACKUP */

			dict_table_mark_dirty(table);
		}
	}

	/* Release the lock after adding the table to dirty table list, so
	a checkpoint happens after the mtr commits could always write back
	the table's metadata. Otherwise, checkpoint could not find the table
	in dirty table's list and not write it back, after the checkpoint
	finishes and then a crash, the corrupted bit written here would
	get lost. */
	rw_lock_s_unlock(&dict_persist->lock);
}

#ifndef UNIV_HOTBACKUP
/** Write the dirty persistent dynamic metadata for a table to
DD TABLE BUFFER table. This is the low level function to write back.
@param[in,out]	table	table to write */
static
void
dict_table_persist_to_dd_table_buffer_low(
	dict_table_t*	table)
{
	ut_ad(dict_sys != NULL);
	ut_ad(mutex_own(&dict_persist->mutex));
	ut_ad(table->dirty_status == METADATA_DIRTY);
	ut_ad(table->in_dirty_dict_tables_list);
	ut_ad(!table->is_temporary());

	DDTableBuffer*		table_buffer = dict_persist->table_buffer;
	PersistentTableMetadata	metadata(table->id, table->version);
	byte			buffer[REC_MAX_DATA_SIZE];
	ulint			size;

	dict_init_dynamic_metadata(table, &metadata);

	size = dict_persist->persisters->write(metadata, buffer);

	dberr_t error = table_buffer->replace(
		table->id, table->version, buffer, size);
	ut_a(error == DB_SUCCESS);

	table->dirty_status = METADATA_BUFFERED;
	ut_ad(dict_persist->num_dirty_tables > 0);
	--dict_persist->num_dirty_tables;
}

/** Write back the dirty persistent dynamic metadata of the table
to DDTableBuffer
@param[in,out]	table	table object */
void
dict_table_persist_to_dd_table_buffer(
	dict_table_t*	table)
{
	ut_ad(dict_sys != NULL);
	ut_ad(mutex_own(&dict_sys->mutex));

	mutex_enter(&dict_persist->mutex);

	if (table->dirty_status != METADATA_DIRTY) {
		/* This is a double check, since we call this function
		without holding dict_sys->mutex by
		dict_index_remove_from_cache_low() and the dirty_status
		maybe changed by checkpoint etc. */
		mutex_exit(&dict_persist->mutex);
		return;
	}

	ut_ad(table->in_dirty_dict_tables_list);

	dict_table_persist_to_dd_table_buffer_low(table);

	mutex_exit(&dict_persist->mutex);
}

/** Check if any table has any dirty persistent data, if so
write dirty persistent data of table to DD TABLE BUFFER table accordingly
@return true if any table is dirty and write to DD TABLE BUFFER would
possibly be done */
bool
dict_persist_to_dd_table_buffer(void)
{
	bool	persisted = false;

	if (dict_sys == nullptr) {
		return(persisted);
	}

	mutex_enter(&dict_persist->mutex);

	if (UT_LIST_GET_LEN(dict_persist->dirty_dict_tables) == 0) {

		mutex_exit(&dict_persist->mutex);
		return(persisted);
	}

	for (dict_table_t* table = UT_LIST_GET_FIRST(
			dict_persist->dirty_dict_tables);
	     table != NULL; ) {

		ut_ad(table->dirty_status == METADATA_DIRTY
		      || table->dirty_status == METADATA_BUFFERED);

		dict_table_t*	next = UT_LIST_GET_NEXT(
			dirty_dict_tables, table);

#ifdef UNIV_DEBUG
		ut_a(next == NULL || next->magic_n == DICT_TABLE_MAGIC_N);
#endif /* UNIV_DEBUG */

		if (table->dirty_status == METADATA_DIRTY) {
			dict_table_persist_to_dd_table_buffer_low(table);
			persisted = true;
		}

		table = next;
	}

	ut_ad(dict_persist->num_dirty_tables == 0);

	mutex_exit(&dict_persist->mutex);
	return(persisted);
}

/** Calcualte the redo log margin for current tables which have some changed
dynamic metadata in memory and have not been written back to
mysql.innodb_dynamic_metadata
@return the rough redo log margin for current dynamic metadata changes */
uint64_t
dict_persist_log_margin()
{
	/* Below variables basically considers only the AUTO_INCREMENT counter
	and a small margin for corrupted indexes. */

	/* Every table will generate less than 80 bytes without
	considering page split */
	static constexpr uint32_t	log_margin_per_table_no_split = 80;

	/* Every table metadata log may roughly consume such many bytes. */
	static constexpr uint32_t	record_size_per_table = 50;

	/* How many tables may generate one page split */
	static const uint32_t		tables_per_split =
		(univ_page_size.physical() - PAGE_NEW_SUPREMUM_END)
		/ record_size_per_table / 2;

	/* Every page split needs at most this log margin, if not root split. */
	static const uint32_t		log_margin_per_split_no_root = 500;

	/* Extra marge for root split, we always leave this margin,
	since we don't know exactly it will split root or not */
	static const uint32_t		log_margin_per_split_root =
		univ_page_size.physical() * 1.5;

	/* Read without holding the dict_persist_t::mutex */
	uint32_t	num_dirty_tables = dict_persist->num_dirty_tables;
	uint32_t	total_splits = 0;
	uint32_t	num_tables = num_dirty_tables;

	while (num_tables > 0) {
		total_splits += num_tables / tables_per_split + 1;
		num_tables = num_tables / tables_per_split;
	}

	return(num_dirty_tables * log_margin_per_table_no_split
	       + total_splits * log_margin_per_split_no_root
	       + (num_dirty_tables == 0 ? 0 : log_margin_per_split_root));
}

#ifdef UNIV_DEBUG
/** Sets merge_threshold for all indexes in the list of tables
@param[in]	list			pointer to the list of tables
@param[in]	merge_threshold_all	value to set for all indexes */
inline
void
dict_set_merge_threshold_list_debug(
	UT_LIST_BASE_NODE_T(dict_table_t)*	list,
	uint					merge_threshold_all)
{
	for (dict_table_t* table = UT_LIST_GET_FIRST(*list);
	     table != NULL;
	     table = UT_LIST_GET_NEXT(table_LRU, table)) {
		for (dict_index_t* index = UT_LIST_GET_FIRST(table->indexes);
		     index != NULL;
		     index = UT_LIST_GET_NEXT(indexes, index)) {
			rw_lock_x_lock(dict_index_get_lock(index));
			index->merge_threshold = merge_threshold_all;
			rw_lock_x_unlock(dict_index_get_lock(index));
		}
	}
}

/** Sets merge_threshold for all indexes in dictionary cache for debug.
@param[in]	merge_threshold_all	value to set for all indexes */
void
dict_set_merge_threshold_all_debug(
	uint	merge_threshold_all)
{
	mutex_enter(&dict_sys->mutex);

	dict_set_merge_threshold_list_debug(
		&dict_sys->table_LRU, merge_threshold_all);
	dict_set_merge_threshold_list_debug(
		&dict_sys->table_non_LRU, merge_threshold_all);

	mutex_exit(&dict_sys->mutex);
}
#endif /* UNIV_DEBUG */

/**********************************************************************//**
Inits dict_ind_redundant. */
void
dict_ind_init(void)
/*===============*/
{
	dict_table_t*		table;

	/* create dummy table and index for REDUNDANT infimum and supremum */
	table = dict_mem_table_create("SYS_DUMMY1", DICT_HDR_SPACE, 1, 0, 0, 0);
	dict_mem_table_add_col(table, NULL, NULL, DATA_CHAR,
			       DATA_ENGLISH | DATA_NOT_NULL, 8);

	dict_ind_redundant = dict_mem_index_create("SYS_DUMMY1", "SYS_DUMMY1",
						   DICT_HDR_SPACE, 0, 1);
	dict_index_add_col(dict_ind_redundant, table, table->get_col(0), 0,
			   true);
	dict_ind_redundant->table = table;
	/* avoid ut_ad(index->cached) in dict_index_get_n_unique_in_tree */
	dict_ind_redundant->cached = TRUE;
}

/**********************************************************************//**
Frees dict_ind_redundant. */
static
void
dict_ind_free(void)
/*===============*/
{
	dict_table_t*	table;

	table = dict_ind_redundant->table;
	dict_mem_index_free(dict_ind_redundant);
	dict_ind_redundant = NULL;
	dict_mem_table_free(table);
}

/** Get an index by name.
@param[in]	table		the table where to look for the index
@param[in]	name		the index name to look for
@param[in]	committed	true=search for committed,
false=search for uncommitted
@return index, NULL if does not exist */
dict_index_t*
dict_table_get_index_on_name(
	dict_table_t*	table,
	const char*	name,
	bool		committed)
{
	dict_index_t*	index;

	index = table->first_index();

	while (index != NULL) {
		if (index->is_committed() == committed
		    && innobase_strcasecmp(index->name, name) == 0) {

			return(index);
		}

		index = index->next();
	}

	return(NULL);
}

/**********************************************************************//**
Replace the index passed in with another equivalent index in the
foreign key lists of the table.
@return whether all replacements were found */
bool
dict_foreign_replace_index(
/*=======================*/
	dict_table_t*		table,  /*!< in/out: table */
	const char**		col_names,
					/*!< in: column names, or NULL
					to use table->col_names */
	const dict_index_t*	index)	/*!< in: index to be replaced */
{
	bool		found	= true;
	dict_foreign_t*	foreign;

	ut_ad(index->to_be_dropped);
	ut_ad(index->table == table);

	for (dict_foreign_set::iterator it = table->foreign_set.begin();
	     it != table->foreign_set.end();
	     ++it) {

		foreign = *it;
		if (foreign->foreign_index == index) {
			ut_ad(foreign->foreign_table == index->table);

			dict_index_t* new_index = dict_foreign_find_index(
				foreign->foreign_table, col_names,
				foreign->foreign_col_names,
				foreign->n_fields, index,
				/*check_charsets=*/TRUE, /*check_null=*/FALSE);
			if (new_index) {
				ut_ad(new_index->table == index->table);
				ut_ad(!new_index->to_be_dropped);
			} else {
				found = false;
			}

			foreign->foreign_index = new_index;
		}
	}

	for (dict_foreign_set::iterator it = table->referenced_set.begin();
	     it != table->referenced_set.end();
	     ++it) {

		foreign = *it;
		if (foreign->referenced_index == index) {
			ut_ad(foreign->referenced_table == index->table);

			dict_index_t* new_index = dict_foreign_find_index(
				foreign->referenced_table, NULL,
				foreign->referenced_col_names,
				foreign->n_fields, index,
				/*check_charsets=*/TRUE, /*check_null=*/FALSE);
			/* There must exist an alternative index,
			since this must have been checked earlier. */
			if (new_index) {
				ut_ad(new_index->table == index->table);
				ut_ad(!new_index->to_be_dropped);
			} else {
				found = false;
			}

			foreign->referenced_index = new_index;
		}
	}

	return(found);
}

#ifdef UNIV_DEBUG
/**********************************************************************//**
Check for duplicate index entries in a table [using the index name] */
void
dict_table_check_for_dup_indexes(
/*=============================*/
	const dict_table_t*	table,	/*!< in: Check for dup indexes
					in this table */
	enum check_name		check)	/*!< in: whether and when to allow
					temporary index names */
{
	/* Check for duplicates, ignoring indexes that are marked
	as to be dropped */

	const dict_index_t*	index1;
	const dict_index_t*	index2;

	ut_ad(mutex_own(&dict_sys->mutex));

	/* The primary index _must_ exist */
	ut_a(UT_LIST_GET_LEN(table->indexes) > 0);

	index1 = UT_LIST_GET_FIRST(table->indexes);

	do {
		if (!index1->is_committed()) {
			ut_a(!index1->is_clustered());

			switch (check) {
			case CHECK_ALL_COMPLETE:
				ut_error;
			case CHECK_ABORTED_OK:
				switch (dict_index_get_online_status(index1)) {
				case ONLINE_INDEX_COMPLETE:
				case ONLINE_INDEX_CREATION:
					ut_error;
					break;
				case ONLINE_INDEX_ABORTED:
				case ONLINE_INDEX_ABORTED_DROPPED:
					break;
				}
				/* fall through */
			case CHECK_PARTIAL_OK:
				break;
			}
		}

		for (index2 = UT_LIST_GET_NEXT(indexes, index1);
		     index2 != NULL;
		     index2 = UT_LIST_GET_NEXT(indexes, index2)) {
			ut_ad(index1->is_committed()
			      != index2->is_committed()
			      || strcmp(index1->name, index2->name) != 0);
		}

		index1 = UT_LIST_GET_NEXT(indexes, index1);
	} while (index1);
}
#endif /* UNIV_DEBUG */

/** Converts a database and table name from filesystem encoding (e.g.
"@code d@i1b/a@q1b@1Kc @endcode", same format as used in  dict_table_t::name)
in two strings in UTF8 encoding (e.g. dцb and aюbØc). The output buffers must
be at least MAX_DB_UTF8_LEN and MAX_TABLE_UTF8_LEN bytes.
@param[in]	db_and_table	database and table names,
				e.g. "@code d@i1b/a@q1b@1Kc @endcode"
@param[out]	db_utf8		database name, e.g. dцb
@param[in]	db_utf8_size	dbname_utf8 size
@param[out]	table_utf8	table name, e.g. aюbØc
@param[in]	table_utf8_size	table_utf8 size */
void
dict_fs2utf8(
	const char*	db_and_table,
	char*		db_utf8,
	size_t		db_utf8_size,
	char*		table_utf8,
	size_t		table_utf8_size)
{
	char	db[MAX_DATABASE_NAME_LEN + 1];
	ulint	db_len;
	uint	errors;

	db_len = dict_get_db_name_len(db_and_table);

	ut_a(db_len <= sizeof(db));

	memcpy(db, db_and_table, db_len);
	db[db_len] = '\0';

	strconvert(
		&my_charset_filename, db, system_charset_info,
		db_utf8, db_utf8_size, &errors);

	/* convert each # to @0023 in table name and store the result in buf */
	const char*	table = dict_remove_db_name(db_and_table);
	const char*	table_p;
	char		buf[MAX_TABLE_NAME_LEN * 5 + 1];
	char*		buf_p;
	for (table_p = table, buf_p = buf; table_p[0] != '\0'; table_p++) {
		if (table_p[0] != '#') {
			buf_p[0] = table_p[0];
			buf_p++;
		} else {
			buf_p[0] = '@';
			buf_p[1] = '0';
			buf_p[2] = '0';
			buf_p[3] = '2';
			buf_p[4] = '3';
			buf_p += 5;
		}
		ut_a((size_t) (buf_p - buf) < sizeof(buf));
	}
	buf_p[0] = '\0';

	errors = 0;
	strconvert(
		&my_charset_filename, buf, system_charset_info,
		table_utf8, table_utf8_size,
		&errors);

	if (errors != 0) {
		snprintf(table_utf8, table_utf8_size, "%s", table);
	}
}

/** Resize the hash tables besed on the current buffer pool size. */
void
dict_resize()
{
	dict_table_t*	table;

	mutex_enter(&dict_sys->mutex);

	/* all table entries are in table_LRU and table_non_LRU lists */
	hash_table_free(dict_sys->table_hash);
	hash_table_free(dict_sys->table_id_hash);

	dict_sys->table_hash = hash_create(
		buf_pool_get_curr_size()
		/ (DICT_POOL_PER_TABLE_HASH * UNIV_WORD_SIZE));

	dict_sys->table_id_hash = hash_create(
		buf_pool_get_curr_size()
		/ (DICT_POOL_PER_TABLE_HASH * UNIV_WORD_SIZE));

	for (table = UT_LIST_GET_FIRST(dict_sys->table_LRU); table;
	     table = UT_LIST_GET_NEXT(table_LRU, table)) {
		ulint	fold = ut_fold_string(table->name.m_name);
		ulint	id_fold = ut_fold_ull(table->id);

		HASH_INSERT(dict_table_t, name_hash, dict_sys->table_hash,
			    fold, table);

		HASH_INSERT(dict_table_t, id_hash, dict_sys->table_id_hash,
			    id_fold, table);
	}

	for (table = UT_LIST_GET_FIRST(dict_sys->table_non_LRU); table;
	     table = UT_LIST_GET_NEXT(table_LRU, table)) {
		ulint	fold = ut_fold_string(table->name.m_name);
		ulint	id_fold = ut_fold_ull(table->id);

		HASH_INSERT(dict_table_t, name_hash, dict_sys->table_hash,
			    fold, table);

		HASH_INSERT(dict_table_t, id_hash, dict_sys->table_id_hash,
			    id_fold, table);
	}

	mutex_exit(&dict_sys->mutex);
}

/**********************************************************************//**
Closes the data dictionary module. */
void
dict_close(void)
/*============*/
{
	if (dict_sys == NULL) {
		/* This should only happen if a failure occurred
		during redo log processing. */
		return;
	}

	/* Acquire only because it's a pre-condition. */
	mutex_enter(&dict_sys->mutex);

	if (dict_sys->table_stats != NULL) {
		dict_table_close(dict_sys->table_stats, true, false);
	}
	if (dict_sys->index_stats != NULL) {
		dict_table_close(dict_sys->index_stats, true, false);
	}
	if (dict_sys->dynamic_metadata != NULL) {
		dict_table_close(dict_sys->dynamic_metadata, true, false);
	}
	if (dict_sys->ddl_log) {
		dict_table_close(dict_sys->ddl_log, true, false);
	}

	/* Free the hash elements. We don't remove them from the table
	because we are going to destroy the table anyway. */
	for (ulint i = 0; i < hash_get_n_cells(dict_sys->table_id_hash); i++) {
		dict_table_t*	table;

		table = static_cast<dict_table_t*>(
			HASH_GET_FIRST(dict_sys->table_hash, i));

		while (table) {
			dict_table_t*	prev_table = table;

			table = static_cast<dict_table_t*>(
				HASH_GET_NEXT(name_hash, prev_table));
			ut_ad(prev_table->magic_n == DICT_TABLE_MAGIC_N);
			dict_table_remove_from_cache(prev_table);
		}
	}

	hash_table_free(dict_sys->table_hash);

	/* The elements are the same instance as in dict_sys->table_hash,
	therefore we don't delete the individual elements. */
	hash_table_free(dict_sys->table_id_hash);

	dict_ind_free();

	mutex_exit(&dict_sys->mutex);
	mutex_free(&dict_sys->mutex);

	rw_lock_free(dict_operation_lock);

	ut_free(dict_operation_lock);
	dict_operation_lock = NULL;

	mutex_free(&dict_foreign_err_mutex);

	if (dict_foreign_err_file != NULL) {
		fclose(dict_foreign_err_file);
		dict_foreign_err_file = NULL;
	}

	ut_ad(dict_sys->size == 0);

	ut_free(dict_sys);
	dict_sys = NULL;
}

#ifdef UNIV_DEBUG
/**********************************************************************//**
Validate the dictionary table LRU list.
@return TRUE if valid */
static
ibool
dict_lru_validate(void)
/*===================*/
{
	dict_table_t*	table;

	ut_ad(mutex_own(&dict_sys->mutex));

	for (table = UT_LIST_GET_FIRST(dict_sys->table_LRU);
	     table != NULL;
	     table = UT_LIST_GET_NEXT(table_LRU, table)) {

		ut_a(table->can_be_evicted);
	}

	for (table = UT_LIST_GET_FIRST(dict_sys->table_non_LRU);
	     table != NULL;
	     table = UT_LIST_GET_NEXT(table_LRU, table)) {

		ut_a(!table->can_be_evicted);
	}

	return(TRUE);
}

/**********************************************************************//**
Check if a table exists in the dict table LRU list.
@return TRUE if table found in LRU list */
static
ibool
dict_lru_find_table(
/*================*/
	const dict_table_t*	find_table)	/*!< in: table to find */
{
	dict_table_t*		table;

	ut_ad(find_table != NULL);
	ut_ad(mutex_own(&dict_sys->mutex));

	for (table = UT_LIST_GET_FIRST(dict_sys->table_LRU);
	     table != NULL;
	     table = UT_LIST_GET_NEXT(table_LRU, table)) {

		ut_a(table->can_be_evicted);

		if (table == find_table) {
			return(TRUE);
		}
	}

	return(FALSE);
}

/**********************************************************************//**
Check if a table exists in the dict table non-LRU list.
@return TRUE if table found in non-LRU list */
static
ibool
dict_non_lru_find_table(
/*====================*/
	const dict_table_t*	find_table)	/*!< in: table to find */
{
	dict_table_t*		table;

	ut_ad(find_table != NULL);
	ut_ad(mutex_own(&dict_sys->mutex));

	for (table = UT_LIST_GET_FIRST(dict_sys->table_non_LRU);
	     table != NULL;
	     table = UT_LIST_GET_NEXT(table_LRU, table)) {

		ut_a(!table->can_be_evicted);

		if (table == find_table) {
			return(TRUE);
		}
	}

	return(FALSE);
}
#endif /* UNIV_DEBUG */
/*********************************************************************//**
Check an index to see whether its first fields are the columns in the array,
in the same order and is not marked for deletion and is not the same
as types_idx.
@return true if the index qualifies, otherwise false */
bool
dict_foreign_qualify_index(
/*=======================*/
	const dict_table_t*	table,	/*!< in: table */
	const char**		col_names,
					/*!< in: column names, or NULL
					to use table->col_names */
	const char**		columns,/*!< in: array of column names */
	ulint			n_cols,	/*!< in: number of columns */
	const dict_index_t*	index,	/*!< in: index to check */
	const dict_index_t*	types_idx,
					/*!< in: NULL or an index
					whose types the column types
					must match */
	bool			check_charsets,
					/*!< in: whether to check
					charsets.  only has an effect
					if types_idx != NULL */
	ulint			check_null)
					/*!< in: nonzero if none of
					the columns must be declared
					NOT NULL */
{
	if (dict_index_get_n_fields(index) < n_cols) {
		return(false);
	}

	for (ulint i = 0; i < n_cols; i++) {
		dict_field_t*	field;
		const char*	col_name;
		ulint		col_no;

		field = index->get_field(i);
		col_no = dict_col_get_no(field->col);

		if (field->prefix_len != 0) {
			/* We do not accept column prefix
			indexes here */
			return(false);
		}

		if (check_null
		    && (field->col->prtype & DATA_NOT_NULL)) {
			return(false);
		}

		col_name = col_names
			? col_names[col_no]
			: (field->col->is_virtual()
			   ? dict_table_get_v_col_name_mysql(table, col_no)
			   : table->get_col_name(col_no)
			  );

		if (0 != innobase_strcasecmp(columns[i], col_name)) {
			return(false);
		}

		if (types_idx && !cmp_cols_are_equal(
			    index->get_col(i),
			    types_idx->get_col(i),
			    check_charsets)) {
			return(false);
		}
	}

	return(true);
}

/*********************************************************************//**
Update the state of compression failure padding heuristics. This is
called whenever a compression operation succeeds or fails.
The caller must be holding info->mutex */
static
void
dict_index_zip_pad_update(
/*======================*/
	zip_pad_info_t*	info,	/*!< in/out: info to be updated */
	ulint	zip_threshold)	/*!< in: zip threshold value */
{
	ulint	total;
	ulint	fail_pct;

	ut_ad(info);

	total = info->success + info->failure;

	ut_ad(total > 0);

	if (zip_threshold == 0) {
		/* User has just disabled the padding. */
		return;
	}

	if (total < ZIP_PAD_ROUND_LEN) {
		/* We are in middle of a round. Do nothing. */
		return;
	}

	/* We are at a 'round' boundary. Reset the values but first
	calculate fail rate for our heuristic. */
	fail_pct = (info->failure * 100) / total;
	info->failure = 0;
	info->success = 0;

	if (fail_pct > zip_threshold) {
		/* Compression failures are more then user defined
		threshold. Increase the pad size to reduce chances of
		compression failures. */
		ut_ad(info->pad % ZIP_PAD_INCR == 0);

		/* Only do increment if it won't increase padding
		beyond max pad size. */
		if (info->pad + ZIP_PAD_INCR
		    < (UNIV_PAGE_SIZE * zip_pad_max) / 100) {
			/* Use atomics even though we have the mutex.
			This is to ensure that we are able to read
			info->pad atomically. */
			os_atomic_increment_ulint(&info->pad, ZIP_PAD_INCR);

			MONITOR_INC(MONITOR_PAD_INCREMENTS);
		}

		info->n_rounds = 0;

	} else {
		/* Failure rate was OK. Another successful round
		completed. */
		++info->n_rounds;

		/* If enough successful rounds are completed with
		compression failure rate in control, decrease the
		padding. */
		if (info->n_rounds >= ZIP_PAD_SUCCESSFUL_ROUND_LIMIT
		    && info->pad > 0) {

			ut_ad(info->pad % ZIP_PAD_INCR == 0);
			/* Use atomics even though we have the mutex.
			This is to ensure that we are able to read
			info->pad atomically. */
			os_atomic_decrement_ulint(&info->pad, ZIP_PAD_INCR);

			info->n_rounds = 0;

			MONITOR_INC(MONITOR_PAD_DECREMENTS);
		}
	}
}

/*********************************************************************//**
This function should be called whenever a page is successfully
compressed. Updates the compression padding information. */
void
dict_index_zip_success(
/*===================*/
	dict_index_t*	index)	/*!< in/out: index to be updated. */
{
	ut_ad(index);

	ulint zip_threshold = zip_failure_threshold_pct;
	if (!zip_threshold) {
		/* Disabled by user. */
		return;
	}

	dict_index_zip_pad_lock(index);
	++index->zip_pad.success;
	dict_index_zip_pad_update(&index->zip_pad, zip_threshold);
	dict_index_zip_pad_unlock(index);
}

/*********************************************************************//**
This function should be called whenever a page compression attempt
fails. Updates the compression padding information. */
void
dict_index_zip_failure(
/*===================*/
	dict_index_t*	index)	/*!< in/out: index to be updated. */
{
	ut_ad(index);

	ulint zip_threshold = zip_failure_threshold_pct;
	if (!zip_threshold) {
		/* Disabled by user. */
		return;
	}

	dict_index_zip_pad_lock(index);
	++index->zip_pad.failure;
	dict_index_zip_pad_update(&index->zip_pad, zip_threshold);
	dict_index_zip_pad_unlock(index);
}


/*********************************************************************//**
Return the optimal page size, for which page will likely compress.
@return page size beyond which page might not compress */
ulint
dict_index_zip_pad_optimal_page_size(
/*=================================*/
	dict_index_t*	index)	/*!< in: index for which page size
				is requested */
{
	ulint	pad;
	ulint	min_sz;
	ulint	sz;

	ut_ad(index);

	if (!zip_failure_threshold_pct) {
		/* Disabled by user. */
		return(UNIV_PAGE_SIZE);
	}

	/* We use atomics to read index->zip_pad.pad. Here we use zero
	as increment as are not changing the value of the 'pad'. */

	pad = os_atomic_increment_ulint(&index->zip_pad.pad, 0);

	ut_ad(pad < UNIV_PAGE_SIZE);
	sz = UNIV_PAGE_SIZE - pad;

	/* Min size allowed by user. */
	ut_ad(zip_pad_max < 100);
	min_sz = (UNIV_PAGE_SIZE * (100 - zip_pad_max)) / 100;

	return(ut_max(sz, min_sz));
}

/** Convert a 32 bit integer table flags to the 32 bit FSP Flags.
Fsp Flags are written into the tablespace header at the offset
FSP_SPACE_FLAGS and are also stored in the fil_space_t::flags field.
The following chart shows the translation of the low order bit.
Other bits are the same.
			Low order bit
		    | REDUNDANT | COMPACT | COMPRESSED | DYNAMIC
dict_table_t::flags |     0     |    1    |     1      |    1
fil_space_t::flags  |     0     |    0    |     1      |    1
@param[in]	table_flags	dict_table_t::flags
@param[in]	is_encrypted	if it's an encrypted table
@return tablespace flags (fil_space_t::flags) */
ulint
dict_tf_to_fsp_flags(
	ulint	table_flags,
	bool	is_encrypted)
{
	DBUG_EXECUTE_IF("dict_tf_to_fsp_flags_failure",
			return(ULINT_UNDEFINED););

	bool		has_atomic_blobs =
				 DICT_TF_HAS_ATOMIC_BLOBS(table_flags);
	page_size_t	page_size = dict_tf_get_page_size(table_flags);
	bool		has_data_dir = DICT_TF_HAS_DATA_DIR(table_flags);
	bool		is_shared = DICT_TF_HAS_SHARED_SPACE(table_flags);

	ut_ad(!page_size.is_compressed() || has_atomic_blobs);

	/* General tablespaces that are not compressed do not get the
	flags for dynamic row format (ATOMIC_BLOBS) */
	if (is_shared && !page_size.is_compressed()) {
		has_atomic_blobs = false;
	}

	ulint		fsp_flags = fsp_flags_init(page_size,
						   has_atomic_blobs,
						   has_data_dir,
						   is_shared,
						   false,
						   is_encrypted);

	return(fsp_flags);
}

/*************************************************************//**
Convert table flag to row format string.
@return row format name. */
const char*
dict_tf_to_row_format_string(
/*=========================*/
	ulint	table_flag)		/*!< in: row format setting */
{
	switch (dict_tf_get_rec_format(table_flag)) {
	case REC_FORMAT_REDUNDANT:
		return("ROW_TYPE_REDUNDANT");
	case REC_FORMAT_COMPACT:
		return("ROW_TYPE_COMPACT");
	case REC_FORMAT_COMPRESSED:
		return("ROW_TYPE_COMPRESSED");
	case REC_FORMAT_DYNAMIC:
		return("ROW_TYPE_DYNAMIC");
	}

	ut_error;
	return(0);
}

/** Determine the extent size (in pages) for the given table
@param[in]	table	the table whose extent size is being
			calculated.
@return extent size in pages (256, 128 or 64) */
page_no_t
dict_table_extent_size(
	const dict_table_t*	table)
{
	const ulint	mb_1 = 1024 * 1024;
	const ulint	mb_2 = 2 * mb_1;
	const ulint	mb_4 = 4 * mb_1;

	page_size_t	page_size = dict_table_page_size(table);
	page_no_t	pages_in_extent = FSP_EXTENT_SIZE;

	if (page_size.is_compressed()) {

		ulint	disk_page_size  = page_size.physical();

		switch (disk_page_size) {
		case 1024:
			pages_in_extent = mb_1/1024;
			break;
		case 2048:
			pages_in_extent = mb_1/2048;
			break;
		case 4096:
			pages_in_extent = mb_1/4096;
			break;
		case 8192:
			pages_in_extent = mb_1/8192;
			break;
		case 16384:
			pages_in_extent = mb_1/16384;
			break;
		case 32768:
			pages_in_extent = mb_2/32768;
			break;
		case 65536:
			pages_in_extent = mb_4/65536;
			break;
		default:
			ut_ad(0);
		}
	}

	return(pages_in_extent);
}

/** Default constructor */
DDTableBuffer::DDTableBuffer()
{
	init();

	/* Check if we need to recover it, in case of crash */
	btr_truncate_recover(m_index);
}

/** Destructor */
DDTableBuffer::~DDTableBuffer()
{
	close();
}

/* Create the search and replace tuples */
void
DDTableBuffer::create_tuples()
{
	const dict_col_t*	col;
	dfield_t*		dfield;
	byte*			sys_buf;
	byte*			id_buf;

	id_buf = static_cast<byte*>(mem_heap_alloc(m_heap, 8));
	memset(id_buf, 0, sizeof *id_buf);

	m_search_tuple = dtuple_create(m_heap, 1);
	dict_index_copy_types(m_search_tuple, m_index, 1);

	dfield = dtuple_get_nth_field(m_search_tuple, 0);
	dfield_set_data(dfield, id_buf, 8);

	/* Allocate another memory for this tuple */
	id_buf = static_cast<byte*>(mem_heap_alloc(m_heap, 8));
	memset(id_buf, 0, sizeof *id_buf);

	m_replace_tuple = dtuple_create(m_heap, N_COLS);
	dict_table_copy_types(m_replace_tuple, m_index->table);

	dfield = dtuple_get_nth_field(m_replace_tuple, TABLE_ID_FIELD_NO);
	dfield_set_data(dfield, id_buf, 8);

	/* Initialize system fields, we always write fake value. */
	sys_buf = static_cast<byte*>(mem_heap_alloc(m_heap, 8));
	memset(sys_buf, 0xFF, 8);

	col = m_index->table->get_sys_col(DATA_ROW_ID);
	dfield = dtuple_get_nth_field(m_replace_tuple, dict_col_get_no(col));
	dfield_set_data(dfield, sys_buf, DATA_ROW_ID_LEN);

	col = m_index->table->get_sys_col(DATA_TRX_ID);
	dfield = dtuple_get_nth_field(m_replace_tuple, dict_col_get_no(col));
	dfield_set_data(dfield, sys_buf, DATA_TRX_ID_LEN);

	col = m_index->table->get_sys_col(DATA_ROLL_PTR);
	dfield = dtuple_get_nth_field(m_replace_tuple, dict_col_get_no(col));
	dfield_set_data(dfield, sys_buf, DATA_ROLL_PTR_LEN);
}

/** Initialize the in-memory index */
void
DDTableBuffer::init()
{
	if (dict_sys->dynamic_metadata != nullptr) {
		ut_ad(dict_table_is_comp(dict_sys->dynamic_metadata));
		m_index = dict_sys->dynamic_metadata->first_index();
	} else {
		open();
		dict_sys->dynamic_metadata = m_index->table;
	}

	ut_ad(m_index->next() == NULL);
	ut_ad(m_index->n_uniq == 1);
	ut_ad(N_FIELDS == m_index->n_fields);
	ut_ad(m_index->table->n_cols == N_COLS);

	/* We don't need AHI for this table */
	m_index->disable_ahi = true;
	m_index->cached = true;

	m_heap = mem_heap_create(500);
	m_dynamic_heap = mem_heap_create(1000);

	create_tuples();
}

/** Open the mysql.innodb_dynamic_metadata when DD is not fully up */
void
DDTableBuffer::open()
{
	ut_ad(dict_sys->dynamic_metadata == nullptr);

	dict_table_t*	table = nullptr;
	/* Keep it the same with definition of mysql/innodb_dynamic_metadata */
	const char*	table_name = "mysql/innodb_dynamic_metadata";
	const char*	table_id_name = "table_id";
	const char*	version_name = "version";
	const char*	metadata_name = "metadata";
	ulint		prtype = 0;
	mem_heap_t*	heap = mem_heap_create(256);

	/* Get the root page number according to index id, this is
	same with what we do in ha_innobsae::get_se_private_data() */
	page_no_t	root = 4;
	space_index_t	index_id = 0;
	while (true) {
		if (fsp_is_inode_page(root)) {
			++root;
			ut_ad(!fsp_is_inode_page(root));
		}

		if (++index_id == dict_sys_t::s_dynamic_meta_index_id) {
			break;
		}

		++root;
	}

	mutex_enter(&dict_sys->mutex);

	table = dict_mem_table_create(
		table_name, dict_sys_t::s_space_id, N_USER_COLS, 0, 0, 0);

	table->id = dict_sys_t::s_dynamic_meta_table_id;
	table->is_dd_table = true;
	table->dd_space_id = dict_sys_t::s_dd_space_id;
	table->flags |= DICT_TF_COMPACT | (1 << DICT_TF_POS_SHARED_SPACE)
			| (1 << DICT_TF_POS_ATOMIC_BLOBS);

	prtype = dtype_form_prtype(
		MYSQL_TYPE_LONGLONG | DATA_NOT_NULL | DATA_UNSIGNED
		| DATA_BINARY_TYPE, 0);

	dict_mem_table_add_col(
		table, heap, table_id_name, DATA_INT, prtype, 8);
	dict_mem_table_add_col(
		table, heap, version_name, DATA_INT, prtype, 8);

	prtype = dtype_form_prtype(
		MYSQL_TYPE_BLOB | DATA_NOT_NULL | DATA_BINARY_TYPE, 63);

	dict_mem_table_add_col(
		table, heap, metadata_name, DATA_BLOB, prtype, 10);

	dict_table_add_system_columns(table, heap);

	m_index = dict_mem_index_create(
		table_name, "PRIMARY", dict_sys_t::s_space_id,
		DICT_CLUSTERED | DICT_UNIQUE, 1);

	dict_index_add_col(m_index, table, &table->cols[0], 0, true);

	m_index->id = dict_sys_t::s_dynamic_meta_index_id;
	m_index->n_uniq = 1;

	dberr_t err = dict_index_add_to_cache(table, m_index, root, false);
	if (err != DB_SUCCESS) {
		ut_ad(0);
	}

	dict_table_add_to_cache(table, true, heap);

	m_index = table->first_index();

	table->acquire();

	mutex_exit(&dict_sys->mutex);

	mem_heap_free(heap);
}

/** Initialize the id field of tuple
@param[out]	tuple	the tuple to be initialized
@param[in]	id	table id */
void
DDTableBuffer::init_tuple_with_id(
	dtuple_t*	tuple,
	table_id_t	id)
{
	dfield_t*	dfield = dtuple_get_nth_field(tuple, TABLE_ID_FIELD_NO);
	void*		data = dfield->data;

	mach_write_to_8(data, id);
	dfield_set_data(dfield, data, 8);
}

/** Free the things initialized in init() */
void
DDTableBuffer::close()
{
	mem_heap_free(m_heap);
	mem_heap_free(m_dynamic_heap);

	m_search_tuple = NULL;
	m_replace_tuple = NULL;
}

/** Prepare for a update on METADATA field
@param[in]	entry	clustered index entry to replace rec
@param[in]	rec	clustered index record
@return update vector of differing fields without system columns,
or NULL if there isn't any different field */
upd_t*
DDTableBuffer::update_set_metadata(
	const dtuple_t*	entry,
	const rec_t*	rec)
{
	ulint		offsets[N_FIELDS + 1 + REC_OFFS_HEADER_SIZE];
	upd_field_t*	upd_field;
	const dfield_t*	version_field;
	const dfield_t*	metadata_dfield;
	const byte*	metadata;
	const byte*	version;
	ulint		len;
	upd_t*		update;

	rec_offs_init(offsets);
	rec_offs_set_n_fields(offsets, N_FIELDS);
	rec_init_offsets_comp_ordinary(rec, false, m_index, offsets);
	ut_ad(!rec_get_deleted_flag(rec, 1));

	version = rec_get_nth_field(rec, offsets, VERSION_FIELD_NO, &len);
	ut_ad(len == 8);
	version_field = dtuple_get_nth_field(entry, VERSION_FIELD_NO);

	metadata = rec_get_nth_field(rec, offsets, METADATA_FIELD_NO, &len);
	metadata_dfield = dtuple_get_nth_field(entry, METADATA_FIELD_NO);

	if (dfield_data_is_binary_equal(version_field, 8, version)
	    && dfield_data_is_binary_equal(metadata_dfield, len, metadata)) {
		return(nullptr);
	}

	update = upd_create(2, m_dynamic_heap);

	upd_field = upd_get_nth_field(update, 0);
	dfield_copy(&upd_field->new_val, version_field);
	upd_field_set_field_no(upd_field, VERSION_FIELD_NO, m_index, nullptr);

	upd_field = upd_get_nth_field(update, 1);
	dfield_copy(&upd_field->new_val, metadata_dfield);
	upd_field_set_field_no(upd_field, METADATA_FIELD_NO, m_index, nullptr);

	ut_ad(update->validate());

	return(update);
}

/** Replace the dynamic metadata for a specific table
@param[in]	id		table id
@param[in]	version		table dynamic metadata version
@param[in]	metadata	the metadata we want to replace
@param[in]	len		the metadata length
@return DB_SUCCESS or error code */
dberr_t
DDTableBuffer::replace(
	table_id_t	id,
	uint64_t	version,
	const byte*	metadata,
	size_t		len)
{
	dtuple_t*	entry;
	dfield_t*	dfield;
	btr_pcur_t	pcur;
	mtr_t		mtr;
	byte		ver[8];
	dberr_t		error;

	ut_ad(mutex_own(&dict_persist->mutex));

	init_tuple_with_id(m_search_tuple, id);

	init_tuple_with_id(m_replace_tuple, id);
	mach_write_to_8(ver, version);
	dfield = dtuple_get_nth_field(m_replace_tuple, VERSION_COL_NO);
	dfield_set_data(dfield, ver, sizeof ver);
	dfield = dtuple_get_nth_field(m_replace_tuple, METADATA_COL_NO);
	dfield_set_data(dfield, metadata, len);
	/* Other system fields have been initialized */

	entry = row_build_index_entry(m_replace_tuple, NULL, m_index,
				      m_dynamic_heap);

	/* Start to search for the to-be-replaced tuple */
	mtr.start();

	btr_pcur_open(m_index, m_search_tuple, PAGE_CUR_LE,
		      BTR_MODIFY_TREE, &pcur, &mtr);

	if (page_rec_is_infimum(btr_pcur_get_rec(&pcur))
	    || btr_pcur_get_low_match(&pcur) < m_index->n_uniq) {

		/* The record was not found, so it's the first time we
		add the row for this table of id, we need to insert it */
		static const ulint      flags = (BTR_CREATE_FLAG
						 | BTR_NO_LOCKING_FLAG
						 | BTR_NO_UNDO_LOG_FLAG
						 | BTR_KEEP_SYS_FLAG);

		mtr.commit();

		error = row_ins_clust_index_entry_low(
			flags, BTR_MODIFY_TREE, m_index, m_index->n_uniq,
			entry, 0, NULL, false);
		ut_a(error == DB_SUCCESS);

		mem_heap_empty(m_dynamic_heap);

		return(DB_SUCCESS);
	}

	ut_ad(!rec_get_deleted_flag(btr_pcur_get_rec(&pcur), true));

	/* Prepare to update the record. */
	upd_t*	update = update_set_metadata(entry, btr_pcur_get_rec(&pcur));

	if (update != NULL) {
		ulint*			cur_offsets = nullptr;
		big_rec_t*		big_rec;
		static const ulint	flags = (BTR_CREATE_FLAG
						 | BTR_NO_LOCKING_FLAG
						 | BTR_NO_UNDO_LOG_FLAG
						 | BTR_KEEP_POS_FLAG
						 | BTR_KEEP_SYS_FLAG);

		error = btr_cur_pessimistic_update(
			flags, btr_pcur_get_btr_cur(&pcur),
			&cur_offsets, &m_dynamic_heap,
			m_dynamic_heap, &big_rec, update,
			0, NULL, 0, &mtr);
		ut_a(error == DB_SUCCESS);
		/* We don't have big rec in this table */
		ut_ad(!big_rec);
	}

	mtr.commit();
	mem_heap_empty(m_dynamic_heap);

	return(DB_SUCCESS);
}

/** Remove the whole row for a specific table
@param[in]	id	table id
@return DB_SUCCESS or error code */
dberr_t
DDTableBuffer::remove(
	table_id_t	id)
{
	btr_pcur_t	pcur;
	mtr_t		mtr;
	dberr_t		error;

	ut_ad(mutex_own(&dict_persist->mutex));

	init_tuple_with_id(m_search_tuple, id);

	mtr.start();

	btr_pcur_open(m_index, m_search_tuple, PAGE_CUR_LE,
		      BTR_MODIFY_TREE | BTR_LATCH_FOR_DELETE,
		      &pcur, &mtr);

	if (!page_rec_is_infimum(btr_pcur_get_rec(&pcur))
	    && btr_pcur_get_low_match(&pcur) == m_index->n_uniq) {

	DEBUG_SYNC_C("delete_metadata_before");

		btr_cur_pessimistic_delete(
			&error, false, btr_pcur_get_btr_cur(&pcur),
			BTR_CREATE_FLAG, false, &mtr);
		ut_ad(error == DB_SUCCESS);
	}

	mtr.commit();

	return(DB_SUCCESS);
}

/** Truncate the table. We can call it after all the dynamic metadata
has been written back to DD table */
void
DDTableBuffer::truncate()
{
	ut_ad(mutex_own(&dict_persist->mutex));

	btr_truncate(m_index);
}

/** Get the buffered metadata for a specific table, the caller
has to delete the returned std::string object by UT_DELETE
@param[in]	id	table id
@param[out]	version	table dynamic metadata version
@return the metadata got in a string object, if nothing, the
string would be of length 0 */
std::string*
DDTableBuffer::get(
	table_id_t	id,
	uint64*		version)
{
	btr_cur_t	cursor;
	mtr_t		mtr;
	ulint		len;
	byte*		field = NULL;

	ut_ad(mutex_own(&dict_persist->mutex));

	init_tuple_with_id(m_search_tuple, id);

	mtr.start();

	btr_cur_search_to_nth_level(m_index, 0, m_search_tuple, PAGE_CUR_LE,
				    BTR_SEARCH_LEAF, &cursor, 0,
				    __FILE__, __LINE__, &mtr);

	if (cursor.low_match == dtuple_get_n_fields(m_search_tuple)) {
		ulint		offsets[N_FIELDS + 1 + REC_OFFS_HEADER_SIZE];
		rec_offs_init(offsets);
		rec_offs_set_n_fields(offsets, N_FIELDS);
		rec_t*		rec = btr_cur_get_rec(&cursor);
		rec_init_offsets_comp_ordinary(rec, false, m_index, offsets);
		ut_ad(!rec_get_deleted_flag(rec, true));

		const byte*	rec_version = rec_get_nth_field(
			rec, offsets, VERSION_FIELD_NO, &len);
		ut_ad(len == 8);
		*version = mach_read_from_8(rec_version);

		field = rec_get_nth_field(rec, offsets, METADATA_FIELD_NO,
					  &len);

		ut_ad(len != UNIV_SQL_NULL);
	} else {
		len = 0;
		*version = 0;
	}

	std::string* metadata = UT_NEW_NOKEY(
		std::string(reinterpret_cast<const char*>(field), len));

	mtr.commit();

	return(metadata);
}
#endif /* !UNIV_HOTBACKUP */

/** Write MLOG_TABLE_DYNAMIC_META for persistent dynamic metadata of table
@param[in]	id		table id
@param[in]	metadata	metadata used to write the log
@param[in,out]	mtr		mini-transaction */
void
Persister::write_log(
	table_id_t			id,
	const PersistentTableMetadata&	metadata,
	mtr_t*				mtr) const
{
	byte*		log_ptr;
	ulint		size = get_write_size(metadata);

	ut_ad(size > 0);

	/* We will write the id in a much compressed format, which costs
	1..11 bytes, and the MLOG_TABLE_DYNAMIC_META costs 1 byte,
	refer to mlog_write_initial_dict_log_record() as well */
	log_ptr = mlog_open_metadata(mtr, 12 + size);
	ut_ad(log_ptr != NULL);

	log_ptr = mlog_write_initial_dict_log_record(
		MLOG_TABLE_DYNAMIC_META, id, metadata.get_version(),
		log_ptr, mtr);

	ulint consumed = write(metadata, log_ptr, size);
	log_ptr += consumed;

	mlog_close(mtr, log_ptr);
}

/** Write the corrupted indexes of a table, we can pre-calculate the size
by calling get_write_size()
@param[in]	metadata	persistent data
@param[out]	buffer		write buffer
@param[in]	size		size of write buffer, should be at least
				get_write_size()
@return the length of bytes written */
ulint
CorruptedIndexPersister::write(
	const PersistentTableMetadata&	metadata,
	byte*				buffer,
	ulint				size) const
{
	ulint		length = 0;
	corrupted_ids_t	corrupted_ids = metadata.get_corrupted_indexes();
	ulint		num = corrupted_ids.size();

	ut_ad(num < MAX_INDEXES);

	if (corrupted_ids.empty()) {
		return(0);
	}

	/* Write the PM_INDEX_CORRUPTED mark first */
	mach_write_to_1(buffer, static_cast<byte>(PM_INDEX_CORRUPTED));
	++length;
	++buffer;

	mach_write_to_1(buffer, num);
	++length;
	++buffer;

	for (ulint i = 0; i < num; ++i) {
		mach_write_to_4(buffer, corrupted_ids[i].m_space_id);
		mach_write_to_8(buffer + 4, corrupted_ids[i].m_index_id);
		length += INDEX_ID_LENGTH;
		buffer += INDEX_ID_LENGTH;
		ut_ad(length <= size);
	}

	return(length);
}

/** Pre-calculate the size of metadata to be written
@param[in]	metadata	metadata to be written
@return the size of metadata */
ulint
CorruptedIndexPersister::get_write_size(
	const PersistentTableMetadata&	metadata) const
{
	ulint		length = 0;
	corrupted_ids_t	corrupted_ids = metadata.get_corrupted_indexes();

	ut_ad(corrupted_ids.size() < MAX_INDEXES);

	if (corrupted_ids.empty()) {
		return(0);
	}

	/* PM_INDEX_CORRUPTED mark and number of corrupted indexes' ids */
	length += 1 + 1;
	length += corrupted_ids.size() * INDEX_ID_LENGTH;

	return(length);
}

/** Read the corrupted indexes from buffer, and store them to
metadata object
@param[out]	metadata	metadata where we store the read data
@param[in]	buffer		buffer to read
@param[in]	size		size of buffer
@param[out]	corrupt		true if we found something wrong in
				the buffer except incomplete buffer,
				otherwise false
@return the bytes we read from the buffer if the buffer data
is complete and we get everything, 0 if the buffer is incompleted */
ulint
CorruptedIndexPersister::read(
	PersistentTableMetadata&metadata,
	const byte*		buffer,
	ulint			size,
	bool*			corrupt) const
{
	const byte*	end = buffer + size;
	ulint		consumed = 0;
	byte		type;
	ulint		num;

	*corrupt = false;

	/* It should contain PM_INDEX_CORRUPTED and number at least */
	if (size <= 2) {
		return(0);
	}

	type = *buffer++;
	++consumed;

	if (type != PM_INDEX_CORRUPTED) {
		*corrupt = true;
		return(consumed);
	}

	num = mach_read_from_1(buffer);
	++consumed;
	++buffer;

	if (num == 0 || num > MAX_INDEXES) {
		*corrupt = true;
		return(consumed);
	}

	if (buffer + num * INDEX_ID_LENGTH > end) {
		return(0);
	}

	for (ulint i = 0; i < num; ++i) {
		space_id_t	space_id = mach_read_from_4(buffer);
		space_index_t	index_id = mach_read_from_8(buffer + 4);
		metadata.add_corrupted_index(index_id_t(space_id, index_id));

		buffer += INDEX_ID_LENGTH;
		consumed += INDEX_ID_LENGTH;
	}

	return(consumed);
}

/** Write the autoinc counter of a table, we can pre-calculate
the size by calling get_write_size()
@param[in]	metadata	persistent metadata
@param[out]	buffer		write buffer
@param[in]	size		size of write buffer, should be
				at least get_write_size()
@return the length of bytes written */
ulint
AutoIncPersister::write(
	const PersistentTableMetadata&	metadata,
	byte*				buffer,
	ulint				size) const
{
	ulint		length = 0;
	ib_uint64_t	autoinc = metadata.get_autoinc();

	mach_write_to_1(buffer, static_cast<byte>(PM_TABLE_AUTO_INC));
	++length;
	++buffer;

	ulint len = mach_u64_write_much_compressed(buffer, autoinc);
	length += len;
	buffer += len;

	ut_ad(length <= size);
	return(length);
}

/** Read the autoinc counter from buffer, and store them to
metadata object
@param[out]	metadata	metadata where we store the read data
@param[in]	buffer		buffer to read
@param[in]	size		size of buffer
@param[out]	corrupt		true if we found something wrong in
				the buffer except incomplete buffer,
				otherwise false
@return the bytes we read from the buffer if the buffer data
is complete and we get everything, 0 if the buffer is incomplete */
ulint
AutoIncPersister::read(
	PersistentTableMetadata&	metadata,
	const byte*			buffer,
	ulint				size,
	bool*				corrupt) const
{
	const byte*	end = buffer + size;
	ulint		consumed = 0;
	byte		type;
	ib_uint64_t	autoinc;

	*corrupt = false;

	/* It should contain PM_TABLE_AUTO_INC and the counter at least */
	if (size < 2) {
		return(0);
	}

	type = *buffer++;
	++consumed;

	if (type != PM_TABLE_AUTO_INC) {
		*corrupt = true;
		return(consumed);
	}

	const byte*	start = buffer;
	autoinc = mach_parse_u64_much_compressed(&start, end);

	if (start == NULL) {
		/* Just incomplete data, not corrupted */
		return(0);
	}

	if (autoinc == 0) {
		metadata.set_autoinc(autoinc);
	} else {
		metadata.set_autoinc_if_bigger(autoinc);
	}

	consumed += start - buffer;
	ut_ad(consumed <= size);
	return(consumed);
}

#ifndef UNIV_HOTBACKUP
/** Write redo logs for autoinc counter that is to be inserted or to
update the existing one, if the counter is bigger than current one.
This function should be called only once at most per mtr, and work with
the commit() to finish the complete logging & commit
@param[in]	table	table
@param[in]	counter	counter to be logged */
void
AutoIncLogMtr::log(
	dict_table_t*	table,
	ib_uint64_t	counter)
{
	ut_ad(!m_locked);
	rw_lock_s_lock(&dict_persist->lock);
	ut_d(m_locked = true);

	mutex_enter(table->autoinc_persisted_mutex);

	if (table->autoinc_persisted < counter) {
		dict_table_autoinc_persisted_update(table, counter);

		if (table->dirty_status == METADATA_DIRTY) {

			/* On checkpoint, the dirty_status
			would be changed from METADATA_DIRTY to
			METADATA_BUFFERED. During checkpoint,
			the rw-lock in dict_persist should prevent
			checkpoint changing the status. */
			ut_ad(table->in_dirty_dict_tables_list);
		} else {
			dict_table_mark_dirty(table);
		}

		m_logged = true;
	}

	mutex_exit(table->autoinc_persisted_mutex);

	if (m_logged) {
		PersistentTableMetadata metadata(table->id, table->version);
		metadata.set_autoinc(counter);

		Persister*	persister = dict_persist->persisters->get(
			PM_TABLE_AUTO_INC);

		/* No need to flush the logs now for performance reasons. */
		persister->write_log(
			table->id, metadata, m_mtr);
	} else {

		rw_lock_s_unlock(&dict_persist->lock);
		ut_d(m_locked = false);
	}
}

/** Commit the internal mtr, and some cleanup if necessary */
void
AutoIncLogMtr::commit()
{
	m_mtr->commit();

	if (m_logged) {
		ut_ad(m_locked);
		ut_d(m_locked = false);

		rw_lock_s_unlock(&dict_persist->lock);
	}
}
#endif /* !UNIV_HOTBACKUP */

/** Destructor */
Persisters::~Persisters()
{
	persisters_t::iterator	iter;
	for (iter = m_persisters.begin(); iter != m_persisters.end();
	     ++iter) {
		UT_DELETE(iter->second);
	}
}

/** Get the persister object with specified type
@param[in]	type	persister type
@return Persister object required or NULL if not found */
Persister*
Persisters::get(
	persistent_type_t	type) const
{
	ut_ad(type > PM_SMALLEST_TYPE);
	ut_ad(type < PM_BIGGEST_TYPE);

	persisters_t::const_iterator	iter = m_persisters.find(type);

	return(iter == m_persisters.end() ? NULL : iter->second);
}

/** Add a specified persister of type, we will allocate the Persister
if there is no such persister exist, otherwise do nothing and return
the existing one
@param[in]	type	persister type
@return the persister of type */
Persister*
Persisters::add(
	persistent_type_t	type)
{
	ut_ad(type > PM_SMALLEST_TYPE);
	ut_ad(type < PM_BIGGEST_TYPE);

	Persister*	persister = get(type);

	if (persister != NULL) {
		return(persister);
	}

	switch (type) {
	case PM_INDEX_CORRUPTED:
		persister = UT_NEW_NOKEY(CorruptedIndexPersister());
		break;
	case PM_TABLE_AUTO_INC:
		persister = UT_NEW_NOKEY(AutoIncPersister());
		break;
	default:
		ut_ad(0);
		break;
	}

	m_persisters.insert(std::make_pair(type, persister));

	return(persister);
}

/** Remove a specified persister of type, we will free the Persister
@param[in]	type	persister type */
void
Persisters::remove(
	persistent_type_t	type)
{
	persisters_t::iterator	iter = m_persisters.find(type);

	if (iter != m_persisters.end()) {
		UT_DELETE(iter->second);
		m_persisters.erase(iter);
	}
}

#ifndef UNIV_HOTBACKUP
/** Serialize the metadata to a buffer
@param[in]	metadata	metadata to serialize
@param[out]	buffer		buffer to store the serialized metadata
@return the length of serialized metadata */
size_t
Persisters::write(
	PersistentTableMetadata&	metadata,
	byte*				buffer)
{
	size_t			size = 0;
	byte*			pos = buffer;
	persistent_type_t	type;

	for (type = static_cast<persistent_type_t>(PM_SMALLEST_TYPE + 1);
	     type < PM_BIGGEST_TYPE;
	     type = static_cast<persistent_type_t>(type + 1)) {

		ut_ad(size <= REC_MAX_DATA_SIZE);

		Persister*	persister = get(type);
		ulint		consumed = persister->write(
			metadata, pos, REC_MAX_DATA_SIZE - size);

		pos += consumed;
		size += consumed;
	}

	return(size);
}

/** Close SDI table.
@param[in]	table		the in-meory SDI table object */
void
dict_sdi_close_table(
	dict_table_t*	table)
{
	ut_ad(dict_table_is_sdi(table->id));
	dict_table_close(table, true, false);
}

/** Retrieve in-memory index for SDI table.
@param[in]	tablespace_id	innodb tablespace id
@return dict_index_t structure or NULL*/
dict_index_t*
dict_sdi_get_index(
	space_id_t	tablespace_id)
{
	dict_table_t*	table = dd_table_open_on_id(
		dict_sdi_get_table_id(tablespace_id), nullptr,
		nullptr, true, true);

	if (table != NULL) {
		dict_sdi_close_table(table);
		return(table->first_index());
	}
	return(NULL);
}

/** Retrieve in-memory table object for SDI table.
@param[in]	tablespace_id	innodb tablespace id
@param[in]	dict_locked	true if dict_sys mutex is acquired
@param[in]	is_create	true if we are creating index
@return dict_table_t structure */
dict_table_t*
dict_sdi_get_table(
	space_id_t	tablespace_id,
	bool		dict_locked,
	bool		is_create)
{
	if (is_create) {
		if (!dict_locked) {
			mutex_enter(&dict_sys->mutex);
		}

		dict_sdi_create_idx_in_mem(tablespace_id, false, 0, true);

		if (!dict_locked) {
			mutex_exit(&dict_sys->mutex);
		}
	}
	dict_table_t*   table = dd_table_open_on_id(
		dict_sdi_get_table_id(tablespace_id),
		NULL, NULL, dict_locked, true);

	return(table);
}

/** Remove the SDI table from table cache.
@param[in]	space_id	InnoDB tablespace ID
@param[in]	sdi_table	sdi table
@param[in]	dict_locked	true if dict_sys mutex acquired */
void
dict_sdi_remove_from_cache(
	space_id_t	space_id,
	dict_table_t*	sdi_table,
	bool		dict_locked)
{
	if (sdi_table == NULL) {
		/* Remove SDI table from table cache */
		/* We already have MDL protection on tablespace as well
		as MDL on SDI table */
		sdi_table = dd_table_open_on_id_in_mem(
			dict_sdi_get_table_id(space_id),
			dict_locked);
		if (sdi_table) {
			dd_table_close(sdi_table, nullptr, nullptr,
				       dict_locked);
		}
	} else {
		dd_table_close(sdi_table, nullptr, nullptr,
			       dict_locked);
	}

	if (sdi_table) {
		if (!dict_locked) {
			mutex_enter(&dict_sys->mutex);
		}

		dict_table_remove_from_cache(sdi_table);

		if (!dict_locked) {
			mutex_exit(&dict_sys->mutex);
		}
	}
}

/** Change the table_id of SYS_* tables if they have been created after
an earlier upgrade. This will update the table_id by adding DICT_MAX_DD_TABLES */
void
dict_table_change_id_sys_tables()
{
	ut_ad(mutex_own(&dict_sys->mutex));

	for (uint32_t i = 0; i < SYS_NUM_SYSTEM_TABLES; i++) {
		dict_table_t*	system_table = dict_table_get_low(SYSTEM_TABLE_NAME[i]);

		ut_a(system_table != nullptr);
		ut_ad(dict_sys_table_id[i] == system_table->id);

		/* During upgrade, table_id of user tables is also
		moved by DICT_MAX_DD_TABLES. See dict_load_table_one()*/
		table_id_t	new_table_id = system_table->id
			+ DICT_MAX_DD_TABLES;

		dict_table_change_id_in_cache(system_table, new_table_id);

		dict_sys_table_id[i] = system_table->id;

		dict_table_prevent_eviction(system_table);
	}
}

/** Evict all tables that are loaded for applying purge.
Since we move the offset of all table ids during upgrade,
these tables cannot exist in cache. Also change table_ids
of SYS_* tables if they are upgraded from earlier versions */
void
dict_upgrade_evict_tables_cache()
{
	dict_table_t*	table;

	rw_lock_x_lock(dict_operation_lock);
	mutex_enter(&dict_sys->mutex);

	ut_ad(dict_lru_validate());
	ut_ad(srv_is_upgrade_mode);

	/* Move all tables from non-LRU to LRU */
	for (table = UT_LIST_GET_LAST(dict_sys->table_non_LRU);
	     table != NULL;) {

		dict_table_t*	prev_table;

		prev_table = UT_LIST_GET_PREV(table_LRU, table);

		if (!dict_table_is_system(table->id)) {
			DBUG_EXECUTE_IF("dd_upgrade",
				ib::info() << "Moving table " << table->name
					<< " from non-LRU to LRU";
			);

			dict_table_move_from_non_lru_to_lru(table);
		}

		table = prev_table;
	}

	for (table = UT_LIST_GET_LAST(dict_sys->table_LRU);
	     table != NULL;) {

		dict_table_t*	prev_table;

		prev_table = UT_LIST_GET_PREV(table_LRU, table);

		ut_ad(dict_table_can_be_evicted(table));

		DBUG_EXECUTE_IF("dd_upgrade",
			ib::info() << "Evicting table: LRU: " << table->name;
		);

		dict_table_remove_from_cache_low(table, TRUE);

		table = prev_table;
	}

	dict_table_change_id_sys_tables();

	mutex_exit(&dict_sys->mutex);
	rw_lock_x_unlock(dict_operation_lock);
}

/** Build the table_id array of SYS_* tables. This
array is used to determine if a table is InnoDB SYSTEM
table or not. */
void
dict_sys_table_id_build()
{
	mutex_enter(&dict_sys->mutex);
	for (uint32_t i = 0; i < SYS_NUM_SYSTEM_TABLES; i++) {
		dict_table_t*	system_table = dict_table_get_low(SYSTEM_TABLE_NAME[i]);

		ut_a(system_table != nullptr);
		dict_sys_table_id[i] = system_table->id;
	}
	mutex_exit(&dict_sys->mutex);
}

/** @return true if table is InnoDB SYS_* table
@param[in]	table_id	table id  */
bool
dict_table_is_system(table_id_t table_id)
{
	for (uint32_t i = 0; i < SYS_NUM_SYSTEM_TABLES; i++) {
		if (table_id == dict_sys_table_id[i]) {
			return(true);
		}
	}
	return(false);
}

/** Acquire exclusive MDL on SDI tables. This is acquired to
prevent concurrent DROP table/tablespace when there is purge
happening on SDI table records. Purge will acquired shared
MDL on SDI table.

Exclusive MDL is transactional(released on trx commit). So
for successful acquistion, there should be valid thd with
trx associated.

Acquistion order of SDI MDL and SDI table has to be in same
order:

1. dd_sdi_acquire_exclusive_mdl
2. row_drop_table_from_cache()/innobase_drop_tablespace()
   ->dict_sdi_remove_from_cache()->dd_table_open_on_id()

In purge:

1. dd_sdi_acquire_shared_mdl
2. dd_table_open_on_id()

@param[in]	thd		server thread instance
@param[in]	space_id	InnoDB tablespace id
@param[in,out]	sdi_mdl		MDL ticket on SDI table
@retval	DB_SUCESS		on success
@retval	DB_LOCK_WAIT_TIMEOUT	on error */
dberr_t
dd_sdi_acquire_exclusive_mdl(
	THD*		thd,
	space_id_t	space_id,
	MDL_ticket**	sdi_mdl)
{
	/* Exclusive MDL always need trx context and is
	released on trx commit. So check if thd & trx
	exists */
	ut_ad(thd != nullptr);
	ut_ad(check_trx_exists(current_thd) != NULL);
	ut_ad(sdi_mdl != nullptr);
	ut_ad(!mutex_own(&dict_sys->mutex));

	char		tbl_buf[NAME_LEN + 1];
	const char*	db_buf = "dummy_sdi_db";

	snprintf(tbl_buf, sizeof(tbl_buf),
		 "SDI_" SPACE_ID_PF, space_id);

	/* Submit a higher than default lock wait timeout */
	unsigned long int lock_wait_timeout = thd_lock_wait_timeout(thd);
	if (lock_wait_timeout < 100000) {
		lock_wait_timeout += 100000;
	}
	if (dd::acquire_exclusive_table_mdl(
		thd, db_buf, tbl_buf, lock_wait_timeout, sdi_mdl)) {
		/* MDL failure can happen with lower timeout
		values chosen by user */
		return(DB_LOCK_WAIT_TIMEOUT);
	}

	/* MDL creation failed */
	if (*sdi_mdl == nullptr) {
		ut_ad(0);
		return(DB_LOCK_WAIT_TIMEOUT);
	}

	return(DB_SUCCESS);
}

/** Acquire shared MDL on SDI tables. This is acquired by purge to
prevent concurrent DROP table/tablespace.
DROP table/tablespace will acquire exclusive MDL on SDI table

Acquistion order of SDI MDL and SDI table has to be in same
order:

1. dd_sdi_acquire_exclusive_mdl
2. row_drop_table_from_cache()/innobase_drop_tablespace()
   ->dict_sdi_remove_from_cache()->dd_table_open_on_id()

In purge:

1. dd_sdi_acquire_shared_mdl
2. dd_table_open_on_id()

MDL should be released by caller
@param[in]	thd		server thread instance
@param[in]	space_id	InnoDB tablespace id
@param[in,out]	sdi_mdl		MDL ticket on SDI table
@retval	DB_SUCESS		on success
@retval	DB_LOCK_WAIT_TIMEOUT	on error */
dberr_t
dd_sdi_acquire_shared_mdl(
	THD*		thd,
	space_id_t	space_id,
	MDL_ticket**	sdi_mdl)
{
	ut_ad(sdi_mdl != nullptr);
	ut_ad(!mutex_own(&dict_sys->mutex));

	char		tbl_buf[NAME_LEN + 1];
	const char*	db_buf = "dummy_sdi_db";

	snprintf(tbl_buf, sizeof(tbl_buf),
		 "SDI_" SPACE_ID_PF, space_id);

	if (dd::acquire_shared_table_mdl(
		thd, db_buf, tbl_buf, false, sdi_mdl)) {
		/* MDL failure can happen with lower timeout
		values chosen by user */
		return(DB_LOCK_WAIT_TIMEOUT);
	}

	/* MDL creation failed */
	if (*sdi_mdl == nullptr) {
		ut_ad(0);
		return(DB_LOCK_WAIT_TIMEOUT);
	}

	return(DB_SUCCESS);
}
<<<<<<< HEAD

/** Get the tablespace data directory if set, otherwise empty string.
@return the data directory */
std::string
dict_table_get_datadir(const dict_table_t* table)
{
	std::string	path;

	if (DICT_TF_HAS_DATA_DIR(table->flags)
		&& table->data_dir_path != nullptr) {

		path.assign(table->data_dir_path);
	}

	return(path);
}
=======
#endif /* !UNIV_HOTBACKUP */
>>>>>>> 98e8709a
<|MERGE_RESOLUTION|>--- conflicted
+++ resolved
@@ -8171,7 +8171,6 @@
 
 	return(DB_SUCCESS);
 }
-<<<<<<< HEAD
 
 /** Get the tablespace data directory if set, otherwise empty string.
 @return the data directory */
@@ -8188,6 +8187,4 @@
 
 	return(path);
 }
-=======
-#endif /* !UNIV_HOTBACKUP */
->>>>>>> 98e8709a
+#endif /* !UNIV_HOTBACKUP */