/*****************************************************************************

Copyright (c) 1995, 2013, Oracle and/or its affiliates. All Rights Reserved.
Copyright (c) 2008, Google Inc.

Portions of this file contain modifications contributed and copyrighted by
Google, Inc. Those modifications are gratefully acknowledged and are described
briefly in the InnoDB documentation. The contributions by Google are
incorporated with their permission, and subject to the conditions contained in
the file COPYING.Google.

This program is free software; you can redistribute it and/or modify it under
the terms of the GNU General Public License as published by the Free Software
Foundation; version 2 of the License.

This program is distributed in the hope that it will be useful, but WITHOUT
ANY WARRANTY; without even the implied warranty of MERCHANTABILITY or FITNESS
FOR A PARTICULAR PURPOSE. See the GNU General Public License for more details.

You should have received a copy of the GNU General Public License along with
this program; if not, write to the Free Software Foundation, Inc.,
51 Franklin Street, Suite 500, Boston, MA 02110-1335 USA

*****************************************************************************/

/**************************************************//**
@file buf/buf0buf.cc
The database buffer buf_pool

Created 11/5/1995 Heikki Tuuri
*******************************************************/

#include "ha_prototypes.h"

#include "buf0buf.h"

#ifdef UNIV_NONINL
#include "buf0buf.ic"
#endif

#ifdef UNIV_INNOCHECKSUM
#include "string.h"
#include "mach0data.h"
#endif /* UNIV_INNOCHECKSUM */
#ifndef UNIV_INNOCHECKSUM
#include "mem0mem.h"
#include "btr0btr.h"
#include "fil0fil.h"
#ifndef UNIV_HOTBACKUP
#include "buf0buddy.h"
#include "lock0lock.h"
#include "btr0sea.h"
#include "ibuf0ibuf.h"
#include "trx0undo.h"
#include "log0log.h"
#endif /* !UNIV_HOTBACKUP */
#include "srv0srv.h"
#include "dict0dict.h"
#include "log0recv.h"
#include "srv0mon.h"
#endif /* !UNIV_INNOCHECKSUM */
#include "page0zip.h"
#include "buf0checksum.h"

#include <new>

/*
		IMPLEMENTATION OF THE BUFFER POOL
		=================================

Performance improvement:
------------------------
Thread scheduling in NT may be so slow that the OS wait mechanism should
not be used even in waiting for disk reads to complete.
Rather, we should put waiting query threads to the queue of
waiting jobs, and let the OS thread do something useful while the i/o
is processed. In this way we could remove most OS thread switches in
an i/o-intensive benchmark like TPC-C.

A possibility is to put a user space thread library between the database
and NT. User space thread libraries might be very fast.

SQL Server 7.0 can be configured to use 'fibers' which are lightweight
threads in NT. These should be studied.

		Buffer frames and blocks
		------------------------
Following the terminology of Gray and Reuter, we call the memory
blocks where file pages are loaded buffer frames. For each buffer
frame there is a control block, or shortly, a block, in the buffer
control array. The control info which does not need to be stored
in the file along with the file page, resides in the control block.

		Buffer pool struct
		------------------
The buffer buf_pool contains a single mutex which protects all the
control data structures of the buf_pool. The content of a buffer frame is
protected by a separate read-write lock in its control block, though.
These locks can be locked and unlocked without owning the buf_pool->mutex.
The OS events in the buf_pool struct can be waited for without owning the
buf_pool->mutex.

The buf_pool->mutex is a hot-spot in main memory, causing a lot of
memory bus traffic on multiprocessor systems when processors
alternately access the mutex. On our Pentium, the mutex is accessed
maybe every 10 microseconds. We gave up the solution to have mutexes
for each control block, for instance, because it seemed to be
complicated.

A solution to reduce mutex contention of the buf_pool->mutex is to
create a separate mutex for the page hash table. On Pentium,
accessing the hash table takes 2 microseconds, about half
of the total buf_pool->mutex hold time.

		Control blocks
		--------------

The control block contains, for instance, the bufferfix count
which is incremented when a thread wants a file page to be fixed
in a buffer frame. The bufferfix operation does not lock the
contents of the frame, however. For this purpose, the control
block contains a read-write lock.

The buffer frames have to be aligned so that the start memory
address of a frame is divisible by the universal page size, which
is a power of two.

We intend to make the buffer buf_pool size on-line reconfigurable,
that is, the buf_pool size can be changed without closing the database.
Then the database administarator may adjust it to be bigger
at night, for example. The control block array must
contain enough control blocks for the maximum buffer buf_pool size
which is used in the particular database.
If the buf_pool size is cut, we exploit the virtual memory mechanism of
the OS, and just refrain from using frames at high addresses. Then the OS
can swap them to disk.

The control blocks containing file pages are put to a hash table
according to the file address of the page.
We could speed up the access to an individual page by using
"pointer swizzling": we could replace the page references on
non-leaf index pages by direct pointers to the page, if it exists
in the buf_pool. We could make a separate hash table where we could
chain all the page references in non-leaf pages residing in the buf_pool,
using the page reference as the hash key,
and at the time of reading of a page update the pointers accordingly.
Drawbacks of this solution are added complexity and,
possibly, extra space required on non-leaf pages for memory pointers.
A simpler solution is just to speed up the hash table mechanism
in the database, using tables whose size is a power of 2.

		Lists of blocks
		---------------

There are several lists of control blocks.

The free list (buf_pool->free) contains blocks which are currently not
used.

The common LRU list contains all the blocks holding a file page
except those for which the bufferfix count is non-zero.
The pages are in the LRU list roughly in the order of the last
access to the page, so that the oldest pages are at the end of the
list. We also keep a pointer to near the end of the LRU list,
which we can use when we want to artificially age a page in the
buf_pool. This is used if we know that some page is not needed
again for some time: we insert the block right after the pointer,
causing it to be replaced sooner than would normally be the case.
Currently this aging mechanism is used for read-ahead mechanism
of pages, and it can also be used when there is a scan of a full
table which cannot fit in the memory. Putting the pages near the
end of the LRU list, we make sure that most of the buf_pool stays
in the main memory, undisturbed.

The unzip_LRU list contains a subset of the common LRU list.  The
blocks on the unzip_LRU list hold a compressed file page and the
corresponding uncompressed page frame.  A block is in unzip_LRU if and
only if the predicate buf_page_belongs_to_unzip_LRU(&block->page)
holds.  The blocks in unzip_LRU will be in same order as they are in
the common LRU list.  That is, each manipulation of the common LRU
list will result in the same manipulation of the unzip_LRU list.

The chain of modified blocks (buf_pool->flush_list) contains the blocks
holding file pages that have been modified in the memory
but not written to disk yet. The block with the oldest modification
which has not yet been written to disk is at the end of the chain.
The access to this list is protected by buf_pool->flush_list_mutex.

The chain of unmodified compressed blocks (buf_pool->zip_clean)
contains the control blocks (buf_page_t) of those compressed pages
that are not in buf_pool->flush_list and for which no uncompressed
page has been allocated in the buffer pool.  The control blocks for
uncompressed pages are accessible via buf_block_t objects that are
reachable via buf_pool->chunks[].

The chains of free memory blocks (buf_pool->zip_free[]) are used by
the buddy allocator (buf0buddy.cc) to keep track of currently unused
memory blocks of size sizeof(buf_page_t)..UNIV_PAGE_SIZE / 2.  These
blocks are inside the UNIV_PAGE_SIZE-sized memory blocks of type
BUF_BLOCK_MEMORY that the buddy allocator requests from the buffer
pool.  The buddy allocator is solely used for allocating control
blocks for compressed pages (buf_page_t) and compressed page frames.

		Loading a file page
		-------------------

First, a victim block for replacement has to be found in the
buf_pool. It is taken from the free list or searched for from the
end of the LRU-list. An exclusive lock is reserved for the frame,
the io_fix field is set in the block fixing the block in buf_pool,
and the io-operation for loading the page is queued. The io-handler thread
releases the X-lock on the frame and resets the io_fix field
when the io operation completes.

A thread may request the above operation using the function
buf_page_get(). It may then continue to request a lock on the frame.
The lock is granted when the io-handler releases the x-lock.

		Read-ahead
		----------

The read-ahead mechanism is intended to be intelligent and
isolated from the semantically higher levels of the database
index management. From the higher level we only need the
information if a file page has a natural successor or
predecessor page. On the leaf level of a B-tree index,
these are the next and previous pages in the natural
order of the pages.

Let us first explain the read-ahead mechanism when the leafs
of a B-tree are scanned in an ascending or descending order.
When a read page is the first time referenced in the buf_pool,
the buffer manager checks if it is at the border of a so-called
linear read-ahead area. The tablespace is divided into these
areas of size 64 blocks, for example. So if the page is at the
border of such an area, the read-ahead mechanism checks if
all the other blocks in the area have been accessed in an
ascending or descending order. If this is the case, the system
looks at the natural successor or predecessor of the page,
checks if that is at the border of another area, and in this case
issues read-requests for all the pages in that area. Maybe
we could relax the condition that all the pages in the area
have to be accessed: if data is deleted from a table, there may
appear holes of unused pages in the area.

A different read-ahead mechanism is used when there appears
to be a random access pattern to a file.
If a new page is referenced in the buf_pool, and several pages
of its random access area (for instance, 32 consecutive pages
in a tablespace) have recently been referenced, we may predict
that the whole area may be needed in the near future, and issue
the read requests for the whole area.
*/

#if (!(defined(UNIV_HOTBACKUP) || defined(UNIV_INNOCHECKSUM)))
/** Value in microseconds */
static const int WAIT_FOR_READ	= 100;
/** Number of attemtps made to read in a page in the buffer pool */
static const ulint BUF_PAGE_READ_MAX_RETRIES = 100;

/** The buffer pools of the database */
buf_pool_t*	buf_pool_ptr;

#if defined UNIV_DEBUG || defined UNIV_BUF_DEBUG
static ulint	buf_dbg_counter	= 0; /*!< This is used to insert validation
					operations in execution in the
					debug version */
#endif /* UNIV_DEBUG || UNIV_BUF_DEBUG */

#ifdef UNIV_PFS_RWLOCK
/* Keys to register buffer block related rwlocks and mutexes with
performance schema */
mysql_pfs_key_t	buf_block_lock_key;
# ifdef UNIV_SYNC_DEBUG
mysql_pfs_key_t	buf_block_debug_latch_key;
# endif /* UNIV_SYNC_DEBUG */
#endif /* UNIV_PFS_RWLOCK */

#ifdef UNIV_PFS_MUTEX
mysql_pfs_key_t	buffer_block_mutex_key;
mysql_pfs_key_t	buf_pool_mutex_key;
mysql_pfs_key_t	buf_pool_zip_mutex_key;
mysql_pfs_key_t	flush_list_mutex_key;
#endif /* UNIV_PFS_MUTEX */

#if defined UNIV_PFS_MUTEX || defined UNIV_PFS_RWLOCK
# ifndef PFS_SKIP_BUFFER_MUTEX_RWLOCK

/* Buffer block mutexes and rwlocks can be registered
in one group rather than individually. If PFS_GROUP_BUFFER_SYNC
is defined, register buffer block mutex and rwlock
in one group after their initialization. */
#  define PFS_GROUP_BUFFER_SYNC

/* This define caps the number of mutexes/rwlocks can
be registered with performance schema. Developers can
modify this define if necessary. Please note, this would
be effective only if PFS_GROUP_BUFFER_SYNC is defined. */
#  define PFS_MAX_BUFFER_MUTEX_LOCK_REGISTER	ULINT_MAX

# endif /* !PFS_SKIP_BUFFER_MUTEX_RWLOCK */
#endif /* UNIV_PFS_MUTEX || UNIV_PFS_RWLOCK */

/** Macro to determine whether the read of write counter is used depending
on the io_type */
#define MONITOR_RW_COUNTER(io_type, counter)		\
	((io_type == BUF_IO_READ)			\
	 ? (counter##_READ)				\
	 : (counter##_WRITTEN))

/********************************************************************//**
Gets the smallest oldest_modification lsn for any page in the pool. Returns
zero if all modified pages have been flushed to disk.
@return oldest modification in pool, zero if none */

lsn_t
buf_pool_get_oldest_modification(void)
/*==================================*/
{
	ulint		i;
	buf_page_t*	bpage;
	lsn_t		lsn = 0;
	lsn_t		oldest_lsn = 0;

	/* When we traverse all the flush lists we don't want another
	thread to add a dirty page to any flush list. */
	log_flush_order_mutex_enter();

	for (i = 0; i < srv_buf_pool_instances; i++) {
		buf_pool_t*	buf_pool;

		buf_pool = buf_pool_from_array(i);

		buf_flush_list_mutex_enter(buf_pool);

		bpage = UT_LIST_GET_LAST(buf_pool->flush_list);

		if (bpage != NULL) {
			ut_ad(bpage->in_flush_list);
			lsn = bpage->oldest_modification;
		}

		buf_flush_list_mutex_exit(buf_pool);

		if (!oldest_lsn || oldest_lsn > lsn) {
			oldest_lsn = lsn;
		}
	}

	log_flush_order_mutex_exit();

	/* The returned answer may be out of date: the flush_list can
	change after the mutex has been released. */

	return(oldest_lsn);
}

/********************************************************************//**
Get total buffer pool statistics. */

void
buf_get_total_list_len(
/*===================*/
	ulint*		LRU_len,	/*!< out: length of all LRU lists */
	ulint*		free_len,	/*!< out: length of all free lists */
	ulint*		flush_list_len)	/*!< out: length of all flush lists */
{
	ulint		i;

	*LRU_len = 0;
	*free_len = 0;
	*flush_list_len = 0;

	for (i = 0; i < srv_buf_pool_instances; i++) {
		buf_pool_t*	buf_pool;

		buf_pool = buf_pool_from_array(i);

		*LRU_len += UT_LIST_GET_LEN(buf_pool->LRU);
		*free_len += UT_LIST_GET_LEN(buf_pool->free);
		*flush_list_len += UT_LIST_GET_LEN(buf_pool->flush_list);
	}
}

/********************************************************************//**
Get total list size in bytes from all buffer pools. */

void
buf_get_total_list_size_in_bytes(
/*=============================*/
	buf_pools_list_size_t*	buf_pools_list_size)	/*!< out: list sizes
							in all buffer pools */
{
	ut_ad(buf_pools_list_size);
	memset(buf_pools_list_size, 0, sizeof(*buf_pools_list_size));

	for (ulint i = 0; i < srv_buf_pool_instances; i++) {
		buf_pool_t*	buf_pool;

		buf_pool = buf_pool_from_array(i);
		/* We don't need mutex protection since this is
		for statistics purpose */
		buf_pools_list_size->LRU_bytes += buf_pool->stat.LRU_bytes;
		buf_pools_list_size->unzip_LRU_bytes +=
			UT_LIST_GET_LEN(buf_pool->unzip_LRU) * UNIV_PAGE_SIZE;
		buf_pools_list_size->flush_list_bytes +=
			buf_pool->stat.flush_list_bytes;
	}
}

/********************************************************************//**
Get total buffer pool statistics. */

void
buf_get_total_stat(
/*===============*/
	buf_pool_stat_t*	tot_stat)	/*!< out: buffer pool stats */
{
	ulint			i;

	memset(tot_stat, 0, sizeof(*tot_stat));

	for (i = 0; i < srv_buf_pool_instances; i++) {
		buf_pool_stat_t*buf_stat;
		buf_pool_t*	buf_pool;

		buf_pool = buf_pool_from_array(i);

		buf_stat = &buf_pool->stat;
		tot_stat->n_page_gets += buf_stat->n_page_gets;
		tot_stat->n_pages_read += buf_stat->n_pages_read;
		tot_stat->n_pages_written += buf_stat->n_pages_written;
		tot_stat->n_pages_created += buf_stat->n_pages_created;
		tot_stat->n_ra_pages_read_rnd += buf_stat->n_ra_pages_read_rnd;
		tot_stat->n_ra_pages_read += buf_stat->n_ra_pages_read;
		tot_stat->n_ra_pages_evicted += buf_stat->n_ra_pages_evicted;
		tot_stat->n_pages_made_young += buf_stat->n_pages_made_young;

		tot_stat->n_pages_not_made_young +=
			buf_stat->n_pages_not_made_young;
	}
}

/********************************************************************//**
Allocates a buffer block.
@return own: the allocated block, in state BUF_BLOCK_MEMORY */

buf_block_t*
buf_block_alloc(
/*============*/
	buf_pool_t*	buf_pool)	/*!< in/out: buffer pool instance,
					or NULL for round-robin selection
					of the buffer pool */
{
	buf_block_t*	block;
	ulint		index;
	static ulint	buf_pool_index;

	if (buf_pool == NULL) {
		/* We are allocating memory from any buffer pool, ensure
		we spread the grace on all buffer pool instances. */
		index = buf_pool_index++ % srv_buf_pool_instances;
		buf_pool = buf_pool_from_array(index);
	}

	block = buf_LRU_get_free_block(buf_pool);

	buf_block_set_state(block, BUF_BLOCK_MEMORY);

	return(block);
}
#endif /* !UNIV_HOTBACKUP && !UNIV_INNOCHECKSUM */

/********************************************************************//**
Checks if a page is corrupt.
@return TRUE if corrupted */

ibool
buf_page_is_corrupted(
/*==================*/
	bool		check_lsn,	/*!< in: true if we need to check
					and complain about the LSN */
	const byte*	read_buf,	/*!< in: a database page */
	ulint		zip_size	/*!< in: size of compressed page;
					0 for uncompressed pages */
#ifdef UNIV_INNOCHECKSUM
	/* these variables are used only for innochecksum tool. */
	,ullint		page_no,	/*!< in: page number of
					given read_buf */
	bool		strict_check,	/*!< in: true if strict-check
					option is enable */
	bool		is_log_enabled,	/*!< in: true if log option is
					enabled */
	FILE*		log_file	/*!< in: file pointer to log_file */
#endif /* UNIV_INNOCHECKSUM */
)
{
	ulint		checksum_field1;
	ulint		checksum_field2;
	ibool		crc32_inited = FALSE;
	ib_uint32_t	crc32 = ULINT32_UNDEFINED;

	if (!zip_size
	    && memcmp(read_buf + FIL_PAGE_LSN + 4,
		      read_buf + UNIV_PAGE_SIZE
		      - FIL_PAGE_END_LSN_OLD_CHKSUM + 4, 4)) {

		/* Stored log sequence numbers at the start and the end
		of page do not match */

		return(TRUE);
	}

#if !defined(UNIV_HOTBACKUP) && !defined(UNIV_INNOCHECKSUM)
	if (check_lsn && recv_lsn_checks_on) {
		lsn_t	current_lsn;

		/* Since we are going to reset the page LSN during the import
		phase it makes no sense to spam the log with error messages. */

		if (log_peek_lsn(&current_lsn)
		    && current_lsn
		    < mach_read_from_8(read_buf + FIL_PAGE_LSN)) {
			ut_print_timestamp(stderr);

			fprintf(stderr,
				" InnoDB: Error: page %lu log sequence number"
				" " LSN_PF "\n"
				"InnoDB: is in the future! Current system "
				"log sequence number " LSN_PF ".\n"
				"InnoDB: Your database may be corrupt or "
				"you may have copied the InnoDB\n"
				"InnoDB: tablespace but not the InnoDB "
				"log files. See\n"
				"InnoDB: " REFMAN
				"forcing-innodb-recovery.html\n"
				"InnoDB: for more information.\n",
				(ulong) mach_read_from_4(
					read_buf + FIL_PAGE_OFFSET),
				(lsn_t) mach_read_from_8(
					read_buf + FIL_PAGE_LSN),
				current_lsn);
		}
	}
#endif /* !UNIV_HOTBACKUP && !UNIV_INNOCHECKSUM */

	/* Check whether the checksum fields have correct values */

	if (srv_checksum_algorithm == SRV_CHECKSUM_ALGORITHM_NONE) {
		return(FALSE);
	}

	if (zip_size) {
#ifdef UNIV_INNOCHECKSUM
		return(!page_zip_verify_checksum(read_buf, zip_size,
						page_no, strict_check,
						is_log_enabled, log_file));
#else
		return(!page_zip_verify_checksum(read_buf, zip_size));
#endif /* UNIV_INNOCHECKSUM */
	}

	checksum_field1 = mach_read_from_4(
		read_buf + FIL_PAGE_SPACE_OR_CHKSUM);

	checksum_field2 = mach_read_from_4(
		read_buf + UNIV_PAGE_SIZE - FIL_PAGE_END_LSN_OLD_CHKSUM);

	/* declare empty pages non-corrupted */
	if (checksum_field1 == 0 && checksum_field2 == 0
	    && mach_read_from_4(read_buf + FIL_PAGE_LSN) == 0) {
		/* make sure that the page is really empty */

#ifdef UNIV_INNOCHECKSUM
		ulint i;

		for (i = 0; i < UNIV_PAGE_SIZE; i++) {
			if (read_buf[i] != 0)
				break;
		}
		if (i >= UNIV_PAGE_SIZE) {
			if (is_log_enabled) {
				fprintf(log_file, "Page::%llu is empty and "
					"uncorrupted\n",page_no);
			}
			return(FALSE);
		}
#else

		ut_d(for (ulint i = 0; i < UNIV_PAGE_SIZE; i++) {
		     ut_a(read_buf[i] == 0); });

		return(FALSE);
#endif /* UNIV_INNOCHECKSUM */

	}

	switch ((srv_checksum_algorithm_t) srv_checksum_algorithm) {
	case SRV_CHECKSUM_ALGORITHM_STRICT_CRC32:

		crc32 = buf_calc_page_crc32(read_buf);
#ifdef UNIV_INNOCHECKSUM
		if (is_log_enabled) {
			fprintf(log_file, "page::%llu; crc32 calculated = %u;"
				" recorded checksum field1 = %lu recorded "
				"checksum field2 =%lu\n",page_no, crc32,
				checksum_field1, checksum_field2);
		}
#endif /* UNIV_INNOCHECKSUM */

		return(checksum_field1 != crc32 || checksum_field2 != crc32);

	case SRV_CHECKSUM_ALGORITHM_STRICT_INNODB:
#ifdef UNIV_INNOCHECKSUM
		if (is_log_enabled) {
			fprintf(log_file, "page::%llu; old style:calculated = "
				"%lu; recorded checksum = %lu\n",
				page_no, buf_calc_page_old_checksum(read_buf),
				checksum_field2);
			fprintf(log_file, "page::%llu; new style: calculated = "
				"%lu; recorded checksum  = %lu\n",
				page_no, buf_calc_page_new_checksum(read_buf),
				checksum_field1);
		}
#endif /* UNIV_INNOCHECKSUM */

		return(checksum_field1
		       != buf_calc_page_new_checksum(read_buf)
		       || checksum_field2
		       != buf_calc_page_old_checksum(read_buf));

	case SRV_CHECKSUM_ALGORITHM_STRICT_NONE:
#ifdef UNIV_INNOCHECKSUM
		if (is_log_enabled) {
			fprintf(log_file,
				"page::%llu; none checksum: calculated"
				" = %lu; recorded checksum_field1 = %lu "
				"recorded checksum_field2 = %lu\n",
				page_no, BUF_NO_CHECKSUM_MAGIC,
				checksum_field1, checksum_field2);
		}
#endif /* UNIV_INNOCHECKSUM */

		return(checksum_field1 != BUF_NO_CHECKSUM_MAGIC
		       || checksum_field2 != BUF_NO_CHECKSUM_MAGIC);

	case SRV_CHECKSUM_ALGORITHM_CRC32:
	case SRV_CHECKSUM_ALGORITHM_INNODB:
		/* There are 3 valid formulas for
		checksum_field2 (old checksum field):

		1. Very old versions of InnoDB only stored 8 byte lsn to the
		start and the end of the page.

		2. InnoDB versions before MySQL 5.6.3 store the old formula
		checksum (buf_calc_page_old_checksum()).

		3. InnoDB versions 5.6.3 and newer with
		innodb_checksum_algorithm=strict_crc32|crc32 store CRC32. */

		/* since innodb_checksum_algorithm is not strict_* allow
		any of the algos to match for the old field */

		if (checksum_field2
		    != mach_read_from_4(read_buf + FIL_PAGE_LSN)
		    && checksum_field2 != BUF_NO_CHECKSUM_MAGIC) {

			/* The checksum does not match any of the
			fast to check. First check the selected algorithm
			for writing checksums because we assume that the
			chance of it matching is higher. */

			if (srv_checksum_algorithm
			    == SRV_CHECKSUM_ALGORITHM_CRC32) {

				crc32 = buf_calc_page_crc32(read_buf);
				crc32_inited = TRUE;

				if (checksum_field2 != crc32
				    && checksum_field2
				    != buf_calc_page_old_checksum(read_buf)) {

					return(TRUE);
				}
			} else {
				ut_ad(srv_checksum_algorithm
				     == SRV_CHECKSUM_ALGORITHM_INNODB);
#ifdef UNIV_INNOCHECKSUM
				if (is_log_enabled) {
					fprintf(log_file, "page::%llu; old "
						"style : calculated = %lu; "
						"recorded = %lu\n", page_no,
						buf_calc_page_old_checksum(
							read_buf),
						checksum_field2);
				}
#endif /* UNIV_INNOCHECKSUM */
				if (checksum_field2
				    != buf_calc_page_old_checksum(read_buf)) {

					crc32 = buf_calc_page_crc32(read_buf);
					crc32_inited = TRUE;

					if (checksum_field2 != crc32) {
#ifdef UNIV_INNOCHECKSUM
						if (is_log_enabled) {
							fprintf(log_file, "Fail"
								"; page %llu "
								"invalid (fails"
								" old style "
								"checksum)\n",
								page_no);
						}
#endif /* UNIV_INNOCHECKSUM */
						return(TRUE);
					}
				}
			}
		}

		/* old field is fine, check the new field */

		/* InnoDB versions < 4.0.14 and < 4.1.1 stored the space id
		(always equal to 0), to FIL_PAGE_SPACE_OR_CHKSUM */

		if (checksum_field1 != 0
		    && checksum_field1 != BUF_NO_CHECKSUM_MAGIC) {

			/* The checksum does not match any of the
			fast to check. First check the selected algorithm
			for writing checksums because we assume that the
			chance of it matching is higher. */

			if (srv_checksum_algorithm
			    == SRV_CHECKSUM_ALGORITHM_CRC32) {

				if (!crc32_inited) {
					crc32 = buf_calc_page_crc32(read_buf);
					crc32_inited = TRUE;
				}

				if (checksum_field1 != crc32
				    && checksum_field1
				    != buf_calc_page_new_checksum(read_buf)) {

					return(TRUE);
				}
			} else {
				ut_ad(srv_checksum_algorithm
				     == SRV_CHECKSUM_ALGORITHM_INNODB);
#ifdef UNIV_INNOCHECKSUM
				if (is_log_enabled) {
					fprintf(log_file, "page::%llu; new "
						"style: calculated = %lu; crc32"
						" = %u; recorded = %lu\n",
						page_no,
						buf_calc_page_new_checksum(
							read_buf),
						buf_calc_page_crc32(read_buf),
						checksum_field1);
				}
#endif /* UNIV_INNOCHECKSUM */
				if (checksum_field1
				    != buf_calc_page_new_checksum(read_buf)) {

					if (!crc32_inited) {
						crc32 = buf_calc_page_crc32(
							read_buf);
						crc32_inited = TRUE;
					}

					if (checksum_field1 != crc32) {
#ifdef UNIV_INNOCHECKSUM
					if (is_log_enabled) {
						fprintf(log_file,"Fail;"
							" page %llu "
							"invalid (fails"
							" innodb and "
							"crc32 checksum\n",
							page_no);
					}
#endif /* UNIV_INNOCHECKSUM */

						return(TRUE);
					}
				}
			}
		}

#ifdef UNIV_INNOCHECKSUM
		if (is_log_enabled
			&& (checksum_field1 == BUF_NO_CHECKSUM_MAGIC
			|| checksum_field2 == BUF_NO_CHECKSUM_MAGIC)) {

			fprintf(log_file, "page::%llu; old style:"
				" calculated = %lu; recorded = "
				"%lu\n", page_no,
				buf_calc_page_old_checksum(read_buf),
				checksum_field2);
			fprintf(log_file, "page::%llu; new style: "
				"calculated = %lu; crc32 = %u; "
				"recorded = %lu\n", page_no,
				buf_calc_page_new_checksum(read_buf),
				buf_calc_page_crc32(read_buf),
				checksum_field1);
		}
#endif /* UNIV_INNOCHECKSUM */

		/* If CRC32 is stored in at least one of the fields, then the
		other field must also be CRC32 */
		if (crc32_inited
		    && ((checksum_field1 == crc32
			 && checksum_field2 != crc32)
			|| (checksum_field1 != crc32
			    && checksum_field2 == crc32))) {
#ifdef UNIV_INNOCHECKSUM
			if (is_log_enabled) {
				fprintf(log_file, "Fail; page %llu invalid "
					"(fails crc32 checksum)\n",page_no);
			}
#endif /* UNIV_INNOCHECKSUM */

			return(TRUE);
		}

		break;
	case SRV_CHECKSUM_ALGORITHM_NONE:
		/* should have returned FALSE earlier */
		ut_error;
	/* no default so the compiler will emit a warning if new enum
	is added and not handled here */
	}

	DBUG_EXECUTE_IF("buf_page_is_corrupt_failure", return(TRUE); );

	return(FALSE);
}

#ifndef UNIV_INNOCHECKSUM
/********************************************************************//**
Prints a page to stderr. */

void
buf_page_print(
/*===========*/
	const byte*	read_buf,	/*!< in: a database page */
	ulint		zip_size,	/*!< in: compressed page size, or
					0 for uncompressed pages */
	ulint		flags)		/*!< in: 0 or
					BUF_PAGE_PRINT_NO_CRASH or
					BUF_PAGE_PRINT_NO_FULL */

{
#ifndef UNIV_HOTBACKUP
	dict_index_t*	index;
#endif /* !UNIV_HOTBACKUP */
	ulint		size = zip_size;

	if (!size) {
		size = UNIV_PAGE_SIZE;
	}

	if (!(flags & BUF_PAGE_PRINT_NO_FULL)) {
		ut_print_timestamp(stderr);
		fprintf(stderr,
			" InnoDB: Page dump in ascii and hex (%lu bytes):\n",
			(ulong) size);
		ut_print_buf(stderr, read_buf, size);
		fputs("\nInnoDB: End of page dump\n", stderr);
	}

	if (zip_size) {
		/* Print compressed page. */
		ut_print_timestamp(stderr);
		fprintf(stderr,
			" InnoDB: Compressed page type (" ULINTPF "); "
			"stored checksum in field1 " ULINTPF "; "
			"calculated checksums for field1: "
			"%s " UINT32PF ", "
			"%s " UINT32PF ", "
			"%s " UINT32PF "; "
			"page LSN " LSN_PF "; "
			"page number (if stored to page already) " ULINTPF "; "
			"space id (if stored to page already) " ULINTPF "\n",
			fil_page_get_type(read_buf),
			mach_read_from_4(read_buf + FIL_PAGE_SPACE_OR_CHKSUM),
			buf_checksum_algorithm_name(
				SRV_CHECKSUM_ALGORITHM_CRC32),
			page_zip_calc_checksum(read_buf, zip_size,
				SRV_CHECKSUM_ALGORITHM_CRC32),
			buf_checksum_algorithm_name(
				SRV_CHECKSUM_ALGORITHM_INNODB),
			page_zip_calc_checksum(read_buf, zip_size,
				SRV_CHECKSUM_ALGORITHM_INNODB),
			buf_checksum_algorithm_name(
				SRV_CHECKSUM_ALGORITHM_NONE),
			page_zip_calc_checksum(read_buf, zip_size,
				SRV_CHECKSUM_ALGORITHM_NONE),
			mach_read_from_8(read_buf + FIL_PAGE_LSN),
			mach_read_from_4(read_buf + FIL_PAGE_OFFSET),
			mach_read_from_4(read_buf
					 + FIL_PAGE_ARCH_LOG_NO_OR_SPACE_ID));
	} else {
		ut_print_timestamp(stderr);
		fprintf(stderr, " InnoDB: uncompressed page, "
			"stored checksum in field1 " ULINTPF ", "
			"calculated checksums for field1: "
			"%s " UINT32PF ", "
			"%s " ULINTPF ", "
			"%s " ULINTPF ", "

			"stored checksum in field2 " ULINTPF ", "
			"calculated checksums for field2: "
			"%s " UINT32PF ", "
			"%s " ULINTPF ", "
			"%s " ULINTPF ", "

			"page LSN " ULINTPF " " ULINTPF ", "
			"low 4 bytes of LSN at page end " ULINTPF ", "
			"page number (if stored to page already) " ULINTPF ", "
			"space id (if created with >= MySQL-4.1.1 "
			"and stored already) %lu\n",
			mach_read_from_4(read_buf + FIL_PAGE_SPACE_OR_CHKSUM),
			buf_checksum_algorithm_name(SRV_CHECKSUM_ALGORITHM_CRC32),
			buf_calc_page_crc32(read_buf),
			buf_checksum_algorithm_name(SRV_CHECKSUM_ALGORITHM_INNODB),
			buf_calc_page_new_checksum(read_buf),
			buf_checksum_algorithm_name(SRV_CHECKSUM_ALGORITHM_NONE),
			BUF_NO_CHECKSUM_MAGIC,

			mach_read_from_4(read_buf + UNIV_PAGE_SIZE
					 - FIL_PAGE_END_LSN_OLD_CHKSUM),
			buf_checksum_algorithm_name(SRV_CHECKSUM_ALGORITHM_CRC32),
			buf_calc_page_crc32(read_buf),
			buf_checksum_algorithm_name(SRV_CHECKSUM_ALGORITHM_INNODB),
			buf_calc_page_old_checksum(read_buf),
			buf_checksum_algorithm_name(SRV_CHECKSUM_ALGORITHM_NONE),
			BUF_NO_CHECKSUM_MAGIC,

			mach_read_from_4(read_buf + FIL_PAGE_LSN),
			mach_read_from_4(read_buf + FIL_PAGE_LSN + 4),
			mach_read_from_4(read_buf + UNIV_PAGE_SIZE
					 - FIL_PAGE_END_LSN_OLD_CHKSUM + 4),
			mach_read_from_4(read_buf + FIL_PAGE_OFFSET),
			mach_read_from_4(read_buf
					 + FIL_PAGE_ARCH_LOG_NO_OR_SPACE_ID));
	}

#ifndef UNIV_HOTBACKUP
	if (mach_read_from_2(read_buf + TRX_UNDO_PAGE_HDR + TRX_UNDO_PAGE_TYPE)
	    == TRX_UNDO_INSERT) {
		fprintf(stderr,
			"InnoDB: Page may be an insert undo log page\n");
	} else if (mach_read_from_2(read_buf + TRX_UNDO_PAGE_HDR
				    + TRX_UNDO_PAGE_TYPE)
		   == TRX_UNDO_UPDATE) {
		fprintf(stderr,
			"InnoDB: Page may be an update undo log page\n");
	}
#endif /* !UNIV_HOTBACKUP */

	switch (fil_page_get_type(read_buf)) {
		index_id_t	index_id;
	case FIL_PAGE_INDEX:
		index_id = btr_page_get_index_id(read_buf);
		fprintf(stderr,
			"InnoDB: Page may be an index page where"
			" index id is %llu\n",
			(ullint) index_id);
#ifndef UNIV_HOTBACKUP
		index = dict_index_find_on_id_low(index_id);
		if (index) {
			fputs("InnoDB: (", stderr);
			dict_index_name_print(stderr, NULL, index);
			fputs(")\n", stderr);
		}
#endif /* !UNIV_HOTBACKUP */
		break;
	case FIL_PAGE_INODE:
		fputs("InnoDB: Page may be an 'inode' page\n", stderr);
		break;
	case FIL_PAGE_IBUF_FREE_LIST:
		fputs("InnoDB: Page may be an insert buffer free list page\n",
		      stderr);
		break;
	case FIL_PAGE_TYPE_ALLOCATED:
		fputs("InnoDB: Page may be a freshly allocated page\n",
		      stderr);
		break;
	case FIL_PAGE_IBUF_BITMAP:
		fputs("InnoDB: Page may be an insert buffer bitmap page\n",
		      stderr);
		break;
	case FIL_PAGE_TYPE_SYS:
		fputs("InnoDB: Page may be a system page\n",
		      stderr);
		break;
	case FIL_PAGE_TYPE_TRX_SYS:
		fputs("InnoDB: Page may be a transaction system page\n",
		      stderr);
		break;
	case FIL_PAGE_TYPE_FSP_HDR:
		fputs("InnoDB: Page may be a file space header page\n",
		      stderr);
		break;
	case FIL_PAGE_TYPE_XDES:
		fputs("InnoDB: Page may be an extent descriptor page\n",
		      stderr);
		break;
	case FIL_PAGE_TYPE_BLOB:
		fputs("InnoDB: Page may be a BLOB page\n",
		      stderr);
		break;
	case FIL_PAGE_TYPE_ZBLOB:
	case FIL_PAGE_TYPE_ZBLOB2:
		fputs("InnoDB: Page may be a compressed BLOB page\n",
		      stderr);
		break;
	}

	ut_ad(flags & BUF_PAGE_PRINT_NO_CRASH);
}

#ifndef UNIV_HOTBACKUP

# ifdef PFS_GROUP_BUFFER_SYNC
/********************************************************************//**
This function registers mutexes and rwlocks in buffer blocks with
performance schema. If PFS_MAX_BUFFER_MUTEX_LOCK_REGISTER is
defined to be a value less than chunk->size, then only mutexes
and rwlocks in the first PFS_MAX_BUFFER_MUTEX_LOCK_REGISTER
blocks are registered. */
static
void
pfs_register_buffer_block(
/*======================*/
	buf_chunk_t*	chunk)		/*!< in/out: chunk of buffers */
{
	buf_block_t*    block;
	ulint		num_to_register;

	block = chunk->blocks;

	num_to_register = ut_min(
		chunk->size, PFS_MAX_BUFFER_MUTEX_LOCK_REGISTER);

	for (ulint i = 0; i < num_to_register; i++) {
#  ifdef UNIV_PFS_MUTEX
		BPageMutex*	mutex;

		mutex = &block->mutex;
		mutex->pfs_add(buffer_block_mutex_key);
#  endif /* UNIV_PFS_MUTEX */

		rw_lock_t*	rwlock;

#  ifdef UNIV_PFS_RWLOCK
		rwlock = &block->lock;
		ut_a(!rwlock->pfs_psi);
		rwlock->pfs_psi = (PSI_server)
			? PSI_server->init_rwlock(buf_block_lock_key, rwlock)
			: NULL;

#   ifdef UNIV_SYNC_DEBUG
		rwlock = &block->debug_latch;
		ut_a(!rwlock->pfs_psi);
		rwlock->pfs_psi = (PSI_server)
			? PSI_server->init_rwlock(buf_block_debug_latch_key,
						  rwlock)
			: NULL;
#   endif /* UNIV_SYNC_DEBUG */

#  endif /* UNIV_PFS_RWLOCK */
		block++;
	}
}
# endif /* PFS_GROUP_BUFFER_SYNC */

/********************************************************************//**
Initializes a buffer control block when the buf_pool is created. */
static
void
buf_block_init(
/*===========*/
	buf_pool_t*	buf_pool,	/*!< in: buffer pool instance */
	buf_block_t*	block,		/*!< in: pointer to control block */
	byte*		frame)		/*!< in: pointer to buffer frame */
{
	UNIV_MEM_DESC(frame, UNIV_PAGE_SIZE);

	block->frame = frame;

	block->page.buf_pool_index = buf_pool_index(buf_pool);
	block->page.state = BUF_BLOCK_NOT_USED;
	block->page.buf_fix_count = 0;
	block->page.io_fix = BUF_IO_NONE;

	block->modify_clock = 0;

#if defined UNIV_DEBUG_FILE_ACCESSES || defined UNIV_DEBUG
	block->page.file_page_was_freed = FALSE;
#endif /* UNIV_DEBUG_FILE_ACCESSES || UNIV_DEBUG */

	block->check_index_page_at_flush = FALSE;
	block->index = NULL;

#ifdef UNIV_DEBUG
	block->page.in_page_hash = FALSE;
	block->page.in_zip_hash = FALSE;
	block->page.in_flush_list = FALSE;
	block->page.in_free_list = FALSE;
	block->page.in_LRU_list = FALSE;
	block->in_unzip_LRU_list = FALSE;
#endif /* UNIV_DEBUG */
#if defined UNIV_AHI_DEBUG || defined UNIV_DEBUG
	block->n_pointers = 0;
#endif /* UNIV_AHI_DEBUG || UNIV_DEBUG */
	page_zip_des_init(&block->page.zip);

	mutex_create("buf_block_mutex", &block->mutex);

#if defined PFS_SKIP_BUFFER_MUTEX_RWLOCK || defined PFS_GROUP_BUFFER_SYNC
	/* If PFS_SKIP_BUFFER_MUTEX_RWLOCK is defined, skip registration
	of buffer block rwlock with performance schema.

	If PFS_GROUP_BUFFER_SYNC is defined, skip the registration
	since buffer block rwlock will be registered later in
	pfs_register_buffer_block(). */

	rw_lock_create(PFS_NOT_INSTRUMENTED, &block->lock, SYNC_LEVEL_VARYING);

# ifdef UNIV_SYNC_DEBUG
	rw_lock_create(
		PFS_NOT_INSTRUMENTED,
		&block->debug_latch, SYNC_NO_ORDER_CHECK);
# endif /* UNIV_SYNC_DEBUG */

#else /* PFS_SKIP_BUFFER_MUTEX_RWLOCK || PFS_GROUP_BUFFER_SYNC */

	rw_lock_create(buf_block_lock_key, &block->lock, SYNC_LEVEL_VARYING);

# ifdef UNIV_SYNC_DEBUG

	rw_lock_create(buf_block_debug_latch_key,
		       &block->debug_latch, SYNC_NO_ORDER_CHECK);
# endif /* UNIV_SYNC_DEBUG */

#endif /* PFS_SKIP_BUFFER_MUTEX_RWLOCK || PFS_GROUP_BUFFER_SYNC */

	ut_ad(rw_lock_validate(&(block->lock)));
}

/********************************************************************//**
Allocates a chunk of buffer frames.
@return chunk, or NULL on failure */
static
buf_chunk_t*
buf_chunk_init(
/*===========*/
	buf_pool_t*	buf_pool,	/*!< in: buffer pool instance */
	buf_chunk_t*	chunk,		/*!< out: chunk of buffers */
	ulint		mem_size)	/*!< in: requested size in bytes */
{
	buf_block_t*	block;
	byte*		frame;
	ulint		i;

	/* Round down to a multiple of page size,
	although it already should be. */
	mem_size = ut_2pow_round(mem_size, UNIV_PAGE_SIZE);
	/* Reserve space for the block descriptors. */
	mem_size += ut_2pow_round((mem_size / UNIV_PAGE_SIZE) * (sizeof *block)
				  + (UNIV_PAGE_SIZE - 1), UNIV_PAGE_SIZE);

	chunk->mem_size = mem_size;
	chunk->mem = os_mem_alloc_large(&chunk->mem_size);

	if (UNIV_UNLIKELY(chunk->mem == NULL)) {

		return(NULL);
	}

	/* Allocate the block descriptors from
	the start of the memory block. */
	chunk->blocks = (buf_block_t*) chunk->mem;

	/* Align a pointer to the first frame.  Note that when
	os_large_page_size is smaller than UNIV_PAGE_SIZE,
	we may allocate one fewer block than requested.  When
	it is bigger, we may allocate more blocks than requested. */

	frame = (byte*) ut_align(chunk->mem, UNIV_PAGE_SIZE);
	chunk->size = chunk->mem_size / UNIV_PAGE_SIZE
		- (frame != chunk->mem);

	/* Subtract the space needed for block descriptors. */
	{
		ulint	size = chunk->size;

		while (frame < (byte*) (chunk->blocks + size)) {
			frame += UNIV_PAGE_SIZE;
			size--;
		}

		chunk->size = size;
	}

	/* Init block structs and assign frames for them. Then we
	assign the frames to the first blocks (we already mapped the
	memory above). */

	block = chunk->blocks;

	for (i = chunk->size; i--; ) {

		buf_block_init(buf_pool, block, frame);
		UNIV_MEM_INVALID(block->frame, UNIV_PAGE_SIZE);

		/* Add the block to the free list */
		UT_LIST_ADD_LAST(buf_pool->free, &block->page);

		ut_d(block->page.in_free_list = TRUE);
		ut_ad(buf_pool_from_block(block) == buf_pool);

		block++;
		frame += UNIV_PAGE_SIZE;
	}

#ifdef PFS_GROUP_BUFFER_SYNC
	pfs_register_buffer_block(chunk);
#endif /* PFS_GROUP_BUFFER_SYNC */
	return(chunk);
}

#ifdef UNIV_DEBUG
/*********************************************************************//**
Finds a block in the given buffer chunk that points to a
given compressed page.
@return buffer block pointing to the compressed page, or NULL */
static
buf_block_t*
buf_chunk_contains_zip(
/*===================*/
	buf_chunk_t*	chunk,	/*!< in: chunk being checked */
	const void*	data)	/*!< in: pointer to compressed page */
{
	buf_block_t*	block;
	ulint		i;

	block = chunk->blocks;

	for (i = chunk->size; i--; block++) {
		if (block->page.zip.data == data) {

			return(block);
		}
	}

	return(NULL);
}

/*********************************************************************//**
Finds a block in the buffer pool that points to a
given compressed page.
@return buffer block pointing to the compressed page, or NULL */

buf_block_t*
buf_pool_contains_zip(
/*==================*/
	buf_pool_t*	buf_pool,	/*!< in: buffer pool instance */
	const void*	data)		/*!< in: pointer to compressed page */
{
	ulint		n;
	buf_chunk_t*	chunk = buf_pool->chunks;

	ut_ad(buf_pool);
	ut_ad(buf_pool_mutex_own(buf_pool));
	for (n = buf_pool->n_chunks; n--; chunk++) {

		buf_block_t* block = buf_chunk_contains_zip(chunk, data);

		if (block) {
			return(block);
		}
	}

	return(NULL);
}
#endif /* UNIV_DEBUG */

/*********************************************************************//**
Checks that all file pages in the buffer chunk are in a replaceable state.
@return address of a non-free block, or NULL if all freed */
static
const buf_block_t*
buf_chunk_not_freed(
/*================*/
	buf_chunk_t*	chunk)	/*!< in: chunk being checked */
{
	buf_block_t*	block;
	ulint		i;

	block = chunk->blocks;

	for (i = chunk->size; i--; block++) {
		ibool	ready;

		switch (buf_block_get_state(block)) {
		case BUF_BLOCK_POOL_WATCH:
		case BUF_BLOCK_ZIP_PAGE:
		case BUF_BLOCK_ZIP_DIRTY:
			/* The uncompressed buffer pool should never
			contain compressed block descriptors. */
			ut_error;
			break;
		case BUF_BLOCK_NOT_USED:
		case BUF_BLOCK_READY_FOR_USE:
		case BUF_BLOCK_MEMORY:
		case BUF_BLOCK_REMOVE_HASH:
			/* Skip blocks that are not being used for
			file pages. */
			break;
		case BUF_BLOCK_FILE_PAGE:
			buf_page_mutex_enter(block);
			ready = buf_flush_ready_for_replace(&block->page);
			buf_page_mutex_exit(block);

			if (!ready) {

				return(block);
			}

			break;
		}
	}

	return(NULL);
}

/********************************************************************//**
Set buffer pool size variables after resizing it */
static
void
buf_pool_set_sizes(void)
/*====================*/
{
	ulint	i;
	ulint	curr_size = 0;

	buf_pool_mutex_enter_all();

	for (i = 0; i < srv_buf_pool_instances; i++) {
		buf_pool_t*	buf_pool;

		buf_pool = buf_pool_from_array(i);
		curr_size += buf_pool->curr_pool_size;
	}

	srv_buf_pool_curr_size = curr_size;
	srv_buf_pool_old_size = srv_buf_pool_size;

	buf_pool_mutex_exit_all();
}

/********************************************************************//**
Initialize a buffer pool instance.
@return DB_SUCCESS if all goes well. */

ulint
buf_pool_init_instance(
/*===================*/
	buf_pool_t*	buf_pool,	/*!< in: buffer pool instance */
	ulint		buf_pool_size,	/*!< in: size in bytes */
	ulint		instance_no)	/*!< in: id of the instance */
{
	ulint		i;
	buf_chunk_t*	chunk;

	/* 1. Initialize general fields
	------------------------------- */
	mutex_create("buf_pool", &buf_pool->mutex);

	mutex_create("buf_pool_zip", &buf_pool->zip_mutex);

	buf_pool_mutex_enter(buf_pool);

	if (buf_pool_size > 0) {
		buf_pool->n_chunks = 1;

		buf_pool->chunks = chunk =
			(buf_chunk_t*) mem_zalloc(sizeof *chunk);

		UT_LIST_INIT(buf_pool->LRU, &buf_page_t::LRU);
		UT_LIST_INIT(buf_pool->free, &buf_page_t::list);
		UT_LIST_INIT(buf_pool->flush_list, &buf_page_t::list);
		UT_LIST_INIT(buf_pool->unzip_LRU, &buf_block_t::unzip_LRU);

#if defined UNIV_DEBUG || defined UNIV_BUF_DEBUG
		UT_LIST_INIT(buf_pool->zip_clean, &buf_page_t::list);
#endif /* UNIV_DEBUG || UNIV_BUF_DEBUG */

		for (i = 0; i < UT_ARR_SIZE(buf_pool->zip_free); ++i) {
			UT_LIST_INIT(
				buf_pool->zip_free[i], &buf_buddy_free_t::list);
		}

		if (!buf_chunk_init(buf_pool, chunk, buf_pool_size)) {
			mem_free(chunk);
			mem_free(buf_pool);

			buf_pool_mutex_exit(buf_pool);

			return(DB_ERROR);
		}

		buf_pool->instance_no = instance_no;
		buf_pool->curr_size = chunk->size;
		buf_pool->curr_pool_size = buf_pool->curr_size * UNIV_PAGE_SIZE;

		/* Number of locks protecting page_hash must be a
		power of two */
		srv_n_page_hash_locks =
			(ulong) ut_2_power_up((ulint) srv_n_page_hash_locks);
		ut_a(srv_n_page_hash_locks != 0);
		ut_a(srv_n_page_hash_locks <= MAX_PAGE_HASH_LOCKS);

		buf_pool->page_hash = ib_create(
			2 * buf_pool->curr_size, "hash_table_rw_lock",
			srv_n_page_hash_locks, MEM_HEAP_FOR_PAGE_HASH);

		buf_pool->zip_hash = hash_create(2 * buf_pool->curr_size);

		buf_pool->last_printout_time = ut_time();
	}
	/* 2. Initialize flushing fields
	-------------------------------- */

	mutex_create("flush_list", &buf_pool->flush_list_mutex);

	for (i = BUF_FLUSH_LRU; i < BUF_FLUSH_N_TYPES; i++) {
		buf_pool->no_flush[i] = os_event_create(0);
	}

	buf_pool->watch = (buf_page_t*) mem_zalloc(
		sizeof(*buf_pool->watch) * BUF_POOL_WATCH_SIZE);

	/* All fields are initialized by mem_zalloc(). */

	buf_pool->try_LRU_scan = TRUE;

	/* Initialize the hazard pointer for flush_list batches */
	new(&buf_pool->flush_hp)
		FlushHp(buf_pool, &buf_pool->flush_list_mutex);

	/* Initialize the hazard pointer for LRU batches */
	new(&buf_pool->lru_hp) LRUHp(buf_pool, &buf_pool->mutex);

	/* Initialize the iterator for LRU scan search */
	new(&buf_pool->lru_scan_itr) LRUItr(buf_pool, &buf_pool->mutex);

	/* Initialize the iterator for single page scan search */
	new(&buf_pool->single_scan_itr) LRUItr(buf_pool, &buf_pool->mutex);

	buf_pool_mutex_exit(buf_pool);

	return(DB_SUCCESS);
}

/********************************************************************//**
free one buffer pool instance */
static
void
buf_pool_free_instance(
/*===================*/
	buf_pool_t*	buf_pool)	/* in,own: buffer pool instance
					to free */
{
	buf_chunk_t*	chunk;
	buf_chunk_t*	chunks;
	buf_page_t*	bpage;
	buf_page_t*	prev_bpage = 0;

	mutex_free(&buf_pool->mutex);
	mutex_free(&buf_pool->zip_mutex);
	mutex_free(&buf_pool->flush_list_mutex);

	for (bpage = UT_LIST_GET_LAST(buf_pool->LRU);
	     bpage != NULL;
	     bpage = prev_bpage) {

		prev_bpage = UT_LIST_GET_PREV(LRU, bpage);
		buf_page_state	state = buf_page_get_state(bpage);

		ut_ad(buf_page_in_file(bpage));
		ut_ad(bpage->in_LRU_list);

		if (state != BUF_BLOCK_FILE_PAGE) {
			/* We must not have any dirty block except
			when doing a fast shutdown. */
			ut_ad(state == BUF_BLOCK_ZIP_PAGE
			      || srv_fast_shutdown == 2);
			buf_page_free_descriptor(bpage);
		}
	}

	mem_free(buf_pool->watch);
	buf_pool->watch = NULL;

	chunks = buf_pool->chunks;
	chunk = chunks + buf_pool->n_chunks;

	while (--chunk >= chunks) {
		buf_block_t*	block = chunk->blocks;

		for (ulint i = chunk->size; i--; block++) {
			mutex_free(&block->mutex);
			rw_lock_free(&block->lock);
#ifdef UNIV_SYNC_DEBUG
			rw_lock_free(&block->debug_latch);
# endif /* UNIV_SYNC_DEBUG */
		}

		os_mem_free_large(chunk->mem, chunk->mem_size);
	}

	for (ulint i = BUF_FLUSH_LRU; i < BUF_FLUSH_N_TYPES; ++i) {
		os_event_destroy(buf_pool->no_flush[i]);
	}

	mem_free(buf_pool->chunks);
	ha_clear(buf_pool->page_hash);
	hash_table_free(buf_pool->page_hash);
	hash_table_free(buf_pool->zip_hash);
}

/********************************************************************//**
Creates the buffer pool.
@return DB_SUCCESS if success, DB_ERROR if not enough memory or error */

dberr_t
buf_pool_init(
/*==========*/
	ulint	total_size,	/*!< in: size of the total pool in bytes */
	ulint	n_instances)	/*!< in: number of instances */
{
	ulint		i;
	const ulint	size	= total_size / n_instances;

	ut_ad(n_instances > 0);
	ut_ad(n_instances <= MAX_BUFFER_POOLS);
	ut_ad(n_instances == srv_buf_pool_instances);

	buf_pool_ptr = (buf_pool_t*) mem_zalloc(
		n_instances * sizeof *buf_pool_ptr);

	for (i = 0; i < n_instances; i++) {
		buf_pool_t*	ptr	= &buf_pool_ptr[i];

		if (buf_pool_init_instance(ptr, size, i) != DB_SUCCESS) {

			/* Free all the instances created so far. */
			buf_pool_free(i);

			return(DB_ERROR);
		}
	}

	buf_pool_set_sizes();
	buf_LRU_old_ratio_update(100 * 3/ 8, FALSE);

	btr_search_sys_create(buf_pool_get_curr_size() / sizeof(void*) / 64);

	return(DB_SUCCESS);
}

/********************************************************************//**
Frees the buffer pool at shutdown.  This must not be invoked before
freeing all mutexes. */

void
buf_pool_free(
/*==========*/
	ulint	n_instances)	/*!< in: numbere of instances to free */
{
	for (ulint i = 0; i < n_instances; i++) {
		buf_pool_free_instance(buf_pool_from_array(i));
	}

	mem_free(buf_pool_ptr);
	buf_pool_ptr = NULL;
}

/********************************************************************//**
Clears the adaptive hash index on all pages in the buffer pool. */

void
buf_pool_clear_hash_index(void)
/*===========================*/
{
	ulint	p;

#ifdef UNIV_SYNC_DEBUG
	ut_ad(rw_lock_own(&btr_search_latch, RW_LOCK_X));
#endif /* UNIV_SYNC_DEBUG */
	ut_ad(!btr_search_enabled);

	for (p = 0; p < srv_buf_pool_instances; p++) {
		buf_pool_t*	buf_pool = buf_pool_from_array(p);
		buf_chunk_t*	chunks	= buf_pool->chunks;
		buf_chunk_t*	chunk	= chunks + buf_pool->n_chunks;

		while (--chunk >= chunks) {
			buf_block_t*	block	= chunk->blocks;
			ulint		i	= chunk->size;

			for (; i--; block++) {
				dict_index_t*	index	= block->index;

				/* We can set block->index = NULL
				when we have an x-latch on btr_search_latch;
				see the comment in buf0buf.h */

				if (!index) {
					/* Not hashed */
					continue;
				}

				block->index = NULL;
# if defined UNIV_AHI_DEBUG || defined UNIV_DEBUG
				block->n_pointers = 0;
# endif /* UNIV_AHI_DEBUG || UNIV_DEBUG */
			}
		}
	}
}

/********************************************************************//**
Relocate a buffer control block.  Relocates the block on the LRU list
and in buf_pool->page_hash.  Does not relocate bpage->list.
The caller must take care of relocating bpage->list. */

void
buf_relocate(
/*=========*/
	buf_page_t*	bpage,	/*!< in/out: control block being relocated;
				buf_page_get_state(bpage) must be
				BUF_BLOCK_ZIP_DIRTY or BUF_BLOCK_ZIP_PAGE */
	buf_page_t*	dpage)	/*!< in/out: destination control block */
{
	buf_page_t*	b;
	ulint		fold;
	buf_pool_t*	buf_pool = buf_pool_from_bpage(bpage);

	fold = buf_page_address_fold(bpage->space, bpage->offset);

	ut_ad(buf_pool_mutex_own(buf_pool));
	ut_ad(buf_page_hash_lock_held_x(buf_pool, bpage));
	ut_ad(mutex_own(buf_page_get_mutex(bpage)));
	ut_a(buf_page_get_io_fix(bpage) == BUF_IO_NONE);
	ut_a(bpage->buf_fix_count == 0);
	ut_ad(bpage->in_LRU_list);
	ut_ad(!bpage->in_zip_hash);
	ut_ad(bpage->in_page_hash);
	ut_ad(bpage == buf_page_hash_get_low(buf_pool,
					     bpage->space,
					     bpage->offset,
					     fold));

	ut_ad(!buf_pool_watch_is_sentinel(buf_pool, bpage));
#ifdef UNIV_DEBUG
	switch (buf_page_get_state(bpage)) {
	case BUF_BLOCK_POOL_WATCH:
	case BUF_BLOCK_NOT_USED:
	case BUF_BLOCK_READY_FOR_USE:
	case BUF_BLOCK_FILE_PAGE:
	case BUF_BLOCK_MEMORY:
	case BUF_BLOCK_REMOVE_HASH:
		ut_error;
	case BUF_BLOCK_ZIP_DIRTY:
	case BUF_BLOCK_ZIP_PAGE:
		break;
	}
#endif /* UNIV_DEBUG */

	memcpy(dpage, bpage, sizeof *dpage);

	/* Important that we adjust the hazard pointer before
	removing bpage from LRU list. */
	buf_LRU_adjust_hp(buf_pool, bpage);

	ut_d(bpage->in_LRU_list = FALSE);
	ut_d(bpage->in_page_hash = FALSE);

	/* relocate buf_pool->LRU */
	b = UT_LIST_GET_PREV(LRU, bpage);
	UT_LIST_REMOVE(buf_pool->LRU, bpage);

	if (b != NULL) {
		UT_LIST_INSERT_AFTER(buf_pool->LRU, b, dpage);
	} else {
		UT_LIST_ADD_FIRST(buf_pool->LRU, dpage);
	}

	if (UNIV_UNLIKELY(buf_pool->LRU_old == bpage)) {
		buf_pool->LRU_old = dpage;
#ifdef UNIV_LRU_DEBUG
		/* buf_pool->LRU_old must be the first item in the LRU list
		whose "old" flag is set. */
		ut_a(buf_pool->LRU_old->old);
		ut_a(!UT_LIST_GET_PREV(LRU, buf_pool->LRU_old)
		     || !UT_LIST_GET_PREV(LRU, buf_pool->LRU_old)->old);
		ut_a(!UT_LIST_GET_NEXT(LRU, buf_pool->LRU_old)
		     || UT_LIST_GET_NEXT(LRU, buf_pool->LRU_old)->old);
	} else {
		/* Check that the "old" flag is consistent in
		the block and its neighbours. */
		buf_page_set_old(dpage, buf_page_is_old(dpage));
#endif /* UNIV_LRU_DEBUG */
	}

        ut_d(UT_LIST_VALIDATE(buf_pool->LRU, CheckInLRUList()));

	/* relocate buf_pool->page_hash */
	HASH_DELETE(buf_page_t, hash, buf_pool->page_hash, fold, bpage);
	HASH_INSERT(buf_page_t, hash, buf_pool->page_hash, fold, dpage);
}

/** Hazard Pointer implementation. */

/** Set current value
@param bpage	buffer block to be set as hp */
void
HazardPointer::set(buf_page_t* bpage)
{
	ut_ad(mutex_own(m_mutex));
	ut_ad(!bpage || buf_pool_from_bpage(bpage) == m_buf_pool);
	ut_ad(!bpage || buf_page_in_file(bpage));

	m_hp = bpage;
}

/** Checks if a bpage is the hp
@param bpage    buffer block to be compared
@return true if it is hp */

bool
HazardPointer::is_hp(const buf_page_t* bpage)
{
	ut_ad(mutex_own(m_mutex));
	ut_ad(!m_hp || buf_pool_from_bpage(m_hp) == m_buf_pool);
	ut_ad(!bpage || buf_pool_from_bpage(bpage) == m_buf_pool);

	return(bpage == m_hp);
}

/** Adjust the value of hp. This happens when some other thread working
on the same list attempts to remove the hp from the list.
@param bpage	buffer block to be compared */

void
FlushHp::adjust(const buf_page_t* bpage)
{
	ut_ad(bpage != NULL);

	/** We only support reverse traversal for now. */
	if (is_hp(bpage)) {
		m_hp = UT_LIST_GET_PREV(list, m_hp);
	}

	ut_ad(!m_hp || m_hp->in_flush_list);
}

/** Adjust the value of hp. This happens when some other thread working
on the same list attempts to remove the hp from the list.
@param bpage	buffer block to be compared */

void
LRUHp::adjust(const buf_page_t* bpage)
{
	ut_ad(bpage);

	/** We only support reverse traversal for now. */
	if (is_hp(bpage)) {
		m_hp = UT_LIST_GET_PREV(LRU, m_hp);
	}

	ut_ad(!m_hp || m_hp->in_LRU_list);
}

/** Selects from where to start a scan. If we have scanned too deep into
the LRU list it resets the value to the tail of the LRU list.
@return buf_page_t from where to start scan. */

buf_page_t*
LRUItr::start()
{
	ut_ad(mutex_own(m_mutex));

	if (!m_hp || m_hp->old) {
		m_hp = UT_LIST_GET_LAST(m_buf_pool->LRU);
	}

	return(m_hp);
}

/********************************************************************//**
Determine if a block is a sentinel for a buffer pool watch.
@return TRUE if a sentinel for a buffer pool watch, FALSE if not */

ibool
buf_pool_watch_is_sentinel(
/*=======================*/
	buf_pool_t*		buf_pool,	/*!< buffer pool instance */
	const buf_page_t*	bpage)		/*!< in: block */
{
	/* We must also own the appropriate hash lock. */
	ut_ad(buf_page_hash_lock_held_s_or_x(buf_pool, bpage));
	ut_ad(buf_page_in_file(bpage));

	if (bpage < &buf_pool->watch[0]
	    || bpage >= &buf_pool->watch[BUF_POOL_WATCH_SIZE]) {

		ut_ad(buf_page_get_state(bpage) != BUF_BLOCK_ZIP_PAGE
		      || bpage->zip.data != NULL);

		return(FALSE);
	}

	ut_ad(buf_page_get_state(bpage) == BUF_BLOCK_ZIP_PAGE);
	ut_ad(!bpage->in_zip_hash);
	ut_ad(bpage->in_page_hash);
	ut_ad(bpage->zip.data == NULL);
	ut_ad(bpage->buf_fix_count > 0);
	return(TRUE);
}

/****************************************************************//**
Add watch for the given page to be read in. Caller must have
appropriate hash_lock for the bpage. This function may release the
hash_lock and reacquire it.
@return NULL if watch set, block if the page is in the buffer pool */

buf_page_t*
buf_pool_watch_set(
/*===============*/
	ulint	space,	/*!< in: space id */
	ulint	offset,	/*!< in: page number */
	ulint	fold)	/*!< in: buf_page_address_fold(space, offset) */
{
	buf_page_t*	bpage;
	ulint		i;
	buf_pool_t*	buf_pool = buf_pool_get(space, offset);
	rw_lock_t*	hash_lock;

	hash_lock = buf_page_hash_lock_get(buf_pool, fold);

#ifdef UNIV_SYNC_DEBUG
	ut_ad(rw_lock_own(hash_lock, RW_LOCK_X));
#endif /* UNIV_SYNC_DEBUG */

	bpage = buf_page_hash_get_low(buf_pool, space, offset, fold);

	if (UNIV_LIKELY_NULL(bpage)) {
page_found:
		if (!buf_pool_watch_is_sentinel(buf_pool, bpage)) {
			/* The page was loaded meanwhile. */
			return(bpage);
		}
		/* Add to an existing watch. */
		bpage->buf_fix_count++;
		return(NULL);
	}

	/* From this point this function becomes fairly heavy in terms
	of latching. We acquire the buf_pool mutex as well as all the
	hash_locks. buf_pool mutex is needed because any changes to
	the page_hash must be covered by it and hash_locks are needed
	because we don't want to read any stale information in
	buf_pool->watch[]. However, it is not in the critical code path
	as this function will be called only by the purge thread. */


	/* To obey latching order first release the hash_lock. */
	rw_lock_x_unlock(hash_lock);

	buf_pool_mutex_enter(buf_pool);
	hash_lock_x_all(buf_pool->page_hash);

	/* We have to recheck that the page
	was not loaded or a watch set by some other
	purge thread. This is because of the small
	time window between when we release the
	hash_lock to acquire buf_pool mutex above. */

	bpage = buf_page_hash_get_low(buf_pool, space, offset, fold);
	if (UNIV_LIKELY_NULL(bpage)) {
		buf_pool_mutex_exit(buf_pool);
		hash_unlock_x_all_but(buf_pool->page_hash, hash_lock);
		goto page_found;
	}

	for (i = 0; i < BUF_POOL_WATCH_SIZE; i++) {
		bpage = &buf_pool->watch[i];

		ut_ad(bpage->access_time == 0);
		ut_ad(bpage->newest_modification == 0);
		ut_ad(bpage->oldest_modification == 0);
		ut_ad(bpage->zip.data == NULL);
		ut_ad(!bpage->in_zip_hash);

		switch (bpage->state) {
		case BUF_BLOCK_POOL_WATCH:
			ut_ad(!bpage->in_page_hash);
			ut_ad(bpage->buf_fix_count == 0);

			/* bpage is pointing to buf_pool->watch[],
			which is protected by buf_pool->mutex.
			Normally, buf_page_t objects are protected by
			buf_block_t::mutex or buf_pool->zip_mutex or both. */

			bpage->state = BUF_BLOCK_ZIP_PAGE;
			bpage->space = space;
			bpage->offset = offset;
			bpage->buf_fix_count = 1;

			ut_d(bpage->in_page_hash = TRUE);
			HASH_INSERT(buf_page_t, hash, buf_pool->page_hash,
				    fold, bpage);

			buf_pool_mutex_exit(buf_pool);
			/* Once the sentinel is in the page_hash we can
			safely release all locks except just the
			relevant hash_lock */
			hash_unlock_x_all_but(buf_pool->page_hash,
						hash_lock);

			return(NULL);
		case BUF_BLOCK_ZIP_PAGE:
			ut_ad(bpage->in_page_hash);
			ut_ad(bpage->buf_fix_count > 0);
			break;
		default:
			ut_error;
		}
	}

	/* Allocation failed.  Either the maximum number of purge
	threads should never exceed BUF_POOL_WATCH_SIZE, or this code
	should be modified to return a special non-NULL value and the
	caller should purge the record directly. */
	ut_error;

	/* Fix compiler warning */
	return(NULL);
}

/****************************************************************//**
Remove the sentinel block for the watch before replacing it with a real block.
buf_page_watch_clear() or buf_page_watch_occurred() will notice that
the block has been replaced with the real block.
@return reference count, to be added to the replacement block */
static
void
buf_pool_watch_remove(
/*==================*/
	buf_pool_t*	buf_pool,	/*!< buffer pool instance */
	ulint		fold,		/*!< in: buf_page_address_fold(
					space, offset) */
	buf_page_t*	watch)		/*!< in/out: sentinel for watch */
{
#ifdef UNIV_SYNC_DEBUG
	/* We must also own the appropriate hash_bucket mutex. */
	rw_lock_t* hash_lock = buf_page_hash_lock_get(buf_pool, fold);
	ut_ad(rw_lock_own(hash_lock, RW_LOCK_X));
#endif /* UNIV_SYNC_DEBUG */

	ut_ad(buf_pool_mutex_own(buf_pool));

	HASH_DELETE(buf_page_t, hash, buf_pool->page_hash, fold, watch);
	ut_d(watch->in_page_hash = FALSE);
	watch->buf_fix_count = 0;
	watch->state = BUF_BLOCK_POOL_WATCH;
}

/****************************************************************//**
Stop watching if the page has been read in.
buf_pool_watch_set(space,offset) must have returned NULL before. */

void
buf_pool_watch_unset(
/*=================*/
	ulint	space,	/*!< in: space id */
	ulint	offset)	/*!< in: page number */
{
	buf_page_t*	bpage;
	buf_pool_t*	buf_pool = buf_pool_get(space, offset);
	ulint		fold = buf_page_address_fold(space, offset);
	rw_lock_t*	hash_lock = buf_page_hash_lock_get(buf_pool,
							     fold);

	/* We only need to have buf_pool mutex in case where we end
	up calling buf_pool_watch_remove but to obey latching order
	we acquire it here before acquiring hash_lock. This should
	not cause too much grief as this function is only ever
	called from the purge thread. */
	buf_pool_mutex_enter(buf_pool);

	rw_lock_x_lock(hash_lock);

	bpage = buf_page_hash_get_low(buf_pool, space, offset, fold);
	/* The page must exist because buf_pool_watch_set()
	increments buf_fix_count. */
	ut_a(bpage);

	if (!buf_pool_watch_is_sentinel(buf_pool, bpage)) {
		BPageMutex* block_mutex = buf_page_get_mutex(bpage);

		mutex_enter(block_mutex);
		ut_a(bpage->buf_fix_count > 0);
		bpage->buf_fix_count--;
		mutex_exit(block_mutex);
	} else {
		ut_a(bpage->buf_fix_count > 0);

		if (UNIV_LIKELY(!--bpage->buf_fix_count)) {
			buf_pool_watch_remove(buf_pool, fold, bpage);
		}
	}

	buf_pool_mutex_exit(buf_pool);
	rw_lock_x_unlock(hash_lock);
}

/****************************************************************//**
Check if the page has been read in.
This may only be called after buf_pool_watch_set(space,offset)
has returned NULL and before invoking buf_pool_watch_unset(space,offset).
@return FALSE if the given page was not read in, TRUE if it was */

ibool
buf_pool_watch_occurred(
/*====================*/
	ulint	space,	/*!< in: space id */
	ulint	offset)	/*!< in: page number */
{
	ibool		ret;
	buf_page_t*	bpage;
	buf_pool_t*	buf_pool = buf_pool_get(space, offset);
	ulint		fold	= buf_page_address_fold(space, offset);
	rw_lock_t*	hash_lock = buf_page_hash_lock_get(buf_pool,
							     fold);

	rw_lock_s_lock(hash_lock);

	bpage = buf_page_hash_get_low(buf_pool, space, offset, fold);
	/* The page must exist because buf_pool_watch_set()
	increments buf_fix_count. */
	ut_a(bpage);
	ret = !buf_pool_watch_is_sentinel(buf_pool, bpage);
	rw_lock_s_unlock(hash_lock);

	return(ret);
}

/********************************************************************//**
Moves a page to the start of the buffer pool LRU list. This high-level
function can be used to prevent an important page from slipping out of
the buffer pool. */

void
buf_page_make_young(
/*================*/
	buf_page_t*	bpage)	/*!< in: buffer block of a file page */
{
	buf_pool_t*	buf_pool = buf_pool_from_bpage(bpage);

	buf_pool_mutex_enter(buf_pool);

	ut_a(buf_page_in_file(bpage));

	buf_LRU_make_block_young(bpage);

	buf_pool_mutex_exit(buf_pool);
}

/********************************************************************//**
Moves a page to the start of the buffer pool LRU list if it is too old.
This high-level function can be used to prevent an important page from
slipping out of the buffer pool. */
static
void
buf_page_make_young_if_needed(
/*==========================*/
	buf_page_t*	bpage)		/*!< in/out: buffer block of a
					file page */
{
#ifdef UNIV_DEBUG
	buf_pool_t*	buf_pool = buf_pool_from_bpage(bpage);
	ut_ad(!buf_pool_mutex_own(buf_pool));
#endif /* UNIV_DEBUG */
	ut_a(buf_page_in_file(bpage));

	if (buf_page_peek_if_too_old(bpage)) {
		buf_page_make_young(bpage);
	}
}

/********************************************************************//**
Resets the check_index_page_at_flush field of a page if found in the buffer
pool. */

void
buf_reset_check_index_page_at_flush(
/*================================*/
	ulint	space,	/*!< in: space id */
	ulint	offset)	/*!< in: page number */
{
	buf_block_t*	block;
	buf_pool_t*	buf_pool = buf_pool_get(space, offset);

	buf_pool_mutex_enter(buf_pool);

	block = (buf_block_t*) buf_page_hash_get(buf_pool, space, offset);

	if (block && buf_block_get_state(block) == BUF_BLOCK_FILE_PAGE) {
		ut_ad(!buf_pool_watch_is_sentinel(buf_pool, &block->page));
		block->check_index_page_at_flush = FALSE;
	}

	buf_pool_mutex_exit(buf_pool);
}

#if defined UNIV_DEBUG_FILE_ACCESSES || defined UNIV_DEBUG
/********************************************************************//**
Sets file_page_was_freed TRUE if the page is found in the buffer pool.
This function should be called when we free a file page and want the
debug version to check that it is not accessed any more unless
reallocated.
@return control block if found in page hash table, otherwise NULL */

buf_page_t*
buf_page_set_file_page_was_freed(
/*=============================*/
	ulint	space,	/*!< in: space id */
	ulint	offset)	/*!< in: page number */
{
	buf_page_t*	bpage;
	buf_pool_t*	buf_pool = buf_pool_get(space, offset);
	rw_lock_t*	hash_lock;

	bpage = buf_page_hash_get_s_locked(buf_pool, space, offset,
					   &hash_lock);

	if (bpage) {
		BPageMutex*	block_mutex = buf_page_get_mutex(bpage);
		ut_ad(!buf_pool_watch_is_sentinel(buf_pool, bpage));
		mutex_enter(block_mutex);
		rw_lock_s_unlock(hash_lock);
		/* bpage->file_page_was_freed can already hold
		when this code is invoked from dict_drop_index_tree_step() */
		bpage->file_page_was_freed = TRUE;
		mutex_exit(block_mutex);
	}

	return(bpage);
}

/********************************************************************//**
Sets file_page_was_freed FALSE if the page is found in the buffer pool.
This function should be called when we free a file page and want the
debug version to check that it is not accessed any more unless
reallocated.
@return control block if found in page hash table, otherwise NULL */

buf_page_t*
buf_page_reset_file_page_was_freed(
/*===============================*/
	ulint	space,	/*!< in: space id */
	ulint	offset)	/*!< in: page number */
{
	buf_page_t*	bpage;
	buf_pool_t*	buf_pool = buf_pool_get(space, offset);
	rw_lock_t*	hash_lock;

	bpage = buf_page_hash_get_s_locked(buf_pool, space, offset,
					   &hash_lock);
	if (bpage) {
		BPageMutex*	block_mutex = buf_page_get_mutex(bpage);
		ut_ad(!buf_pool_watch_is_sentinel(buf_pool, bpage));
		mutex_enter(block_mutex);
		rw_lock_s_unlock(hash_lock);
		bpage->file_page_was_freed = FALSE;
		mutex_exit(block_mutex);
	}

	return(bpage);
}
#endif /* UNIV_DEBUG_FILE_ACCESSES || UNIV_DEBUG */

/********************************************************************//**
Attempts to discard the uncompressed frame of a compressed page. The
caller should not be holding any mutexes when this function is called.
@return TRUE if successful, FALSE otherwise. */
static
void
buf_block_try_discard_uncompressed(
/*===============================*/
	ulint		space,	/*!< in: space id */
	ulint		offset)	/*!< in: page number */
{
	buf_page_t*	bpage;
	buf_pool_t*	buf_pool = buf_pool_get(space, offset);

	/* Since we need to acquire buf_pool mutex to discard
	the uncompressed frame and because page_hash mutex resides
	below buf_pool mutex in sync ordering therefore we must
	first release the page_hash mutex. This means that the
	block in question can move out of page_hash. Therefore
	we need to check again if the block is still in page_hash. */
	buf_pool_mutex_enter(buf_pool);

	bpage = buf_page_hash_get(buf_pool, space, offset);

	if (bpage) {
		buf_LRU_free_page(bpage, false);
	}

	buf_pool_mutex_exit(buf_pool);
}

/********************************************************************//**
Get read access to a compressed page (usually of type
FIL_PAGE_TYPE_ZBLOB or FIL_PAGE_TYPE_ZBLOB2).
The page must be released with buf_page_release_zip().
NOTE: the page is not protected by any latch.  Mutual exclusion has to
be implemented at a higher level.  In other words, all possible
accesses to a given page through this function must be protected by
the same set of mutexes or latches.
@return pointer to the block */

buf_page_t*
buf_page_get_zip(
/*=============*/
	ulint		space,	/*!< in: space id */
	ulint		zip_size,/*!< in: compressed page size */
	ulint		offset)	/*!< in: page number */
{
	buf_page_t*	bpage;
	BPageMutex*	block_mutex;
	rw_lock_t*	hash_lock;
	ibool		discard_attempted = FALSE;
	ibool		must_read;
	buf_pool_t*	buf_pool = buf_pool_get(space, offset);

	buf_pool->stat.n_page_gets++;

	for (;;) {
lookup:

		/* The following call will also grab the page_hash
		mutex if the page is found. */
		bpage = buf_page_hash_get_s_locked(buf_pool, space,
						offset, &hash_lock);
		if (bpage) {
			ut_ad(!buf_pool_watch_is_sentinel(buf_pool, bpage));
			break;
		}

		/* Page not in buf_pool: needs to be read from file */

		ut_ad(!hash_lock);
		buf_read_page(space, zip_size, offset);

#if defined UNIV_DEBUG || defined UNIV_BUF_DEBUG
		ut_a(++buf_dbg_counter % 5771 || buf_validate());
#endif /* UNIV_DEBUG || UNIV_BUF_DEBUG */
	}

	ut_ad(buf_page_hash_lock_held_s(buf_pool, bpage));

	if (!bpage->zip.data) {
		/* There is no compressed page. */
err_exit:
		rw_lock_s_unlock(hash_lock);
		return(NULL);
	}

	ut_ad(!buf_pool_watch_is_sentinel(buf_pool, bpage));

	switch (buf_page_get_state(bpage)) {
	case BUF_BLOCK_POOL_WATCH:
	case BUF_BLOCK_NOT_USED:
	case BUF_BLOCK_READY_FOR_USE:
	case BUF_BLOCK_MEMORY:
	case BUF_BLOCK_REMOVE_HASH:
		break;
	case BUF_BLOCK_ZIP_PAGE:
	case BUF_BLOCK_ZIP_DIRTY:
		block_mutex = &buf_pool->zip_mutex;
		mutex_enter(block_mutex);
		bpage->buf_fix_count++;
		goto got_block;
	case BUF_BLOCK_FILE_PAGE:
		/* Discard the uncompressed page frame if possible. */
		if (!discard_attempted) {
			rw_lock_s_unlock(hash_lock);
			buf_block_try_discard_uncompressed(space,
							   offset);
			discard_attempted = TRUE;
			goto lookup;
		}

		block_mutex = &((buf_block_t*) bpage)->mutex;
		mutex_enter(block_mutex);
		buf_block_buf_fix_inc((buf_block_t*) bpage,
				      __FILE__, __LINE__);
		goto got_block;
	}

	ut_error;
	goto err_exit;

got_block:
	must_read = buf_page_get_io_fix(bpage) == BUF_IO_READ;

	rw_lock_s_unlock(hash_lock);
#if defined UNIV_DEBUG_FILE_ACCESSES || defined UNIV_DEBUG
	ut_a(!bpage->file_page_was_freed);
#endif

	buf_page_set_accessed(bpage);

	mutex_exit(block_mutex);

	buf_page_make_young_if_needed(bpage);

#if defined UNIV_DEBUG || defined UNIV_BUF_DEBUG
	ut_a(++buf_dbg_counter % 5771 || buf_validate());
	ut_a(bpage->buf_fix_count > 0);
	ut_a(buf_page_in_file(bpage));
#endif /* UNIV_DEBUG || UNIV_BUF_DEBUG */

	if (must_read) {
		/* Let us wait until the read operation
		completes */

		for (;;) {
			enum buf_io_fix	io_fix;

			mutex_enter(block_mutex);
			io_fix = buf_page_get_io_fix(bpage);
			mutex_exit(block_mutex);

			if (io_fix == BUF_IO_READ) {

				os_thread_sleep(WAIT_FOR_READ);
			} else {
				break;
			}
		}
	}

#ifdef UNIV_IBUF_COUNT_DEBUG
	ut_a(ibuf_count_get(buf_page_get_space(bpage),
			    buf_page_get_page_no(bpage)) == 0);
#endif
	return(bpage);
}

/********************************************************************//**
Initialize some fields of a control block. */
UNIV_INLINE
void
buf_block_init_low(
/*===============*/
	buf_block_t*	block)	/*!< in: block to init */
{
	block->check_index_page_at_flush = FALSE;
	block->index		= NULL;

	block->n_hash_helps	= 0;
	block->n_fields		= 1;
	block->left_side	= TRUE;
}
#endif /* !UNIV_HOTBACKUP */

/********************************************************************//**
Decompress a block.
@return TRUE if successful */

ibool
buf_zip_decompress(
/*===============*/
	buf_block_t*	block,	/*!< in/out: block */
	ibool		check)	/*!< in: TRUE=verify the page checksum */
{
	const byte*	frame = block->page.zip.data;
	ulint		size = page_zip_get_size(&block->page.zip);

	ut_ad(buf_block_get_zip_size(block));
	ut_a(buf_block_get_space(block) != 0);

	if (UNIV_UNLIKELY(check && !page_zip_verify_checksum(frame, size))) {

		ut_print_timestamp(stderr);
		fprintf(stderr,
			"  InnoDB: compressed page checksum mismatch"
			" (space %u page %u): stored: %lu, crc32: "
			UINT32PF " innodb: " UINT32PF ", none: " UINT32PF "\n",
			block->page.space, block->page.offset,
			mach_read_from_4(frame + FIL_PAGE_SPACE_OR_CHKSUM),
			page_zip_calc_checksum(frame, size,
					       SRV_CHECKSUM_ALGORITHM_CRC32),
			page_zip_calc_checksum(frame, size,
					       SRV_CHECKSUM_ALGORITHM_INNODB),
			page_zip_calc_checksum(frame, size,
					       SRV_CHECKSUM_ALGORITHM_NONE));
		return(FALSE);
	}

	switch (fil_page_get_type(frame)) {
	case FIL_PAGE_INDEX:
		if (page_zip_decompress(&block->page.zip,
					block->frame, TRUE)) {
			return(TRUE);
		}

		fprintf(stderr,
			"InnoDB: unable to decompress space %lu page %lu\n",
			(ulong) block->page.space,
			(ulong) block->page.offset);
		return(FALSE);

	case FIL_PAGE_TYPE_ALLOCATED:
	case FIL_PAGE_INODE:
	case FIL_PAGE_IBUF_BITMAP:
	case FIL_PAGE_TYPE_FSP_HDR:
	case FIL_PAGE_TYPE_XDES:
	case FIL_PAGE_TYPE_ZBLOB:
	case FIL_PAGE_TYPE_ZBLOB2:
		/* Copy to uncompressed storage. */
		memcpy(block->frame, frame,
		       buf_block_get_zip_size(block));
		return(TRUE);
	}

	ut_print_timestamp(stderr);
	fprintf(stderr,
		"  InnoDB: unknown compressed page"
		" type %lu\n",
		fil_page_get_type(frame));
	return(FALSE);
}

#ifndef UNIV_HOTBACKUP
/*******************************************************************//**
Gets the block to whose frame the pointer is pointing to if found
in this buffer pool instance.
@return pointer to block */

buf_block_t*
buf_block_align_instance(
/*=====================*/
 	buf_pool_t*	buf_pool,	/*!< in: buffer in which the block
					resides */
	const byte*	ptr)		/*!< in: pointer to a frame */
{
	buf_chunk_t*	chunk;
	ulint		i;

	/* TODO: protect buf_pool->chunks with a mutex (it will
	currently remain constant after buf_pool_init()) */
	for (chunk = buf_pool->chunks, i = buf_pool->n_chunks; i--; chunk++) {
		ulint	offs;

		if (UNIV_UNLIKELY(ptr < chunk->blocks->frame)) {

			continue;
		}
		/* else */

		offs = ptr - chunk->blocks->frame;

		offs >>= UNIV_PAGE_SIZE_SHIFT;

		if (UNIV_LIKELY(offs < chunk->size)) {
			buf_block_t*	block = &chunk->blocks[offs];

			/* The function buf_chunk_init() invokes
			buf_block_init() so that block[n].frame ==
			block->frame + n * UNIV_PAGE_SIZE.  Check it. */
			ut_ad(block->frame == page_align(ptr));
#ifdef UNIV_DEBUG
			/* A thread that updates these fields must
			hold buf_pool->mutex and block->mutex.  Acquire
			only the latter. */
			buf_page_mutex_enter(block);

			switch (buf_block_get_state(block)) {
			case BUF_BLOCK_POOL_WATCH:
			case BUF_BLOCK_ZIP_PAGE:
			case BUF_BLOCK_ZIP_DIRTY:
				/* These types should only be used in
				the compressed buffer pool, whose
				memory is allocated from
				buf_pool->chunks, in UNIV_PAGE_SIZE
				blocks flagged as BUF_BLOCK_MEMORY. */
				ut_error;
				break;
			case BUF_BLOCK_NOT_USED:
			case BUF_BLOCK_READY_FOR_USE:
			case BUF_BLOCK_MEMORY:
				/* Some data structures contain
				"guess" pointers to file pages.  The
				file pages may have been freed and
				reused.  Do not complain. */
				break;
			case BUF_BLOCK_REMOVE_HASH:
				/* buf_LRU_block_remove_hashed_page()
				will overwrite the FIL_PAGE_OFFSET and
				FIL_PAGE_ARCH_LOG_NO_OR_SPACE_ID with
				0xff and set the state to
				BUF_BLOCK_REMOVE_HASH. */
				ut_ad(page_get_space_id(page_align(ptr))
				      == 0xffffffff);
				ut_ad(page_get_page_no(page_align(ptr))
				      == 0xffffffff);
				break;
			case BUF_BLOCK_FILE_PAGE:
				ut_ad(block->page.space
				      == page_get_space_id(page_align(ptr)));
				ut_ad(block->page.offset
				      == page_get_page_no(page_align(ptr)));
				break;
			}

			buf_page_mutex_exit(block);
#endif /* UNIV_DEBUG */

			return(block);
		}
	}

	return(NULL);
}

/*******************************************************************//**
Gets the block to whose frame the pointer is pointing to.
@return pointer to block, never NULL */

buf_block_t*
buf_block_align(
/*============*/
	const byte*	ptr)	/*!< in: pointer to a frame */
{
	ulint		i;

	for (i = 0; i < srv_buf_pool_instances; i++) {
		buf_block_t*	block;

		block = buf_block_align_instance(
			buf_pool_from_array(i), ptr);
		if (block) {
			return(block);
		}
	}

	/* The block should always be found. */
	ut_error;
	return(NULL);
}

/********************************************************************//**
Find out if a pointer belongs to a buf_block_t. It can be a pointer to
the buf_block_t itself or a member of it. This functions checks one of
the buffer pool instances.
@return TRUE if ptr belongs to a buf_block_t struct */
static
ibool
buf_pointer_is_block_field_instance(
/*================================*/
	buf_pool_t*	buf_pool,	/*!< in: buffer pool instance */
	const void*	ptr)		/*!< in: pointer not dereferenced */
{
	const buf_chunk_t*		chunk	= buf_pool->chunks;
	const buf_chunk_t* const	echunk	= chunk + buf_pool->n_chunks;

	/* TODO: protect buf_pool->chunks with a mutex (it will
	currently remain constant after buf_pool_init()) */
	while (chunk < echunk) {
		if (ptr >= (void*) chunk->blocks
		    && ptr < (void*) (chunk->blocks + chunk->size)) {

			return(TRUE);
		}

		chunk++;
	}

	return(FALSE);
}

/********************************************************************//**
Find out if a pointer belongs to a buf_block_t. It can be a pointer to
the buf_block_t itself or a member of it
@return TRUE if ptr belongs to a buf_block_t struct */

ibool
buf_pointer_is_block_field(
/*=======================*/
	const void*	ptr)	/*!< in: pointer not dereferenced */
{
	ulint	i;

	for (i = 0; i < srv_buf_pool_instances; i++) {
		ibool	found;

		found = buf_pointer_is_block_field_instance(
			buf_pool_from_array(i), ptr);
		if (found) {
			return(TRUE);
		}
	}

	return(FALSE);
}

/********************************************************************//**
Find out if a buffer block was created by buf_chunk_init().
@return TRUE if "block" has been added to buf_pool->free by buf_chunk_init() */
static
ibool
buf_block_is_uncompressed(
/*======================*/
	buf_pool_t*		buf_pool,	/*!< in: buffer pool instance */
	const buf_block_t*	block)		/*!< in: pointer to block,
						not dereferenced */
{
	if (UNIV_UNLIKELY((((ulint) block) % sizeof *block) != 0)) {
		/* The pointer should be aligned. */
		return(FALSE);
	}

	return(buf_pointer_is_block_field_instance(buf_pool, (void*) block));
}

#if defined UNIV_DEBUG || defined UNIV_IBUF_DEBUG
/********************************************************************//**
Return true if probe is enabled.
@return true if probe enabled. */
static
bool
buf_debug_execute_is_force_flush()
/*==============================*/
{
	DBUG_EXECUTE_IF("ib_buf_force_flush", return(true); );

	/* This is used during queisce testing, we want to ensure maximum
	buffering by the change buffer. */

	if (srv_ibuf_disable_background_merge) {
		return(true);
	}

	return(false);
}
#endif /* UNIV_DEBUG || UNIV_IBUF_DEBUG */

/********************************************************************//**
This is the general function used to get access to a database page.
@return pointer to the block or NULL */

buf_block_t*
buf_page_get_gen(
/*=============*/
	ulint		space,	/*!< in: space id */
	ulint		zip_size,/*!< in: compressed page size in bytes
				or 0 for uncompressed pages */
	ulint		offset,	/*!< in: page number */
	ulint		rw_latch,/*!< in: RW_S_LATCH, RW_X_LATCH, RW_NO_LATCH */
	buf_block_t*	guess,	/*!< in: guessed block or NULL */
	ulint		mode,	/*!< in: BUF_GET, BUF_GET_IF_IN_POOL,
				BUF_PEEK_IF_IN_POOL, BUF_GET_NO_LATCH, or
				BUF_GET_IF_IN_POOL_OR_WATCH */
	const char*	file,	/*!< in: file name */
	ulint		line,	/*!< in: line where called */
	mtr_t*		mtr)	/*!< in: mini-transaction */
{
	buf_block_t*	block;
	ulint		fold;
	unsigned	access_time;
	ulint		fix_type;
	ibool		must_read;
	rw_lock_t*	hash_lock;
	BPageMutex*	block_mutex;
	buf_page_t*	hash_bpage;
	ulint		retries = 0;
	buf_pool_t*	buf_pool = buf_pool_get(space, offset);

	ut_ad(mtr);
	ut_ad(mtr->state == MTR_ACTIVE);
	ut_ad((rw_latch == RW_S_LATCH)
	      || (rw_latch == RW_X_LATCH)
	      || (rw_latch == RW_SX_LATCH)
	      || (rw_latch == RW_NO_LATCH));
#ifdef UNIV_DEBUG
	switch (mode) {
	case BUF_GET_NO_LATCH:
		ut_ad(rw_latch == RW_NO_LATCH);
		break;
	case BUF_GET:
	case BUF_GET_IF_IN_POOL:
	case BUF_PEEK_IF_IN_POOL:
	case BUF_GET_IF_IN_POOL_OR_WATCH:
	case BUF_GET_POSSIBLY_FREED:
		break;
	default:
		ut_error;
	}
#endif /* UNIV_DEBUG */
	ut_ad(zip_size == fil_space_get_zip_size(space));
	ut_ad(ut_is_2pow(zip_size));
#ifndef UNIV_LOG_DEBUG
	ut_ad(!ibuf_inside(mtr)
	      || ibuf_page_low(space, zip_size, offset,
			       FALSE, file, line, NULL));
#endif
	buf_pool->stat.n_page_gets++;
	fold = buf_page_address_fold(space, offset);
	hash_lock = buf_page_hash_lock_get(buf_pool, fold);
loop:
	block = guess;

	rw_lock_s_lock(hash_lock);
	if (block) {
		/* If the guess is a compressed page descriptor that
		has been allocated by buf_page_alloc_descriptor(),
		it may have been freed by buf_relocate(). */

		if (!buf_block_is_uncompressed(buf_pool, block)
		    || offset != block->page.offset
		    || space != block->page.space
		    || buf_block_get_state(block) != BUF_BLOCK_FILE_PAGE) {

			/* Our guess was bogus or things have changed
			since. */
			block = guess = NULL;
		} else {
			ut_ad(!block->page.in_zip_hash);
		}
	}

	if (block == NULL) {
		block = (buf_block_t*) buf_page_hash_get_low(
			buf_pool, space, offset, fold);
	}

	if (!block || buf_pool_watch_is_sentinel(buf_pool, &block->page)) {
		rw_lock_s_unlock(hash_lock);
		block = NULL;
	}

	if (block == NULL) {
		/* Page not in buf_pool: needs to be read from file */

		if (mode == BUF_GET_IF_IN_POOL_OR_WATCH) {
			rw_lock_x_lock(hash_lock);
			block = (buf_block_t*) buf_pool_watch_set(
				space, offset, fold);

			if (block) {
				/* We can release hash_lock after we
				acquire block_mutex to make sure that
				no state change takes place. */
				block_mutex = buf_page_get_mutex(&block->page);
				mutex_enter(block_mutex);

				/* Now safe to release page_hash mutex */
				rw_lock_x_unlock(hash_lock);
				goto got_block;
			}

			rw_lock_x_unlock(hash_lock);
		}

		if (mode == BUF_GET_IF_IN_POOL
		    || mode == BUF_PEEK_IF_IN_POOL
		    || mode == BUF_GET_IF_IN_POOL_OR_WATCH) {
#ifdef UNIV_SYNC_DEBUG
			ut_ad(!rw_lock_own(hash_lock, RW_LOCK_X));
			ut_ad(!rw_lock_own(hash_lock, RW_LOCK_S));
#endif /* UNIV_SYNC_DEBUG */
			return(NULL);
		}

		if (buf_read_page(space, zip_size, offset)) {
			buf_read_ahead_random(space, zip_size, offset,
					      ibuf_inside(mtr));

			retries = 0;
		} else if (retries < BUF_PAGE_READ_MAX_RETRIES) {
			++retries;
			DBUG_EXECUTE_IF(
				"innodb_page_corruption_retries",
				retries = BUF_PAGE_READ_MAX_RETRIES;
			);
		} else {
			ib_logf(IB_LOG_LEVEL_FATAL,
				"Unable to read tablespace %lu page no %lu"
				" into the buffer pool after %lu attempts."
				" The most probable cause of this error may"
				" be that the table has been corrupted."
				" You can try to fix this problem by using"
				" innodb_force_recovery."
				" Please see reference manual for more"
				" details.   Aborting...",
				space, offset,
				BUF_PAGE_READ_MAX_RETRIES);
		}

#if defined UNIV_DEBUG || defined UNIV_BUF_DEBUG
		ut_a(++buf_dbg_counter % 5771 || buf_validate());
#endif /* UNIV_DEBUG || UNIV_BUF_DEBUG */
		goto loop;
	}


	/* We can release hash_lock after we acquire block_mutex to
	make sure that no state change takes place. */
	block_mutex = buf_page_get_mutex(&block->page);
	mutex_enter(block_mutex);

	/* Now safe to release page_hash mutex */
	rw_lock_s_unlock(hash_lock);

got_block:
	ut_ad(page_zip_get_size(&block->page.zip) == zip_size);
	ut_ad(mutex_own(block_mutex));

	must_read = buf_block_get_io_fix(block) == BUF_IO_READ;

	if (must_read && (mode == BUF_GET_IF_IN_POOL
			  || mode == BUF_PEEK_IF_IN_POOL)) {

		/* The page is being read to buffer pool,
		but we cannot wait around for the read to
		complete. */
null_exit:
		mutex_exit(block_mutex);

		return(NULL);
	}

	switch (buf_block_get_state(block)) {
		buf_page_t*	bpage;

	case BUF_BLOCK_FILE_PAGE:
		break;

	case BUF_BLOCK_ZIP_PAGE:
	case BUF_BLOCK_ZIP_DIRTY:
		if (mode == BUF_PEEK_IF_IN_POOL) {
			/* This mode is only used for dropping an
			adaptive hash index.  There cannot be an
			adaptive hash index for a compressed-only
			page, so do not bother decompressing the page. */
			goto null_exit;
		}

		bpage = &block->page;

		if (bpage->buf_fix_count
		    || buf_page_get_io_fix(bpage) != BUF_IO_NONE) {
			/* This condition often occurs when the buffer
			is not buffer-fixed, but I/O-fixed by
			buf_page_init_for_read(). */
			mutex_exit(block_mutex);
wait_until_unfixed:
			/* The block is buffer-fixed or I/O-fixed.
			Try again later. */
			os_thread_sleep(WAIT_FOR_READ);

			goto loop;
		}

		/* Allocate an uncompressed page. */
		mutex_exit(block_mutex);
		block = buf_LRU_get_free_block(buf_pool);
		ut_a(block);

		buf_pool_mutex_enter(buf_pool);

		/* As we have released the page_hash lock and the
		block_mutex to allocate an uncompressed page it is
		possible that page_hash might have changed. We do
		another lookup here while holding the hash_lock
		to verify that bpage is indeed still a part of
		page_hash. */
		rw_lock_x_lock(hash_lock);

		hash_bpage = buf_page_hash_get_low(
			buf_pool, space, offset, fold);

		buf_page_mutex_enter(block);

		if (bpage != hash_bpage
		    || bpage->buf_fix_count
		    || buf_page_get_io_fix(bpage) != BUF_IO_NONE) {

			buf_LRU_block_free_non_file_page(block);
			buf_pool_mutex_exit(buf_pool);
			rw_lock_x_unlock(hash_lock);
			buf_page_mutex_exit(block);

			if (bpage != hash_bpage) {
				/* The buf_pool->page_hash was modified
				while buf_pool->mutex was not held
				by this thread. */
				goto loop;
			} else {
				/* The block was buffer-fixed or
				I/O-fixed while buf_pool->mutex was
				not held by this thread. */
				goto wait_until_unfixed;
			}
		}

		/* Move the compressed page from bpage to block,
		and uncompress it. */

		mutex_enter(&buf_pool->zip_mutex);

		buf_relocate(bpage, &block->page);
		buf_block_init_low(block);
		block->lock_hash_val = lock_rec_hash(space, offset);

		UNIV_MEM_DESC(&block->page.zip.data,
			      page_zip_get_size(&block->page.zip));

		if (buf_page_get_state(&block->page)
		    == BUF_BLOCK_ZIP_PAGE) {
#if defined UNIV_DEBUG || defined UNIV_BUF_DEBUG
			UT_LIST_REMOVE(buf_pool->zip_clean, &block->page);
#endif /* UNIV_DEBUG || UNIV_BUF_DEBUG */
			ut_ad(!block->page.in_flush_list);
		} else {
			/* Relocate buf_pool->flush_list. */
			buf_flush_relocate_on_flush_list(bpage,
							 &block->page);
		}

		/* Buffer-fix, I/O-fix, and X-latch the block
		for the duration of the decompression.
		Also add the block to the unzip_LRU list. */
		block->page.state = BUF_BLOCK_FILE_PAGE;

		/* Insert at the front of unzip_LRU list */
		buf_unzip_LRU_add_block(block, FALSE);

		block->page.buf_fix_count = 1;
		buf_block_set_io_fix(block, BUF_IO_READ);
		rw_lock_x_lock_inline(&block->lock, 0, file, line);

		UNIV_MEM_INVALID(bpage, sizeof *bpage);

		rw_lock_x_unlock(hash_lock);
		buf_pool->n_pend_unzip++;
		buf_pool_mutex_exit(buf_pool);

		access_time = buf_page_is_accessed(&block->page);

		mutex_exit(&block->mutex);
		mutex_exit(&buf_pool->zip_mutex);

		buf_page_free_descriptor(bpage);

		/* Decompress the page while not holding
		buf_pool->mutex or block->mutex. */

		/* Page checksum verification is already done when
		the page is read from disk. Hence page checksum
		verification is not necessary when decompressing the page. */
		ut_a(buf_zip_decompress(block, FALSE));

		if (UNIV_LIKELY(!recv_no_ibuf_operations)) {
			if (access_time) {
#ifdef UNIV_IBUF_COUNT_DEBUG
				ut_a(ibuf_count_get(space, offset) == 0);
#endif /* UNIV_IBUF_COUNT_DEBUG */
			} else {
				ibuf_merge_or_delete_for_page(
					block, space, offset, zip_size, TRUE);
			}
		}

		/* Unfix and unlatch the block. */
		buf_pool_mutex_enter(buf_pool);
		buf_page_mutex_enter(block);
		block->page.buf_fix_count--;
		buf_block_set_io_fix(block, BUF_IO_NONE);
		buf_pool->n_pend_unzip--;
		buf_pool_mutex_exit(buf_pool);
		rw_lock_x_unlock(&block->lock);

		break;

	case BUF_BLOCK_POOL_WATCH:
	case BUF_BLOCK_NOT_USED:
	case BUF_BLOCK_READY_FOR_USE:
	case BUF_BLOCK_MEMORY:
	case BUF_BLOCK_REMOVE_HASH:
		ut_error;
		break;
	}

#ifdef UNIV_SYNC_DEBUG
	ut_ad(!rw_lock_own(hash_lock, RW_LOCK_X));
	ut_ad(!rw_lock_own(hash_lock, RW_LOCK_S));
#endif /* UNIV_SYNC_DEBUG */

	ut_ad(buf_block_get_state(block) == BUF_BLOCK_FILE_PAGE);

#if UNIV_WORD_SIZE == 4
	/* On 32-bit systems, there is no padding in buf_page_t.  On
	other systems, Valgrind could complain about uninitialized pad
	bytes. */
	UNIV_MEM_ASSERT_RW(&block->page, sizeof block->page);
#endif
#if defined UNIV_DEBUG || defined UNIV_IBUF_DEBUG

	if ((mode == BUF_GET_IF_IN_POOL || mode == BUF_GET_IF_IN_POOL_OR_WATCH)
	    && (ibuf_debug || buf_debug_execute_is_force_flush())) {
		/* Try to evict the block from the buffer pool, to use the
		insert buffer (change buffer) as much as possible. */

		/* To obey the latching order, release the
		block->mutex before acquiring buf_pool->mutex. Protect
		the block from changes by temporarily buffer-fixing it
		for the time we are not holding block->mutex. */
		buf_block_buf_fix_inc(block, file, line);
		buf_page_mutex_exit(block);
		buf_pool_mutex_enter(buf_pool);
		buf_page_mutex_enter(block);
		buf_block_buf_fix_dec(block);
		buf_page_mutex_exit(block);

		/* Now we are only holding the buf_pool->mutex,
		not block->mutex or hash_lock. Blocks cannot be
		relocated or enter or exit the buf_pool while we
		are holding the buf_pool->mutex. */

		if (buf_LRU_free_page(&block->page, true)) {
			buf_pool_mutex_exit(buf_pool);
			rw_lock_x_lock(hash_lock);

			if (mode == BUF_GET_IF_IN_POOL_OR_WATCH) {
				/* Set the watch, as it would have
				been set if the page were not in the
				buffer pool in the first place. */
				block = (buf_block_t*) buf_pool_watch_set(
					space, offset, fold);
			} else {
				block = (buf_block_t*) buf_page_hash_get_low(
					buf_pool, space, offset, fold);
			}

			rw_lock_x_unlock(hash_lock);

			if (block != 0) {
				/* Either the page has been read in or
				a watch was set on that in the window
				where we released the buf_pool::mutex
				and before we acquire the hash_lock
				above. Try again. */
				guess = block;
				goto loop;
			}

			fprintf(stderr,
				"innodb_change_buffering_debug evict %u %u\n",
				(unsigned) space, (unsigned) offset);
			return(NULL);
		}

		buf_page_mutex_enter(block);

		if (buf_flush_page_try(buf_pool, block)) {
			fprintf(stderr,
				"innodb_change_buffering_debug flush %u %u\n",
				(unsigned) space, (unsigned) offset);
			guess = block;
			goto loop;
		}

		/* Failed to evict the page; change it directly */

		buf_pool_mutex_exit(buf_pool);
	}
#endif /* UNIV_DEBUG || UNIV_IBUF_DEBUG */

	buf_block_buf_fix_inc(block, file, line);
#if defined UNIV_DEBUG_FILE_ACCESSES || defined UNIV_DEBUG
	ut_a(mode == BUF_GET_POSSIBLY_FREED
	     || !block->page.file_page_was_freed);
#endif

	/* Check if this is the first access to the page */
	access_time = buf_page_is_accessed(&block->page);

	buf_page_set_accessed(&block->page);

	buf_page_mutex_exit(block);

	if (mode != BUF_PEEK_IF_IN_POOL) {
		buf_page_make_young_if_needed(&block->page);
	}

#if defined UNIV_DEBUG || defined UNIV_BUF_DEBUG
	ut_a(++buf_dbg_counter % 5771 || buf_validate());
	ut_a(block->page.buf_fix_count > 0);
	ut_a(buf_block_get_state(block) == BUF_BLOCK_FILE_PAGE);
#endif /* UNIV_DEBUG || UNIV_BUF_DEBUG */

	switch (rw_latch) {
	case RW_NO_LATCH:
		if (must_read) {
			/* Let us wait until the read operation
			completes */

			for (;;) {
				enum buf_io_fix	io_fix;

				buf_page_mutex_enter(block);
				io_fix = buf_block_get_io_fix(block);
				buf_page_mutex_exit(block);

				if (io_fix == BUF_IO_READ) {
					/* wait by temporaly s-latch */
					rw_lock_s_lock(&(block->lock));
					rw_lock_s_unlock(&(block->lock));
				} else {
					break;
				}
			}
		}

		fix_type = MTR_MEMO_BUF_FIX;
		break;

	case RW_S_LATCH:
		rw_lock_s_lock_inline(&(block->lock), 0, file, line);

		fix_type = MTR_MEMO_PAGE_S_FIX;
		break;

	case RW_SX_LATCH:
		rw_lock_sx_lock_inline(&block->lock, 0, file, line);

		fix_type = MTR_MEMO_PAGE_SX_FIX;
		break;

	default:
		ut_ad(rw_latch == RW_X_LATCH);
		rw_lock_x_lock_inline(&(block->lock), 0, file, line);

		fix_type = MTR_MEMO_PAGE_X_FIX;
		break;
	}

	mtr_memo_push(mtr, block, fix_type);

	if (mode != BUF_PEEK_IF_IN_POOL && !access_time) {
		/* In the case of a first access, try to apply linear
		read-ahead */

		buf_read_ahead_linear(space, zip_size, offset,
				      ibuf_inside(mtr));
	}

#ifdef UNIV_IBUF_COUNT_DEBUG
	ut_a(ibuf_count_get(buf_block_get_space(block),
			    buf_block_get_page_no(block)) == 0);
#endif
#ifdef UNIV_SYNC_DEBUG
	ut_ad(!rw_lock_own(hash_lock, RW_LOCK_X));
	ut_ad(!rw_lock_own(hash_lock, RW_LOCK_S));
#endif /* UNIV_SYNC_DEBUG */
	return(block);
}

/********************************************************************//**
This is the general function used to get optimistic access to a database
page.
@return TRUE if success */

ibool
buf_page_optimistic_get(
/*====================*/
	ulint		rw_latch,/*!< in: RW_S_LATCH, RW_X_LATCH */
	buf_block_t*	block,	/*!< in: guessed buffer block */
	ib_uint64_t	modify_clock,/*!< in: modify clock value */
	const char*	file,	/*!< in: file name */
	ulint		line,	/*!< in: line where called */
	mtr_t*		mtr)	/*!< in: mini-transaction */
{
	buf_pool_t*	buf_pool;
	unsigned	access_time;
	ibool		success;
	ulint		fix_type;

	ut_ad(block);
	ut_ad(mtr);
	ut_ad(mtr->state == MTR_ACTIVE);
	ut_ad((rw_latch == RW_S_LATCH) || (rw_latch == RW_X_LATCH));

	buf_page_mutex_enter(block);

	if (UNIV_UNLIKELY(buf_block_get_state(block) != BUF_BLOCK_FILE_PAGE)) {

		buf_page_mutex_exit(block);

		return(FALSE);
	}

	buf_block_buf_fix_inc(block, file, line);

	access_time = buf_page_is_accessed(&block->page);

	buf_page_set_accessed(&block->page);

	buf_page_mutex_exit(block);

	buf_page_make_young_if_needed(&block->page);

	ut_ad(!ibuf_inside(mtr)
	      || ibuf_page(buf_block_get_space(block),
			   buf_block_get_zip_size(block),
			   buf_block_get_page_no(block), NULL));

	switch (rw_latch) {
	case RW_S_LATCH:
		success = rw_lock_s_lock_nowait(&(block->lock),
						file, line);
		fix_type = MTR_MEMO_PAGE_S_FIX;
		break;
	case RW_X_LATCH:
		success = rw_lock_x_lock_func_nowait_inline(&(block->lock),
							    file, line);
		fix_type = MTR_MEMO_PAGE_X_FIX;
		break;
	default:
		ut_error; /* RW_SX_LATCH is not implemented yet */
	}

	if (UNIV_UNLIKELY(!success)) {
		buf_page_mutex_enter(block);
		buf_block_buf_fix_dec(block);
		buf_page_mutex_exit(block);

		return(FALSE);
	}

	if (UNIV_UNLIKELY(modify_clock != block->modify_clock)) {
		buf_block_dbg_add_level(block, SYNC_NO_ORDER_CHECK);

		if (rw_latch == RW_S_LATCH) {
			rw_lock_s_unlock(&(block->lock));
		} else {
			rw_lock_x_unlock(&(block->lock));
		}

		buf_page_mutex_enter(block);
		buf_block_buf_fix_dec(block);
		buf_page_mutex_exit(block);

		return(FALSE);
	}

	mtr_memo_push(mtr, block, fix_type);

#if defined UNIV_DEBUG || defined UNIV_BUF_DEBUG
	ut_a(++buf_dbg_counter % 5771 || buf_validate());
	ut_a(block->page.buf_fix_count > 0);
	ut_a(buf_block_get_state(block) == BUF_BLOCK_FILE_PAGE);
#endif /* UNIV_DEBUG || UNIV_BUF_DEBUG */

#if defined UNIV_DEBUG_FILE_ACCESSES || defined UNIV_DEBUG
	buf_page_mutex_enter(block);
	ut_a(!block->page.file_page_was_freed);
	buf_page_mutex_exit(block);
#endif

	if (!access_time) {
		/* In the case of a first access, try to apply linear
		read-ahead */

		buf_read_ahead_linear(buf_block_get_space(block),
				      buf_block_get_zip_size(block),
				      buf_block_get_page_no(block),
				      ibuf_inside(mtr));
	}

#ifdef UNIV_IBUF_COUNT_DEBUG
	ut_a(ibuf_count_get(buf_block_get_space(block),
			    buf_block_get_page_no(block)) == 0);
#endif
	buf_pool = buf_pool_from_block(block);
	buf_pool->stat.n_page_gets++;

	return(TRUE);
}

/********************************************************************//**
This is used to get access to a known database page, when no waiting can be
done. For example, if a search in an adaptive hash index leads us to this
frame.
@return TRUE if success */

ibool
buf_page_get_known_nowait(
/*======================*/
	ulint		rw_latch,/*!< in: RW_S_LATCH, RW_X_LATCH */
	buf_block_t*	block,	/*!< in: the known page */
	ulint		mode,	/*!< in: BUF_MAKE_YOUNG or BUF_KEEP_OLD */
	const char*	file,	/*!< in: file name */
	ulint		line,	/*!< in: line where called */
	mtr_t*		mtr)	/*!< in: mini-transaction */
{
	buf_pool_t*	buf_pool;
	ibool		success;
	ulint		fix_type;

	ut_ad(mtr);
	ut_ad(mtr->state == MTR_ACTIVE);
	ut_ad((rw_latch == RW_S_LATCH) || (rw_latch == RW_X_LATCH));

	buf_page_mutex_enter(block);

	if (buf_block_get_state(block) == BUF_BLOCK_REMOVE_HASH) {
		/* Another thread is just freeing the block from the LRU list
		of the buffer pool: do not try to access this page; this
		attempt to access the page can only come through the hash
		index because when the buffer block state is ..._REMOVE_HASH,
		we have already removed it from the page address hash table
		of the buffer pool. */

		buf_page_mutex_exit(block);

		return(FALSE);
	}

	ut_a(buf_block_get_state(block) == BUF_BLOCK_FILE_PAGE);

	buf_block_buf_fix_inc(block, file, line);

	buf_page_set_accessed(&block->page);

	buf_page_mutex_exit(block);

	buf_pool = buf_pool_from_block(block);

	if (mode == BUF_MAKE_YOUNG) {
		buf_page_make_young_if_needed(&block->page);
	}

	ut_ad(!ibuf_inside(mtr) || mode == BUF_KEEP_OLD);

	switch (rw_latch) {
	case RW_S_LATCH:
		success = rw_lock_s_lock_nowait(&(block->lock),
						file, line);
		fix_type = MTR_MEMO_PAGE_S_FIX;
		break;
	case RW_X_LATCH:
		success = rw_lock_x_lock_func_nowait_inline(&(block->lock),
							    file, line);
		fix_type = MTR_MEMO_PAGE_X_FIX;
		break;
	default:
		ut_error; /* RW_SX_LATCH is not implemented yet */
	}

	if (!success) {
		buf_page_mutex_enter(block);
		buf_block_buf_fix_dec(block);
		buf_page_mutex_exit(block);

		return(FALSE);
	}

	mtr_memo_push(mtr, block, fix_type);

#if defined UNIV_DEBUG || defined UNIV_BUF_DEBUG
	ut_a(++buf_dbg_counter % 5771 || buf_validate());
	ut_a(block->page.buf_fix_count > 0);
	ut_a(buf_block_get_state(block) == BUF_BLOCK_FILE_PAGE);
#endif /* UNIV_DEBUG || UNIV_BUF_DEBUG */
#if defined UNIV_DEBUG_FILE_ACCESSES || defined UNIV_DEBUG
	if (mode != BUF_KEEP_OLD) {
		/* If mode == BUF_KEEP_OLD, we are executing an I/O
		completion routine.  Avoid a bogus assertion failure
		when ibuf_merge_or_delete_for_page() is processing a
		page that was just freed due to DROP INDEX, or
		deleting a record from SYS_INDEXES. This check will be
		skipped in recv_recover_page() as well. */

		buf_page_mutex_enter(block);
		ut_a(!block->page.file_page_was_freed);
		buf_page_mutex_exit(block);
	}
#endif

#ifdef UNIV_IBUF_COUNT_DEBUG
	ut_a((mode == BUF_KEEP_OLD)
	     || (ibuf_count_get(buf_block_get_space(block),
				buf_block_get_page_no(block)) == 0));
#endif
	buf_pool->stat.n_page_gets++;

	return(TRUE);
}

/*******************************************************************//**
Given a tablespace id and page number tries to get that page. If the
page is not in the buffer pool it is not loaded and NULL is returned.
Suitable for using when holding the lock_sys_t::mutex.
@return pointer to a page or NULL */

const buf_block_t*
buf_page_try_get_func(
/*==================*/
	ulint		space_id,/*!< in: tablespace id */
	ulint		page_no,/*!< in: page number */
	const char*	file,	/*!< in: file name */
	ulint		line,	/*!< in: line where called */
	mtr_t*		mtr)	/*!< in: mini-transaction */
{
	buf_block_t*	block;
	ibool		success;
	ulint		fix_type;
	buf_pool_t*	buf_pool = buf_pool_get(space_id, page_no);
	rw_lock_t*	hash_lock;

	ut_ad(mtr);
	ut_ad(mtr->state == MTR_ACTIVE);

	block = buf_block_hash_get_s_locked(buf_pool, space_id,
					    page_no, &hash_lock);

	if (!block || buf_block_get_state(block) != BUF_BLOCK_FILE_PAGE) {
		if (block) {
			rw_lock_s_unlock(hash_lock);
		}
		return(NULL);
	}

	ut_ad(!buf_pool_watch_is_sentinel(buf_pool, &block->page));

	buf_page_mutex_enter(block);
	rw_lock_s_unlock(hash_lock);

#if defined UNIV_DEBUG || defined UNIV_BUF_DEBUG
	ut_a(buf_block_get_state(block) == BUF_BLOCK_FILE_PAGE);
	ut_a(buf_block_get_space(block) == space_id);
	ut_a(buf_block_get_page_no(block) == page_no);
#endif /* UNIV_DEBUG || UNIV_BUF_DEBUG */

	buf_block_buf_fix_inc(block, file, line);
	buf_page_mutex_exit(block);

	fix_type = MTR_MEMO_PAGE_S_FIX;
	success = rw_lock_s_lock_nowait(&block->lock, file, line);

	if (!success) {
		/* Let us try to get an X-latch. If the current thread
		is holding an X-latch on the page, we cannot get an
		S-latch. */

		fix_type = MTR_MEMO_PAGE_X_FIX;
		success = rw_lock_x_lock_func_nowait_inline(&block->lock,
							    file, line);
	}

	if (!success) {
		buf_page_mutex_enter(block);
		buf_block_buf_fix_dec(block);
		buf_page_mutex_exit(block);

		return(NULL);
	}

	mtr_memo_push(mtr, block, fix_type);
#if defined UNIV_DEBUG || defined UNIV_BUF_DEBUG
	ut_a(++buf_dbg_counter % 5771 || buf_validate());
	ut_a(block->page.buf_fix_count > 0);
	ut_a(buf_block_get_state(block) == BUF_BLOCK_FILE_PAGE);
#endif /* UNIV_DEBUG || UNIV_BUF_DEBUG */
#if defined UNIV_DEBUG_FILE_ACCESSES || defined UNIV_DEBUG
	buf_page_mutex_enter(block);
	ut_a(!block->page.file_page_was_freed);
	buf_page_mutex_exit(block);
#endif /* UNIV_DEBUG_FILE_ACCESSES || UNIV_DEBUG */
	buf_block_dbg_add_level(block, SYNC_NO_ORDER_CHECK);

	buf_pool->stat.n_page_gets++;

#ifdef UNIV_IBUF_COUNT_DEBUG
	ut_a(ibuf_count_get(buf_block_get_space(block),
			    buf_block_get_page_no(block)) == 0);
#endif

	return(block);
}

/********************************************************************//**
Initialize some fields of a control block. */
UNIV_INLINE
void
buf_page_init_low(
/*==============*/
	buf_page_t*	bpage)	/*!< in: block to init */
{
	bpage->flush_type = BUF_FLUSH_LRU;
	bpage->io_fix = BUF_IO_NONE;
	bpage->buf_fix_count = 0;
	bpage->freed_page_clock = 0;
	bpage->access_time = 0;
	bpage->newest_modification = 0;
	bpage->oldest_modification = 0;
	HASH_INVALIDATE(bpage, hash);
#if defined UNIV_DEBUG_FILE_ACCESSES || defined UNIV_DEBUG
	bpage->file_page_was_freed = FALSE;
#endif /* UNIV_DEBUG_FILE_ACCESSES || UNIV_DEBUG */
}

/********************************************************************//**
Inits a page to the buffer buf_pool. */
static __attribute__((nonnull))
void
buf_page_init(
/*==========*/
	buf_pool_t*	buf_pool,/*!< in/out: buffer pool */
	ulint		space,	/*!< in: space id */
	ulint		offset,	/*!< in: offset of the page within space
				in units of a page */
	ulint		fold,	/*!< in: buf_page_address_fold(space,offset) */
	ulint		zip_size,/*!< in: compressed page size, or 0 */
	buf_block_t*	block)	/*!< in/out: block to init */
{
	buf_page_t*	hash_page;

	ut_ad(buf_pool == buf_pool_get(space, offset));
	ut_ad(buf_pool_mutex_own(buf_pool));

	ut_ad(buf_page_mutex_own(block));
	ut_a(buf_block_get_state(block) != BUF_BLOCK_FILE_PAGE);

#ifdef UNIV_SYNC_DEBUG
	ut_ad(rw_lock_own(buf_page_hash_lock_get(buf_pool, fold),
			  RW_LOCK_X));
#endif /* UNIV_SYNC_DEBUG */

	/* Set the state of the block */
	buf_block_set_file_page(block, space, offset);

#ifdef UNIV_DEBUG_VALGRIND
	if (!space) {
		/* Silence valid Valgrind warnings about uninitialized
		data being written to data files.  There are some unused
		bytes on some pages that InnoDB does not initialize. */
		UNIV_MEM_VALID(block->frame, UNIV_PAGE_SIZE);
	}
#endif /* UNIV_DEBUG_VALGRIND */

	buf_block_init_low(block);

	block->lock_hash_val = lock_rec_hash(space, offset);

	buf_page_init_low(&block->page);

	/* Insert into the hash table of file pages */

	hash_page = buf_page_hash_get_low(buf_pool, space, offset, fold);

	if (UNIV_LIKELY(!hash_page)) {
	} else if (buf_pool_watch_is_sentinel(buf_pool, hash_page)) {
		/* Preserve the reference count. */
		ulint	buf_fix_count = hash_page->buf_fix_count;

		ut_a(buf_fix_count > 0);
		block->page.buf_fix_count += (unsigned) buf_fix_count;
		buf_pool_watch_remove(buf_pool, fold, hash_page);
	} else {
		fprintf(stderr,
			"InnoDB: Error: page %lu %lu already found"
			" in the hash table: %p, %p\n",
			(ulong) space,
			(ulong) offset,
			(const void*) hash_page, (const void*) block);
#if defined UNIV_DEBUG || defined UNIV_BUF_DEBUG
		buf_page_mutex_exit(block);
		buf_pool_mutex_exit(buf_pool);
		buf_print();
		buf_LRU_print();
		buf_validate();
		buf_LRU_validate();
#endif /* UNIV_DEBUG || UNIV_BUF_DEBUG */
		ut_error;
	}

	ut_ad(!block->page.in_zip_hash);
	ut_ad(!block->page.in_page_hash);
	ut_d(block->page.in_page_hash = TRUE);
	HASH_INSERT(buf_page_t, hash, buf_pool->page_hash,
		    fold, &block->page);
	if (zip_size) {
		page_zip_set_size(&block->page.zip, zip_size);
	}
}

/********************************************************************//**
Function which inits a page for read to the buffer buf_pool. If the page is
(1) already in buf_pool, or
(2) if we specify to read only ibuf pages and the page is not an ibuf page, or
(3) if the space is deleted or being deleted,
then this function does nothing.
Sets the io_fix flag to BUF_IO_READ and sets a non-recursive exclusive lock
on the buffer frame. The io-handler must take care that the flag is cleared
and the lock released later.
@return pointer to the block or NULL */

buf_page_t*
buf_page_init_for_read(
/*===================*/
	dberr_t*	err,	/*!< out: DB_SUCCESS or DB_TABLESPACE_DELETED */
	ulint		mode,	/*!< in: BUF_READ_IBUF_PAGES_ONLY, ... */
	ulint		space,	/*!< in: space id */
	ulint		zip_size,/*!< in: compressed page size, or 0 */
	ibool		unzip,	/*!< in: TRUE=request uncompressed page */
	ib_int64_t	tablespace_version,
				/*!< in: prevents reading from a wrong
				version of the tablespace in case we have done
				DISCARD + IMPORT */
	ulint		offset)	/*!< in: page number */
{
	buf_block_t*	block;
	buf_page_t*	bpage	= NULL;
	buf_page_t*	watch_page;
	rw_lock_t*	hash_lock;
	mtr_t		mtr;
	ulint		fold;
	ibool		lru	= FALSE;
	void*		data;
	buf_pool_t*	buf_pool = buf_pool_get(space, offset);

	ut_ad(buf_pool);

	*err = DB_SUCCESS;

	if (mode == BUF_READ_IBUF_PAGES_ONLY) {
		/* It is a read-ahead within an ibuf routine */

		ut_ad(!ibuf_bitmap_page(zip_size, offset));

		ibuf_mtr_start(&mtr);

		if (!recv_no_ibuf_operations
		    && !ibuf_page(space, zip_size, offset, &mtr)) {

			ibuf_mtr_commit(&mtr);

			return(NULL);
		}
	} else {
		ut_ad(mode == BUF_READ_ANY_PAGE);
	}

	if (zip_size && !unzip && !recv_recovery_is_on()) {
		block = NULL;
	} else {
		block = buf_LRU_get_free_block(buf_pool);
		ut_ad(block);
		ut_ad(buf_pool_from_block(block) == buf_pool);
	}

	fold = buf_page_address_fold(space, offset);
	hash_lock = buf_page_hash_lock_get(buf_pool, fold);

	buf_pool_mutex_enter(buf_pool);
	rw_lock_x_lock(hash_lock);

	watch_page = buf_page_hash_get_low(buf_pool, space, offset, fold);
	if (watch_page && !buf_pool_watch_is_sentinel(buf_pool, watch_page)) {
		/* The page is already in the buffer pool. */
		watch_page = NULL;
err_exit:
		rw_lock_x_unlock(hash_lock);
		if (block) {
			buf_page_mutex_enter(block);
			buf_LRU_block_free_non_file_page(block);
			buf_page_mutex_exit(block);
		}

		bpage = NULL;
		goto func_exit;
	}

	if (fil_tablespace_deleted_or_being_deleted_in_mem(
		    space, tablespace_version)) {
		/* The page belongs to a space which has been
		deleted or is being deleted. */
		*err = DB_TABLESPACE_DELETED;

		goto err_exit;
	}

	if (block) {
		bpage = &block->page;

		buf_page_mutex_enter(block);

		ut_ad(buf_pool_from_bpage(bpage) == buf_pool);

		buf_page_init(buf_pool, space, offset, fold, zip_size, block);
		rw_lock_x_unlock(hash_lock);

		/* The block must be put to the LRU list, to the old blocks */
		buf_LRU_add_block(bpage, TRUE/* to old blocks */);

		/* We set a pass-type x-lock on the frame because then
		the same thread which called for the read operation
		(and is running now at this point of code) can wait
		for the read to complete by waiting for the x-lock on
		the frame; if the x-lock were recursive, the same
		thread would illegally get the x-lock before the page
		read is completed.  The x-lock is cleared by the
		io-handler thread. */

		rw_lock_x_lock_gen(&block->lock, BUF_IO_READ);
		buf_page_set_io_fix(bpage, BUF_IO_READ);

		if (zip_size) {
			/* buf_pool->mutex may be released and
			reacquired by buf_buddy_alloc().  Thus, we
			must release block->mutex in order not to
			break the latching order in the reacquisition
			of buf_pool->mutex.  We also must defer this
			operation until after the block descriptor has
			been added to buf_pool->LRU and
			buf_pool->page_hash. */
			buf_page_mutex_exit(block);
			data = buf_buddy_alloc(buf_pool, zip_size, &lru);
			buf_page_mutex_enter(block);
			block->page.zip.data = (page_zip_t*) data;

			/* To maintain the invariant
			block->in_unzip_LRU_list
			== buf_page_belongs_to_unzip_LRU(&block->page)
			we have to add this block to unzip_LRU
			after block->page.zip.data is set. */
			ut_ad(buf_page_belongs_to_unzip_LRU(&block->page));
			buf_unzip_LRU_add_block(block, TRUE);
		}

		buf_page_mutex_exit(block);
	} else {
		rw_lock_x_unlock(hash_lock);

		/* The compressed page must be allocated before the
		control block (bpage), in order to avoid the
		invocation of buf_buddy_relocate_block() on
		uninitialized data. */
		data = buf_buddy_alloc(buf_pool, zip_size, &lru);

		rw_lock_x_lock(hash_lock);

		/* If buf_buddy_alloc() allocated storage from the LRU list,
		it released and reacquired buf_pool->mutex.  Thus, we must
		check the page_hash again, as it may have been modified. */
		if (UNIV_UNLIKELY(lru)) {

			watch_page = buf_page_hash_get_low(
				buf_pool, space, offset, fold);

			if (UNIV_UNLIKELY(watch_page
			    && !buf_pool_watch_is_sentinel(buf_pool,
							   watch_page))) {

				/* The block was added by some other thread. */
				rw_lock_x_unlock(hash_lock);
				watch_page = NULL;
				buf_buddy_free(buf_pool, data, zip_size);

				bpage = NULL;
				goto func_exit;
			}
		}

		bpage = buf_page_alloc_descriptor();

		/* Initialize the buf_pool pointer. */
		bpage->buf_pool_index = buf_pool_index(buf_pool);

		page_zip_des_init(&bpage->zip);
		page_zip_set_size(&bpage->zip, zip_size);
		bpage->zip.data = (page_zip_t*) data;

		mutex_enter(&buf_pool->zip_mutex);
		UNIV_MEM_DESC(bpage->zip.data,
			      page_zip_get_size(&bpage->zip));

		buf_page_init_low(bpage);

		bpage->state	= BUF_BLOCK_ZIP_PAGE;
		bpage->space	= space;
		bpage->offset	= offset;

#ifdef UNIV_DEBUG
		bpage->in_page_hash = FALSE;
		bpage->in_zip_hash = FALSE;
		bpage->in_flush_list = FALSE;
		bpage->in_free_list = FALSE;
		bpage->in_LRU_list = FALSE;
#endif /* UNIV_DEBUG */

		ut_d(bpage->in_page_hash = TRUE);

		if (UNIV_LIKELY_NULL(watch_page)) {

			/* Preserve the reference count. */
			ulint	buf_fix_count = watch_page->buf_fix_count;
			ut_a(buf_fix_count > 0);
			bpage->buf_fix_count += (unsigned) buf_fix_count;
			ut_ad(buf_pool_watch_is_sentinel(buf_pool, watch_page));
			buf_pool_watch_remove(buf_pool, fold, watch_page);
		}

		HASH_INSERT(buf_page_t, hash, buf_pool->page_hash, fold,
			    bpage);

		rw_lock_x_unlock(hash_lock);

		/* The block must be put to the LRU list, to the old blocks.
		The zip_size is already set into the page zip */
		buf_LRU_add_block(bpage, TRUE/* to old blocks */);
#if defined UNIV_DEBUG || defined UNIV_BUF_DEBUG
		buf_LRU_insert_zip_clean(bpage);
#endif /* UNIV_DEBUG || UNIV_BUF_DEBUG */

		buf_page_set_io_fix(bpage, BUF_IO_READ);

		mutex_exit(&buf_pool->zip_mutex);
	}

	buf_pool->n_pend_reads++;
func_exit:
	buf_pool_mutex_exit(buf_pool);

	if (mode == BUF_READ_IBUF_PAGES_ONLY) {

		ibuf_mtr_commit(&mtr);
	}


#ifdef UNIV_SYNC_DEBUG
	ut_ad(!rw_lock_own(hash_lock, RW_LOCK_X));
	ut_ad(!rw_lock_own(hash_lock, RW_LOCK_S));
#endif /* UNIV_SYNC_DEBUG */

	ut_ad(!bpage || buf_page_in_file(bpage));
	return(bpage);
}

/********************************************************************//**
Initializes a page to the buffer buf_pool. The page is usually not read
from a file even if it cannot be found in the buffer buf_pool. This is one
of the functions which perform to a block a state transition NOT_USED =>
FILE_PAGE (the other is buf_page_get_gen).
@return pointer to the block, page bufferfixed */

buf_block_t*
buf_page_create(
/*============*/
	ulint	space,	/*!< in: space id */
	ulint	offset,	/*!< in: offset of the page within space in units of
			a page */
	ulint	zip_size,/*!< in: compressed page size, or 0 */
	mtr_t*	mtr)	/*!< in: mini-transaction handle */
{
	buf_frame_t*	frame;
	buf_block_t*	block;
	ulint		fold;
	buf_block_t*	free_block	= NULL;
	buf_pool_t*	buf_pool	= buf_pool_get(space, offset);
	rw_lock_t*	hash_lock;

	ut_ad(mtr);
	ut_ad(mtr->state == MTR_ACTIVE);
	ut_ad(space || !zip_size);

	free_block = buf_LRU_get_free_block(buf_pool);

	fold = buf_page_address_fold(space, offset);
	hash_lock = buf_page_hash_lock_get(buf_pool, fold);

	buf_pool_mutex_enter(buf_pool);
	rw_lock_x_lock(hash_lock);

	block = (buf_block_t*) buf_page_hash_get_low(
		buf_pool, space, offset, fold);

	if (block
	    && buf_page_in_file(&block->page)
	    && !buf_pool_watch_is_sentinel(buf_pool, &block->page)) {
#ifdef UNIV_IBUF_COUNT_DEBUG
		ut_a(ibuf_count_get(space, offset) == 0);
#endif
#if defined UNIV_DEBUG_FILE_ACCESSES || defined UNIV_DEBUG
		block->page.file_page_was_freed = FALSE;
#endif /* UNIV_DEBUG_FILE_ACCESSES || UNIV_DEBUG */

		/* Page can be found in buf_pool */
		buf_pool_mutex_exit(buf_pool);
		rw_lock_x_unlock(hash_lock);

		buf_block_free(free_block);

		return(buf_page_get_with_no_latch(space, zip_size,
						  offset, mtr));
	}

	/* If we get here, the page was not in buf_pool: init it there */

	DBUG_PRINT("ib_buf", ("create page %u:%u",
			      unsigned(space), unsigned(offset)));

	block = free_block;

	buf_page_mutex_enter(block);

	buf_page_init(buf_pool, space, offset, fold, zip_size, block);

	rw_lock_x_unlock(hash_lock);

	/* The block must be put to the LRU list */
	buf_LRU_add_block(&block->page, FALSE);

	buf_block_buf_fix_inc(block, __FILE__, __LINE__);
	buf_pool->stat.n_pages_created++;

	if (zip_size) {
		void*	data;
		ibool	lru;

		/* Prevent race conditions during buf_buddy_alloc(),
		which may release and reacquire buf_pool->mutex,
		by IO-fixing and X-latching the block. */

		buf_page_set_io_fix(&block->page, BUF_IO_READ);
		rw_lock_x_lock(&block->lock);

		buf_page_mutex_exit(block);
		/* buf_pool->mutex may be released and reacquired by
		buf_buddy_alloc().  Thus, we must release block->mutex
		in order not to break the latching order in
		the reacquisition of buf_pool->mutex.  We also must
		defer this operation until after the block descriptor
		has been added to buf_pool->LRU and buf_pool->page_hash. */
		data = buf_buddy_alloc(buf_pool, zip_size, &lru);
		buf_page_mutex_enter(block);
		block->page.zip.data = (page_zip_t*) data;

		/* To maintain the invariant
		block->in_unzip_LRU_list
		== buf_page_belongs_to_unzip_LRU(&block->page)
		we have to add this block to unzip_LRU after
		block->page.zip.data is set. */
		ut_ad(buf_page_belongs_to_unzip_LRU(&block->page));
		buf_unzip_LRU_add_block(block, FALSE);

		buf_page_set_io_fix(&block->page, BUF_IO_NONE);
		rw_lock_x_unlock(&block->lock);
	}

	buf_pool_mutex_exit(buf_pool);

	mtr_memo_push(mtr, block, MTR_MEMO_BUF_FIX);

	buf_page_set_accessed(&block->page);

	buf_page_mutex_exit(block);

	/* Delete possible entries for the page from the insert buffer:
	such can exist if the page belonged to an index which was dropped */
	ibuf_merge_or_delete_for_page(NULL, space, offset, zip_size, TRUE);

	frame = block->frame;

	memset(frame + FIL_PAGE_PREV, 0xff, 4);
	memset(frame + FIL_PAGE_NEXT, 0xff, 4);
	mach_write_to_2(frame + FIL_PAGE_TYPE, FIL_PAGE_TYPE_ALLOCATED);

	/* Reset to zero the file flush lsn field in the page; if the first
	page of an ibdata file is 'created' in this function into the buffer
	pool then we lose the original contents of the file flush lsn stamp.
	Then InnoDB could in a crash recovery print a big, false, corruption
	warning if the stamp contains an lsn bigger than the ib_logfile lsn. */

	memset(frame + FIL_PAGE_FILE_FLUSH_LSN, 0, 8);

#if defined UNIV_DEBUG || defined UNIV_BUF_DEBUG
	ut_a(++buf_dbg_counter % 5771 || buf_validate());
#endif /* UNIV_DEBUG || UNIV_BUF_DEBUG */
#ifdef UNIV_IBUF_COUNT_DEBUG
	ut_a(ibuf_count_get(buf_block_get_space(block),
			    buf_block_get_page_no(block)) == 0);
#endif
	return(block);
}

/********************************************************************//**
Monitor the buffer page read/write activity, and increment corresponding
counter value if MONITOR_MODULE_BUF_PAGE (module_buf_page) module is
enabled. */
static
void
buf_page_monitor(
/*=============*/
	const buf_page_t*	bpage,	/*!< in: pointer to the block */
	enum buf_io_fix		io_type)/*!< in: io_fix types */
{
	const byte*	frame;
	monitor_id_t	counter;

	/* If the counter module is not turned on, just return */
	if (!MONITOR_IS_ON(MONITOR_MODULE_BUF_PAGE)) {
		return;
	}

	ut_a(io_type == BUF_IO_READ || io_type == BUF_IO_WRITE);

	frame = bpage->zip.data
		? bpage->zip.data
		: ((buf_block_t*) bpage)->frame;

	switch (fil_page_get_type(frame)) {
		ulint	level;

	case FIL_PAGE_INDEX:
		level = btr_page_get_level_low(frame);

		/* Check if it is an index page for insert buffer */
		if (btr_page_get_index_id(frame)
		    == (index_id_t)(DICT_IBUF_ID_MIN + IBUF_SPACE_ID)) {
			if (level == 0) {
				counter = MONITOR_RW_COUNTER(
					io_type, MONITOR_INDEX_IBUF_LEAF_PAGE);
			} else {
				counter = MONITOR_RW_COUNTER(
					io_type,
					MONITOR_INDEX_IBUF_NON_LEAF_PAGE);
			}
		} else {
			if (level == 0) {
				counter = MONITOR_RW_COUNTER(
					io_type, MONITOR_INDEX_LEAF_PAGE);
			} else {
				counter = MONITOR_RW_COUNTER(
					io_type, MONITOR_INDEX_NON_LEAF_PAGE);
			}
		}
		break;

        case FIL_PAGE_UNDO_LOG:
		counter = MONITOR_RW_COUNTER(io_type, MONITOR_UNDO_LOG_PAGE);
		break;

        case FIL_PAGE_INODE:
		counter = MONITOR_RW_COUNTER(io_type, MONITOR_INODE_PAGE);
		break;

        case FIL_PAGE_IBUF_FREE_LIST:
		counter = MONITOR_RW_COUNTER(io_type,
					     MONITOR_IBUF_FREELIST_PAGE);
		break;

        case FIL_PAGE_IBUF_BITMAP:
		counter = MONITOR_RW_COUNTER(io_type,
					     MONITOR_IBUF_BITMAP_PAGE);
		break;

        case FIL_PAGE_TYPE_SYS:
		counter = MONITOR_RW_COUNTER(io_type, MONITOR_SYSTEM_PAGE);
		break;

        case FIL_PAGE_TYPE_TRX_SYS:
		counter = MONITOR_RW_COUNTER(io_type, MONITOR_TRX_SYSTEM_PAGE);
		break;

        case FIL_PAGE_TYPE_FSP_HDR:
		counter = MONITOR_RW_COUNTER(io_type, MONITOR_FSP_HDR_PAGE);
		break;

        case FIL_PAGE_TYPE_XDES:
		counter = MONITOR_RW_COUNTER(io_type, MONITOR_XDES_PAGE);
		break;

        case FIL_PAGE_TYPE_BLOB:
		counter = MONITOR_RW_COUNTER(io_type, MONITOR_BLOB_PAGE);
		break;

        case FIL_PAGE_TYPE_ZBLOB:
		counter = MONITOR_RW_COUNTER(io_type, MONITOR_ZBLOB_PAGE);
		break;

        case FIL_PAGE_TYPE_ZBLOB2:
		counter = MONITOR_RW_COUNTER(io_type, MONITOR_ZBLOB2_PAGE);
		break;

	default:
		counter = MONITOR_RW_COUNTER(io_type, MONITOR_OTHER_PAGE);
	}

	MONITOR_INC_NOCHECK(counter);
}

/********************************************************************//**
Mark a table with the specified space pointed by bpage->space corrupted.
Also remove the bpage from LRU list.
@return TRUE if successful */
static
ibool
buf_mark_space_corrupt(
/*===================*/
	buf_page_t*	bpage)	/*!< in: pointer to the block in question */
{
	buf_pool_t*	buf_pool = buf_pool_from_bpage(bpage);
	const ibool	uncompressed = (buf_page_get_state(bpage)
					== BUF_BLOCK_FILE_PAGE);
	ulint		space = bpage->space;
	ibool		ret = TRUE;

	/* First unfix and release lock on the bpage */
	buf_pool_mutex_enter(buf_pool);
	mutex_enter(buf_page_get_mutex(bpage));
	ut_ad(buf_page_get_io_fix(bpage) == BUF_IO_READ);
	ut_ad(bpage->buf_fix_count == 0);

	/* Set BUF_IO_NONE before we remove the block from LRU list */
	buf_page_set_io_fix(bpage, BUF_IO_NONE);

	if (uncompressed) {
		rw_lock_x_unlock_gen(
			&((buf_block_t*) bpage)->lock,
			BUF_IO_READ);
	}

	mutex_exit(buf_page_get_mutex(bpage));

	/* Find the table with specified space id, and mark it corrupted */
	if (dict_set_corrupted_by_space(space)) {
		buf_LRU_free_one_page(bpage);
	} else {
		ret = FALSE;
	}

	ut_ad(buf_pool->n_pend_reads > 0);
	buf_pool->n_pend_reads--;

	buf_pool_mutex_exit(buf_pool);

	return(ret);
}

/********************************************************************//**
Completes an asynchronous read or write request of a file page to or from
the buffer pool.
@return true if successful */

bool
buf_page_io_complete(
/*=================*/
	buf_page_t*	bpage,	/*!< in: pointer to the block in question */
	bool		evict)	/*!< in: whether or not to evict the page
				from LRU list. */

{
	enum buf_io_fix	io_type;
	buf_pool_t*	buf_pool = buf_pool_from_bpage(bpage);
	const ibool	uncompressed = (buf_page_get_state(bpage)
					== BUF_BLOCK_FILE_PAGE);

	ut_a(buf_page_in_file(bpage));

	/* We do not need protect io_fix here by mutex to read
	it because this is the only function where we can change the value
	from BUF_IO_READ or BUF_IO_WRITE to some other value, and our code
	ensures that this is the only thread that handles the i/o for this
	block. */

	io_type = buf_page_get_io_fix(bpage);
	ut_ad(io_type == BUF_IO_READ || io_type == BUF_IO_WRITE);

	if (io_type == BUF_IO_READ) {
		ulint	read_page_no;
		ulint	read_space_id;
		byte*	frame;

		if (buf_page_get_zip_size(bpage)) {
			frame = bpage->zip.data;
			buf_pool->n_pend_unzip++;
			if (uncompressed
			    && !buf_zip_decompress((buf_block_t*) bpage,
						   FALSE)) {

				buf_pool->n_pend_unzip--;
				goto corrupt;
			}
			buf_pool->n_pend_unzip--;
		} else {
			ut_a(uncompressed);
			frame = ((buf_block_t*) bpage)->frame;
		}

		/* If this page is not uninitialized and not in the
		doublewrite buffer, then the page number and space id
		should be the same as in block. */
		read_page_no = mach_read_from_4(frame + FIL_PAGE_OFFSET);
		read_space_id = mach_read_from_4(
			frame + FIL_PAGE_ARCH_LOG_NO_OR_SPACE_ID);

		if (bpage->space == TRX_SYS_SPACE
		    && buf_dblwr_page_inside(bpage->offset)) {

			ut_print_timestamp(stderr);
			fprintf(stderr,
				"  InnoDB: Error: reading page %lu\n"
				"InnoDB: which is in the"
				" doublewrite buffer!\n",
				(ulong) bpage->offset);
		} else if (!read_space_id && !read_page_no) {
			/* This is likely an uninitialized page. */
		} else if ((bpage->space
			    && bpage->space != read_space_id)
			   || bpage->offset != read_page_no) {
			/* We did not compare space_id to read_space_id
			if bpage->space == 0, because the field on the
			page may contain garbage in MySQL < 4.1.1,
			which only supported bpage->space == 0. */

			ut_print_timestamp(stderr);
			fprintf(stderr,
				"  InnoDB: Error: space id and page n:o"
				" stored in the page\n"
				"InnoDB: read in are %lu:%lu,"
				" should be %lu:%lu!\n",
				(ulong) read_space_id, (ulong) read_page_no,
				(ulong) bpage->space,
				(ulong) bpage->offset);
		}

		/* From version 3.23.38 up we store the page checksum
		to the 4 first bytes of the page end lsn field */

		if (buf_page_is_corrupted(true, frame,
					  buf_page_get_zip_size(bpage))) {

			/* Not a real corruption if it was triggered by
			error injection */
			DBUG_EXECUTE_IF("buf_page_is_corrupt_failure",
				if (bpage->space > TRX_SYS_SPACE
				    && buf_mark_space_corrupt(bpage)) {
					ib_logf(IB_LOG_LEVEL_INFO,
						"Simulated page corruption");
					return(true);
				}
				goto page_not_corrupt;
				;);
corrupt:
			fprintf(stderr,
				"InnoDB: Database page corruption on disk"
				" or a failed\n"
				"InnoDB: file read of page %lu.\n"
				"InnoDB: You may have to recover"
				" from a backup.\n",
				(ulong) bpage->offset);
			buf_page_print(frame, buf_page_get_zip_size(bpage),
				       BUF_PAGE_PRINT_NO_CRASH);
			fprintf(stderr,
				"InnoDB: Database page corruption on disk"
				" or a failed\n"
				"InnoDB: file read of page %lu.\n"
				"InnoDB: You may have to recover"
				" from a backup.\n",
				(ulong) bpage->offset);
			fputs("InnoDB: It is also possible that"
			      " your operating\n"
			      "InnoDB: system has corrupted its"
			      " own file cache\n"
			      "InnoDB: and rebooting your computer"
			      " removes the\n"
			      "InnoDB: error.\n"
			      "InnoDB: If the corrupt page is an index page\n"
			      "InnoDB: you can also try to"
			      " fix the corruption\n"
			      "InnoDB: by dumping, dropping,"
			      " and reimporting\n"
			      "InnoDB: the corrupt table."
			      " You can use CHECK\n"
			      "InnoDB: TABLE to scan your"
			      " table for corruption.\n"
			      "InnoDB: See also "
			      REFMAN "forcing-innodb-recovery.html\n"
			      "InnoDB: about forcing recovery.\n", stderr);

			if (srv_force_recovery < SRV_FORCE_IGNORE_CORRUPT) {
				/* If page space id is larger than TRX_SYS_SPACE
				(0), we will attempt to mark the corresponding
				table as corrupted instead of crashing server */
				if (bpage->space > TRX_SYS_SPACE
				    && buf_mark_space_corrupt(bpage)) {
					return(false);
				} else {
					ib_logf(IB_LOG_LEVEL_FATAL,
						"Aborting because of a"
						" corrupt database page.");
				}
			}
		}

		DBUG_EXECUTE_IF("buf_page_is_corrupt_failure",
				page_not_corrupt:  bpage = bpage; );

		if (recv_recovery_is_on()) {
			/* Pages must be uncompressed for crash recovery. */
			ut_a(uncompressed);
			recv_recover_page(TRUE, (buf_block_t*) bpage);
		}

		/* If space is being truncated then avoid ibuf operation.
		During re-init we have already freed ibuf entries. */
		if (uncompressed
		    && !recv_no_ibuf_operations
		    && !srv_is_tablespace_truncated(bpage->space)) {
			ibuf_merge_or_delete_for_page(
				(buf_block_t*) bpage, bpage->space,
				bpage->offset, buf_page_get_zip_size(bpage),
				TRUE);
		}
	}

	buf_pool_mutex_enter(buf_pool);
	mutex_enter(buf_page_get_mutex(bpage));

#ifdef UNIV_IBUF_COUNT_DEBUG
	if (io_type == BUF_IO_WRITE || uncompressed) {
		/* For BUF_IO_READ of compressed-only blocks, the
		buffered operations will be merged by buf_page_get_gen()
		after the block has been uncompressed. */
		ut_a(ibuf_count_get(bpage->space, bpage->offset) == 0);
	}
#endif
	/* Because this thread which does the unlocking is not the same that
	did the locking, we use a pass value != 0 in unlock, which simply
	removes the newest lock debug record, without checking the thread
	id. */

	buf_page_set_io_fix(bpage, BUF_IO_NONE);
	buf_page_monitor(bpage, io_type);

	switch (io_type) {
	case BUF_IO_READ:
		/* NOTE that the call to ibuf may have moved the ownership of
		the x-latch to this OS thread: do not let this confuse you in
		debugging! */

		ut_ad(buf_pool->n_pend_reads > 0);
		buf_pool->n_pend_reads--;
		buf_pool->stat.n_pages_read++;

		if (uncompressed) {
			rw_lock_x_unlock_gen(&((buf_block_t*) bpage)->lock,
					     BUF_IO_READ);
		}

		mutex_exit(buf_page_get_mutex(bpage));

		break;

	case BUF_IO_WRITE:
		/* Write means a flush operation: call the completion
		routine in the flush system */

		buf_flush_write_complete(bpage);

		if (uncompressed) {
			rw_lock_sx_unlock_gen(&((buf_block_t*) bpage)->lock,
					      BUF_IO_WRITE);
		}

		buf_pool->stat.n_pages_written++;

		/* We decide whether or not to evict the page from the
		LRU list based on the flush_type.
		* BUF_FLUSH_LIST: don't evict
		* BUF_FLUSH_LRU: always evict
		* BUF_FLUSH_SINGLE_PAGE: eviction preference is passed
		by the caller explicitly. */
		if (buf_page_get_flush_type(bpage) == BUF_FLUSH_LRU) {
			evict = true;
		}

		if (evict) {
			mutex_exit(buf_page_get_mutex(bpage));
			buf_LRU_free_page(bpage, true);
		} else {
			mutex_exit(buf_page_get_mutex(bpage));
		}

		break;

	default:
		ut_error;
	}


	DBUG_PRINT("ib_buf", ("%s page %u:%u",
			      io_type == BUF_IO_READ ? "read" : "wrote",
			      bpage->space, bpage->offset));

	buf_pool_mutex_exit(buf_pool);

	return(true);
}

/*********************************************************************//**
Asserts that all file pages in the buffer are in a replaceable state.
@return TRUE */
static
ibool
buf_all_freed_instance(
/*===================*/
	buf_pool_t*	buf_pool)	/*!< in: buffer pool instancce */
{
	ulint		i;
	buf_chunk_t*	chunk;

	ut_ad(buf_pool);

	buf_pool_mutex_enter(buf_pool);

	chunk = buf_pool->chunks;

	for (i = buf_pool->n_chunks; i--; chunk++) {

		const buf_block_t* block = buf_chunk_not_freed(chunk);

		if (UNIV_LIKELY_NULL(block)) {
			ib_logf(IB_LOG_LEVEL_FATAL,
				"Page %lu %lu still fixed or dirty",
				(ulong) block->page.space,
				(ulong) block->page.offset);
		}
	}

	buf_pool_mutex_exit(buf_pool);

	return(TRUE);
}

/*********************************************************************//**
Invalidates file pages in one buffer pool instance */
static
void
buf_pool_invalidate_instance(
/*=========================*/
	buf_pool_t*	buf_pool)	/*!< in: buffer pool instance */
{
	ulint		i;

	buf_pool_mutex_enter(buf_pool);

	for (i = BUF_FLUSH_LRU; i < BUF_FLUSH_N_TYPES; i++) {

		/* As this function is called during startup and
		during redo application phase during recovery, InnoDB
		is single threaded (apart from IO helper threads) at
		this stage. No new write batch can be in intialization
		stage at this point. */
		ut_ad(buf_pool->init_flush[i] == FALSE);

		/* However, it is possible that a write batch that has
		been posted earlier is still not complete. For buffer
		pool invalidation to proceed we must ensure there is NO
		write activity happening. */
		if (buf_pool->n_flush[i] > 0) {
			buf_flush_t	type = static_cast<buf_flush_t>(i);

			buf_pool_mutex_exit(buf_pool);
			buf_flush_wait_batch_end(buf_pool, type);
			buf_pool_mutex_enter(buf_pool);
		}
	}

	buf_pool_mutex_exit(buf_pool);

	ut_ad(buf_all_freed_instance(buf_pool));

	buf_pool_mutex_enter(buf_pool);

	while (buf_LRU_scan_and_free_block(buf_pool, true)) {
	}

	ut_ad(UT_LIST_GET_LEN(buf_pool->LRU) == 0);
	ut_ad(UT_LIST_GET_LEN(buf_pool->unzip_LRU) == 0);

	buf_pool->freed_page_clock = 0;
	buf_pool->LRU_old = NULL;
	buf_pool->LRU_old_len = 0;

	memset(&buf_pool->stat, 0x00, sizeof(buf_pool->stat));
	buf_refresh_io_stats(buf_pool);

	buf_pool_mutex_exit(buf_pool);
}

/*********************************************************************//**
Invalidates the file pages in the buffer pool when an archive recovery is
completed. All the file pages buffered must be in a replaceable state when
this function is called: not latched and not modified. */

void
buf_pool_invalidate(void)
/*=====================*/
{
	ulint   i;

	for (i = 0; i < srv_buf_pool_instances; i++) {
		buf_pool_invalidate_instance(buf_pool_from_array(i));
	}
}

#if defined UNIV_DEBUG || defined UNIV_BUF_DEBUG
/*********************************************************************//**
Validates data in one buffer pool instance
@return TRUE */
static
ibool
buf_pool_validate_instance(
/*=======================*/
	buf_pool_t*	buf_pool)	/*!< in: buffer pool instance */
{
	buf_page_t*	b;
	buf_chunk_t*	chunk;
	ulint		i;
	ulint		n_lru_flush	= 0;
	ulint		n_page_flush	= 0;
	ulint		n_list_flush	= 0;
	ulint		n_lru		= 0;
	ulint		n_flush		= 0;
	ulint		n_free		= 0;
	ulint		n_zip		= 0;
	ulint		fold		= 0;
	ulint		space		= 0;
	ulint		offset		= 0;

	ut_ad(buf_pool);

	buf_pool_mutex_enter(buf_pool);
	hash_lock_x_all(buf_pool->page_hash);

	chunk = buf_pool->chunks;

	/* Check the uncompressed blocks. */

	for (i = buf_pool->n_chunks; i--; chunk++) {

		ulint		j;
		buf_block_t*	block = chunk->blocks;

		for (j = chunk->size; j--; block++) {

			buf_page_mutex_enter(block);

			switch (buf_block_get_state(block)) {
			case BUF_BLOCK_POOL_WATCH:
			case BUF_BLOCK_ZIP_PAGE:
			case BUF_BLOCK_ZIP_DIRTY:
				/* These should only occur on
				zip_clean, zip_free[], or flush_list. */
				ut_error;
				break;

			case BUF_BLOCK_FILE_PAGE:
				space = buf_block_get_space(block);
				offset = buf_block_get_page_no(block);
				fold = buf_page_address_fold(space, offset);
				ut_a(buf_page_hash_get_low(buf_pool,
							   space,
							   offset,
							   fold)
				     == &block->page);

#ifdef UNIV_IBUF_COUNT_DEBUG
				ut_a(buf_page_get_io_fix(&block->page)
				     == BUF_IO_READ
				     || !ibuf_count_get(buf_block_get_space(
								block),
							buf_block_get_page_no(
								block)));
#endif
				switch (buf_page_get_io_fix(&block->page)) {
				case BUF_IO_NONE:
					break;

				case BUF_IO_WRITE:
					switch (buf_page_get_flush_type(
							&block->page)) {
					case BUF_FLUSH_LRU:
						n_lru_flush++;
						goto assert_s_latched;
					case BUF_FLUSH_SINGLE_PAGE:
						n_page_flush++;
assert_s_latched:
						ut_a(rw_lock_is_locked(
							     &block->lock,
<<<<<<< HEAD
								     RW_LOCK_S));
=======
							     RW_LOCK_SHARED)
						     || rw_lock_is_locked(
								&block->lock,
								RW_LOCK_SX));
>>>>>>> 4e5a292c
						break;
					case BUF_FLUSH_LIST:
						n_list_flush++;
						break;
					default:
						ut_error;
					}

					break;

				case BUF_IO_READ:

					ut_a(rw_lock_is_locked(&block->lock,
							       RW_LOCK_X));
					break;

				case BUF_IO_PIN:
					break;
				}

				n_lru++;
				break;

			case BUF_BLOCK_NOT_USED:
				n_free++;
				break;

			case BUF_BLOCK_READY_FOR_USE:
			case BUF_BLOCK_MEMORY:
			case BUF_BLOCK_REMOVE_HASH:
				/* do nothing */
				break;
			}

			buf_page_mutex_exit(block);
		}
	}

	mutex_enter(&buf_pool->zip_mutex);

	/* Check clean compressed-only blocks. */

	for (b = UT_LIST_GET_FIRST(buf_pool->zip_clean); b;
	     b = UT_LIST_GET_NEXT(list, b)) {
		ut_a(buf_page_get_state(b) == BUF_BLOCK_ZIP_PAGE);
		switch (buf_page_get_io_fix(b)) {
		case BUF_IO_NONE:
		case BUF_IO_PIN:
			/* All clean blocks should be I/O-unfixed. */
			break;
		case BUF_IO_READ:
			/* In buf_LRU_free_page(), we temporarily set
			b->io_fix = BUF_IO_READ for a newly allocated
			control block in order to prevent
			buf_page_get_gen() from decompressing the block. */
			break;
		default:
			ut_error;
			break;
		}

		/* It is OK to read oldest_modification here because
		we have acquired buf_pool->zip_mutex above which acts
		as the 'block->mutex' for these bpages. */
		ut_a(!b->oldest_modification);
		fold = buf_page_address_fold(b->space, b->offset);
		ut_a(buf_page_hash_get_low(buf_pool, b->space, b->offset,
					   fold) == b);
		n_lru++;
		n_zip++;
	}

	/* Check dirty blocks. */

	buf_flush_list_mutex_enter(buf_pool);
	for (b = UT_LIST_GET_FIRST(buf_pool->flush_list); b;
	     b = UT_LIST_GET_NEXT(list, b)) {
		ut_ad(b->in_flush_list);
		ut_a(b->oldest_modification);
		n_flush++;

		switch (buf_page_get_state(b)) {
		case BUF_BLOCK_ZIP_DIRTY:
			n_lru++;
			n_zip++;
			switch (buf_page_get_io_fix(b)) {
			case BUF_IO_NONE:
			case BUF_IO_READ:
			case BUF_IO_PIN:
				break;
			case BUF_IO_WRITE:
				switch (buf_page_get_flush_type(b)) {
				case BUF_FLUSH_LRU:
					n_lru_flush++;
					break;
				case BUF_FLUSH_SINGLE_PAGE:
					n_page_flush++;
					break;
				case BUF_FLUSH_LIST:
					n_list_flush++;
					break;
				default:
					ut_error;
				}
				break;
			}
			break;
		case BUF_BLOCK_FILE_PAGE:
			/* uncompressed page */
			break;
		case BUF_BLOCK_POOL_WATCH:
		case BUF_BLOCK_ZIP_PAGE:
		case BUF_BLOCK_NOT_USED:
		case BUF_BLOCK_READY_FOR_USE:
		case BUF_BLOCK_MEMORY:
		case BUF_BLOCK_REMOVE_HASH:
			ut_error;
			break;
		}
		fold = buf_page_address_fold(b->space, b->offset);
		ut_a(buf_page_hash_get_low(buf_pool, b->space, b->offset,
					   fold) == b);
	}

	ut_a(UT_LIST_GET_LEN(buf_pool->flush_list) == n_flush);

	hash_unlock_x_all(buf_pool->page_hash);
	buf_flush_list_mutex_exit(buf_pool);

	mutex_exit(&buf_pool->zip_mutex);

	if (n_lru + n_free > buf_pool->curr_size + n_zip) {
		ib_logf(IB_LOG_LEVEL_FATAL,
			"n_LRU %lu, n_free %lu, pool %lu zip %lu"
			" Aborting...",
			(ulong) n_lru, (ulong) n_free,
			(ulong) buf_pool->curr_size, (ulong) n_zip);
	}

	ut_a(UT_LIST_GET_LEN(buf_pool->LRU) == n_lru);
	if (UT_LIST_GET_LEN(buf_pool->free) != n_free) {
		ib_logf(IB_LOG_LEVEL_FATAL,
			"Free list len %lu, free blocks %lu  Aborting...",
			(ulong) UT_LIST_GET_LEN(buf_pool->free),
			(ulong) n_free);
	}

	ut_a(buf_pool->n_flush[BUF_FLUSH_LIST] == n_list_flush);
	ut_a(buf_pool->n_flush[BUF_FLUSH_LRU] == n_lru_flush);
	ut_a(buf_pool->n_flush[BUF_FLUSH_SINGLE_PAGE] == n_page_flush);

	buf_pool_mutex_exit(buf_pool);

	ut_a(buf_LRU_validate());
	ut_a(buf_flush_validate(buf_pool));

	return(TRUE);
}

/*********************************************************************//**
Validates the buffer buf_pool data structure.
@return TRUE */

ibool
buf_validate(void)
/*==============*/
{
	ulint	i;

	for (i = 0; i < srv_buf_pool_instances; i++) {
		buf_pool_t*	buf_pool;

		buf_pool = buf_pool_from_array(i);

		buf_pool_validate_instance(buf_pool);
	}
	return(TRUE);
}

#endif /* UNIV_DEBUG || UNIV_BUF_DEBUG */

#if defined UNIV_DEBUG_PRINT || defined UNIV_DEBUG || defined UNIV_BUF_DEBUG
/*********************************************************************//**
Prints info of the buffer buf_pool data structure for one instance. */
static
void
buf_print_instance(
/*===============*/
	buf_pool_t*	buf_pool)
{
	index_id_t*	index_ids;
	ulint*		counts;
	ulint		size;
	ulint		i;
	ulint		j;
	index_id_t	id;
	ulint		n_found;
	buf_chunk_t*	chunk;
	dict_index_t*	index;

	ut_ad(buf_pool);

	size = buf_pool->curr_size;

	index_ids = static_cast<index_id_t*>(
		mem_alloc(size * sizeof *index_ids));

	counts = static_cast<ulint*>(mem_alloc(sizeof(ulint) * size));

	buf_pool_mutex_enter(buf_pool);
	buf_flush_list_mutex_enter(buf_pool);

	fprintf(stderr,
		"buf_pool size %lu\n"
		"database pages %lu\n"
		"free pages %lu\n"
		"modified database pages %lu\n"
		"n pending decompressions %lu\n"
		"n pending reads %lu\n"
		"n pending flush LRU %lu list %lu single page %lu\n"
		"pages made young %lu, not young %lu\n"
		"pages read %lu, created %lu, written %lu\n",
		(ulong) size,
		(ulong) UT_LIST_GET_LEN(buf_pool->LRU),
		(ulong) UT_LIST_GET_LEN(buf_pool->free),
		(ulong) UT_LIST_GET_LEN(buf_pool->flush_list),
		(ulong) buf_pool->n_pend_unzip,
		(ulong) buf_pool->n_pend_reads,
		(ulong) buf_pool->n_flush[BUF_FLUSH_LRU],
		(ulong) buf_pool->n_flush[BUF_FLUSH_LIST],
		(ulong) buf_pool->n_flush[BUF_FLUSH_SINGLE_PAGE],
		(ulong) buf_pool->stat.n_pages_made_young,
		(ulong) buf_pool->stat.n_pages_not_made_young,
		(ulong) buf_pool->stat.n_pages_read,
		(ulong) buf_pool->stat.n_pages_created,
		(ulong) buf_pool->stat.n_pages_written);

	buf_flush_list_mutex_exit(buf_pool);

	/* Count the number of blocks belonging to each index in the buffer */

	n_found = 0;

	chunk = buf_pool->chunks;

	for (i = buf_pool->n_chunks; i--; chunk++) {
		buf_block_t*	block		= chunk->blocks;
		ulint		n_blocks	= chunk->size;

		for (; n_blocks--; block++) {
			const buf_frame_t* frame = block->frame;

			if (fil_page_get_type(frame) == FIL_PAGE_INDEX) {

				id = btr_page_get_index_id(frame);

				/* Look for the id in the index_ids array */
				j = 0;

				while (j < n_found) {

					if (index_ids[j] == id) {
						counts[j]++;

						break;
					}
					j++;
				}

				if (j == n_found) {
					n_found++;
					index_ids[j] = id;
					counts[j] = 1;
				}
			}
		}
	}

	buf_pool_mutex_exit(buf_pool);

	for (i = 0; i < n_found; i++) {
		index = dict_index_get_if_in_cache(index_ids[i]);

		fprintf(stderr,
			"Block count for index %llu in buffer is about %lu",
			(ullint) index_ids[i],
			(ulong) counts[i]);

		if (index) {
			putc(' ', stderr);
			dict_index_name_print(stderr, NULL, index);
		}

		putc('\n', stderr);
	}

	mem_free(index_ids);
	mem_free(counts);

	ut_a(buf_pool_validate_instance(buf_pool));
}

/*********************************************************************//**
Prints info of the buffer buf_pool data structure. */

void
buf_print(void)
/*===========*/
{
	ulint   i;

	for (i = 0; i < srv_buf_pool_instances; i++) {
		buf_pool_t*	buf_pool;

		buf_pool = buf_pool_from_array(i);
		buf_print_instance(buf_pool);
	}
}
#endif /* UNIV_DEBUG_PRINT || UNIV_DEBUG || UNIV_BUF_DEBUG */

#ifdef UNIV_DEBUG
/*********************************************************************//**
Returns the number of latched pages in the buffer pool.
@return number of latched pages */

ulint
buf_get_latched_pages_number_instance(
/*==================================*/
	buf_pool_t*	buf_pool)	/*!< in: buffer pool instance */
{
	buf_page_t*	b;
	ulint		i;
	buf_chunk_t*	chunk;
	ulint		fixed_pages_number = 0;

	buf_pool_mutex_enter(buf_pool);

	chunk = buf_pool->chunks;

	for (i = buf_pool->n_chunks; i--; chunk++) {
		buf_block_t*	block;
		ulint		j;

		block = chunk->blocks;

		for (j = chunk->size; j--; block++) {
			if (buf_block_get_state(block)
			    != BUF_BLOCK_FILE_PAGE) {

				continue;
			}

			buf_page_mutex_enter(block);

			if (block->page.buf_fix_count != 0
			    || buf_page_get_io_fix(&block->page)
			    != BUF_IO_NONE) {
				fixed_pages_number++;
			}

			buf_page_mutex_exit(block);
		}
	}

	mutex_enter(&buf_pool->zip_mutex);

	/* Traverse the lists of clean and dirty compressed-only blocks. */

	for (b = UT_LIST_GET_FIRST(buf_pool->zip_clean); b;
	     b = UT_LIST_GET_NEXT(list, b)) {
		ut_a(buf_page_get_state(b) == BUF_BLOCK_ZIP_PAGE);
		ut_a(buf_page_get_io_fix(b) != BUF_IO_WRITE);

		if (b->buf_fix_count != 0
		    || buf_page_get_io_fix(b) != BUF_IO_NONE) {
			fixed_pages_number++;
		}
	}

	buf_flush_list_mutex_enter(buf_pool);
	for (b = UT_LIST_GET_FIRST(buf_pool->flush_list); b;
	     b = UT_LIST_GET_NEXT(list, b)) {
		ut_ad(b->in_flush_list);

		switch (buf_page_get_state(b)) {
		case BUF_BLOCK_ZIP_DIRTY:
			if (b->buf_fix_count != 0
			    || buf_page_get_io_fix(b) != BUF_IO_NONE) {
				fixed_pages_number++;
			}
			break;
		case BUF_BLOCK_FILE_PAGE:
			/* uncompressed page */
			break;
		case BUF_BLOCK_POOL_WATCH:
		case BUF_BLOCK_ZIP_PAGE:
		case BUF_BLOCK_NOT_USED:
		case BUF_BLOCK_READY_FOR_USE:
		case BUF_BLOCK_MEMORY:
		case BUF_BLOCK_REMOVE_HASH:
			ut_error;
			break;
		}
	}

	buf_flush_list_mutex_exit(buf_pool);
	mutex_exit(&buf_pool->zip_mutex);
	buf_pool_mutex_exit(buf_pool);

	return(fixed_pages_number);
}

/*********************************************************************//**
Returns the number of latched pages in all the buffer pools.
@return number of latched pages */

ulint
buf_get_latched_pages_number(void)
/*==============================*/
{
	ulint	i;
	ulint	total_latched_pages = 0;

	for (i = 0; i < srv_buf_pool_instances; i++) {
		buf_pool_t*	buf_pool;

		buf_pool = buf_pool_from_array(i);

		total_latched_pages += buf_get_latched_pages_number_instance(
			buf_pool);
	}

	return(total_latched_pages);
}

#endif /* UNIV_DEBUG */

/*********************************************************************//**
Returns the number of pending buf pool read ios.
@return number of pending read I/O operations */

ulint
buf_get_n_pending_read_ios(void)
/*============================*/
{
	ulint	pend_ios = 0;

	for (ulint i = 0; i < srv_buf_pool_instances; i++) {
		pend_ios += buf_pool_from_array(i)->n_pend_reads;
	}

	return(pend_ios);
}

/*********************************************************************//**
Returns the ratio in percents of modified pages in the buffer pool /
database pages in the buffer pool.
@return modified page percentage ratio */

ulint
buf_get_modified_ratio_pct(void)
/*============================*/
{
	ulint		ratio;
	ulint		lru_len = 0;
	ulint		free_len = 0;
	ulint		flush_list_len = 0;

	buf_get_total_list_len(&lru_len, &free_len, &flush_list_len);

	ratio = (100 * flush_list_len) / (1 + lru_len + free_len);

	/* 1 + is there to avoid division by zero */

	return(ratio);
}

/*******************************************************************//**
Aggregates a pool stats information with the total buffer pool stats  */
static
void
buf_stats_aggregate_pool_info(
/*==========================*/
	buf_pool_info_t*	total_info,	/*!< in/out: the buffer pool
						info to store aggregated
						result */
	const buf_pool_info_t*	pool_info)	/*!< in: individual buffer pool
						stats info */
{
	ut_a(total_info && pool_info);

	/* Nothing to copy if total_info is the same as pool_info */
	if (total_info == pool_info) {
		return;
	}

	total_info->pool_size += pool_info->pool_size;
	total_info->lru_len += pool_info->lru_len;
	total_info->old_lru_len += pool_info->old_lru_len;
	total_info->free_list_len += pool_info->free_list_len;
	total_info->flush_list_len += pool_info->flush_list_len;
	total_info->n_pend_unzip += pool_info->n_pend_unzip;
	total_info->n_pend_reads += pool_info->n_pend_reads;
	total_info->n_pending_flush_lru += pool_info->n_pending_flush_lru;
	total_info->n_pending_flush_list += pool_info->n_pending_flush_list;
	total_info->n_pages_made_young += pool_info->n_pages_made_young;
	total_info->n_pages_not_made_young += pool_info->n_pages_not_made_young;
	total_info->n_pages_read += pool_info->n_pages_read;
	total_info->n_pages_created += pool_info->n_pages_created;
	total_info->n_pages_written += pool_info->n_pages_written;
	total_info->n_page_gets += pool_info->n_page_gets;
	total_info->n_ra_pages_read_rnd += pool_info->n_ra_pages_read_rnd;
	total_info->n_ra_pages_read += pool_info->n_ra_pages_read;
	total_info->n_ra_pages_evicted += pool_info->n_ra_pages_evicted;
	total_info->page_made_young_rate += pool_info->page_made_young_rate;
	total_info->page_not_made_young_rate +=
		pool_info->page_not_made_young_rate;
	total_info->pages_read_rate += pool_info->pages_read_rate;
	total_info->pages_created_rate += pool_info->pages_created_rate;
	total_info->pages_written_rate += pool_info->pages_written_rate;
	total_info->n_page_get_delta += pool_info->n_page_get_delta;
	total_info->page_read_delta += pool_info->page_read_delta;
	total_info->young_making_delta += pool_info->young_making_delta;
	total_info->not_young_making_delta += pool_info->not_young_making_delta;
	total_info->pages_readahead_rnd_rate += pool_info->pages_readahead_rnd_rate;
	total_info->pages_readahead_rate += pool_info->pages_readahead_rate;
	total_info->pages_evicted_rate += pool_info->pages_evicted_rate;
	total_info->unzip_lru_len += pool_info->unzip_lru_len;
	total_info->io_sum += pool_info->io_sum;
	total_info->io_cur += pool_info->io_cur;
	total_info->unzip_sum += pool_info->unzip_sum;
	total_info->unzip_cur += pool_info->unzip_cur;
}
/*******************************************************************//**
Collect buffer pool stats information for a buffer pool. Also
record aggregated stats if there are more than one buffer pool
in the server */

void
buf_stats_get_pool_info(
/*====================*/
	buf_pool_t*		buf_pool,	/*!< in: buffer pool */
	ulint			pool_id,	/*!< in: buffer pool ID */
	buf_pool_info_t*	all_pool_info)	/*!< in/out: buffer pool info
						to fill */
{
	buf_pool_info_t*        pool_info;
	time_t			current_time;
	double			time_elapsed;

	/* Find appropriate pool_info to store stats for this buffer pool */
	pool_info = &all_pool_info[pool_id];

	buf_pool_mutex_enter(buf_pool);
	buf_flush_list_mutex_enter(buf_pool);

	pool_info->pool_unique_id = pool_id;

	pool_info->pool_size = buf_pool->curr_size;

	pool_info->lru_len = UT_LIST_GET_LEN(buf_pool->LRU);

	pool_info->old_lru_len = buf_pool->LRU_old_len;

	pool_info->free_list_len = UT_LIST_GET_LEN(buf_pool->free);

	pool_info->flush_list_len = UT_LIST_GET_LEN(buf_pool->flush_list);

	pool_info->n_pend_unzip = UT_LIST_GET_LEN(buf_pool->unzip_LRU);

	pool_info->n_pend_reads = buf_pool->n_pend_reads;

	pool_info->n_pending_flush_lru =
		 (buf_pool->n_flush[BUF_FLUSH_LRU]
		  + buf_pool->init_flush[BUF_FLUSH_LRU]);

	pool_info->n_pending_flush_list =
		 (buf_pool->n_flush[BUF_FLUSH_LIST]
		  + buf_pool->init_flush[BUF_FLUSH_LIST]);

	pool_info->n_pending_flush_single_page =
		 (buf_pool->n_flush[BUF_FLUSH_SINGLE_PAGE]
		  + buf_pool->init_flush[BUF_FLUSH_SINGLE_PAGE]);

	buf_flush_list_mutex_exit(buf_pool);

	current_time = time(NULL);
	time_elapsed = 0.001 + difftime(current_time,
					buf_pool->last_printout_time);

	pool_info->n_pages_made_young = buf_pool->stat.n_pages_made_young;

	pool_info->n_pages_not_made_young =
		buf_pool->stat.n_pages_not_made_young;

	pool_info->n_pages_read = buf_pool->stat.n_pages_read;

	pool_info->n_pages_created = buf_pool->stat.n_pages_created;

	pool_info->n_pages_written = buf_pool->stat.n_pages_written;

	pool_info->n_page_gets = buf_pool->stat.n_page_gets;

	pool_info->n_ra_pages_read_rnd = buf_pool->stat.n_ra_pages_read_rnd;
	pool_info->n_ra_pages_read = buf_pool->stat.n_ra_pages_read;

	pool_info->n_ra_pages_evicted = buf_pool->stat.n_ra_pages_evicted;

	pool_info->page_made_young_rate =
		 (buf_pool->stat.n_pages_made_young
		  - buf_pool->old_stat.n_pages_made_young) / time_elapsed;

	pool_info->page_not_made_young_rate =
		 (buf_pool->stat.n_pages_not_made_young
		  - buf_pool->old_stat.n_pages_not_made_young) / time_elapsed;

	pool_info->pages_read_rate =
		(buf_pool->stat.n_pages_read
		  - buf_pool->old_stat.n_pages_read) / time_elapsed;

	pool_info->pages_created_rate =
		(buf_pool->stat.n_pages_created
		 - buf_pool->old_stat.n_pages_created) / time_elapsed;

	pool_info->pages_written_rate =
		(buf_pool->stat.n_pages_written
		 - buf_pool->old_stat.n_pages_written) / time_elapsed;

	pool_info->n_page_get_delta = buf_pool->stat.n_page_gets
				      - buf_pool->old_stat.n_page_gets;

	if (pool_info->n_page_get_delta) {
		pool_info->page_read_delta = buf_pool->stat.n_pages_read
					     - buf_pool->old_stat.n_pages_read;

		pool_info->young_making_delta =
			buf_pool->stat.n_pages_made_young
			- buf_pool->old_stat.n_pages_made_young;

		pool_info->not_young_making_delta =
			buf_pool->stat.n_pages_not_made_young
			- buf_pool->old_stat.n_pages_not_made_young;
	}
	pool_info->pages_readahead_rnd_rate =
		 (buf_pool->stat.n_ra_pages_read_rnd
		  - buf_pool->old_stat.n_ra_pages_read_rnd) / time_elapsed;


	pool_info->pages_readahead_rate =
		 (buf_pool->stat.n_ra_pages_read
		  - buf_pool->old_stat.n_ra_pages_read) / time_elapsed;

	pool_info->pages_evicted_rate =
		(buf_pool->stat.n_ra_pages_evicted
		 - buf_pool->old_stat.n_ra_pages_evicted) / time_elapsed;

	pool_info->unzip_lru_len = UT_LIST_GET_LEN(buf_pool->unzip_LRU);

	pool_info->io_sum = buf_LRU_stat_sum.io;

	pool_info->io_cur = buf_LRU_stat_cur.io;

	pool_info->unzip_sum = buf_LRU_stat_sum.unzip;

	pool_info->unzip_cur = buf_LRU_stat_cur.unzip;

	buf_refresh_io_stats(buf_pool);
	buf_pool_mutex_exit(buf_pool);
}

/*********************************************************************//**
Prints info of the buffer i/o. */

void
buf_print_io_instance(
/*==================*/
	buf_pool_info_t*pool_info,	/*!< in: buffer pool info */
	FILE*		file)		/*!< in/out: buffer where to print */
{
	ut_ad(pool_info);

	fprintf(file,
		"Buffer pool size   %lu\n"
		"Free buffers       %lu\n"
		"Database pages     %lu\n"
		"Old database pages %lu\n"
		"Modified db pages  %lu\n"
		"Pending reads %lu\n"
		"Pending writes: LRU %lu, flush list %lu, single page %lu\n",
		pool_info->pool_size,
		pool_info->free_list_len,
		pool_info->lru_len,
		pool_info->old_lru_len,
		pool_info->flush_list_len,
		pool_info->n_pend_reads,
		pool_info->n_pending_flush_lru,
		pool_info->n_pending_flush_list,
		pool_info->n_pending_flush_single_page);

	fprintf(file,
		"Pages made young %lu, not young %lu\n"
		"%.2f youngs/s, %.2f non-youngs/s\n"
		"Pages read %lu, created %lu, written %lu\n"
		"%.2f reads/s, %.2f creates/s, %.2f writes/s\n",
		pool_info->n_pages_made_young,
		pool_info->n_pages_not_made_young,
		pool_info->page_made_young_rate,
		pool_info->page_not_made_young_rate,
		pool_info->n_pages_read,
		pool_info->n_pages_created,
		pool_info->n_pages_written,
		pool_info->pages_read_rate,
		pool_info->pages_created_rate,
		pool_info->pages_written_rate);

	if (pool_info->n_page_get_delta) {
		fprintf(file,
			"Buffer pool hit rate %lu / 1000,"
			" young-making rate %lu / 1000 not %lu / 1000\n",
			(ulong) (1000 - (1000 * pool_info->page_read_delta
					 / pool_info->n_page_get_delta)),
			(ulong) (1000 * pool_info->young_making_delta
				 / pool_info->n_page_get_delta),
			(ulong) (1000 * pool_info->not_young_making_delta
				 / pool_info->n_page_get_delta));
	} else {
		fputs("No buffer pool page gets since the last printout\n",
		      file);
	}

	/* Statistics about read ahead algorithm */
	fprintf(file, "Pages read ahead %.2f/s,"
		" evicted without access %.2f/s,"
		" Random read ahead %.2f/s\n",

		pool_info->pages_readahead_rate,
		pool_info->pages_evicted_rate,
		pool_info->pages_readahead_rnd_rate);

	/* Print some values to help us with visualizing what is
	happening with LRU eviction. */
	fprintf(file,
		"LRU len: %lu, unzip_LRU len: %lu\n"
		"I/O sum[%lu]:cur[%lu], unzip sum[%lu]:cur[%lu]\n",
		pool_info->lru_len, pool_info->unzip_lru_len,
		pool_info->io_sum, pool_info->io_cur,
		pool_info->unzip_sum, pool_info->unzip_cur);
}

/*********************************************************************//**
Prints info of the buffer i/o. */

void
buf_print_io(
/*=========*/
	FILE*	file)	/*!< in/out: buffer where to print */
{
	ulint			i;
	buf_pool_info_t*	pool_info;
	buf_pool_info_t*	pool_info_total;

	/* If srv_buf_pool_instances is greater than 1, allocate
	one extra buf_pool_info_t, the last one stores
	aggregated/total values from all pools */
	if (srv_buf_pool_instances > 1) {
		pool_info = (buf_pool_info_t*) mem_zalloc((
			srv_buf_pool_instances + 1) * sizeof *pool_info);

		pool_info_total = &pool_info[srv_buf_pool_instances];
	} else {
		ut_a(srv_buf_pool_instances == 1);

		pool_info_total = pool_info =
			static_cast<buf_pool_info_t*>(
				mem_zalloc(sizeof *pool_info));
	}

	for (i = 0; i < srv_buf_pool_instances; i++) {
		buf_pool_t*	buf_pool;

		buf_pool = buf_pool_from_array(i);

		/* Fetch individual buffer pool info and calculate
		aggregated stats along the way */
		buf_stats_get_pool_info(buf_pool, i, pool_info);

		/* If we have more than one buffer pool, store
		the aggregated stats  */
		if (srv_buf_pool_instances > 1) {
			buf_stats_aggregate_pool_info(pool_info_total,
						      &pool_info[i]);
		}
	}

	/* Print the aggreate buffer pool info */
	buf_print_io_instance(pool_info_total, file);

	/* If there are more than one buffer pool, print each individual pool
	info */
	if (srv_buf_pool_instances > 1) {
		fputs("----------------------\n"
		"INDIVIDUAL BUFFER POOL INFO\n"
		"----------------------\n", file);

		for (i = 0; i < srv_buf_pool_instances; i++) {
			fprintf(file, "---BUFFER POOL %lu\n", i);
			buf_print_io_instance(&pool_info[i], file);
		}
	}

	mem_free(pool_info);
}

/**********************************************************************//**
Refreshes the statistics used to print per-second averages. */

void
buf_refresh_io_stats(
/*=================*/
	buf_pool_t*	buf_pool)	/*!< in: buffer pool instance */
{
	buf_pool->last_printout_time = ut_time();
	buf_pool->old_stat = buf_pool->stat;
}

/**********************************************************************//**
Refreshes the statistics used to print per-second averages. */

void
buf_refresh_io_stats_all(void)
/*==========================*/
{
	for (ulint i = 0; i < srv_buf_pool_instances; i++) {
		buf_pool_t*	buf_pool;

		buf_pool = buf_pool_from_array(i);

		buf_refresh_io_stats(buf_pool);
	}
}

/**********************************************************************//**
Check if all pages in all buffer pools are in a replacable state.
@return FALSE if not */

ibool
buf_all_freed(void)
/*===============*/
{
	for (ulint i = 0; i < srv_buf_pool_instances; i++) {
		buf_pool_t*	buf_pool;

		buf_pool = buf_pool_from_array(i);

		if (!buf_all_freed_instance(buf_pool)) {
			return(FALSE);
		}
	}

	return(TRUE);
}

/*********************************************************************//**
Checks that there currently are no pending i/o-operations for the buffer
pool.
@return number of pending i/o */

ulint
buf_pool_check_no_pending_io(void)
/*==============================*/
{
	ulint		i;
	ulint		pending_io = 0;

	buf_pool_mutex_enter_all();

	for (i = 0; i < srv_buf_pool_instances; i++) {
		const buf_pool_t*	buf_pool;

		buf_pool = buf_pool_from_array(i);

		pending_io += buf_pool->n_pend_reads
			      + buf_pool->n_flush[BUF_FLUSH_LRU]
			      + buf_pool->n_flush[BUF_FLUSH_SINGLE_PAGE]
			      + buf_pool->n_flush[BUF_FLUSH_LIST];

	}

	buf_pool_mutex_exit_all();

	return(pending_io);
}

#if 0
Code currently not used
/*********************************************************************//**
Gets the current length of the free list of buffer blocks.
@return length of the free list */

ulint
buf_get_free_list_len(void)
/*=======================*/
{
	ulint	len;

	buf_pool_mutex_enter(buf_pool);

	len = UT_LIST_GET_LEN(buf_pool->free);

	buf_pool_mutex_exit(buf_pool);

	return(len);
}
#endif

#else /* !UNIV_HOTBACKUP */
/********************************************************************//**
Inits a page to the buffer buf_pool, for use in ibbackup --restore. */

void
buf_page_init_for_backup_restore(
/*=============================*/
	ulint		space,	/*!< in: space id */
	ulint		offset,	/*!< in: offset of the page within space
				in units of a page */
	ulint		zip_size,/*!< in: compressed page size in bytes
				or 0 for uncompressed pages */
	buf_block_t*	block)	/*!< in: block to init */
{
	block->page.state	= BUF_BLOCK_FILE_PAGE;
	block->page.space	= space;
	block->page.offset	= offset;

	page_zip_des_init(&block->page.zip);

	/* We assume that block->page.data has been allocated
	with zip_size == UNIV_PAGE_SIZE. */
	ut_ad(zip_size <= UNIV_ZIP_SIZE_MAX);
	ut_ad(ut_is_2pow(zip_size));
	page_zip_set_size(&block->page.zip, zip_size);
	if (zip_size) {
		block->page.zip.data = block->frame + UNIV_PAGE_SIZE;
	}
}
#endif /* !UNIV_HOTBACKUP */
#endif /* !UNIV_INNOCHECKSUM */<|MERGE_RESOLUTION|>--- conflicted
+++ resolved
@@ -61,6 +61,7 @@
 #endif /* !UNIV_INNOCHECKSUM */
 #include "page0zip.h"
 #include "buf0checksum.h"
+#include "sync0sync.h"
 
 #include <new>
 
@@ -262,26 +263,10 @@
 buf_pool_t*	buf_pool_ptr;
 
 #if defined UNIV_DEBUG || defined UNIV_BUF_DEBUG
-static ulint	buf_dbg_counter	= 0; /*!< This is used to insert validation
-					operations in execution in the
-					debug version */
+/** This is used to insert validation operations in execution
+in the debug version */
+static ulint	buf_dbg_counter	= 0;
 #endif /* UNIV_DEBUG || UNIV_BUF_DEBUG */
-
-#ifdef UNIV_PFS_RWLOCK
-/* Keys to register buffer block related rwlocks and mutexes with
-performance schema */
-mysql_pfs_key_t	buf_block_lock_key;
-# ifdef UNIV_SYNC_DEBUG
-mysql_pfs_key_t	buf_block_debug_latch_key;
-# endif /* UNIV_SYNC_DEBUG */
-#endif /* UNIV_PFS_RWLOCK */
-
-#ifdef UNIV_PFS_MUTEX
-mysql_pfs_key_t	buffer_block_mutex_key;
-mysql_pfs_key_t	buf_pool_mutex_key;
-mysql_pfs_key_t	buf_pool_zip_mutex_key;
-mysql_pfs_key_t	flush_list_mutex_key;
-#endif /* UNIV_PFS_MUTEX */
 
 #if defined UNIV_PFS_MUTEX || defined UNIV_PFS_RWLOCK
 # ifndef PFS_SKIP_BUFFER_MUTEX_RWLOCK
@@ -1024,6 +1009,8 @@
 #ifndef UNIV_HOTBACKUP
 
 # ifdef PFS_GROUP_BUFFER_SYNC
+extern mysql_pfs_key_t	buffer_block_mutex_key;
+
 /********************************************************************//**
 This function registers mutexes and rwlocks in buffer blocks with
 performance schema. If PFS_MAX_BUFFER_MUTEX_LOCK_REGISTER is
@@ -4624,14 +4611,10 @@
 assert_s_latched:
 						ut_a(rw_lock_is_locked(
 							     &block->lock,
-<<<<<<< HEAD
-								     RW_LOCK_S));
-=======
-							     RW_LOCK_SHARED)
+								     RW_LOCK_S)
 						     || rw_lock_is_locked(
 								&block->lock,
 								RW_LOCK_SX));
->>>>>>> 4e5a292c
 						break;
 					case BUF_FLUSH_LIST:
 						n_list_flush++;
