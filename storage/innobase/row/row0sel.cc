/*****************************************************************************

Copyright (c) 1997, 2016, Oracle and/or its affiliates. All Rights Reserved.
Copyright (c) 2008, Google Inc.

Portions of this file contain modifications contributed and copyrighted by
Google, Inc. Those modifications are gratefully acknowledged and are described
briefly in the InnoDB documentation. The contributions by Google are
incorporated with their permission, and subject to the conditions contained in
the file COPYING.Google.

This program is free software; you can redistribute it and/or modify it under
the terms of the GNU General Public License as published by the Free Software
Foundation; version 2 of the License.

This program is distributed in the hope that it will be useful, but WITHOUT
ANY WARRANTY; without even the implied warranty of MERCHANTABILITY or FITNESS
FOR A PARTICULAR PURPOSE. See the GNU General Public License for more details.

You should have received a copy of the GNU General Public License along with
this program; if not, write to the Free Software Foundation, Inc.,
51 Franklin Street, Suite 500, Boston, MA 02110-1335 USA

*****************************************************************************/

/***************************************************//**
@file row/row0sel.cc
Select

Created 12/19/1997 Heikki Tuuri
*******************************************************/

#include "row0sel.h"
#include "dict0dict.h"
#include "dict0boot.h"
#include "trx0undo.h"
#include "trx0trx.h"
#include "btr0btr.h"
#include "btr0cur.h"
#include "btr0sea.h"
#include "gis0rtree.h"
#include "mach0data.h"
#include "que0que.h"
#include "row0upd.h"
#include "row0row.h"
#include "row0vers.h"
#include "rem0cmp.h"
#include "lock0lock.h"
#include "eval0eval.h"
#include "pars0sym.h"
#include "pars0pars.h"
#include "row0mysql.h"
#include "read0read.h"
#include "buf0lru.h"
#include "handler.h"
#include "ha_innodb.h"
#include "ha_prototypes.h"
#include "record_buffer.h"
#include "srv0mon.h"
#include "ut0new.h"
<<<<<<< HEAD
#include "lob0lob.h"
=======
#include "handler.h"
#include "ha_innodb.h"
>>>>>>> 2f6741ef

/* Maximum number of rows to prefetch; MySQL interface has another parameter */
#define SEL_MAX_N_PREFETCH	16

/* Number of rows fetched, after which to start prefetching; MySQL interface
has another parameter */
#define SEL_PREFETCH_LIMIT	1

/* When a select has accessed about this many pages, it returns control back
to que_run_threads: this is to allow canceling runaway queries */

#define SEL_COST_LIMIT	100

/* Flags for search shortcut */
#define SEL_FOUND	0
#define	SEL_EXHAUSTED	1
#define SEL_RETRY	2

/********************************************************************//**
Returns TRUE if the user-defined column in a secondary index record
is alphabetically the same as the corresponding BLOB column in the clustered
index record.
NOTE: the comparison is NOT done as a binary comparison, but character
fields are compared with collation!
@return TRUE if the columns are equal */
static
ibool
row_sel_sec_rec_is_for_blob(
/*========================*/
	ulint		mtype,		/*!< in: main type */
	ulint		prtype,		/*!< in: precise type */
	ulint		mbminmaxlen,	/*!< in: minimum and maximum length of
					a multi-byte character */
	const byte*	clust_field,	/*!< in: the locally stored part of
					the clustered index column, including
					the BLOB pointer; the clustered
					index record must be covered by
					a lock or a page latch to protect it
					against deletion (rollback or purge) */
	ulint		clust_len,	/*!< in: length of clust_field */
	const byte*	sec_field,	/*!< in: column in secondary index */
	ulint		sec_len,	/*!< in: length of sec_field */
	ulint		prefix_len,	/*!< in: index column prefix length
					in bytes */
	dict_table_t*	table)		/*!< in: table */
{
	ulint	len;
	byte	buf[REC_VERSION_56_MAX_INDEX_COL_LEN];

	/* This function should never be invoked on tables in
	ROW_FORMAT=REDUNDANT or ROW_FORMAT=COMPACT, because they
	should always contain enough prefix in the clustered index record. */
	ut_ad(dict_table_has_atomic_blobs(table));
	ut_a(clust_len >= BTR_EXTERN_FIELD_REF_SIZE);
	ut_ad(prefix_len >= sec_len);
	ut_ad(prefix_len > 0);
	ut_a(prefix_len <= sizeof buf);

	if (!memcmp(clust_field + clust_len - BTR_EXTERN_FIELD_REF_SIZE,
		    field_ref_zero, BTR_EXTERN_FIELD_REF_SIZE)) {
		/* The externally stored field was not written yet.
		This record should only be seen by
		trx_rollback_or_clean_all_recovered() or any
		TRX_ISO_READ_UNCOMMITTED transactions. */
		return(FALSE);
	}

	len = lob::btr_copy_externally_stored_field_prefix(
		buf, prefix_len, dict_tf_get_page_size(table->flags),
		clust_field, dict_table_is_sdi(table->id), clust_len);

	if (len == 0) {
		/* The BLOB was being deleted as the server crashed.
		There should not be any secondary index records
		referring to this clustered index record, because
		btr_free_externally_stored_field() is called after all
		secondary index entries of the row have been purged. */
		return(FALSE);
	}

	len = dtype_get_at_most_n_mbchars(prtype, mbminmaxlen,
					  prefix_len, len, (const char*) buf);

	return(!cmp_data_data(mtype, prtype, buf, len, sec_field, sec_len));
}

/** Returns TRUE if the user-defined column values in a secondary index record
are alphabetically the same as the corresponding columns in the clustered
index record.
NOTE: the comparison is NOT done as a binary comparison, but character
fields are compared with collation!
@param[in]	sec_rec		secondary index record
@param[in]	sec_index	secondary index
@param[in]	clust_rec	clustered index record;
				must be protected by a page s-latch
@param[in]	clust_index	clustered index
@param[in]	thr		query thread
@return TRUE if the secondary record is equal to the corresponding
fields in the clustered record, when compared with collation;
FALSE if not equal or if the clustered record has been marked for deletion */
static
ibool
row_sel_sec_rec_is_for_clust_rec(
	const rec_t*	sec_rec,
	dict_index_t*	sec_index,
	const rec_t*	clust_rec,
	dict_index_t*	clust_index,
	que_thr_t*	thr)
{
	const byte*	sec_field;
	ulint		sec_len;
	const byte*	clust_field;
	ulint		n;
	ulint		i;
	mem_heap_t*	heap		= NULL;
	ulint		clust_offsets_[REC_OFFS_NORMAL_SIZE];
	ulint		sec_offsets_[REC_OFFS_SMALL_SIZE];
	ulint*		clust_offs	= clust_offsets_;
	ulint*		sec_offs	= sec_offsets_;
	ibool		is_equal	= TRUE;

	rec_offs_init(clust_offsets_);
	rec_offs_init(sec_offsets_);

	if (rec_get_deleted_flag(clust_rec,
				 dict_table_is_comp(clust_index->table))) {

		/* The clustered index record is delete-marked;
		it is not visible in the read view.  Besides,
		if there are any externally stored columns,
		some of them may have already been purged. */
		return(FALSE);
	}

	heap = mem_heap_create(256);

	clust_offs = rec_get_offsets(clust_rec, clust_index, clust_offs,
				     ULINT_UNDEFINED, &heap);
	sec_offs = rec_get_offsets(sec_rec, sec_index, sec_offs,
				   ULINT_UNDEFINED, &heap);

	n = dict_index_get_n_ordering_defined_by_user(sec_index);

	for (i = 0; i < n; i++) {
		const dict_field_t*	ifield;
		const dict_col_t*	col;
		ulint			clust_pos = 0;
		ulint			clust_len;
		ulint			len;
		row_ext_t*		ext;

		ifield = sec_index->get_field(i);
		col = ifield->col;

		/* For virtual column, its value will need to be
		reconstructed from base column in cluster index */
		if (col->is_virtual()) {
			const dict_v_col_t*	v_col;
			const dtuple_t*         row;
			dfield_t*		vfield;

			v_col = reinterpret_cast<const dict_v_col_t*>(col);

			row = row_build(ROW_COPY_POINTERS,
					clust_index, clust_rec,
					clust_offs,
					NULL, NULL, NULL, &ext, heap);

			vfield = innobase_get_computed_value(
					row, v_col, clust_index,
					&heap, NULL, NULL,
					thr_get_trx(thr)->mysql_thd,
					thr->prebuilt->m_mysql_table, NULL,
					NULL, NULL);

			clust_len = vfield->len;
			clust_field = static_cast<byte*>(vfield->data);

		} else {
			clust_pos = dict_col_get_clust_pos(col, clust_index);

			clust_field = rec_get_nth_field(
				clust_rec, clust_offs, clust_pos, &clust_len);
		}

		sec_field = rec_get_nth_field(sec_rec, sec_offs, i, &sec_len);

		len = clust_len;

		if (ifield->prefix_len > 0 && len != UNIV_SQL_NULL
		    && sec_len != UNIV_SQL_NULL && !col->is_virtual()) {

			if (rec_offs_nth_extern(clust_offs, clust_pos)) {
				len -= BTR_EXTERN_FIELD_REF_SIZE;
			}

			len = dtype_get_at_most_n_mbchars(
				col->prtype, col->mbminmaxlen,
				ifield->prefix_len, len, (char*) clust_field);

			if (rec_offs_nth_extern(clust_offs, clust_pos)
			    && len < sec_len) {
				if (!row_sel_sec_rec_is_for_blob(
					    col->mtype, col->prtype,
					    col->mbminmaxlen,
					    clust_field, clust_len,
					    sec_field, sec_len,
					    ifield->prefix_len,
					    clust_index->table)) {
					goto inequal;
				}

				continue;
			}
		}

		/* For spatial index, the first field is MBR, we check
		if the MBR is equal or not. */
		if (dict_index_is_spatial(sec_index) && i == 0) {
			rtr_mbr_t	tmp_mbr;
			rtr_mbr_t	sec_mbr;
			byte*		dptr =
				const_cast<byte*>(clust_field);

			ut_ad(clust_len != UNIV_SQL_NULL);

			/* For externally stored field, we need to get full
			geo data to generate the MBR for comparing. */
			if (rec_offs_nth_extern(clust_offs, clust_pos)) {
				dptr = lob::btr_copy_externally_stored_field(
					&clust_len, dptr,
					dict_tf_get_page_size(
						sec_index->table->flags),
					len,
					dict_index_is_sdi(sec_index),
					heap);
			}

			rtree_mbr_from_wkb(dptr + GEO_DATA_HEADER_SIZE,
					   static_cast<uint>(clust_len
					   - GEO_DATA_HEADER_SIZE),
					   SPDIMS,
					   reinterpret_cast<double*>(
						&tmp_mbr));
			rtr_read_mbr(sec_field, &sec_mbr);

			if (!MBR_EQUAL_CMP(&sec_mbr, &tmp_mbr)) {
				is_equal = FALSE;
				goto func_exit;
			}
		} else {

			if (0 != cmp_data_data(col->mtype, col->prtype,
					       clust_field, len,
					       sec_field, sec_len)) {
inequal:
				is_equal = FALSE;
				goto func_exit;
			}
		}
	}

func_exit:
	if (UNIV_LIKELY_NULL(heap)) {
		mem_heap_free(heap);
	}
	return(is_equal);
}

/*********************************************************************//**
Creates a select node struct.
@return own: select node struct */
sel_node_t*
sel_node_create(
/*============*/
	mem_heap_t*	heap)	/*!< in: memory heap where created */
{
	sel_node_t*	node;

	node = static_cast<sel_node_t*>(
		mem_heap_alloc(heap, sizeof(sel_node_t)));

	node->common.type = QUE_NODE_SELECT;
	node->state = SEL_NODE_OPEN;

	node->plans = NULL;

	return(node);
}

/*********************************************************************//**
Frees the memory private to a select node when a query graph is freed,
does not free the heap where the node was originally created. */
void
sel_node_free_private(
/*==================*/
	sel_node_t*	node)	/*!< in: select node struct */
{
	ulint	i;
	plan_t*	plan;

	if (node->plans != NULL) {
		for (i = 0; i < node->n_tables; i++) {
			plan = sel_node_get_nth_plan(node, i);

			btr_pcur_close(&(plan->pcur));
			btr_pcur_close(&(plan->clust_pcur));

			if (plan->old_vers_heap) {
				mem_heap_free(plan->old_vers_heap);
			}
		}
	}
}

/*********************************************************************//**
Evaluates the values in a select list. If there are aggregate functions,
their argument value is added to the aggregate total. */
UNIV_INLINE
void
sel_eval_select_list(
/*=================*/
	sel_node_t*	node)	/*!< in: select node */
{
	que_node_t*	exp;

	exp = node->select_list;

	while (exp) {
		eval_exp(exp);

		exp = que_node_get_next(exp);
	}
}

/*********************************************************************//**
Assigns the values in the select list to the possible into-variables in
SELECT ... INTO ... */
UNIV_INLINE
void
sel_assign_into_var_values(
/*=======================*/
	sym_node_t*	var,	/*!< in: first variable in a list of
				variables */
	sel_node_t*	node)	/*!< in: select node */
{
	que_node_t*	exp;

	if (var == NULL) {

		return;
	}

	for (exp = node->select_list;
	     var != 0;
	     var = static_cast<sym_node_t*>(que_node_get_next(var))) {

		ut_ad(exp);

		eval_node_copy_val(var->alias, exp);

		exp = que_node_get_next(exp);
	}
}

/*********************************************************************//**
Resets the aggregate value totals in the select list of an aggregate type
query. */
UNIV_INLINE
void
sel_reset_aggregate_vals(
/*=====================*/
	sel_node_t*	node)	/*!< in: select node */
{
	func_node_t*	func_node;

	ut_ad(node->is_aggregate);

	for (func_node = static_cast<func_node_t*>(node->select_list);
	     func_node != 0;
	     func_node = static_cast<func_node_t*>(
		     	que_node_get_next(func_node))) {

		eval_node_set_int_val(func_node, 0);
	}

	node->aggregate_already_fetched = FALSE;
}

/*********************************************************************//**
Copies the input variable values when an explicit cursor is opened. */
UNIV_INLINE
void
row_sel_copy_input_variable_vals(
/*=============================*/
	sel_node_t*	node)	/*!< in: select node */
{
	sym_node_t*	var;

	var = UT_LIST_GET_FIRST(node->copy_variables);

	while (var) {
		eval_node_copy_val(var, var->alias);

		var->indirection = NULL;

		var = UT_LIST_GET_NEXT(col_var_list, var);
	}
}

/*********************************************************************//**
Fetches the column values from a record. */
static
void
row_sel_fetch_columns(
/*==================*/
	dict_index_t*	index,	/*!< in: record index */
	const rec_t*	rec,	/*!< in: record in a clustered or non-clustered
				index; must be protected by a page latch */
	const ulint*	offsets,/*!< in: rec_get_offsets(rec, index) */
	sym_node_t*	column)	/*!< in: first column in a column list, or
				NULL */
{
	dfield_t*	val;
	ulint		index_type;
	ulint		field_no;
	const byte*	data;
	ulint		len;

	ut_ad(rec_offs_validate(rec, index, offsets));

	if (index->is_clustered()) {
		index_type = SYM_CLUST_FIELD_NO;
	} else {
		index_type = SYM_SEC_FIELD_NO;
	}

	while (column) {
		mem_heap_t*	heap = NULL;
		ibool		needs_copy;

		field_no = column->field_nos[index_type];

		if (field_no != ULINT_UNDEFINED) {

			if (UNIV_UNLIKELY(rec_offs_nth_extern(offsets,
							      field_no))) {

				/* Copy an externally stored field to the
				temporary heap, if possible. */

				heap = mem_heap_create(1);

				data = lob::btr_rec_copy_externally_stored_field(
					rec, offsets,
					dict_table_page_size(index->table),
					field_no, &len,
					dict_index_is_sdi(index), heap);

				/* data == NULL means that the
				externally stored field was not
				written yet. This record
				should only be seen by
				trx_rollback_or_clean_all_recovered() or any
				TRX_ISO_READ_UNCOMMITTED
				transactions. The InnoDB SQL parser
				(the sole caller of this function)
				does not implement READ UNCOMMITTED,
				and it is not involved during rollback. */
				ut_a(data);
				ut_a(len != UNIV_SQL_NULL);

				needs_copy = TRUE;
			} else {
				data = rec_get_nth_field(rec, offsets,
							 field_no, &len);

				needs_copy = column->copy_val;
			}

			if (needs_copy) {
				eval_node_copy_and_alloc_val(column, data,
							     len);
			} else {
				val = que_node_get_val(column);
				dfield_set_data(val, data, len);
			}

			if (UNIV_LIKELY_NULL(heap)) {
				mem_heap_free(heap);
			}
		}

		column = UT_LIST_GET_NEXT(col_var_list, column);
	}
}

/*********************************************************************//**
Allocates a prefetch buffer for a column when prefetch is first time done. */
static
void
sel_col_prefetch_buf_alloc(
/*=======================*/
	sym_node_t*	column)	/*!< in: symbol table node for a column */
{
	sel_buf_t*	sel_buf;
	ulint		i;

	ut_ad(que_node_get_type(column) == QUE_NODE_SYMBOL);

	column->prefetch_buf = static_cast<sel_buf_t*>(
		ut_malloc_nokey(SEL_MAX_N_PREFETCH * sizeof(sel_buf_t)));

	for (i = 0; i < SEL_MAX_N_PREFETCH; i++) {
		sel_buf = column->prefetch_buf + i;

		sel_buf->data = NULL;
		sel_buf->len = 0;
		sel_buf->val_buf_size = 0;
	}
}

/*********************************************************************//**
Frees a prefetch buffer for a column, including the dynamically allocated
memory for data stored there. */
void
sel_col_prefetch_buf_free(
/*======================*/
	sel_buf_t*	prefetch_buf)	/*!< in, own: prefetch buffer */
{
	sel_buf_t*	sel_buf;
	ulint		i;

	for (i = 0; i < SEL_MAX_N_PREFETCH; i++) {
		sel_buf = prefetch_buf + i;

		if (sel_buf->val_buf_size > 0) {

			ut_free(sel_buf->data);
		}
	}

	ut_free(prefetch_buf);
}

/*********************************************************************//**
Pops the column values for a prefetched, cached row from the column prefetch
buffers and places them to the val fields in the column nodes. */
static
void
sel_dequeue_prefetched_row(
/*=======================*/
	plan_t*	plan)	/*!< in: plan node for a table */
{
	sym_node_t*	column;
	sel_buf_t*	sel_buf;
	dfield_t*	val;
	byte*		data;
	ulint		len;
	ulint		val_buf_size;

	ut_ad(plan->n_rows_prefetched > 0);

	column = UT_LIST_GET_FIRST(plan->columns);

	while (column) {
		val = que_node_get_val(column);

		if (!column->copy_val) {
			/* We did not really push any value for the
			column */

			ut_ad(!column->prefetch_buf);
			ut_ad(que_node_get_val_buf_size(column) == 0);
			ut_d(dfield_set_null(val));

			goto next_col;
		}

		ut_ad(column->prefetch_buf);
		ut_ad(!dfield_is_ext(val));

		sel_buf = column->prefetch_buf + plan->first_prefetched;

		data = sel_buf->data;
		len = sel_buf->len;
		val_buf_size = sel_buf->val_buf_size;

		/* We must keep track of the allocated memory for
		column values to be able to free it later: therefore
		we swap the values for sel_buf and val */

		sel_buf->data = static_cast<byte*>(dfield_get_data(val));
		sel_buf->len = dfield_get_len(val);
		sel_buf->val_buf_size = que_node_get_val_buf_size(column);

		dfield_set_data(val, data, len);
		que_node_set_val_buf_size(column, val_buf_size);
next_col:
		column = UT_LIST_GET_NEXT(col_var_list, column);
	}

	plan->n_rows_prefetched--;

	plan->first_prefetched++;
}

/*********************************************************************//**
Pushes the column values for a prefetched, cached row to the column prefetch
buffers from the val fields in the column nodes. */
UNIV_INLINE
void
sel_enqueue_prefetched_row(
/*=======================*/
	plan_t*	plan)	/*!< in: plan node for a table */
{
	sym_node_t*	column;
	sel_buf_t*	sel_buf;
	dfield_t*	val;
	byte*		data;
	ulint		len;
	ulint		pos;
	ulint		val_buf_size;

	if (plan->n_rows_prefetched == 0) {
		pos = 0;
		plan->first_prefetched = 0;
	} else {
		pos = plan->n_rows_prefetched;

		/* We have the convention that pushing new rows starts only
		after the prefetch stack has been emptied: */

		ut_ad(plan->first_prefetched == 0);
	}

	plan->n_rows_prefetched++;

	ut_ad(pos < SEL_MAX_N_PREFETCH);

	for (column = UT_LIST_GET_FIRST(plan->columns);
	     column != 0;
	     column = UT_LIST_GET_NEXT(col_var_list, column)) {

		if (!column->copy_val) {
			/* There is no sense to push pointers to database
			page fields when we do not keep latch on the page! */
			continue;
		}

		if (!column->prefetch_buf) {
			/* Allocate a new prefetch buffer */

			sel_col_prefetch_buf_alloc(column);
		}

		sel_buf = column->prefetch_buf + pos;

		val = que_node_get_val(column);

		data = static_cast<byte*>(dfield_get_data(val));
		len = dfield_get_len(val);
		val_buf_size = que_node_get_val_buf_size(column);

		/* We must keep track of the allocated memory for
		column values to be able to free it later: therefore
		we swap the values for sel_buf and val */

		dfield_set_data(val, sel_buf->data, sel_buf->len);
		que_node_set_val_buf_size(column, sel_buf->val_buf_size);

		sel_buf->data = data;
		sel_buf->len = len;
		sel_buf->val_buf_size = val_buf_size;
	}
}

/*********************************************************************//**
Builds a previous version of a clustered index record for a consistent read
@return DB_SUCCESS or error code */
static MY_ATTRIBUTE((warn_unused_result))
dberr_t
row_sel_build_prev_vers(
/*====================*/
	ReadView*	read_view,	/*!< in: read view */
	dict_index_t*	index,		/*!< in: plan node for table */
	rec_t*		rec,		/*!< in: record in a clustered index */
	ulint**		offsets,	/*!< in/out: offsets returned by
					rec_get_offsets(rec, plan->index) */
	mem_heap_t**	offset_heap,	/*!< in/out: memory heap from which
					the offsets are allocated */
	mem_heap_t**    old_vers_heap,  /*!< out: old version heap to use */
	rec_t**		old_vers,	/*!< out: old version, or NULL if the
					record does not exist in the view:
					i.e., it was freshly inserted
					afterwards */
	mtr_t*		mtr)		/*!< in: mtr */
{
	dberr_t	err;

	if (*old_vers_heap) {
		mem_heap_empty(*old_vers_heap);
	} else {
		*old_vers_heap = mem_heap_create(512);
	}

	err = row_vers_build_for_consistent_read(
		rec, mtr, index, offsets, read_view, offset_heap,
		*old_vers_heap, old_vers, NULL);
	return(err);
}

/*********************************************************************//**
Builds the last committed version of a clustered index record for a
semi-consistent read. */
static
void
row_sel_build_committed_vers_for_mysql(
/*===================================*/
	dict_index_t*	clust_index,	/*!< in: clustered index */
	row_prebuilt_t*	prebuilt,	/*!< in: prebuilt struct */
	const rec_t*	rec,		/*!< in: record in a clustered index */
	ulint**		offsets,	/*!< in/out: offsets returned by
					rec_get_offsets(rec, clust_index) */
	mem_heap_t**	offset_heap,	/*!< in/out: memory heap from which
					the offsets are allocated */
	const rec_t**	old_vers,	/*!< out: old version, or NULL if the
					record does not exist in the view:
					i.e., it was freshly inserted
					afterwards */
	const dtuple_t**vrow,		/*!< out: to be filled with old virtual
					column version if any */
	mtr_t*		mtr)		/*!< in: mtr */
{
	if (prebuilt->old_vers_heap) {
		mem_heap_empty(prebuilt->old_vers_heap);
	} else {
		prebuilt->old_vers_heap = mem_heap_create(
			rec_offs_size(*offsets));
	}

	row_vers_build_for_semi_consistent_read(
		rec, mtr, clust_index, offsets, offset_heap,
		prebuilt->old_vers_heap, old_vers, vrow);
}

/*********************************************************************//**
Tests the conditions which determine when the index segment we are searching
through has been exhausted.
@return TRUE if row passed the tests */
UNIV_INLINE
ibool
row_sel_test_end_conds(
/*===================*/
	plan_t*	plan)	/*!< in: plan for the table; the column values must
			already have been retrieved and the right sides of
			comparisons evaluated */
{
	func_node_t*	cond;

	/* All conditions in end_conds are comparisons of a column to an
	expression */

	for (cond = UT_LIST_GET_FIRST(plan->end_conds);
	     cond != 0;
	     cond = UT_LIST_GET_NEXT(cond_list, cond)) {

		/* Evaluate the left side of the comparison, i.e., get the
		column value if there is an indirection */

		eval_sym(static_cast<sym_node_t*>(cond->args));

		/* Do the comparison */

		if (!eval_cmp(cond)) {

			return(FALSE);
		}
	}

	return(TRUE);
}

/*********************************************************************//**
Tests the other conditions.
@return TRUE if row passed the tests */
UNIV_INLINE
ibool
row_sel_test_other_conds(
/*=====================*/
	plan_t*	plan)	/*!< in: plan for the table; the column values must
			already have been retrieved */
{
	func_node_t*	cond;

	cond = UT_LIST_GET_FIRST(plan->other_conds);

	while (cond) {
		eval_exp(cond);

		if (!eval_node_get_ibool_val(cond)) {

			return(FALSE);
		}

		cond = UT_LIST_GET_NEXT(cond_list, cond);
	}

	return(TRUE);
}

/*********************************************************************//**
Retrieves the clustered index record corresponding to a record in a
non-clustered index. Does the necessary locking.
@return DB_SUCCESS or error code */
static MY_ATTRIBUTE((warn_unused_result))
dberr_t
row_sel_get_clust_rec(
/*==================*/
	sel_node_t*	node,	/*!< in: select_node */
	plan_t*		plan,	/*!< in: plan node for table */
	rec_t*		rec,	/*!< in: record in a non-clustered index */
	que_thr_t*	thr,	/*!< in: query thread */
	rec_t**		out_rec,/*!< out: clustered record or an old version of
				it, NULL if the old version did not exist
				in the read view, i.e., it was a fresh
				inserted version */
	mtr_t*		mtr)	/*!< in: mtr used to get access to the
				non-clustered record; the same mtr is used to
				access the clustered index */
{
	dict_index_t*	index;
	rec_t*		clust_rec;
	rec_t*		old_vers;
	dberr_t		err;
	mem_heap_t*	heap		= NULL;
	ulint		offsets_[REC_OFFS_NORMAL_SIZE];
	ulint*		offsets		= offsets_;
	rec_offs_init(offsets_);

	*out_rec = NULL;

	offsets = rec_get_offsets(rec,
				  btr_pcur_get_btr_cur(&plan->pcur)->index,
				  offsets, ULINT_UNDEFINED, &heap);

	row_build_row_ref_fast(plan->clust_ref, plan->clust_map, rec, offsets);

	index = plan->table->first_index();

	btr_pcur_open_with_no_init(index, plan->clust_ref, PAGE_CUR_LE,
				   BTR_SEARCH_LEAF, &plan->clust_pcur,
				   0, mtr);

	clust_rec = btr_pcur_get_rec(&(plan->clust_pcur));

	/* Note: only if the search ends up on a non-infimum record is the
	low_match value the real match to the search tuple */

	if (!page_rec_is_user_rec(clust_rec)
	    || btr_pcur_get_low_match(&(plan->clust_pcur))
	    < dict_index_get_n_unique(index)) {

		ut_a(rec_get_deleted_flag(rec,
					  dict_table_is_comp(plan->table)));
		ut_a(node->read_view);

		/* In a rare case it is possible that no clust rec is found
		for a delete-marked secondary index record: if in row0umod.cc
		in row_undo_mod_remove_clust_low() we have already removed
		the clust rec, while purge is still cleaning and removing
		secondary index records associated with earlier versions of
		the clustered index record. In that case we know that the
		clustered index record did not exist in the read view of
		trx. */

		goto func_exit;
	}

	offsets = rec_get_offsets(clust_rec, index, offsets,
				  ULINT_UNDEFINED, &heap);

	if (!node->read_view) {
		/* Try to place a lock on the index record */

		ulint	lock_type;
		trx_t*	trx;

		trx = thr_get_trx(thr);

		lock_type = trx->skip_gap_locks()
			? LOCK_REC_NOT_GAP : LOCK_ORDINARY;

		err = lock_clust_rec_read_check_and_lock(
			0, btr_pcur_get_block(&plan->clust_pcur),
			clust_rec, index, offsets,
			static_cast<lock_mode>(node->row_lock_mode),
			lock_type,
			thr);

		switch (err) {
		case DB_SUCCESS:
		case DB_SUCCESS_LOCKED_REC:
			/* Declare the variable uninitialized in Valgrind.
			It should be set to DB_SUCCESS at func_exit. */
			UNIV_MEM_INVALID(&err, sizeof err);
			break;
		default:
			goto err_exit;
		}
	} else {
		/* This is a non-locking consistent read: if necessary, fetch
		a previous version of the record */

		old_vers = NULL;

		if (!lock_clust_rec_cons_read_sees(clust_rec, index, offsets,
						   node->read_view)) {

			err = row_sel_build_prev_vers(
				node->read_view, index, clust_rec,
				&offsets, &heap, &plan->old_vers_heap,
				&old_vers, mtr);

			if (err != DB_SUCCESS) {

				goto err_exit;
			}

			clust_rec = old_vers;

			if (clust_rec == NULL) {
				goto func_exit;
			}
		}

		/* If we had to go to an earlier version of row or the
		secondary index record is delete marked, then it may be that
		the secondary index record corresponding to clust_rec
		(or old_vers) is not rec; in that case we must ignore
		such row because in our snapshot rec would not have existed.
		Remember that from rec we cannot see directly which transaction
		id corresponds to it: we have to go to the clustered index
		record. A query where we want to fetch all rows where
		the secondary index value is in some interval would return
		a wrong result if we would not drop rows which we come to
		visit through secondary index records that would not really
		exist in our snapshot. */

		if ((old_vers
		     || rec_get_deleted_flag(rec, dict_table_is_comp(
						     plan->table)))
		    && !row_sel_sec_rec_is_for_clust_rec(rec, plan->index,
							 clust_rec, index,
							 thr)) {
			goto func_exit;
		}
	}

	/* Fetch the columns needed in test conditions.  The clustered
	index record is protected by a page latch that was acquired
	when plan->clust_pcur was positioned.  The latch will not be
	released until mtr_commit(mtr). */

	ut_ad(!rec_get_deleted_flag(clust_rec, rec_offs_comp(offsets)));
	row_sel_fetch_columns(index, clust_rec, offsets,
			      UT_LIST_GET_FIRST(plan->columns));
	*out_rec = clust_rec;
func_exit:
	err = DB_SUCCESS;
err_exit:
	if (UNIV_LIKELY_NULL(heap)) {
		mem_heap_free(heap);
	}
	return(err);
}

/*********************************************************************//**
Sets a lock on a page of R-Tree record. This is all or none action,
mostly due to we cannot reposition a record in R-Tree (with the
nature of splitting)
@return DB_SUCCESS, DB_SUCCESS_LOCKED_REC, or error code */
UNIV_INLINE
dberr_t
sel_set_rtr_rec_lock(
/*=================*/
	btr_pcur_t*		pcur,	/*!< in: cursor */
	const rec_t*		first_rec,/*!< in: record */
	dict_index_t*		index,	/*!< in: index */
	const ulint*		offsets,/*!< in: rec_get_offsets(rec, index) */
	ulint			mode,	/*!< in: lock mode */
	ulint			type,	/*!< in: LOCK_ORDINARY, LOCK_GAP, or
					LOC_REC_NOT_GAP */
	que_thr_t*		thr,	/*!< in: query thread */
	mtr_t*			mtr)	/*!< in: mtr */
{
	matched_rec_t*  match = pcur->btr_cur.rtr_info->matches;
	mem_heap_t*     heap = NULL;
	dberr_t		err = DB_SUCCESS;
	trx_t*		trx = thr_get_trx(thr);
	buf_block_t*	cur_block = btr_pcur_get_block(pcur);
	ulint           offsets_[REC_OFFS_NORMAL_SIZE];
	ulint*          my_offsets = const_cast<ulint*>(offsets);
	rec_t*		rec = const_cast<rec_t*>(first_rec);
	rtr_rec_vector*	match_rec;
	rtr_rec_vector::iterator end;

	rec_offs_init(offsets_);

	if (match->locked || page_rec_is_supremum(first_rec)) {
		return(DB_SUCCESS_LOCKED_REC);
	}

	ut_ad(page_align(first_rec) == cur_block->frame);
	ut_ad(match->valid);

	rw_lock_x_lock(&(match->block.lock));
retry:
	cur_block = btr_pcur_get_block(pcur);
        ut_ad(rw_lock_own(&(match->block.lock), RW_LOCK_X)
              || rw_lock_own(&(match->block.lock), RW_LOCK_S));
	ut_ad(page_is_leaf(buf_block_get_frame(cur_block)));

	err = lock_sec_rec_read_check_and_lock(
		0, cur_block, rec, index, my_offsets,
		static_cast<lock_mode>(mode), type, thr);

	if (err == DB_LOCK_WAIT) {
re_scan:
		mtr_commit(mtr);
		trx->error_state = err;
		que_thr_stop_for_mysql(thr);
		thr->lock_state = QUE_THR_LOCK_ROW;
		if (row_mysql_handle_errors(
			&err, trx, thr, NULL)) {
			thr->lock_state = QUE_THR_LOCK_NOLOCK;
			mtr_start(mtr);

			mutex_enter(&match->rtr_match_mutex);
			if (!match->valid && match->matched_recs->empty()) {
				mutex_exit(&match->rtr_match_mutex);
				err = DB_RECORD_NOT_FOUND;
				goto func_end;
			}
			mutex_exit(&match->rtr_match_mutex);

			page_no_t	page_no = page_get_page_no(
						btr_pcur_get_page(pcur));
			page_id_t	page_id(dict_index_get_space(index),
						page_no);

			cur_block = buf_page_get_gen(
				page_id, dict_table_page_size(index->table),
				RW_X_LATCH, NULL, BUF_GET,
				__FILE__, __LINE__, mtr);
		} else {
			mtr_start(mtr);
			goto func_end;
		}

		DEBUG_SYNC_C("rtr_set_lock_wait");

		if (!match->valid) {
			/* Page got deleted */
			mtr_commit(mtr);
			mtr_start(mtr);
			err = DB_RECORD_NOT_FOUND;
			goto func_end;
		}

		match->matched_recs->clear();

		rtr_cur_search_with_match(
			cur_block, index,
			pcur->btr_cur.rtr_info->search_tuple,
			pcur->btr_cur.rtr_info->search_mode,
			&pcur->btr_cur.page_cur,
			pcur->btr_cur.rtr_info);

		if (!page_is_leaf(buf_block_get_frame(cur_block))) {
			/* Page got splitted and promoted (only for
			root page it is possible).  Release the
			page and ask for a re-search */
			mtr_commit(mtr);
			mtr_start(mtr);
			err = DB_RECORD_NOT_FOUND;
			goto func_end;
		}

		rec = btr_pcur_get_rec(pcur);
		my_offsets = offsets_;
		my_offsets = rec_get_offsets(rec, index, my_offsets,
					     ULINT_UNDEFINED, &heap);

		/* No match record */
		if (page_rec_is_supremum(rec) || !match->valid) {
			mtr_commit(mtr);
			mtr_start(mtr);
			err = DB_RECORD_NOT_FOUND;
			goto func_end;
		}

		goto retry;
	}

	my_offsets = offsets_;
	match_rec = match->matched_recs;
	end = match_rec->end();

	for (rtr_rec_vector::iterator it = match_rec->begin();
	     it != end; ++it) {
		rtr_rec_t*	rtr_rec = &(*it);

		my_offsets = rec_get_offsets(
				rtr_rec->r_rec, index, my_offsets,
				ULINT_UNDEFINED, &heap);

		err = lock_sec_rec_read_check_and_lock(
			0, &match->block, rtr_rec->r_rec, index,
			my_offsets, static_cast<lock_mode>(mode),
			type, thr);

		if (err == DB_SUCCESS || err == DB_SUCCESS_LOCKED_REC) {
			rtr_rec->locked = true;
		} else if (err == DB_LOCK_WAIT) {
			goto re_scan;
		} else {
			goto func_end;
		}

	}

	match->locked = true;


func_end:
	rw_lock_x_unlock(&(match->block.lock));
	if (heap != NULL) {
		mem_heap_free(heap);
	}

	ut_ad(err != DB_LOCK_WAIT);

	return(err);
}

/*********************************************************************//**
Sets a lock on a record.
@return DB_SUCCESS, DB_SUCCESS_LOCKED_REC, or error code */
UNIV_INLINE
dberr_t
sel_set_rec_lock(
/*=============*/
	btr_pcur_t*		pcur,	/*!< in: cursor */
	const rec_t*		rec,	/*!< in: record */
	dict_index_t*		index,	/*!< in: index */
	const ulint*		offsets,/*!< in: rec_get_offsets(rec, index) */
	ulint			mode,	/*!< in: lock mode */
	ulint			type,	/*!< in: LOCK_ORDINARY, LOCK_GAP, or
					LOC_REC_NOT_GAP */
	que_thr_t*		thr,	/*!< in: query thread */
	mtr_t*			mtr)	/*!< in: mtr */
{
	trx_t*			trx;
	dberr_t			err = DB_SUCCESS;
	const buf_block_t*	block;

	block = btr_pcur_get_block(pcur);

	trx = thr_get_trx(thr);

	if (UT_LIST_GET_LEN(trx->lock.trx_locks) > 10000) {
		if (buf_LRU_buf_pool_running_out()) {

			return(DB_LOCK_TABLE_FULL);
		}
	}

	if (index->is_clustered()) {
		err = lock_clust_rec_read_check_and_lock(
			0, block, rec, index, offsets,
			static_cast<lock_mode>(mode), type, thr);
	} else {

		if (dict_index_is_spatial(index)) {
			if (type == LOCK_GAP || type == LOCK_ORDINARY) {
				ut_ad(0);
				ib::error() << "Incorrectly request GAP lock "
					"on RTree";
				return(DB_SUCCESS);
			}
			err = sel_set_rtr_rec_lock(pcur, rec, index, offsets,
						   mode, type, thr, mtr);
		} else {
			err = lock_sec_rec_read_check_and_lock(
				0, block, rec, index, offsets,
				static_cast<lock_mode>(mode), type, thr);
		}
	}

	return(err);
}

/*********************************************************************//**
Opens a pcur to a table index. */
static
void
row_sel_open_pcur(
/*==============*/
	plan_t*		plan,		/*!< in: table plan */
	ibool		search_latch_locked,
					/*!< in: TRUE if the thread currently
					has the search latch locked in
					s-mode */
	mtr_t*		mtr)		/*!< in: mtr */
{
	dict_index_t*	index;
	func_node_t*	cond;
	que_node_t*	exp;
	ulint		n_fields;
	ulint		has_search_latch = 0;	/* RW_S_LATCH or 0 */
	ulint		i;

	if (search_latch_locked) {
		has_search_latch = RW_S_LATCH;
	}

	index = plan->index;

	/* Calculate the value of the search tuple: the exact match columns
	get their expressions evaluated when we evaluate the right sides of
	end_conds */

	cond = UT_LIST_GET_FIRST(plan->end_conds);

	while (cond) {
		eval_exp(que_node_get_next(cond->args));

		cond = UT_LIST_GET_NEXT(cond_list, cond);
	}

	if (plan->tuple) {
		n_fields = dtuple_get_n_fields(plan->tuple);

		if (plan->n_exact_match < n_fields) {
			/* There is a non-exact match field which must be
			evaluated separately */

			eval_exp(plan->tuple_exps[n_fields - 1]);
		}

		for (i = 0; i < n_fields; i++) {
			exp = plan->tuple_exps[i];

			dfield_copy_data(dtuple_get_nth_field(plan->tuple, i),
					 que_node_get_val(exp));
		}

		/* Open pcur to the index */

		btr_pcur_open_with_no_init(index, plan->tuple, plan->mode,
					   BTR_SEARCH_LEAF, &plan->pcur,
					   has_search_latch, mtr);
	} else {
		/* Open the cursor to the start or the end of the index
		(FALSE: no init) */

		btr_pcur_open_at_index_side(plan->asc, index, BTR_SEARCH_LEAF,
					    &(plan->pcur), false, 0, mtr);
	}

	ut_ad(plan->n_rows_prefetched == 0);
	ut_ad(plan->n_rows_fetched == 0);
	ut_ad(plan->cursor_at_end == FALSE);

	plan->pcur_is_open = TRUE;
}

/*********************************************************************//**
Restores a stored pcur position to a table index.
@return TRUE if the cursor should be moved to the next record after we
return from this function (moved to the previous, in the case of a
descending cursor) without processing again the current cursor
record */
static
ibool
row_sel_restore_pcur_pos(
/*=====================*/
	plan_t*		plan,	/*!< in: table plan */
	mtr_t*		mtr)	/*!< in: mtr */
{
	ibool	equal_position;
	ulint	relative_position;

	ut_ad(!plan->cursor_at_end);

	relative_position = btr_pcur_get_rel_pos(&(plan->pcur));

	equal_position = btr_pcur_restore_position(BTR_SEARCH_LEAF,
						   &(plan->pcur), mtr);

	/* If the cursor is traveling upwards, and relative_position is

	(1) BTR_PCUR_BEFORE: this is not allowed, as we did not have a lock
	yet on the successor of the page infimum;
	(2) BTR_PCUR_AFTER: btr_pcur_restore_position placed the cursor on the
	first record GREATER than the predecessor of a page supremum; we have
	not yet processed the cursor record: no need to move the cursor to the
	next record;
	(3) BTR_PCUR_ON: btr_pcur_restore_position placed the cursor on the
	last record LESS or EQUAL to the old stored user record; (a) if
	equal_position is FALSE, this means that the cursor is now on a record
	less than the old user record, and we must move to the next record;
	(b) if equal_position is TRUE, then if
	plan->stored_cursor_rec_processed is TRUE, we must move to the next
	record, else there is no need to move the cursor. */

	if (plan->asc) {
		if (relative_position == BTR_PCUR_ON) {

			if (equal_position) {

				return(plan->stored_cursor_rec_processed);
			}

			return(TRUE);
		}

		ut_ad(relative_position == BTR_PCUR_AFTER
		      || relative_position == BTR_PCUR_AFTER_LAST_IN_TREE);

		return(FALSE);
	}

	/* If the cursor is traveling downwards, and relative_position is

	(1) BTR_PCUR_BEFORE: btr_pcur_restore_position placed the cursor on
	the last record LESS than the successor of a page infimum; we have not
	processed the cursor record: no need to move the cursor;
	(2) BTR_PCUR_AFTER: btr_pcur_restore_position placed the cursor on the
	first record GREATER than the predecessor of a page supremum; we have
	processed the cursor record: we should move the cursor to the previous
	record;
	(3) BTR_PCUR_ON: btr_pcur_restore_position placed the cursor on the
	last record LESS or EQUAL to the old stored user record; (a) if
	equal_position is FALSE, this means that the cursor is now on a record
	less than the old user record, and we need not move to the previous
	record; (b) if equal_position is TRUE, then if
	plan->stored_cursor_rec_processed is TRUE, we must move to the previous
	record, else there is no need to move the cursor. */

	if (relative_position == BTR_PCUR_BEFORE
	    || relative_position == BTR_PCUR_BEFORE_FIRST_IN_TREE) {

		return(FALSE);
	}

	if (relative_position == BTR_PCUR_ON) {

		if (equal_position) {

			return(plan->stored_cursor_rec_processed);
		}

		return(FALSE);
	}

	ut_ad(relative_position == BTR_PCUR_AFTER
	      || relative_position == BTR_PCUR_AFTER_LAST_IN_TREE);

	return(TRUE);
}

/*********************************************************************//**
Resets a plan cursor to a closed state. */
UNIV_INLINE
void
plan_reset_cursor(
/*==============*/
	plan_t*	plan)	/*!< in: plan */
{
	plan->pcur_is_open = FALSE;
	plan->cursor_at_end = FALSE;
	plan->n_rows_fetched = 0;
	plan->n_rows_prefetched = 0;
}

/*********************************************************************//**
Tries to do a shortcut to fetch a clustered index record with a unique key,
using the hash index if possible (not always).
@return SEL_FOUND, SEL_EXHAUSTED, SEL_RETRY */
static
ulint
row_sel_try_search_shortcut(
/*========================*/
	sel_node_t*	node,	/*!< in: select node for a consistent read */
	plan_t*		plan,	/*!< in: plan for a unique search in clustered
				index */
	ibool		search_latch_locked,
				/*!< in: whether the search holds latch on
				search system. */
	mtr_t*		mtr)	/*!< in: mtr */
{
	dict_index_t*	index;
	rec_t*		rec;
	mem_heap_t*	heap		= NULL;
	ulint		offsets_[REC_OFFS_NORMAL_SIZE];
	ulint*		offsets		= offsets_;
	ulint		ret;
	rec_offs_init(offsets_);

	index = plan->index;

	ut_ad(node->read_view);
	ut_ad(plan->unique_search);
	ut_ad(!plan->must_get_clust);
#ifdef UNIV_DEBUG
	if (search_latch_locked) {
		ut_ad(rw_lock_own(btr_get_search_latch(index), RW_LOCK_S));
	}
#endif /* UNIV_DEBUG */

	row_sel_open_pcur(plan, search_latch_locked, mtr);

	rec = btr_pcur_get_rec(&(plan->pcur));

	if (!page_rec_is_user_rec(rec)) {

		return(SEL_RETRY);
	}

	ut_ad(plan->mode == PAGE_CUR_GE);

	/* As the cursor is now placed on a user record after a search with
	the mode PAGE_CUR_GE, the up_match field in the cursor tells how many
	fields in the user record matched to the search tuple */

	if (btr_pcur_get_up_match(&(plan->pcur)) < plan->n_exact_match) {

		return(SEL_EXHAUSTED);
	}

	/* This is a non-locking consistent read: if necessary, fetch
	a previous version of the record */

	offsets = rec_get_offsets(rec, index, offsets, ULINT_UNDEFINED, &heap);

	if (index->is_clustered()) {
		if (!lock_clust_rec_cons_read_sees(rec, index, offsets,
						   node->read_view)) {
			ret = SEL_RETRY;
			goto func_exit;
		}
	} else if (!srv_read_only_mode
		   && !lock_sec_rec_cons_read_sees(
			rec, index, node->read_view)) {

		ret = SEL_RETRY;
		goto func_exit;
	}

	/* Test the deleted flag. */

	if (rec_get_deleted_flag(rec, dict_table_is_comp(plan->table))) {

		ret = SEL_EXHAUSTED;
		goto func_exit;
	}

	/* Fetch the columns needed in test conditions.  The index
	record is protected by a page latch that was acquired when
	plan->pcur was positioned.  The latch will not be released
	until mtr_commit(mtr). */

	row_sel_fetch_columns(index, rec, offsets,
			      UT_LIST_GET_FIRST(plan->columns));

	/* Test the rest of search conditions */

	if (!row_sel_test_other_conds(plan)) {

		ret = SEL_EXHAUSTED;
		goto func_exit;
	}

	ut_ad(plan->pcur.latch_mode == BTR_SEARCH_LEAF);

	plan->n_rows_fetched++;
	ret = SEL_FOUND;
func_exit:
	if (UNIV_LIKELY_NULL(heap)) {
		mem_heap_free(heap);
	}
	return(ret);
}

/*********************************************************************//**
Performs a select step.
@return DB_SUCCESS or error code */
static MY_ATTRIBUTE((warn_unused_result))
dberr_t
row_sel(
/*====*/
	sel_node_t*	node,	/*!< in: select node */
	que_thr_t*	thr)	/*!< in: query thread */
{
	dict_index_t*	index;
	plan_t*		plan;
	mtr_t		mtr;
	ibool		moved;
	rec_t*		rec;
	rec_t*		old_vers;
	rec_t*		clust_rec;
	ibool		search_latch_locked;
	ibool		consistent_read;

	/* The following flag becomes TRUE when we are doing a
	consistent read from a non-clustered index and we must look
	at the clustered index to find out the previous delete mark
	state of the non-clustered record: */

	ibool		cons_read_requires_clust_rec	= FALSE;
	ulint		cost_counter			= 0;
	ibool		cursor_just_opened;
	ibool		must_go_to_next;
	ibool		mtr_has_extra_clust_latch	= FALSE;
	/* TRUE if the search was made using
	a non-clustered index, and we had to
	access the clustered record: now &mtr
	contains a clustered index latch, and
	&mtr must be committed before we move
	to the next non-clustered record */
	ulint		found_flag;
	dberr_t		err;
	mem_heap_t*	heap				= NULL;
	ulint		offsets_[REC_OFFS_NORMAL_SIZE];
	ulint*		offsets				= offsets_;
	rec_offs_init(offsets_);

	ut_ad(thr->run_node == node);

	search_latch_locked = FALSE;

	if (node->read_view) {
		/* In consistent reads, we try to do with the hash index and
		not to use the buffer page get. This is to reduce memory bus
		load resulting from semaphore operations. The search latch
		will be s-locked when we access an index with a unique search
		condition, but not locked when we access an index with a
		less selective search condition. */

		consistent_read = TRUE;
	} else {
		consistent_read = FALSE;
	}

table_loop:
	/* TABLE LOOP
	----------
	This is the outer major loop in calculating a join. We come here when
	node->fetch_table changes, and after adding a row to aggregate totals
	and, of course, when this function is called. */

	ut_ad(mtr_has_extra_clust_latch == FALSE);

	plan = sel_node_get_nth_plan(node, node->fetch_table);
	index = plan->index;

	if (plan->n_rows_prefetched > 0) {
		sel_dequeue_prefetched_row(plan);

		goto next_table_no_mtr;
	}

	if (plan->cursor_at_end) {
		/* The cursor has already reached the result set end: no more
		rows to process for this table cursor, as also the prefetch
		stack was empty */

		ut_ad(plan->pcur_is_open);

		goto table_exhausted_no_mtr;
	}

	/* Open a cursor to index, or restore an open cursor position */

	mtr_start(&mtr);

	if (consistent_read && plan->unique_search && !plan->pcur_is_open
	    && !plan->must_get_clust
	    && !plan->table->big_rows) {
		if (!search_latch_locked) {
			rw_lock_s_lock(btr_get_search_latch(index));

			search_latch_locked = TRUE;
		} else if (rw_lock_get_writer(btr_get_search_latch(index))
				== RW_LOCK_X_WAIT) {

			/* There is an x-latch request waiting: release the
			s-latch for a moment; as an s-latch here is often
			kept for some 10 searches before being released,
			a waiting x-latch request would block other threads
			from acquiring an s-latch for a long time, lowering
			performance significantly in multiprocessors. */

			rw_lock_s_unlock(btr_get_search_latch(index));
			rw_lock_s_lock(btr_get_search_latch(index));
		}

		found_flag = row_sel_try_search_shortcut(node, plan,
							 search_latch_locked,
							 &mtr);

		if (found_flag == SEL_FOUND) {

			goto next_table;

		} else if (found_flag == SEL_EXHAUSTED) {

			goto table_exhausted;
		}

		ut_ad(found_flag == SEL_RETRY);

		plan_reset_cursor(plan);

		mtr_commit(&mtr);
		mtr_start(&mtr);
	}

	if (search_latch_locked) {
		rw_lock_s_unlock(btr_get_search_latch(index));

		search_latch_locked = FALSE;
	}

	if (!plan->pcur_is_open) {
		/* Evaluate the expressions to build the search tuple and
		open the cursor */

		row_sel_open_pcur(plan, search_latch_locked, &mtr);

		cursor_just_opened = TRUE;

		/* A new search was made: increment the cost counter */
		cost_counter++;
	} else {
		/* Restore pcur position to the index */

		must_go_to_next = row_sel_restore_pcur_pos(plan, &mtr);

		cursor_just_opened = FALSE;

		if (must_go_to_next) {
			/* We have already processed the cursor record: move
			to the next */

			goto next_rec;
		}
	}

rec_loop:
	/* RECORD LOOP
	-----------
	In this loop we use pcur and try to fetch a qualifying row, and
	also fill the prefetch buffer for this table if n_rows_fetched has
	exceeded a threshold. While we are inside this loop, the following
	holds:
	(1) &mtr is started,
	(2) pcur is positioned and open.

	NOTE that if cursor_just_opened is TRUE here, it means that we came
	to this point right after row_sel_open_pcur. */

	ut_ad(mtr_has_extra_clust_latch == FALSE);

	rec = btr_pcur_get_rec(&(plan->pcur));

	/* PHASE 1: Set a lock if specified */

	if (!node->asc && cursor_just_opened
	    && !page_rec_is_supremum(rec)) {

		/* Do not support "descending search" for Spatial index */
		ut_ad(!dict_index_is_spatial(index));

		/* When we open a cursor for a descending search, we must set
		a next-key lock on the successor record: otherwise it would
		be possible to insert new records next to the cursor position,
		and it might be that these new records should appear in the
		search result set, resulting in the phantom problem. */

		if (!consistent_read) {

			rec_t*	next_rec = page_rec_get_next(rec);
			ulint	lock_type;
			trx_t*	trx;

			trx = thr_get_trx(thr);

			offsets = rec_get_offsets(next_rec, index, offsets,
						  ULINT_UNDEFINED, &heap);

			if (trx->skip_gap_locks()) {

				if (page_rec_is_supremum(next_rec)) {

					goto skip_lock;
				}

				lock_type = LOCK_REC_NOT_GAP;
			} else {
				lock_type = LOCK_ORDINARY;
			}

			err = sel_set_rec_lock(&plan->pcur,
					       next_rec, index, offsets,
					       node->row_lock_mode,
					       lock_type, thr, &mtr);

			switch (err) {
			case DB_SUCCESS_LOCKED_REC:
				err = DB_SUCCESS;
			case DB_SUCCESS:
				break;
			default:
				/* Note that in this case we will store in pcur
				the PREDECESSOR of the record we are waiting
				the lock for */
				goto lock_wait_or_error;
			}
		}
	}

skip_lock:
	if (page_rec_is_infimum(rec)) {

		/* The infimum record on a page cannot be in the result set,
		and neither can a record lock be placed on it: we skip such
		a record. We also increment the cost counter as we may have
		processed yet another page of index. */

		cost_counter++;

		goto next_rec;
	}

	if (!consistent_read) {
		/* Try to place a lock on the index record */

		ulint	lock_type;
		trx_t*	trx;

		offsets = rec_get_offsets(rec, index, offsets,
					  ULINT_UNDEFINED, &heap);

		trx = thr_get_trx(thr);

		if (trx->skip_gap_locks() || dict_index_is_spatial(index)) {

			if (page_rec_is_supremum(rec)) {

				goto next_rec;
			}

			lock_type = LOCK_REC_NOT_GAP;
		} else {
			lock_type = LOCK_ORDINARY;
		}

		err = sel_set_rec_lock(&plan->pcur,
				       rec, index, offsets,
				       node->row_lock_mode, lock_type,
				       thr, &mtr);

		switch (err) {
		case DB_SUCCESS_LOCKED_REC:
			err = DB_SUCCESS;
		case DB_SUCCESS:
			break;
		default:
			goto lock_wait_or_error;
		}
	}

	if (page_rec_is_supremum(rec)) {

		/* A page supremum record cannot be in the result set: skip
		it now when we have placed a possible lock on it */

		goto next_rec;
	}

	ut_ad(page_rec_is_user_rec(rec));

	if (cost_counter > SEL_COST_LIMIT) {

		/* Now that we have placed the necessary locks, we can stop
		for a while and store the cursor position; NOTE that if we
		would store the cursor position BEFORE placing a record lock,
		it might happen that the cursor would jump over some records
		that another transaction could meanwhile insert adjacent to
		the cursor: this would result in the phantom problem. */

		goto stop_for_a_while;
	}

	/* PHASE 2: Check a mixed index mix id if needed */

	if (plan->unique_search && cursor_just_opened) {

		ut_ad(plan->mode == PAGE_CUR_GE);

		/* As the cursor is now placed on a user record after a search
		with the mode PAGE_CUR_GE, the up_match field in the cursor
		tells how many fields in the user record matched to the search
		tuple */

		if (btr_pcur_get_up_match(&(plan->pcur))
		    < plan->n_exact_match) {
			goto table_exhausted;
		}

		/* Ok, no need to test end_conds or mix id */

	}

	/* We are ready to look at a possible new index entry in the result
	set: the cursor is now placed on a user record */

	/* PHASE 3: Get previous version in a consistent read */

	cons_read_requires_clust_rec = FALSE;
	offsets = rec_get_offsets(rec, index, offsets, ULINT_UNDEFINED, &heap);

	if (consistent_read) {
		/* This is a non-locking consistent read: if necessary, fetch
		a previous version of the record */

		if (index->is_clustered()) {

			if (!lock_clust_rec_cons_read_sees(
					rec, index, offsets, node->read_view)) {

				err = row_sel_build_prev_vers(
					node->read_view, index, rec,
					&offsets, &heap, &plan->old_vers_heap,
					&old_vers, &mtr);

				if (err != DB_SUCCESS) {

					goto lock_wait_or_error;
				}

				if (old_vers == NULL) {
					/* The record does not exist
					in our read view. Skip it, but
					first attempt to determine
					whether the index segment we
					are searching through has been
					exhausted. */

					offsets = rec_get_offsets(
						rec, index, offsets,
						ULINT_UNDEFINED, &heap);

					/* Fetch the columns needed in
					test conditions. The clustered
					index record is protected by a
					page latch that was acquired
					by row_sel_open_pcur() or
					row_sel_restore_pcur_pos().
					The latch will not be released
					until mtr_commit(mtr). */

					row_sel_fetch_columns(
						index, rec, offsets,
						UT_LIST_GET_FIRST(
							plan->columns));

					if (!row_sel_test_end_conds(plan)) {

						goto table_exhausted;
					}

					goto next_rec;
				}

				rec = old_vers;
			}
		} else if (!srv_read_only_mode
			   && !lock_sec_rec_cons_read_sees(
				   rec, index, node->read_view)) {

			cons_read_requires_clust_rec = TRUE;
		}
	}

	/* PHASE 4: Test search end conditions and deleted flag */

	/* Fetch the columns needed in test conditions.  The record is
	protected by a page latch that was acquired by
	row_sel_open_pcur() or row_sel_restore_pcur_pos().  The latch
	will not be released until mtr_commit(mtr). */

	row_sel_fetch_columns(index, rec, offsets,
			      UT_LIST_GET_FIRST(plan->columns));

	/* Test the selection end conditions: these can only contain columns
	which already are found in the index, even though the index might be
	non-clustered */

	if (plan->unique_search && cursor_just_opened) {

		/* No test necessary: the test was already made above */

	} else if (!row_sel_test_end_conds(plan)) {

		goto table_exhausted;
	}

	if (rec_get_deleted_flag(rec, dict_table_is_comp(plan->table))
	    && !cons_read_requires_clust_rec) {

		/* The record is delete marked: we can skip it if this is
		not a consistent read which might see an earlier version
		of a non-clustered index record */

		if (plan->unique_search) {

			goto table_exhausted;
		}

		goto next_rec;
	}

	/* PHASE 5: Get the clustered index record, if needed and if we did
	not do the search using the clustered index */

	if (plan->must_get_clust || cons_read_requires_clust_rec) {

		/* It was a non-clustered index and we must fetch also the
		clustered index record */

		err = row_sel_get_clust_rec(node, plan, rec, thr, &clust_rec,
					    &mtr);
		mtr_has_extra_clust_latch = TRUE;

		if (err != DB_SUCCESS) {

			goto lock_wait_or_error;
		}

		/* Retrieving the clustered record required a search:
		increment the cost counter */

		cost_counter++;

		if (clust_rec == NULL) {
			/* The record did not exist in the read view */
			ut_ad(consistent_read);

			goto next_rec;
		}

		if (rec_get_deleted_flag(clust_rec,
					 dict_table_is_comp(plan->table))) {

			/* The record is delete marked: we can skip it */

			goto next_rec;
		}

		if (node->can_get_updated) {

			btr_pcur_store_position(&(plan->clust_pcur), &mtr);
		}
	}

	/* PHASE 6: Test the rest of search conditions */

	if (!row_sel_test_other_conds(plan)) {

		if (plan->unique_search) {

			goto table_exhausted;
		}

		goto next_rec;
	}

	/* PHASE 7: We found a new qualifying row for the current table; push
	the row if prefetch is on, or move to the next table in the join */

	plan->n_rows_fetched++;

	ut_ad(plan->pcur.latch_mode == BTR_SEARCH_LEAF);

	if ((plan->n_rows_fetched <= SEL_PREFETCH_LIMIT)
	    || plan->unique_search || plan->no_prefetch
	    || plan->table->big_rows) {

		/* No prefetch in operation: go to the next table */

		goto next_table;
	}

	sel_enqueue_prefetched_row(plan);

	if (plan->n_rows_prefetched == SEL_MAX_N_PREFETCH) {

		/* The prefetch buffer is now full */

		sel_dequeue_prefetched_row(plan);

		goto next_table;
	}

next_rec:
	ut_ad(!search_latch_locked);

	if (mtr_has_extra_clust_latch) {

		/* We must commit &mtr if we are moving to the next
		non-clustered index record, because we could break the
		latching order if we would access a different clustered
		index page right away without releasing the previous. */

		goto commit_mtr_for_a_while;
	}

	if (node->asc) {
		moved = btr_pcur_move_to_next(&(plan->pcur), &mtr);
	} else {
		moved = btr_pcur_move_to_prev(&(plan->pcur), &mtr);
	}

	if (!moved) {

		goto table_exhausted;
	}

	cursor_just_opened = FALSE;

	/* END OF RECORD LOOP
	------------------ */
	goto rec_loop;

next_table:
	/* We found a record which satisfies the conditions: we can move to
	the next table or return a row in the result set */

	ut_ad(btr_pcur_is_on_user_rec(&plan->pcur));

	if (plan->unique_search && !node->can_get_updated) {

		plan->cursor_at_end = TRUE;
	} else {
		ut_ad(!search_latch_locked);

		plan->stored_cursor_rec_processed = TRUE;

		btr_pcur_store_position(&(plan->pcur), &mtr);
	}

	mtr_commit(&mtr);

	mtr_has_extra_clust_latch = FALSE;

next_table_no_mtr:
	/* If we use 'goto' to this label, it means that the row was popped
	from the prefetched rows stack, and &mtr is already committed */

	if (node->fetch_table + 1 == node->n_tables) {

		sel_eval_select_list(node);

		if (node->is_aggregate) {

			goto table_loop;
		}

		sel_assign_into_var_values(node->into_list, node);

		thr->run_node = que_node_get_parent(node);

		err = DB_SUCCESS;
		goto func_exit;
	}

	node->fetch_table++;

	/* When we move to the next table, we first reset the plan cursor:
	we do not care about resetting it when we backtrack from a table */

	plan_reset_cursor(sel_node_get_nth_plan(node, node->fetch_table));

	goto table_loop;

table_exhausted:
	/* The table cursor pcur reached the result set end: backtrack to the
	previous table in the join if we do not have cached prefetched rows */

	plan->cursor_at_end = TRUE;

	mtr_commit(&mtr);

	mtr_has_extra_clust_latch = FALSE;

	if (plan->n_rows_prefetched > 0) {
		/* The table became exhausted during a prefetch */

		sel_dequeue_prefetched_row(plan);

		goto next_table_no_mtr;
	}

table_exhausted_no_mtr:
	if (node->fetch_table == 0) {
		err = DB_SUCCESS;

		if (node->is_aggregate && !node->aggregate_already_fetched) {

			node->aggregate_already_fetched = TRUE;

			sel_assign_into_var_values(node->into_list, node);

			thr->run_node = que_node_get_parent(node);
		} else {
			node->state = SEL_NODE_NO_MORE_ROWS;

			thr->run_node = que_node_get_parent(node);
		}

		goto func_exit;
	}

	node->fetch_table--;

	goto table_loop;

stop_for_a_while:
	/* Return control for a while to que_run_threads, so that runaway
	queries can be canceled. NOTE that when we come here, we must, in a
	locking read, have placed the necessary (possibly waiting request)
	record lock on the cursor record or its successor: when we reposition
	the cursor, this record lock guarantees that nobody can meanwhile have
	inserted new records which should have appeared in the result set,
	which would result in the phantom problem. */

	ut_ad(!search_latch_locked);

	plan->stored_cursor_rec_processed = FALSE;
	btr_pcur_store_position(&(plan->pcur), &mtr);

	mtr_commit(&mtr);

#ifdef UNIV_DEBUG
	{
		btrsea_sync_check	check(true);

		ut_ad(!sync_check_iterate(check));
	}
#endif /* UNIV_DEBUG */

	err = DB_SUCCESS;
	goto func_exit;

commit_mtr_for_a_while:
	/* Stores the cursor position and commits &mtr; this is used if
	&mtr may contain latches which would break the latching order if
	&mtr would not be committed and the latches released. */

	plan->stored_cursor_rec_processed = TRUE;

	ut_ad(!search_latch_locked);
	btr_pcur_store_position(&(plan->pcur), &mtr);

	mtr_commit(&mtr);

	mtr_has_extra_clust_latch = FALSE;

#ifdef UNIV_DEBUG
	{
		dict_sync_check	check(true);

		ut_ad(!sync_check_iterate(check));
	}
#endif /* UNIV_DEBUG */

	goto table_loop;

lock_wait_or_error:
	/* See the note at stop_for_a_while: the same holds for this case */

	ut_ad(!btr_pcur_is_before_first_on_page(&plan->pcur) || !node->asc);
	ut_ad(!search_latch_locked);

	plan->stored_cursor_rec_processed = FALSE;
	btr_pcur_store_position(&(plan->pcur), &mtr);

	mtr_commit(&mtr);

#ifdef UNIV_DEBUG
	{
		dict_sync_check	check(true);

		ut_ad(!sync_check_iterate(check));
	}
#endif /* UNIV_DEBUG */

func_exit:
	if (search_latch_locked) {
		rw_lock_s_unlock(btr_get_search_latch(index));
	}

	if (heap != NULL) {
		mem_heap_free(heap);
	}
	return(err);
}

/**********************************************************************//**
Performs a select step. This is a high-level function used in SQL execution
graphs.
@return query thread to run next or NULL */
que_thr_t*
row_sel_step(
/*=========*/
	que_thr_t*	thr)	/*!< in: query thread */
{
	sel_node_t*	node;

	ut_ad(thr);

	node = static_cast<sel_node_t*>(thr->run_node);

	ut_ad(que_node_get_type(node) == QUE_NODE_SELECT);

	/* If this is a new time this node is executed (or when execution
	resumes after wait for a table intention lock), set intention locks
	on the tables, or assign a read view */

	if (node->into_list && (thr->prev_node == que_node_get_parent(node))) {

		node->state = SEL_NODE_OPEN;
	}

	if (node->state == SEL_NODE_OPEN) {

		/* It may be that the current session has not yet started
		its transaction, or it has been committed: */

		trx_start_if_not_started_xa(thr_get_trx(thr), false);

		plan_reset_cursor(sel_node_get_nth_plan(node, 0));

		if (node->consistent_read) {
			/* Assign a read view for the query */
			trx_assign_read_view(thr_get_trx(thr));

			if (thr_get_trx(thr)->read_view != NULL) {
				node->read_view = thr_get_trx(thr)->read_view;
			} else {
				node->read_view = NULL;
			}

		} else {
			sym_node_t*	table_node;
			lock_mode	i_lock_mode;

			if (node->set_x_locks) {
				i_lock_mode = LOCK_IX;
			} else {
				i_lock_mode = LOCK_IS;
			}

			for (table_node = node->table_list;
			     table_node != 0;
			     table_node = static_cast<sym_node_t*>(
					que_node_get_next(table_node))) {

				dberr_t	err = lock_table(
					0, table_node->table, i_lock_mode,
					thr);

				if (err != DB_SUCCESS) {
					trx_t*	trx;

					trx = thr_get_trx(thr);
					trx->error_state = err;

					return(NULL);
				}
			}
		}

		/* If this is an explicit cursor, copy stored procedure
		variable values, so that the values cannot change between
		fetches (currently, we copy them also for non-explicit
		cursors) */

		if (node->explicit_cursor
		    && UT_LIST_GET_FIRST(node->copy_variables)) {

			row_sel_copy_input_variable_vals(node);
		}

		node->state = SEL_NODE_FETCH;
		node->fetch_table = 0;

		if (node->is_aggregate) {
			/* Reset the aggregate total values */
			sel_reset_aggregate_vals(node);
		}
	}

	dberr_t	err = row_sel(node, thr);

	/* NOTE! if queries are parallelized, the following assignment may
	have problems; the assignment should be made only if thr is the
	only top-level thr in the graph: */

	thr->graph->last_sel_node = node;

	if (err != DB_SUCCESS) {
		thr_get_trx(thr)->error_state = err;

		return(NULL);
	}

	return(thr);
}

/**********************************************************************//**
Performs a fetch for a cursor.
@return query thread to run next or NULL */
que_thr_t*
fetch_step(
/*=======*/
	que_thr_t*	thr)	/*!< in: query thread */
{
	sel_node_t*	sel_node;
	fetch_node_t*	node;

	ut_ad(thr);

	node = static_cast<fetch_node_t*>(thr->run_node);
	sel_node = node->cursor_def;

	ut_ad(que_node_get_type(node) == QUE_NODE_FETCH);

	if (thr->prev_node != que_node_get_parent(node)) {

		if (sel_node->state != SEL_NODE_NO_MORE_ROWS) {

			if (node->into_list) {
				sel_assign_into_var_values(node->into_list,
							   sel_node);
			} else {
				ibool ret = (*node->func->func)(
					sel_node, node->func->arg);

				if (!ret) {
					sel_node->state
						 = SEL_NODE_NO_MORE_ROWS;
				}
			}
		}

		thr->run_node = que_node_get_parent(node);

		return(thr);
	}

	/* Make the fetch node the parent of the cursor definition for
	the time of the fetch, so that execution knows to return to this
	fetch node after a row has been selected or we know that there is
	no row left */

	sel_node->common.parent = node;

	if (sel_node->state == SEL_NODE_CLOSED) {
		ib::error() << "fetch called on a closed cursor";

		thr_get_trx(thr)->error_state = DB_ERROR;

		return(NULL);
	}

	thr->run_node = sel_node;

	return(thr);
}

/****************************************************************//**
Converts a key value stored in MySQL format to an Innobase dtuple. The last
field of the key value may be just a prefix of a fixed length field: hence
the parameter key_len. But currently we do not allow search keys where the
last field is only a prefix of the full key field len and print a warning if
such appears. A counterpart of this function is
ha_innobase::store_key_val_for_row() in ha_innodb.cc. */
void
row_sel_convert_mysql_key_to_innobase(
/*==================================*/
	dtuple_t*	tuple,		/*!< in/out: tuple where to build;
					NOTE: we assume that the type info
					in the tuple is already according
					to index! */
	byte*		buf,		/*!< in: buffer to use in field
					conversions; NOTE that dtuple->data
					may end up pointing inside buf so
					do not discard that buffer while
					the tuple is being used. See
					row_mysql_store_col_in_innobase_format()
					in the case of DATA_INT */
	ulint		buf_len,	/*!< in: buffer length */
	dict_index_t*	index,		/*!< in: index of the key value */
	const byte*	key_ptr,	/*!< in: MySQL key value */
	ulint		key_len,	/*!< in: MySQL key value length */
	trx_t*		trx)		/*!< in: transaction */
{
	byte*		original_buf	= buf;
	const byte*	original_key_ptr = key_ptr;
	dict_field_t*	field;
	dfield_t*	dfield;
	ulint		data_offset;
	ulint		data_len;
	ulint		data_field_len;
	ibool		is_null;
	const byte*	key_end;
	ulint		n_fields = 0;

	/* For documentation of the key value storage format in MySQL, see
	ha_innobase::store_key_val_for_row() in ha_innodb.cc. */

	key_end = key_ptr + key_len;

	/* Permit us to access any field in the tuple (ULINT_MAX): */

	dtuple_set_n_fields(tuple, ULINT_MAX);

	dfield = dtuple_get_nth_field(tuple, 0);
	field = index->get_field(0);

	if (UNIV_UNLIKELY(dfield_get_type(dfield)->mtype == DATA_SYS)) {
		/* A special case: we are looking for a position in the
		generated clustered index which InnoDB automatically added
		to a table with no primary key: the first and the only
		ordering column is ROW_ID which InnoDB stored to the key_ptr
		buffer. */

		ut_a(key_len == DATA_ROW_ID_LEN);

		dfield_set_data(dfield, key_ptr, DATA_ROW_ID_LEN);

		dtuple_set_n_fields(tuple, 1);

		return;
	}

	while (key_ptr < key_end) {

		ulint	type = dfield_get_type(dfield)->mtype;
		ut_a(field->col->mtype == type);

		data_offset = 0;
		is_null = FALSE;

		if (!(dfield_get_type(dfield)->prtype & DATA_NOT_NULL)) {
			/* The first byte in the field tells if this is
			an SQL NULL value */

			data_offset = 1;

			if (*key_ptr != 0) {
				dfield_set_null(dfield);

				is_null = TRUE;
			}
		}

		/* Calculate data length and data field total length */
		if (DATA_LARGE_MTYPE(type) || DATA_GEOMETRY_MTYPE(type)) {

			/* For R-tree index, data length should be the
			total size of the wkb data.*/
			if (dict_index_is_spatial(index)) {
				ut_ad(DATA_GEOMETRY_MTYPE(type));
				data_len = key_len;
				data_field_len = data_offset + data_len;
			} else {
				/* The key field is a column prefix of a BLOB
				or TEXT, except DATA_POINT of GEOMETRY. */

				ut_a(field->prefix_len > 0
				     || DATA_POINT_MTYPE(type));

				/* MySQL stores the actual data length to the
				first 2 bytes after the optional SQL NULL
				marker byte. The storage format is
				little-endian, that is, the most significant
				byte at a higher address. In UTF-8, MySQL
				seems to reserve field->prefix_len bytes for
				storing this field in the key value buffer,
				even though the actual value only takes data
				len bytes from the start.
				For POINT of GEOMETRY, which has no prefix
				because it's now a fixed length type in
				InnoDB, we have to get DATA_POINT_LEN bytes,
				which is original prefix length of POINT. */

				data_len = key_ptr[data_offset]
					   + 256 * key_ptr[data_offset + 1];
				data_field_len = data_offset + 2
						 + (type == DATA_POINT
						    ? DATA_POINT_LEN
						    : field->prefix_len);

				data_offset += 2;

				/* Now that we know the length, we store the
				column value like it would be a fixed char
				field */
			}


		} else if (field->prefix_len > 0) {
			/* Looks like MySQL pads unused end bytes in the
			prefix with space. Therefore, also in UTF-8, it is ok
			to compare with a prefix containing full prefix_len
			bytes, and no need to take at most prefix_len / 3
			UTF-8 characters from the start.
			If the prefix is used as the upper end of a LIKE
			'abc%' query, then MySQL pads the end with chars
			0xff. TODO: in that case does it any harm to compare
			with the full prefix_len bytes. How do characters
			0xff in UTF-8 behave? */

			data_len = field->prefix_len;
			data_field_len = data_offset + data_len;
		} else {
			data_len = dfield_get_type(dfield)->len;
			data_field_len = data_offset + data_len;
		}

		if ((dtype_get_mysql_type(dfield_get_type(dfield))
		     == DATA_MYSQL_TRUE_VARCHAR)
		    && (type != DATA_INT)) {
			/* In a MySQL key value format, a true VARCHAR is
			always preceded by 2 bytes of a length field.
			dfield_get_type(dfield)->len returns the maximum
			'payload' len in bytes. That does not include the
			2 bytes that tell the actual data length.

			We added the check != DATA_INT to make sure we do
			not treat MySQL ENUM or SET as a true VARCHAR! */

			data_len += 2;
			data_field_len += 2;
		}

		/* Storing may use at most data_len bytes of buf */

		if (UNIV_LIKELY(!is_null)) {
			buf = row_mysql_store_col_in_innobase_format(
					dfield, buf,
					FALSE, /* MySQL key value format col */
					key_ptr + data_offset, data_len,
					dict_table_is_comp(index->table));
			ut_a(buf <= original_buf + buf_len);
		}

		key_ptr += data_field_len;

		if (UNIV_UNLIKELY(key_ptr > key_end)) {
			/* The last field in key was not a complete key field
			but a prefix of it.

			Print a warning about this! HA_READ_PREFIX_LAST does
			not currently work in InnoDB with partial-field key
			value prefixes. Since MySQL currently uses a padding
			trick to calculate LIKE 'abc%' type queries there
			should never be partial-field prefixes in searches. */

			ib::warn() << "Using a partial-field key prefix in"
				" search, index " << index->name
				<< " of table " << index->table->name
				<< ". Last data field length "
				<< data_field_len << " bytes, key ptr now"
				" exceeds key end by " << (key_ptr - key_end)
				<< " bytes. Key value in the MySQL format:";

			ut_print_buf(stderr, original_key_ptr, key_len);
			putc('\n', stderr);

			if (!is_null) {
				ulint	len = dfield_get_len(dfield);
				dfield_set_len(dfield, len
					       - (ulint) (key_ptr - key_end));
			}
			ut_ad(0);
		}

		n_fields++;
		field++;
		dfield++;
	}

	ut_a(buf <= original_buf + buf_len);

	/* We set the length of tuple to n_fields: we assume that the memory
	area allocated for it is big enough (usually bigger than n_fields). */

	dtuple_set_n_fields(tuple, n_fields);
}

/**************************************************************//**
Stores the row id to the prebuilt struct. */
static
void
row_sel_store_row_id_to_prebuilt(
/*=============================*/
	row_prebuilt_t*		prebuilt,	/*!< in/out: prebuilt */
	const rec_t*		index_rec,	/*!< in: record */
	const dict_index_t*	index,		/*!< in: index of the record */
	const ulint*		offsets)	/*!< in: rec_get_offsets
						(index_rec, index) */
{
	const byte*	data;
	ulint		len;

	ut_ad(rec_offs_validate(index_rec, index, offsets));

	data = rec_get_nth_field(
		index_rec, offsets, index->get_sys_col_pos(DATA_ROW_ID), &len);

	if (UNIV_UNLIKELY(len != DATA_ROW_ID_LEN)) {

		ib::error() << "Row id field is wrong length " << len << " in"
			" index " << index->name
			<< " of table " << index->table->name
			<< ", Field number "
			<< index->get_sys_col_pos(DATA_ROW_ID)
			<< ", record:";

		rec_print_new(stderr, index_rec, offsets);
		putc('\n', stderr);
		ut_error;
	}

	ut_memcpy(prebuilt->row_id, data, len);
}

#ifdef UNIV_DEBUG
/** Convert a non-SQL-NULL field from Innobase format to MySQL format. */
# define row_sel_field_store_in_mysql_format(dest,templ,idx,field,src,len) \
	row_sel_field_store_in_mysql_format_func(dest,templ,idx,field,src,len)
#else /* UNIV_DEBUG */
/** Convert a non-SQL-NULL field from Innobase format to MySQL format. */
# define row_sel_field_store_in_mysql_format(dest,templ,idx,field,src,len) \
	row_sel_field_store_in_mysql_format_func(dest,templ,src,len)
#endif /* UNIV_DEBUG */

/**************************************************************//**
Stores a non-SQL-NULL field in the MySQL format. The counterpart of this
function is row_mysql_store_col_in_innobase_format() in row0mysql.cc. */
void
row_sel_field_store_in_mysql_format_func(
/*=====================================*/
	byte*		dest,	/*!< in/out: buffer where to store; NOTE
				that BLOBs are not in themselves
				stored here: the caller must allocate
				and copy the BLOB into buffer before,
				and pass the pointer to the BLOB in
				'data' */
	const mysql_row_templ_t* templ,
				/*!< in: MySQL column template.
				Its following fields are referenced:
				type, is_unsigned, mysql_col_len,
				mbminlen, mbmaxlen */
#ifdef UNIV_DEBUG
	const dict_index_t* index,
				/*!< in: InnoDB index */
	ulint		field_no,
				/*!< in: templ->rec_field_no or
				templ->clust_rec_field_no or
				templ->icp_rec_field_no */
#endif /* UNIV_DEBUG */
	const byte*	data,	/*!< in: data to store */
	ulint		len)	/*!< in: length of the data */
{
	byte*			ptr;
#ifdef UNIV_DEBUG
	const dict_field_t*	field
		= templ->is_virtual ? NULL : index->get_field(field_no);
#endif /* UNIV_DEBUG */

	ut_ad(len != UNIV_SQL_NULL);
	UNIV_MEM_ASSERT_RW(data, len);
	UNIV_MEM_ASSERT_W(dest, templ->mysql_col_len);
	UNIV_MEM_INVALID(dest, templ->mysql_col_len);

	switch (templ->type) {
		const byte*	field_end;
		byte*		pad;
	case DATA_INT:
		/* Convert integer data from Innobase to a little-endian
		format, sign bit restored to normal */

		ptr = dest + len;

		for (;;) {
			ptr--;
			*ptr = *data;
			if (ptr == dest) {
				break;
			}
			data++;
		}

		if (!templ->is_unsigned) {
			dest[len - 1] = (byte) (dest[len - 1] ^ 128);
		}

		ut_ad(templ->mysql_col_len == len);
		break;

	case DATA_VARCHAR:
	case DATA_VARMYSQL:
	case DATA_BINARY:
		field_end = dest + templ->mysql_col_len;

		if (templ->mysql_type == DATA_MYSQL_TRUE_VARCHAR) {
			/* This is a >= 5.0.3 type true VARCHAR. Store the
			length of the data to the first byte or the first
			two bytes of dest. */

			dest = row_mysql_store_true_var_len(
				dest, len, templ->mysql_length_bytes);
			/* Copy the actual data. Leave the rest of the
			buffer uninitialized. */
			memcpy(dest, data, len);
			break;
		}

		/* Copy the actual data */
		ut_memcpy(dest, data, len);

		/* Pad with trailing spaces. */

		pad = dest + len;

		ut_ad(templ->mbminlen <= templ->mbmaxlen);

		/* We treat some Unicode charset strings specially. */
		switch (templ->mbminlen) {
		case 4:
			/* InnoDB should never have stripped partial
			UTF-32 characters. */
			ut_a(!(len & 3));
			break;
		case 2:
			/* A space char is two bytes,
			0x0020 in UCS2 and UTF-16 */

			if (UNIV_UNLIKELY(len & 1)) {
				/* A 0x20 has been stripped from the column.
				Pad it back. */

				if (pad < field_end) {
					*pad++ = 0x20;
				}
			}
		}

		row_mysql_pad_col(templ->mbminlen, pad, field_end - pad);
		break;

	case DATA_BLOB:
		/* Store a pointer to the BLOB buffer to dest: the BLOB was
		already copied to the buffer in row_sel_store_mysql_rec */

		row_mysql_store_blob_ref(dest, templ->mysql_col_len, data,
					 len);
		break;

	case DATA_POINT:
	case DATA_VAR_POINT:
	case DATA_GEOMETRY:
		/* We store all geometry data as BLOB data at server layer. */
		row_mysql_store_geometry(dest, templ->mysql_col_len, data, len);
		break;

	case DATA_MYSQL:
		memcpy(dest, data, len);

		ut_ad(templ->mysql_col_len >= len);
		ut_ad(templ->mbmaxlen >= templ->mbminlen);

		/* If field_no equals to templ->icp_rec_field_no,
		we are examining a row pointed by "icp_rec_field_no".
		There is possibility that icp_rec_field_no refers to
		a field in a secondary index while templ->rec_field_no
		points to field in a primary index. The length
		should still be equal, unless the field pointed
		by icp_rec_field_no has a prefix */
		ut_ad(templ->mbmaxlen > templ->mbminlen
		      || templ->mysql_col_len == len
		      || (field_no == templ->icp_rec_field_no
			  && field->prefix_len > 0));

		/* The following assertion would fail for old tables
		containing UTF-8 ENUM columns due to Bug #9526. */
		ut_ad(!templ->mbmaxlen
		      || !(templ->mysql_col_len % templ->mbmaxlen));
		ut_ad(len * templ->mbmaxlen >= templ->mysql_col_len
		      || (field_no == templ->icp_rec_field_no
			  && field->prefix_len > 0));
		ut_ad(templ->is_virtual
		      || !(field->prefix_len % templ->mbmaxlen));

		if (templ->mbminlen == 1 && templ->mbmaxlen != 1) {
			/* Pad with spaces. This undoes the stripping
			done in row0mysql.cc, function
			row_mysql_store_col_in_innobase_format(). */

			memset(dest + len, 0x20, templ->mysql_col_len - len);
		}
		break;

	default:
#ifdef UNIV_DEBUG
	case DATA_SYS_CHILD:
	case DATA_SYS:
		/* These column types should never be shipped to MySQL. */
		ut_ad(0);

	case DATA_CHAR:
	case DATA_FIXBINARY:
	case DATA_FLOAT:
	case DATA_DOUBLE:
	case DATA_DECIMAL:
		/* Above are the valid column types for MySQL data. */
#endif /* UNIV_DEBUG */
		ut_ad((templ->is_virtual && !field)
		      || (field && field->prefix_len
				? field->prefix_len == len
				: templ->mysql_col_len == len));
		memcpy(dest, data, len);
	}
}

#ifdef UNIV_DEBUG
/** Convert a field from Innobase format to MySQL format. */
# define row_sel_store_mysql_field(m,p,r,i,o,f,t,c) \
	row_sel_store_mysql_field_func(m,p,r,i,o,f,t,c)
#else /* UNIV_DEBUG */
/** Convert a field from Innobase format to MySQL format. */
# define row_sel_store_mysql_field(m,p,r,i,o,f,t,c) \
	row_sel_store_mysql_field_func(m,p,r,o,f,t,c)
#endif /* UNIV_DEBUG */
/** Convert a field in the Innobase format to a field in the MySQL format.
@param[out]	mysql_rec		record in the MySQL format
@param[in,out]	prebuilt		prebuilt struct
@param[in]	rec			InnoDB record; must be protected
					by a page latch
@param[in]	index			index of rec
@param[in]	offsets			array returned by rec_get_offsets()
@param[in]	field_no		templ->rec_field_no or
					templ->clust_rec_field_no
					or templ->icp_rec_field_no
					or sec field no if clust_templ_for_sec
					is TRUE
@param[in]	templ			row template
@param[in]	clust_templ_for_sec	TRUE if rec belongs to secondary index
					but prebuilt template is in clustered
					index format and used only for end
					range comparison. */
static MY_ATTRIBUTE((warn_unused_result))
ibool
row_sel_store_mysql_field_func(
	byte*			mysql_rec,
	row_prebuilt_t*		prebuilt,
	const rec_t*		rec,
#ifdef UNIV_DEBUG
	const dict_index_t*	index,
#endif /* UNIV_DEBUG */
	const ulint*		offsets,
	ulint			field_no,
	const mysql_row_templ_t*templ,
	bool			clust_templ_for_sec)
{
	DBUG_ENTER("row_sel_store_mysql_field_func");

	const byte*	data;
	ulint		len;

	ut_ad(prebuilt->default_rec);
	ut_ad(templ);
	ut_ad(templ >= prebuilt->mysql_template);
	ut_ad(templ < &prebuilt->mysql_template[prebuilt->n_template]);
	ut_ad(clust_templ_for_sec
	      || field_no == templ->clust_rec_field_no
	      || field_no == templ->rec_field_no
	      || field_no == templ->icp_rec_field_no);
	ut_ad(rec_offs_validate(rec,
		clust_templ_for_sec == true ? prebuilt->index : index, offsets));

	if (UNIV_UNLIKELY(rec_offs_nth_extern(offsets, field_no))) {

		mem_heap_t*	heap;
		/* Copy an externally stored field to a temporary heap */

		ut_a(!prebuilt->trx->has_search_latch);
		ut_ad(field_no == templ->clust_rec_field_no);
		ut_ad(templ->type != DATA_POINT);

		if (DATA_LARGE_MTYPE(templ->type)) {
			if (prebuilt->blob_heap == NULL) {
				prebuilt->blob_heap = mem_heap_create(
					UNIV_PAGE_SIZE);
			}

			heap = prebuilt->blob_heap;
		} else {
			heap = mem_heap_create(UNIV_PAGE_SIZE);
		}

		/* NOTE: if we are retrieving a big BLOB, we may
		already run out of memory in the next call, which
		causes an assert */

		data = lob::btr_rec_copy_externally_stored_field(
			rec, offsets,
			dict_table_page_size(prebuilt->table),
			field_no, &len, dict_index_is_sdi(index), heap);

		if (UNIV_UNLIKELY(!data)) {
			/* The externally stored field was not written
			yet. This record should only be seen by
			trx_rollback_or_clean_all_recovered() or any
			TRX_ISO_READ_UNCOMMITTED transactions. */

			if (heap != prebuilt->blob_heap) {
				mem_heap_free(heap);
			}

			ut_a(prebuilt->trx->isolation_level
			     == TRX_ISO_READ_UNCOMMITTED);
			DBUG_RETURN(FALSE);
		}

		ut_a(len != UNIV_SQL_NULL);

		row_sel_field_store_in_mysql_format(
			mysql_rec + templ->mysql_col_offset,
			templ, index, field_no, data, len);

		if (heap != prebuilt->blob_heap) {
			mem_heap_free(heap);
		}
	} else {
		/* Field is stored in the row. */

		data = rec_get_nth_field(rec, offsets, field_no, &len);

		if (len == UNIV_SQL_NULL) {
			/* MySQL assumes that the field for an SQL
			NULL value is set to the default value. */
			ut_ad(templ->mysql_null_bit_mask);

			UNIV_MEM_ASSERT_RW(prebuilt->default_rec
					   + templ->mysql_col_offset,
					   templ->mysql_col_len);
			mysql_rec[templ->mysql_null_byte_offset]
				|= (byte) templ->mysql_null_bit_mask;
			memcpy(mysql_rec + templ->mysql_col_offset,
			       (const byte*) prebuilt->default_rec
			       + templ->mysql_col_offset,
			       templ->mysql_col_len);
			DBUG_RETURN(TRUE);
		}

		if (DATA_LARGE_MTYPE(templ->type)
		    || DATA_GEOMETRY_MTYPE(templ->type)) {

			/* It is a BLOB field locally stored in the
			InnoDB record: we MUST copy its contents to
			prebuilt->blob_heap here because
			row_sel_field_store_in_mysql_format() stores a
			pointer to the data, and the data passed to us
			will be invalid as soon as the
			mini-transaction is committed and the page
			latch on the clustered index page is
			released.
			For DATA_POINT, it's stored like CHAR in InnoDB,
			but it should be a BLOB field in MySQL layer. So we
			still treated it as BLOB here. */

			if (prebuilt->blob_heap == NULL) {
				prebuilt->blob_heap = mem_heap_create(
					UNIV_PAGE_SIZE);
				DBUG_PRINT("anna", ("blob_heap allocated: %p",
						    prebuilt->blob_heap));
			}

			data = static_cast<byte*>(
				mem_heap_dup(prebuilt->blob_heap, data, len));
		}

		row_sel_field_store_in_mysql_format(
			mysql_rec + templ->mysql_col_offset,
			templ, index, field_no, data, len);
	}

	ut_ad(len != UNIV_SQL_NULL);

	if (templ->mysql_null_bit_mask) {
		/* It is a nullable column with a non-NULL
		value */
		mysql_rec[templ->mysql_null_byte_offset]
			&= ~(byte) templ->mysql_null_bit_mask;
	}

	DBUG_RETURN(TRUE);
}

/** Convert a row in the Innobase format to a row in the MySQL format.
Note that the template in prebuilt may advise us to copy only a few
columns to mysql_rec, other columns are left blank. All columns may not
be needed in the query.
@param[out]	mysql_rec		row in the MySQL format
@param[in]	prebuilt		prebuilt structure
@param[in]	rec			Innobase record in the index
					which was described in prebuilt's
					template, or in the clustered index;
					must be protected by a page latch
@param[in]	vrow			virtual columns
@param[in]	index			index of rec
@param[in]	offsets			array returned by rec_get_offsets(rec)
@param[in]	clust_templ_for_sec	TRUE if rec belongs to secondary index
					but the prebuilt->template is in
					clustered index format and it
					is used only for end range comparison
@return TRUE on success, FALSE if not all columns could be retrieved */
static MY_ATTRIBUTE((warn_unused_result))
ibool
row_sel_store_mysql_rec(
	byte*		mysql_rec,
	row_prebuilt_t*	prebuilt,
	const rec_t*	rec,
	const dtuple_t*	vrow,
	ibool		rec_clust,
	const dict_index_t* index,
	const ulint*	offsets,
	bool		clust_templ_for_sec)
{
	ulint			i;
	std::vector<ulint>	template_col;
	DBUG_ENTER("row_sel_store_mysql_rec");

	ut_ad(rec_clust || index == prebuilt->index);
	ut_ad(!rec_clust || index->is_clustered());

	if (UNIV_LIKELY_NULL(prebuilt->blob_heap)) {
		row_mysql_prebuilt_free_blob_heap(prebuilt);
	}

	if (clust_templ_for_sec) {
		/* Store all clustered index field of
		secondary index record. */
		for (i = 0; i < dict_index_get_n_fields(
				prebuilt->index); i++) {
			ulint   sec_field = dict_index_get_nth_field_pos(
				index, prebuilt->index, i);
			template_col.push_back(sec_field);
		}
	}

	for (i = 0; i < prebuilt->n_template; i++) {
		const mysql_row_templ_t*templ = &prebuilt->mysql_template[i];

		if (templ->is_virtual && index->is_clustered()) {

			/* Skip virtual columns if it is not a covered
			search or virtual key read is not requested. */
			if (!dict_index_has_virtual(prebuilt->index)
			    || (!prebuilt->read_just_key
				&& !prebuilt->m_read_virtual_key)
			    || !rec_clust) {
				continue;
			}

			dict_v_col_t*   col;
			col = dict_table_get_nth_v_col(
				index->table, templ->clust_rec_field_no);

			ut_ad(vrow);

			const dfield_t* dfield = dtuple_get_nth_v_field(
				vrow, col->v_pos);

			/* If this is a partitioned table, it might request
			InnoDB to fill out virtual column data for serach
			index key values while other non key columns are also
			getting selected. The non-key virtual columns may
			not be materialized and we should skip them. */
			if (dfield_get_type(dfield)->mtype == DATA_MISSING) {

				ut_ad(prebuilt->m_read_virtual_key);

				/* If it is part of index key the data should
				have been materialized. */
				ut_ad(prebuilt->index->get_col_pos(col->v_pos,
					false, true) == ULINT_UNDEFINED);

				continue;
			}

			if (dfield->len == UNIV_SQL_NULL) {
				mysql_rec[templ->mysql_null_byte_offset]
				|= (byte) templ->mysql_null_bit_mask;
				memcpy(mysql_rec
				+ templ->mysql_col_offset,
				(const byte*) prebuilt->default_rec
				+ templ->mysql_col_offset,
				templ->mysql_col_len);
			} else {
				row_sel_field_store_in_mysql_format(
				mysql_rec + templ->mysql_col_offset,
				templ, index, templ->clust_rec_field_no,
				(const byte*)dfield->data, dfield->len);
				if (templ->mysql_null_bit_mask) {
					mysql_rec[
					templ->mysql_null_byte_offset]
					&= ~(byte) templ->mysql_null_bit_mask;
				}
			}

			continue;
		}

		ulint		field_no
			= rec_clust
			? templ->clust_rec_field_no
			: templ->rec_field_no;
		/* We should never deliver column prefixes to MySQL,
		except for evaluating innobase_index_cond(). */
		ut_ad(index->get_field(field_no)->prefix_len == 0);

		if (clust_templ_for_sec) {
			std::vector<ulint>::iterator    it;

			it = std::find(template_col.begin(),
				       template_col.end(), field_no);

			if (it == template_col.end()) {
				continue;
			}

			ut_ad(templ->rec_field_no == templ->clust_rec_field_no);

			field_no = it - template_col.begin();
		}

		if (!row_sel_store_mysql_field(mysql_rec, prebuilt,
					       rec, index, offsets,
					       field_no, templ,
					       clust_templ_for_sec)) {

			DBUG_RETURN(FALSE);
		}
	}

	/* FIXME: We only need to read the doc_id if an FTS indexed
	column is being updated.
	NOTE, the record can be cluster or secondary index record.
	if secondary index is used then FTS_DOC_ID column should be part
	of this index. */
	if (dict_table_has_fts_index(prebuilt->table)) {
		if (index->is_clustered()
		    || prebuilt->fts_doc_id_in_read_set) {
			prebuilt->fts_doc_id = fts_get_doc_id_from_rec(
				prebuilt->table, rec, index, NULL);
		}
	}

	DBUG_RETURN(TRUE);
}

/*********************************************************************//**
Builds a previous version of a clustered index record for a consistent read
@return DB_SUCCESS or error code */
static MY_ATTRIBUTE((warn_unused_result))
dberr_t
row_sel_build_prev_vers_for_mysql(
/*==============================*/
	ReadView*	read_view,	/*!< in: read view */
	dict_index_t*	clust_index,	/*!< in: clustered index */
	row_prebuilt_t*	prebuilt,	/*!< in: prebuilt struct */
	const rec_t*	rec,		/*!< in: record in a clustered index */
	ulint**		offsets,	/*!< in/out: offsets returned by
					rec_get_offsets(rec, clust_index) */
	mem_heap_t**	offset_heap,	/*!< in/out: memory heap from which
					the offsets are allocated */
	rec_t**		old_vers,	/*!< out: old version, or NULL if the
					record does not exist in the view:
					i.e., it was freshly inserted
					afterwards */
	const dtuple_t**vrow,		/*!< out: dtuple to hold old virtual
					column data */
	mtr_t*		mtr)		/*!< in: mtr */
{
	dberr_t	err;

	if (prebuilt->old_vers_heap) {
		mem_heap_empty(prebuilt->old_vers_heap);
	} else {
		prebuilt->old_vers_heap = mem_heap_create(200);
	}

	err = row_vers_build_for_consistent_read(
		rec, mtr, clust_index, offsets, read_view, offset_heap,
		prebuilt->old_vers_heap, old_vers, vrow);
	return(err);
}

/*********************************************************************//**
Retrieves the clustered index record corresponding to a record in a
non-clustered index. Does the necessary locking. Used in the MySQL
interface.
@return DB_SUCCESS, DB_SUCCESS_LOCKED_REC, or error code */
static MY_ATTRIBUTE((warn_unused_result))
dberr_t
row_sel_get_clust_rec_for_mysql(
/*============================*/
	row_prebuilt_t*	prebuilt,/*!< in: prebuilt struct in the handle */
	dict_index_t*	sec_index,/*!< in: secondary index where rec resides */
	const rec_t*	rec,	/*!< in: record in a non-clustered index; if
				this is a locking read, then rec is not
				allowed to be delete-marked, and that would
				not make sense either */
	que_thr_t*	thr,	/*!< in: query thread */
	const rec_t**	out_rec,/*!< out: clustered record or an old version of
				it, NULL if the old version did not exist
				in the read view, i.e., it was a fresh
				inserted version */
	ulint**		offsets,/*!< in: offsets returned by
				rec_get_offsets(rec, sec_index);
				out: offsets returned by
				rec_get_offsets(out_rec, clust_index) */
	mem_heap_t**	offset_heap,/*!< in/out: memory heap from which
				the offsets are allocated */
	const dtuple_t**vrow,	/*!< out: virtual column to fill */
	mtr_t*		mtr)	/*!< in: mtr used to get access to the
				non-clustered record; the same mtr is used to
				access the clustered index */
{
	dict_index_t*	clust_index;
	const rec_t*	clust_rec;
	rec_t*		old_vers;
	dberr_t		err;
	trx_t*		trx;

	*out_rec = NULL;
	trx = thr_get_trx(thr);

	row_build_row_ref_in_tuple(prebuilt->clust_ref, rec,
				   sec_index, *offsets, trx);

	clust_index = sec_index->table->first_index();

	btr_pcur_open_with_no_init(clust_index, prebuilt->clust_ref,
				   PAGE_CUR_LE, BTR_SEARCH_LEAF,
				   prebuilt->clust_pcur, 0, mtr);

	clust_rec = btr_pcur_get_rec(prebuilt->clust_pcur);

	prebuilt->clust_pcur->trx_if_known = trx;

	/* Note: only if the search ends up on a non-infimum record is the
	low_match value the real match to the search tuple */

	if (!page_rec_is_user_rec(clust_rec)
	    || btr_pcur_get_low_match(prebuilt->clust_pcur)
	    < dict_index_get_n_unique(clust_index)) {
		btr_cur_t*	btr_cur = btr_pcur_get_btr_cur(prebuilt->pcur);

		/* If this is a spatial index scan, and we are reading
		from a shadow buffer, the record could be already
		deleted (due to rollback etc.). So get the original
		page and verify that */
		if  (dict_index_is_spatial(sec_index)
		     && btr_cur->rtr_info->matches
		     && (page_align(rec)
			== btr_cur->rtr_info->matches->block.frame
			|| rec != btr_pcur_get_rec(prebuilt->pcur))) {
#ifdef UNIV_DEBUG
			rtr_info_t*	rtr_info = btr_cur->rtr_info;
			mutex_enter(&rtr_info->matches->rtr_match_mutex);
			/* The page could be deallocated (by rollback etc.) */
			if (!rtr_info->matches->valid) {
				mutex_exit(&rtr_info->matches->rtr_match_mutex);
				clust_rec = NULL;

                                err = DB_SUCCESS;
                                goto func_exit;
			}
			mutex_exit(&rtr_info->matches->rtr_match_mutex);

			if (rec_get_deleted_flag(rec,
                                          dict_table_is_comp(sec_index->table))
                                  && prebuilt->select_lock_type == LOCK_NONE) {

				clust_rec = NULL;

				err = DB_SUCCESS;
				goto func_exit;
			}

			if (rec != btr_pcur_get_rec(prebuilt->pcur)) {
				clust_rec = NULL;

                                err = DB_SUCCESS;
                                goto func_exit;
			}

			page_no_t	page_no = page_get_page_no(
						btr_pcur_get_page(
							prebuilt->pcur));

			page_id_t	page_id(dict_index_get_space(sec_index),
						page_no);

			buf_block_t*	block = buf_page_get_gen(
				page_id,
				dict_table_page_size(sec_index->table),
				RW_NO_LATCH, NULL, BUF_GET,
				__FILE__, __LINE__, mtr);

			mem_heap_t*	heap = mem_heap_create(256);
			dtuple_t*       tuple = dict_index_build_data_tuple(
				sec_index, const_cast<rec_t*>(rec),
				dict_index_get_n_fields(sec_index), heap);;
			page_cur_t     page_cursor;

		        ulint		low_match = page_cur_search(
						block, sec_index, tuple,
						PAGE_CUR_LE, &page_cursor);

			ut_ad(low_match < dtuple_get_n_fields_cmp(tuple));
			mem_heap_free(heap);
			clust_rec = NULL;

			err = DB_SUCCESS;
			goto func_exit;
#endif /* UNIV_DEBUG */
		} else if (!rec_get_deleted_flag(rec,
					  dict_table_is_comp(sec_index->table))
		    || prebuilt->select_lock_type != LOCK_NONE) {
			/* In a rare case it is possible that no clust
			rec is found for a delete-marked secondary index
			record: if in row0umod.cc in
			row_undo_mod_remove_clust_low() we have already removed
			the clust rec, while purge is still cleaning and
			removing secondary index records associated with
			earlier versions of the clustered index record.
			In that case we know that the clustered index
			record did not exist in the read view of trx. */
			ib::error() << "Clustered record for sec rec not found"
				" index " << sec_index->name
				<< " of table " << sec_index->table->name;

			fputs("InnoDB: sec index record ", stderr);
			rec_print(stderr, rec, sec_index);
			fputs("\n"
			      "InnoDB: clust index record ", stderr);
			rec_print(stderr, clust_rec, clust_index);
			putc('\n', stderr);
			trx_print(stderr, trx, 600);
			fputs("\n"
			      "InnoDB: Submit a detailed bug report"
			      " to http://bugs.mysql.com\n", stderr);
			ut_ad(0);
		}

		clust_rec = NULL;

		err = DB_SUCCESS;
		goto func_exit;
	}

	*offsets = rec_get_offsets(clust_rec, clust_index, *offsets,
				   ULINT_UNDEFINED, offset_heap);

	if (prebuilt->select_lock_type != LOCK_NONE) {
		/* Try to place a lock on the index record; we are searching
		the clust rec with a unique condition, hence
		we set a LOCK_REC_NOT_GAP type lock */

		err = lock_clust_rec_read_check_and_lock(
			0, btr_pcur_get_block(prebuilt->clust_pcur),
			clust_rec, clust_index, *offsets,
			static_cast<lock_mode>(prebuilt->select_lock_type),
			LOCK_REC_NOT_GAP,
			thr);

		switch (err) {
		case DB_SUCCESS:
		case DB_SUCCESS_LOCKED_REC:
			break;
		default:
			goto err_exit;
		}
	} else {
		/* This is a non-locking consistent read: if necessary, fetch
		a previous version of the record */

		old_vers = NULL;

		/* If the isolation level allows reading of uncommitted data,
		then we never look for an earlier version */

		if (trx->isolation_level > TRX_ISO_READ_UNCOMMITTED
		    && !lock_clust_rec_cons_read_sees(
			    clust_rec, clust_index, *offsets,
			    trx_get_read_view(trx))) {

			/* The following call returns 'offsets' associated with
			'old_vers' */
			err = row_sel_build_prev_vers_for_mysql(
				trx->read_view, clust_index, prebuilt,
				clust_rec, offsets, offset_heap, &old_vers,
				vrow, mtr);

			if (err != DB_SUCCESS || old_vers == NULL) {

				goto err_exit;
			}

			clust_rec = old_vers;
		}

		/* If we had to go to an earlier version of row or the
		secondary index record is delete marked, then it may be that
		the secondary index record corresponding to clust_rec
		(or old_vers) is not rec; in that case we must ignore
		such row because in our snapshot rec would not have existed.
		Remember that from rec we cannot see directly which transaction
		id corresponds to it: we have to go to the clustered index
		record. A query where we want to fetch all rows where
		the secondary index value is in some interval would return
		a wrong result if we would not drop rows which we come to
		visit through secondary index records that would not really
		exist in our snapshot. */

		/* And for spatial index, since the rec is from shadow buffer,
		so we need to check if it's exactly match the clust_rec. */
		if (clust_rec
		    && (old_vers
			|| trx->isolation_level <= TRX_ISO_READ_UNCOMMITTED
			|| dict_index_is_spatial(sec_index)
			|| rec_get_deleted_flag(rec, dict_table_is_comp(
							sec_index->table)))
		    && !row_sel_sec_rec_is_for_clust_rec(
			    rec, sec_index, clust_rec, clust_index, thr)) {
			clust_rec = NULL;
		}

		err = DB_SUCCESS;
	}

func_exit:
	*out_rec = clust_rec;

	/* Store the current position if select_lock_type is not
	LOCK_NONE or if we are scanning using InnoDB APIs */
	if (prebuilt->select_lock_type != LOCK_NONE
	    || prebuilt->innodb_api) {
		/* We may use the cursor in update or in unlock_row():
		store its position */

		btr_pcur_store_position(prebuilt->clust_pcur, mtr);
	}

err_exit:
	return(err);
}

/********************************************************************//**
Restores cursor position after it has been stored. We have to take into
account that the record cursor was positioned on may have been deleted.
Then we may have to move the cursor one step up or down.
@return TRUE if we may need to process the record the cursor is now
positioned on (i.e. we should not go to the next record yet) */
static
ibool
sel_restore_position_for_mysql(
/*===========================*/
	ibool*		same_user_rec,	/*!< out: TRUE if we were able to restore
					the cursor on a user record with the
					same ordering prefix in in the
					B-tree index */
	ulint		latch_mode,	/*!< in: latch mode wished in
					restoration */
	btr_pcur_t*	pcur,		/*!< in: cursor whose position
					has been stored */
	ibool		moves_up,	/*!< in: TRUE if the cursor moves up
					in the index */
	mtr_t*		mtr)		/*!< in: mtr; CAUTION: may commit
					mtr temporarily! */
{
	ibool		success;

	success = btr_pcur_restore_position(latch_mode, pcur, mtr);

	*same_user_rec = success;

	ut_ad(!success || pcur->rel_pos == BTR_PCUR_ON);
#ifdef UNIV_DEBUG
	if (pcur->pos_state == BTR_PCUR_IS_POSITIONED_OPTIMISTIC) {
		ut_ad(pcur->rel_pos == BTR_PCUR_BEFORE
		      || pcur->rel_pos == BTR_PCUR_AFTER);
	} else {
		ut_ad(pcur->pos_state == BTR_PCUR_IS_POSITIONED);
		ut_ad((pcur->rel_pos == BTR_PCUR_ON)
		      == btr_pcur_is_on_user_rec(pcur));
	}
#endif /* UNIV_DEBUG */

	/* The position may need be adjusted for rel_pos and moves_up. */

	switch (pcur->rel_pos) {
	case BTR_PCUR_ON:
		if (!success && moves_up) {
next:
			btr_pcur_move_to_next(pcur, mtr);
			return(TRUE);
		}
		return(!success);
	case BTR_PCUR_AFTER_LAST_IN_TREE:
	case BTR_PCUR_BEFORE_FIRST_IN_TREE:
		return(TRUE);
	case BTR_PCUR_AFTER:
		/* positioned to record after pcur->old_rec. */
		pcur->pos_state = BTR_PCUR_IS_POSITIONED;
prev:
		if (btr_pcur_is_on_user_rec(pcur) && !moves_up) {
			btr_pcur_move_to_prev(pcur, mtr);
		}
		return(TRUE);
	case BTR_PCUR_BEFORE:
		/* For non optimistic restoration:
		The position is now set to the record before pcur->old_rec.

		For optimistic restoration:
		The position also needs to take the previous search_mode into
		consideration. */

		switch (pcur->pos_state) {
		case BTR_PCUR_IS_POSITIONED_OPTIMISTIC:
			pcur->pos_state = BTR_PCUR_IS_POSITIONED;
			if (pcur->search_mode == PAGE_CUR_GE) {
				/* Positioned during Greater or Equal search
				with BTR_PCUR_BEFORE. Optimistic restore to
				the same record. If scanning for lower then
				we must move to previous record.
				This can happen with:
				HANDLER READ idx a = (const);
				HANDLER READ idx PREV; */
				goto prev;
			}
			return(TRUE);
		case BTR_PCUR_IS_POSITIONED:
			if (moves_up && btr_pcur_is_on_user_rec(pcur)) {
				goto next;
			}
			return(TRUE);
		case BTR_PCUR_WAS_POSITIONED:
		case BTR_PCUR_NOT_POSITIONED:
			break;
		}
	}
	ut_ad(0);
	return(TRUE);
}

/********************************************************************//**
Copies a cached field for MySQL from the fetch cache. */
static
void
row_sel_copy_cached_field_for_mysql(
/*================================*/
	byte*			buf,	/*!< in/out: row buffer */
	const byte*		cache,	/*!< in: cached row */
	const mysql_row_templ_t*templ)	/*!< in: column template */
{
	ulint	len;

	buf += templ->mysql_col_offset;
	cache += templ->mysql_col_offset;

	UNIV_MEM_ASSERT_W(buf, templ->mysql_col_len);

	if (templ->mysql_type == DATA_MYSQL_TRUE_VARCHAR
	    && (templ->type != DATA_INT)) {
		/* Check for != DATA_INT to make sure we do
		not treat MySQL ENUM or SET as a true VARCHAR!
		Find the actual length of the true VARCHAR field. */
		row_mysql_read_true_varchar(
			&len, cache, templ->mysql_length_bytes);
		len += templ->mysql_length_bytes;
		UNIV_MEM_INVALID(buf, templ->mysql_col_len);
	} else {
		len = templ->mysql_col_len;
	}

	ut_memcpy(buf, cache, len);
}

/** Copy used fields from cached row.
Copy cache record field by field, don't touch fields that
are not covered by current key.
@param[out]	buf		Where to copy the MySQL row.
@param[in]	cached_rec	What to copy (in MySQL row format).
@param[in]	prebuilt	prebuilt struct. */
void
row_sel_copy_cached_fields_for_mysql(
	byte*		buf,
	const byte*	cached_rec,
	row_prebuilt_t*	prebuilt)
{
	const mysql_row_templ_t*templ;
	ulint			i;
	for (i = 0; i < prebuilt->n_template; i++) {
		templ = prebuilt->mysql_template + i;

		/* Skip virtual columns */
		if (templ->is_virtual) {
			continue;
		}

		row_sel_copy_cached_field_for_mysql(
			buf, cached_rec, templ);
		/* Copy NULL bit of the current field from cached_rec
		to buf */
		if (templ->mysql_null_bit_mask) {
			buf[templ->mysql_null_byte_offset]
				^= (buf[templ->mysql_null_byte_offset]
				    ^ cached_rec[templ->mysql_null_byte_offset])
				& (byte) templ->mysql_null_bit_mask;
		}
	}
}

/** Get the record buffer provided by the server, if there is one.
@param	prebuilt	prebuilt struct
@return the record buffer, or nullptr if none was provided */
static Record_buffer* row_sel_get_record_buffer(const row_prebuilt_t* prebuilt)
{
	if (prebuilt->m_mysql_handler == nullptr) {
		return nullptr;
	}
	return prebuilt->m_mysql_handler->ha_get_record_buffer();
}

/********************************************************************//**
Pops a cached row for MySQL from the fetch cache. */
UNIV_INLINE
void
row_sel_dequeue_cached_row_for_mysql(
/*=================================*/
	byte*		buf,		/*!< in/out: buffer where to copy the
					row */
	row_prebuilt_t*	prebuilt)	/*!< in: prebuilt struct */
{
	ulint			i;
	const mysql_row_templ_t*templ;
	const byte*		cached_rec;
	ut_ad(prebuilt->n_fetch_cached > 0);
	ut_ad(prebuilt->mysql_prefix_len <= prebuilt->mysql_row_len);

	UNIV_MEM_ASSERT_W(buf, prebuilt->mysql_row_len);

	/* The row is cached in the server-provided buffer, if there
	is one. If not, get it from our own prefetch cache.*/
	const auto record_buffer = row_sel_get_record_buffer(prebuilt);
	cached_rec = record_buffer ?
		record_buffer->record(prebuilt->fetch_cache_first) :
		prebuilt->fetch_cache[prebuilt->fetch_cache_first];

	if (UNIV_UNLIKELY(prebuilt->keep_other_fields_on_keyread)) {
		row_sel_copy_cached_fields_for_mysql(buf, cached_rec, prebuilt);
	} else if (prebuilt->mysql_prefix_len > 63) {
		/* The record is long. Copy it field by field, in case
		there are some long VARCHAR column of which only a
		small length is being used. */
		UNIV_MEM_INVALID(buf, prebuilt->mysql_prefix_len);

		/* First copy the NULL bits. */
		ut_memcpy(buf, cached_rec, prebuilt->null_bitmap_len);
		/* Then copy the requested fields. */

		for (i = 0; i < prebuilt->n_template; i++) {
			templ = prebuilt->mysql_template + i;

			/* Skip virtual columns */
			if (templ->is_virtual
			    && !(dict_index_has_virtual(prebuilt->index)
				 && prebuilt->read_just_key)) {
				continue;
			}

			row_sel_copy_cached_field_for_mysql(
				buf, cached_rec, templ);
		}
	} else {
		ut_memcpy(buf, cached_rec, prebuilt->mysql_prefix_len);
	}

	prebuilt->n_fetch_cached--;
	prebuilt->fetch_cache_first++;

	if (prebuilt->n_fetch_cached == 0) {
		/* All the prefetched records have been returned.
		Rewind so that we can insert records at the beginning
		of the prefetch cache or record buffer. */
		prebuilt->fetch_cache_first = 0;
		if (record_buffer != nullptr) {
			record_buffer->clear();
		}
	}
}

/********************************************************************//**
Initialise the prefetch cache. */
UNIV_INLINE
void
row_sel_prefetch_cache_init(
/*========================*/
	row_prebuilt_t*	prebuilt)	/*!< in/out: prebuilt struct */
{
	ulint	i;
	ulint	sz;
	byte*	ptr;

	/* We use our own prefetch cache only if the server didn't
	provide one. */
	ut_ad(row_sel_get_record_buffer(prebuilt) == nullptr);

	/* Reserve space for the magic number. */
	sz = UT_ARR_SIZE(prebuilt->fetch_cache) * (prebuilt->mysql_row_len + 8);
	ptr = static_cast<byte*>(ut_malloc_nokey(sz));

	for (i = 0; i < UT_ARR_SIZE(prebuilt->fetch_cache); i++) {

		/* A user has reported memory corruption in these
		buffers in Linux. Put magic numbers there to help
		to track a possible bug. */

		mach_write_to_4(ptr, ROW_PREBUILT_FETCH_MAGIC_N);
		ptr += 4;

		prebuilt->fetch_cache[i] = ptr;
		ptr += prebuilt->mysql_row_len;

		mach_write_to_4(ptr, ROW_PREBUILT_FETCH_MAGIC_N);
		ptr += 4;
	}
}

/********************************************************************//**
Get the last fetch cache buffer from the queue.
@return pointer to buffer. */
UNIV_INLINE
byte*
row_sel_fetch_last_buf(
/*===================*/
	row_prebuilt_t*	prebuilt)	/*!< in/out: prebuilt struct */
{
	const auto record_buffer = row_sel_get_record_buffer(prebuilt);

	ut_ad(!prebuilt->templ_contains_blob);
	if (record_buffer == nullptr) {
		ut_ad(prebuilt->n_fetch_cached < MYSQL_FETCH_CACHE_SIZE);
	} else {
		ut_ad(prebuilt->mysql_prefix_len <=
		      record_buffer->record_size());
		ut_ad(record_buffer->records() == prebuilt->n_fetch_cached);
	}

	if (record_buffer == nullptr && prebuilt->fetch_cache[0] == nullptr) {
		/* Allocate memory for the fetch cache */
		ut_ad(prebuilt->n_fetch_cached == 0);

		row_sel_prefetch_cache_init(prebuilt);
	}

	/* Use the server-provided buffer if there is one. Otherwise,
	use our own prefetch buffer. */
	byte* buf = record_buffer ?
		record_buffer->add_record() :
		prebuilt->fetch_cache[prebuilt->n_fetch_cached];

	ut_ad(prebuilt->fetch_cache_first == 0);
	UNIV_MEM_INVALID(buf, record_buffer ?
			 record_buffer->record_size() :
			 prebuilt->mysql_row_len);

	return(buf);
}

/********************************************************************//**
Pushes a row for MySQL to the fetch cache. */
UNIV_INLINE
void
row_sel_enqueue_cache_row_for_mysql(
/*================================*/
	byte*		mysql_rec,	/*!< in/out: MySQL record */
	row_prebuilt_t*	prebuilt)	/*!< in/out: prebuilt struct */
{
	/* For non ICP code path the row should already exist in the
	next fetch cache slot. */

	if (prebuilt->idx_cond) {
		byte*	dest = row_sel_fetch_last_buf(prebuilt);

		ut_memcpy(dest, mysql_rec, prebuilt->mysql_prefix_len);
	}

	++prebuilt->n_fetch_cached;
}

/*********************************************************************//**
Tries to do a shortcut to fetch a clustered index record with a unique key,
using the hash index if possible (not always). We assume that the search
mode is PAGE_CUR_GE, it is a consistent read, there is a read view in trx,
btr search latch has been locked in S-mode if AHI is enabled.
@return SEL_FOUND, SEL_EXHAUSTED, SEL_RETRY */
static
ulint
row_sel_try_search_shortcut_for_mysql(
/*==================================*/
	const rec_t**	out_rec,/*!< out: record if found */
	row_prebuilt_t*	prebuilt,/*!< in: prebuilt struct */
	ulint**		offsets,/*!< in/out: for rec_get_offsets(*out_rec) */
	mem_heap_t**	heap,	/*!< in/out: heap for rec_get_offsets() */
	mtr_t*		mtr)	/*!< in: started mtr */
{
	dict_index_t*	index		= prebuilt->index;
	const dtuple_t*	search_tuple	= prebuilt->search_tuple;
	btr_pcur_t*	pcur		= prebuilt->pcur;
	trx_t*		trx		= prebuilt->trx;
	const rec_t*	rec;

	ut_ad(index->is_clustered());
	ut_ad(!prebuilt->templ_contains_blob);

	btr_pcur_open_with_no_init(index, search_tuple, PAGE_CUR_GE,
				   BTR_SEARCH_LEAF, pcur,
				   (trx->has_search_latch)
				    ? RW_S_LATCH
				    : 0,
				   mtr);
	rec = btr_pcur_get_rec(pcur);

	if (!page_rec_is_user_rec(rec)) {

		return(SEL_RETRY);
	}

	/* As the cursor is now placed on a user record after a search with
	the mode PAGE_CUR_GE, the up_match field in the cursor tells how many
	fields in the user record matched to the search tuple */

	if (btr_pcur_get_up_match(pcur) < dtuple_get_n_fields(search_tuple)) {

		return(SEL_EXHAUSTED);
	}

	/* This is a non-locking consistent read: if necessary, fetch
	a previous version of the record */

	*offsets = rec_get_offsets(rec, index, *offsets,
				   ULINT_UNDEFINED, heap);

	if (!lock_clust_rec_cons_read_sees(
			rec, index, *offsets, trx_get_read_view(trx))) {

		return(SEL_RETRY);
	}

	if (rec_get_deleted_flag(rec, dict_table_is_comp(index->table))) {

		return(SEL_EXHAUSTED);
	}

	*out_rec = rec;

	return(SEL_FOUND);
}

/*********************************************************************//**
Check a pushed-down index condition.
@return ICP_NO_MATCH, ICP_MATCH, or ICP_OUT_OF_RANGE */
static
ICP_RESULT
row_search_idx_cond_check(
/*======================*/
	byte*			mysql_rec,	/*!< out: record
						in MySQL format (invalid unless
						prebuilt->idx_cond == true and
						we return ICP_MATCH) */
	row_prebuilt_t*		prebuilt,	/*!< in/out: prebuilt struct
						for the table handle */
	const rec_t*		rec,		/*!< in: InnoDB record */
	const ulint*		offsets)	/*!< in: rec_get_offsets() */
{
	ICP_RESULT	result;
	ulint		i;

	ut_ad(rec_offs_validate(rec, prebuilt->index, offsets));

	if (!prebuilt->idx_cond) {
		return(ICP_MATCH);
	}

	MONITOR_INC(MONITOR_ICP_ATTEMPTS);

	/* Convert to MySQL format those fields that are needed for
	evaluating the index condition. */

	if (UNIV_LIKELY_NULL(prebuilt->blob_heap)) {
		mem_heap_empty(prebuilt->blob_heap);
	}

	for (i = 0; i < prebuilt->idx_cond_n_cols; i++) {
		const mysql_row_templ_t*templ = &prebuilt->mysql_template[i];

		/* Skip virtual columns */
		if (templ->is_virtual) {
			continue;
		}

		if (!row_sel_store_mysql_field(mysql_rec, prebuilt,
					       rec, prebuilt->index, offsets,
					       templ->icp_rec_field_no,
					       templ, false)) {
			return(ICP_NO_MATCH);
		}
	}

	/* We assume that the index conditions on
	case-insensitive columns are case-insensitive. The
	case of such columns may be wrong in a secondary
	index, if the case of the column has been updated in
	the past, or a record has been deleted and a record
	inserted in a different case. */
	result = innobase_index_cond(prebuilt->m_mysql_handler);
	switch (result) {
	case ICP_MATCH:
		/* Convert the remaining fields to MySQL format.
		If this is a secondary index record, we must defer
		this until we have fetched the clustered index record. */
		if (!prebuilt->need_to_access_clustered
		    || prebuilt->index->is_clustered()) {
			if (!row_sel_store_mysql_rec(
				    mysql_rec, prebuilt, rec, NULL, FALSE,
<<<<<<< HEAD
				    prebuilt->index, offsets)) {
				ut_ad(prebuilt->index->is_clustered());
=======
				    prebuilt->index, offsets, false)) {
				ut_ad(dict_index_is_clust(prebuilt->index));
>>>>>>> 2f6741ef
				return(ICP_NO_MATCH);
			}
		}
		MONITOR_INC(MONITOR_ICP_MATCH);
		return(result);
	case ICP_NO_MATCH:
		MONITOR_INC(MONITOR_ICP_NO_MATCH);
		return(result);
	case ICP_OUT_OF_RANGE:
		MONITOR_INC(MONITOR_ICP_OUT_OF_RANGE);
		const auto record_buffer = row_sel_get_record_buffer(prebuilt);
		if (record_buffer) {
			record_buffer->set_out_of_range(true);
		}
		return(result);
	}

	ut_error;
	return(result);
}

<<<<<<< HEAD
/** Check the pushed-down end-range condition to avoid prefetching too
many records into the record buffer.
@param[in]	mysql_rec	record in MySQL format
@param[in,out]	handler		the MySQL handler performing the scan
@param[in,out]	record_buffer	the record buffer we are reading into
@retval true	if the row in \a mysql_rec is out of range
@retval false	if the row in \a mysql_rec is in range */
=======
/** Check the pushed-down end-range condition to avoid extra traversal
if records are not with in view and also to avoid prefetching too
many records into the record buffer.
@param[in]	mysql_rec	record in MySQL format
@param[in,out]	handler		the MySQL handler performing the scan
@retval true	if the row in mysql_rec is out of range
@retval false	if the row in mysql_rec is in range */
>>>>>>> 2f6741ef
static
bool
row_search_end_range_check(
	const byte*	mysql_rec,
<<<<<<< HEAD
	ha_innobase*	handler,
	Record_buffer*	record_buffer)
{
	if (handler->end_range &&
	    handler->compare_key_in_buffer(mysql_rec) > 0) {
		record_buffer->set_out_of_range(true);
		return true;
	}
	return false;
=======
	ha_innobase*	handler)
{
	if (handler->end_range &&
	    handler->compare_key_in_buffer(mysql_rec) > 0) {
		return(true);
	}

	return(false);
>>>>>>> 2f6741ef
}

/** Traverse to next/previous record.
@param[in]	moves_up	if true, move to next record else previous
@param[in]	match_mode	0 or ROW_SEL_EXACT or ROW_SEL_EXACT_PREFIX
@param[in,out]	pcur		cursor to record
@param[in]	mtr		mini transaction

@return DB_SUCCESS or error code */
static
dberr_t
row_search_traverse(
	bool		moves_up,
	ulint		match_mode,
	btr_pcur_t*	pcur,
	mtr_t*		mtr)
{
	dberr_t		err = DB_SUCCESS;

	if (moves_up) {
		if (!btr_pcur_move_to_next(pcur, mtr)) {
			err = (match_mode != 0)
				? DB_RECORD_NOT_FOUND : DB_END_OF_INDEX;
			return(err);
		}
	} else {
		if (!btr_pcur_move_to_prev(pcur, mtr)) {
			err = (match_mode != 0)
				? DB_RECORD_NOT_FOUND : DB_END_OF_INDEX;
			return(err);
		}
	}

	return(err);
}

/** Searches for rows in the database using cursor.
Function is for temporary tables that are not shared accross connections
and so lot of complexity is reduced especially locking and transaction related.
The cursor is an iterator over the table/index.

@param[out]	buf		buffer for the fetched row in MySQL format
@param[in]	mode		search mode PAGE_CUR_L
@param[in,out]	prebuilt	prebuilt struct for the table handler;
				this contains the info to search_tuple,
				index; if search tuple contains 0 field then
				we position the cursor at start or the end of
				index, depending on 'mode'
@param[in]	match_mode	0 or ROW_SEL_EXACT or ROW_SEL_EXACT_PREFIX
@param[in]	direction	0 or ROW_SEL_NEXT or ROW_SEL_PREV;
				Note: if this is != 0, then prebuilt must has a
				pcur with stored position! In opening of a
				cursor 'direction' should be 0.
@return DB_SUCCESS or error code */
dberr_t
row_search_no_mvcc(
	byte*		buf,
	page_cur_mode_t	mode,
	row_prebuilt_t*	prebuilt,
	ulint		match_mode,
	ulint		direction)
{
	dict_index_t*	index		= prebuilt->index;
	const dtuple_t*	search_tuple	= prebuilt->search_tuple;
	btr_pcur_t*	pcur		= prebuilt->pcur;

	const rec_t*	result_rec	= NULL;
	const rec_t*	clust_rec	= NULL;

	dberr_t		err		= DB_SUCCESS;

	mem_heap_t*	heap		= NULL;
	ulint		offsets_[REC_OFFS_NORMAL_SIZE];
	ulint*		offsets		= offsets_;
	rec_offs_init(offsets_);
	ut_ad(index && pcur && search_tuple);

	/* Step-0: Re-use the cached mtr. */
	mtr_t*		mtr = &index->last_sel_cur->mtr;
	dict_index_t*	clust_index = index->table->first_index();

	/* Step-1: Build the select graph. */
	if (direction == 0 && prebuilt->sel_graph == NULL) {
		row_prebuild_sel_graph(prebuilt);
	}

	que_thr_t*	thr = que_fork_get_first_thr(prebuilt->sel_graph);

	bool		moves_up;

	if (direction == 0) {

		if (mode == PAGE_CUR_GE || mode == PAGE_CUR_G) {
			moves_up = true;
		} else {
			moves_up = false;
		}

	} else if (direction == ROW_SEL_NEXT) {
		moves_up = true;
	} else {
		moves_up = false;
	}

	/* Step-2: Open or Restore the cursor.
	If search key is specified, cursor is open using the key else
	cursor is open to return all the records. */
	if (direction != 0) {
		if (index->last_sel_cur->invalid) {

			/* Index tree has changed and so active cached cursor
			is no more valid. Re-set it based on the last selected
			position. */
			index->last_sel_cur->release();

			mtr_start(mtr);
			dict_disable_redo_if_temporary(index->table, mtr);

			mem_heap_t*	heap = mem_heap_create(256);
			dtuple_t*	tuple;

			tuple = dict_index_build_data_tuple(
				index, pcur->old_rec,
				pcur->old_n_fields, heap);

			btr_pcur_open_with_no_init(
				index, tuple, pcur->search_mode,
				BTR_SEARCH_LEAF, pcur, 0, mtr);

			mem_heap_free(heap);
		} else {
			/* Restore the cursor for reading next record from cache
			information. */
			ut_ad(index->last_sel_cur->rec != NULL);

			pcur->btr_cur.page_cur.rec = index->last_sel_cur->rec;
			pcur->btr_cur.page_cur.block =
				index->last_sel_cur->block;

			err = row_search_traverse(
				moves_up, match_mode, pcur, mtr);
			if (err != DB_SUCCESS) {
				return(err);
			}
		}
	} else {
		/* There could be previous uncommitted transaction if SELECT
		is operation as part of SELECT (IF NOT FOUND) INSERT
		(IF DUPLICATE) UPDATE plan. */
		index->last_sel_cur->release();

		/* Capture table snapshot in form of trx-id. */
		index->trx_id = dict_table_get_curr_table_sess_trx_id(
			index->table);

		/* Fresh search commences. */
		mtr_start(mtr);
		dict_disable_redo_if_temporary(index->table, mtr);

		if (dtuple_get_n_fields(search_tuple) > 0) {

			btr_pcur_open_with_no_init(
				index, search_tuple, mode, BTR_SEARCH_LEAF,
				pcur, 0, mtr);

		} else if (mode == PAGE_CUR_G || mode == PAGE_CUR_L) {

			btr_pcur_open_at_index_side(
				mode == PAGE_CUR_G, index, BTR_SEARCH_LEAF,
				pcur, false, 0, mtr);

		}
	}

	/* Step-3: Traverse the records filtering non-qualifiying records. */
	for (/* No op */;
	     err == DB_SUCCESS;
	     err = row_search_traverse(moves_up, match_mode, pcur, mtr)) {

		const rec_t*	rec = btr_pcur_get_rec(pcur);

		if (page_rec_is_infimum(rec)
		    || page_rec_is_supremum(rec)
		    || rec_get_deleted_flag(
			rec, dict_table_is_comp(index->table))) {

			/* The infimum record on a page cannot be in the
			result set, and neither can a record lock be placed on
			it: we skip such a record. */
			continue;
		}

		offsets = rec_get_offsets(
			rec, index, offsets, ULINT_UNDEFINED, &heap);

		/* Note that we cannot trust the up_match value in the cursor
		at this place because we can arrive here after moving the
		cursor! Thus we have to recompare rec and search_tuple to
		determine if they match enough. */
		if (match_mode == ROW_SEL_EXACT) {
			/* Test if the index record matches completely to
			search_tuple in prebuilt: if not, then we return with
			DB_RECORD_NOT_FOUND */
			if (0 != cmp_dtuple_rec(search_tuple, rec, offsets)) {
				err = DB_RECORD_NOT_FOUND;
				break;
			}
		} else if (match_mode == ROW_SEL_EXACT_PREFIX) {
			if (!cmp_dtuple_is_prefix_of_rec(
				search_tuple, rec, offsets)) {
				err = DB_RECORD_NOT_FOUND;
				break;
			}
		}

		/* Get the clustered index. We always need clustered index
		record for snapshort verification. */
		if (index != clust_index) {

			err = row_sel_get_clust_rec_for_mysql(
				prebuilt, index, rec, thr, &clust_rec,
				&offsets, &heap, NULL, mtr);

			if (err != DB_SUCCESS) {
				break;
			}

			if (rec_get_deleted_flag(
				clust_rec, dict_table_is_comp(index->table))) {

				/* The record is delete marked in clustered
				index. We can skip this record. */
				continue;
			}

			result_rec = clust_rec;
		} else {
			result_rec = rec;
		}

		/* Step-4: Check if row is part of the consistent view that was
		captured while SELECT statement started execution. */
		{
			trx_id_t	trx_id;

			ulint		len;
			ulint		trx_id_off = rec_get_nth_field_offs(
				offsets, clust_index->n_uniq, &len);

			ut_ad(len == DATA_TRX_ID_LEN);

			trx_id = trx_read_trx_id(result_rec + trx_id_off);

			if (trx_id > index->trx_id) {
				/* This row was recently added skip it from
				SELECT view. */
				continue;
			}
		}

		/* Step-5: Cache the row-id of selected row to prebuilt cache.*/
		if (prebuilt->clust_index_was_generated) {
			row_sel_store_row_id_to_prebuilt(
				prebuilt, result_rec, clust_index, offsets);
		}

		/* Step-6: Convert selected record to MySQL format and
		store it. */
		if (prebuilt->template_type == ROW_MYSQL_DUMMY_TEMPLATE) {

			const rec_t*	ret_rec =
				(index != clust_index
				 && prebuilt->need_to_access_clustered)
				? result_rec : rec;

			offsets = rec_get_offsets(ret_rec, index, offsets,
						  ULINT_UNDEFINED, &heap);

			memcpy(buf + 4, ret_rec - rec_offs_extra_size(offsets),
			rec_offs_size(offsets));

			mach_write_to_4(buf, rec_offs_extra_size(offsets) + 4);

		} else if (!row_sel_store_mysql_rec(
				buf, prebuilt, result_rec, NULL, TRUE,
				clust_index, offsets, false)) {
			err = DB_ERROR;
			break;
		}

		/* Step-7: Store cursor position to fetch next record.
		MySQL calls this function iteratively get_next(), get_next()
		fashion. */
		ut_ad(err == DB_SUCCESS);
		index->last_sel_cur->rec = btr_pcur_get_rec(pcur);
		index->last_sel_cur->block = btr_pcur_get_block(pcur);

		/* This is needed in order to restore the cursor if index
		structure changes while SELECT is still active. */
		pcur->old_rec = dict_index_copy_rec_order_prefix(
			index, rec, &pcur->old_n_fields,
			&pcur->old_rec_buf, &pcur->buf_size);

		break;
	}

	if (err != DB_SUCCESS) {
		index->last_sel_cur->release();
	}

	if (heap != NULL) {
		mem_heap_free(heap);
	}
	return(err);
}

/** Extract virtual column data from a virtual index record and fill a dtuple
@param[in]	rec		the virtual (secondary) index record
@param[in]	index		the virtual index
@param[in,out]	vrow		the dtuple where data extract to
@param[in]	heap		memory heap to allocate memory
*/
static
void
row_sel_fill_vrow(
	const rec_t*		rec,
	dict_index_t*		index,
	const dtuple_t**	vrow,
	mem_heap_t*		heap)
{
	ulint           offsets_[REC_OFFS_NORMAL_SIZE];
	ulint*		offsets	= offsets_;
	rec_offs_init(offsets_);

	ut_ad(!(*vrow));

	offsets = rec_get_offsets(rec, index, offsets,
				  ULINT_UNDEFINED, &heap);

	*vrow = dtuple_create_with_vcol(
		heap, 0, dict_table_get_n_v_cols(index->table));

	/* Initialize all virtual row's mtype to DATA_MISSING */
	dtuple_init_v_fld(*vrow);

	for (ulint i = 0; i < dict_index_get_n_fields(index); i++) {
		const dict_field_t*	field;
		const dict_col_t*	col;

		field = index->get_field(i);
		col = field->col;

		if (col->is_virtual()) {
			const byte*	data;
			ulint		len;

			data = rec_get_nth_field(rec, offsets, i, &len);

			const dict_v_col_t*     vcol = reinterpret_cast<
				const dict_v_col_t*>(col);

			dfield_t* dfield = dtuple_get_nth_v_field(
				*vrow, vcol->v_pos);
			dfield_set_data(dfield, data, len);
			col->copy_type(dfield_get_type(dfield));
		}
	}
}

/** Searches for rows in the database using cursor.
Function is mainly used for tables that are shared accorss connection and
so it employs technique that can help re-construct the rows that
transaction is suppose to see.
It also has optimization such as pre-caching the rows, using AHI, etc.

@param[out]	buf		buffer for the fetched row in MySQL format
@param[in]	mode		search mode PAGE_CUR_L
@param[in,out]	prebuilt	prebuilt struct for the table handler;
				this contains the info to search_tuple,
				index; if search tuple contains 0 field then
				we position the cursor at start or the end of
				index, depending on 'mode'
@param[in]	match_mode	0 or ROW_SEL_EXACT or ROW_SEL_EXACT_PREFIX
@param[in]	direction	0 or ROW_SEL_NEXT or ROW_SEL_PREV;
				Note: if this is != 0, then prebuilt must has a
				pcur with stored position! In opening of a
				cursor 'direction' should be 0.
@return DB_SUCCESS or error code */
dberr_t
row_search_mvcc(
	byte*		buf,
	page_cur_mode_t	mode,
	row_prebuilt_t*	prebuilt,
	ulint		match_mode,
	ulint		direction)
{
	DBUG_ENTER("row_search_mvcc");

	dict_index_t*	index		= prebuilt->index;
	ibool		comp		= dict_table_is_comp(index->table);
	const dtuple_t*	search_tuple	= prebuilt->search_tuple;
	btr_pcur_t*	pcur		= prebuilt->pcur;
	trx_t*		trx		= prebuilt->trx;
	dict_index_t*	clust_index;
	que_thr_t*	thr;
	const rec_t*	prev_rec = NULL;
	const rec_t*	rec = NULL;
	byte*		end_range_cache = NULL;
	const dtuple_t*	vrow = NULL;
	const rec_t*	result_rec = NULL;
	const rec_t*	clust_rec;
	dberr_t		err				= DB_SUCCESS;
	ibool		unique_search			= FALSE;
	ibool		mtr_has_extra_clust_latch	= FALSE;
	ibool		moves_up			= FALSE;
	bool		set_also_gap_locks		= true;
	/* if the query is a plain locking SELECT, and the isolation level
	is <= TRX_ISO_READ_COMMITTED, then this is set to FALSE */
	ibool		did_semi_consistent_read	= FALSE;
	/* if the returned record was locked and we did a semi-consistent
	read (fetch the newest committed version), then this is set to
	TRUE */
	ulint		next_offs;
	ibool		same_user_rec 			= FALSE;
	mtr_t		mtr;
	mem_heap_t*	heap				= NULL;
	ulint		offsets_[REC_OFFS_NORMAL_SIZE];
	ulint*		offsets				= offsets_;
	ibool		table_lock_waited		= FALSE;
	byte*		next_buf			= 0;
	bool		spatial_search			= false;
	ulint		end_loop			= 0;

	rec_offs_init(offsets_);

	ut_ad(index && pcur && search_tuple);
	ut_a(prebuilt->magic_n == ROW_PREBUILT_ALLOCATED);
	ut_a(prebuilt->magic_n2 == ROW_PREBUILT_ALLOCATED);
	ut_a(!trx->has_search_latch);

	/* We don't support FTS queries from the HANDLER interfaces, because
	we implemented FTS as reversed inverted index with auxiliary tables.
	So anything related to traditional index query would not apply to
	it. */
	if (prebuilt->index->type & DICT_FTS) {
		DBUG_RETURN(DB_END_OF_INDEX);
	}

#ifdef UNIV_DEBUG
	{
		btrsea_sync_check	check(trx->has_search_latch);
		ut_ad(!sync_check_iterate(check));
	}
#endif /* UNIV_DEBUG */

	if (dict_table_is_discarded(prebuilt->table)) {

		DBUG_RETURN(DB_TABLESPACE_DELETED);

	} else if (prebuilt->table->ibd_file_missing) {

		DBUG_RETURN(DB_TABLESPACE_NOT_FOUND);

	} else if (!prebuilt->index_usable) {

		DBUG_RETURN(DB_MISSING_HISTORY);

	} else if (prebuilt->index->is_corrupted()) {

		DBUG_RETURN(DB_CORRUPTION);
	}

	/* We need to get the virtual column values stored in secondary
	index key, if this is covered index scan or virtual key read is
	requested. */
	bool    need_vrow = dict_index_has_virtual(prebuilt->index)
		&& (prebuilt->read_just_key
		    || prebuilt->m_read_virtual_key);

	/* Reset the new record lock info if trx_t::allow_semi_consistent().
	Then we are able to remove the record locks set here on an
	individual row. */
	prebuilt->new_rec_locks = 0;

	/*-------------------------------------------------------------*/
	/* PHASE 1: Try to pop the row from the record buffer or from
	the prefetch cache */

	const auto record_buffer = row_sel_get_record_buffer(prebuilt);

	if (UNIV_UNLIKELY(direction == 0)) {
		trx->op_info = "starting index read";

		prebuilt->n_rows_fetched = 0;
		prebuilt->n_fetch_cached = 0;
		prebuilt->fetch_cache_first = 0;
		if (record_buffer != nullptr) {
			record_buffer->reset();
		}

		if (prebuilt->sel_graph == NULL) {
			/* Build a dummy select query graph */
			row_prebuild_sel_graph(prebuilt);
		}
	} else {
		trx->op_info = "fetching rows";

		if (prebuilt->n_rows_fetched == 0) {
			prebuilt->fetch_direction = direction;
		}

		if (UNIV_UNLIKELY(direction != prebuilt->fetch_direction)) {
			if (UNIV_UNLIKELY(prebuilt->n_fetch_cached > 0)) {
				ut_error;
				/* TODO: scrollable cursor: restore cursor to
				the place of the latest returned row,
				or better: prevent caching for a scroll
				cursor! */
			}

			prebuilt->n_rows_fetched = 0;
			prebuilt->n_fetch_cached = 0;
			prebuilt->fetch_cache_first = 0;

			/* A record buffer is not used for scroll cursors.
			Otherwise, it would have to be reset here too. */
			ut_ad(record_buffer == nullptr);

		} else if (UNIV_LIKELY(prebuilt->n_fetch_cached > 0)) {
			row_sel_dequeue_cached_row_for_mysql(buf, prebuilt);

			prebuilt->n_rows_fetched++;

			err = DB_SUCCESS;
			goto func_exit;
		}

		/* The prefetch cache is exhausted, so fetch_cache_first
		should point to the beginning of the cache. */
		ut_ad(prebuilt->fetch_cache_first == 0);

		if (record_buffer != nullptr &&
		    record_buffer->is_out_of_range()) {

			/* The previous returned row was popped from
			the fetch cache, but the end of the range was
			reached while filling the cache, so there are
			no more rows to put into the cache. */

			err = DB_RECORD_NOT_FOUND;
			goto func_exit;
		}

		prebuilt->n_rows_fetched++;

		if (prebuilt->n_rows_fetched > 1000000000) {
			/* Prevent wrap-over */
			prebuilt->n_rows_fetched = 500000000;
		}

		mode = pcur->search_mode;
	}

	/* In a search where at most one record in the index may match, we
	can use a LOCK_REC_NOT_GAP type record lock when locking a
	non-delete-marked matching record.

	Note that in a unique secondary index there may be different
	delete-marked versions of a record where only the primary key
	values differ: thus in a secondary index we must use next-key
	locks when locking delete-marked records. */

	if (match_mode == ROW_SEL_EXACT
	    && dict_index_is_unique(index)
	    && dtuple_get_n_fields(search_tuple)
	    == dict_index_get_n_unique(index)
	    && (index->is_clustered()
		|| !dtuple_contains_null(search_tuple))) {

		/* Note above that a UNIQUE secondary index can contain many
		rows with the same key value if one of the columns is the SQL
		null. A clustered index under MySQL can never contain null
		columns because we demand that all the columns in primary key
		are non-null. */

		unique_search = TRUE;

		/* Even if the condition is unique, MySQL seems to try to
		retrieve also a second row if a primary key contains more than
		1 column. Return immediately if this is not a HANDLER
		command. */

		if (UNIV_UNLIKELY(direction != 0
				  && !prebuilt->used_in_HANDLER)) {

			err = DB_RECORD_NOT_FOUND;
			goto func_exit;
		}
	}

	/* We don't support sequencial scan for Rtree index, because it
	is no meaning to do so. */
	if (dict_index_is_spatial(index)
		&& !RTREE_SEARCH_MODE(mode)) {
		err = DB_END_OF_INDEX;
		goto func_exit;
	}

	mtr_start(&mtr);

	/*-------------------------------------------------------------*/
	/* PHASE 2: Try fast adaptive hash index search if possible */

	/* Next test if this is the special case where we can use the fast
	adaptive hash index to try the search. Since we must release the
	search system latch when we retrieve an externally stored field, we
	cannot use the adaptive hash index in a search in the case the row
	may be long and there may be externally stored fields */

	if (UNIV_UNLIKELY(direction == 0)
	    && unique_search
	    && btr_search_enabled
	    && index->is_clustered()
	    && !prebuilt->templ_contains_blob
	    && !prebuilt->used_in_HANDLER
	    && (prebuilt->mysql_row_len < UNIV_PAGE_SIZE / 8)
	    && !prebuilt->innodb_api) {

		mode = PAGE_CUR_GE;

		if (trx->mysql_n_tables_locked == 0
		    && !prebuilt->ins_sel_stmt
		    && prebuilt->select_lock_type == LOCK_NONE
		    && trx->isolation_level > TRX_ISO_READ_UNCOMMITTED
		    && MVCC::is_view_active(trx->read_view)) {

			/* This is a SELECT query done as a consistent read,
			and the read view has already been allocated:
			let us try a search shortcut through the hash
			index.
			NOTE that we must also test that
			mysql_n_tables_locked == 0, because this might
			also be INSERT INTO ... SELECT ... or
			CREATE TABLE ... SELECT ... . Our algorithm is
			NOT prepared to inserts interleaved with the SELECT,
			and if we try that, we can deadlock on the adaptive
			hash index semaphore! */

			ut_a(!trx->has_search_latch);
			rw_lock_s_lock(btr_get_search_latch(index));
			trx->has_search_latch = true;

			switch (row_sel_try_search_shortcut_for_mysql(
					&rec, prebuilt, &offsets, &heap,
					&mtr)) {
			case SEL_FOUND:
				/* At this point, rec is protected by
				a page latch that was acquired by
				row_sel_try_search_shortcut_for_mysql().
				The latch will not be released until
				mtr_commit(&mtr). */
				ut_ad(!rec_get_deleted_flag(rec, comp));

				if (prebuilt->idx_cond) {
					switch (row_search_idx_cond_check(
							buf, prebuilt,
							rec, offsets)) {
					case ICP_NO_MATCH:
					case ICP_OUT_OF_RANGE:
						goto shortcut_mismatch;
					case ICP_MATCH:
						goto shortcut_match;
					}
				}

				if (!row_sel_store_mysql_rec(
					    buf, prebuilt,
					    rec, NULL, FALSE, index,
					    offsets, false)) {
					/* Only fresh inserts may contain
					incomplete externally stored
					columns. Pretend that such
					records do not exist. Such
					records may only be accessed
					at the READ UNCOMMITTED
					isolation level or when
					rolling back a recovered
					transaction. Rollback happens
					at a lower level, not here. */

					/* Proceed as in case SEL_RETRY. */
					break;
				}

			shortcut_match:
				mtr_commit(&mtr);

				/* NOTE that we do NOT store the cursor
				position */

				err = DB_SUCCESS;

				rw_lock_s_unlock(btr_get_search_latch(index));
				trx->has_search_latch = false;

				goto func_exit;

			case SEL_EXHAUSTED:
			shortcut_mismatch:
				mtr_commit(&mtr);

				err = DB_RECORD_NOT_FOUND;

				rw_lock_s_unlock(btr_get_search_latch(index));
				trx->has_search_latch = false;

				/* NOTE that we do NOT store the cursor
				position */

				goto func_exit;

			case SEL_RETRY:
				break;

			default:
				ut_ad(0);
			}

			mtr_commit(&mtr);
			mtr_start(&mtr);

                        rw_lock_s_unlock(btr_get_search_latch(index));
                        trx->has_search_latch = false;
		}
	}

	/*-------------------------------------------------------------*/
	/* PHASE 3: Open or restore index cursor position */

	spatial_search = dict_index_is_spatial(index)
			 && mode >= PAGE_CUR_CONTAIN;

	/* The state of a running trx can only be changed by the
	thread that is currently serving the transaction. Because we
	are that thread, we can read trx->state without holding any
	mutex. */
	ut_ad(prebuilt->sql_stat_start || trx->state == TRX_STATE_ACTIVE);

	ut_ad(!trx_is_started(trx) || trx->state == TRX_STATE_ACTIVE);

	ut_ad(prebuilt->sql_stat_start
	      || prebuilt->select_lock_type != LOCK_NONE
	      || MVCC::is_view_active(trx->read_view)
	      || srv_read_only_mode);

	trx_start_if_not_started(trx, false);

	if (trx->skip_gap_locks()
	    && prebuilt->select_lock_type != LOCK_NONE
	    && trx->mysql_thd != NULL
	    && thd_is_select(trx->mysql_thd)) {
		/* It is a plain locking SELECT and the isolation
		level is low: do not lock gaps */

		set_also_gap_locks = false;
	}

	/* Note that if the search mode was GE or G, then the cursor
	naturally moves upward (in fetch next) in alphabetical order,
	otherwise downward */

	if (direction == 0) {

		if (mode == PAGE_CUR_GE
		    || mode == PAGE_CUR_G
		    || mode >= PAGE_CUR_CONTAIN) {

			moves_up = TRUE;
		}

	} else if (direction == ROW_SEL_NEXT) {

		moves_up = TRUE;
	}

	thr = que_fork_get_first_thr(prebuilt->sel_graph);

	que_thr_move_to_run_state_for_mysql(thr, trx);

	clust_index = index->table->first_index();

	/* Do some start-of-statement preparations */

	if (!prebuilt->sql_stat_start) {
		/* No need to set an intention lock or assign a read view */

		if (!MVCC::is_view_active(trx->read_view)
		    && !srv_read_only_mode
		    && prebuilt->select_lock_type == LOCK_NONE) {

			ib::error() << "MySQL is trying to perform a"
				" consistent read but the read view is not"
				" assigned!";
			trx_print(stderr, trx, 600);
			fputc('\n', stderr);
			ut_error;
		}
	} else if (prebuilt->select_lock_type == LOCK_NONE) {
		/* This is a consistent read */
		/* Assign a read view for the query */

		if (!srv_read_only_mode) {
			trx_assign_read_view(trx);
		}

		prebuilt->sql_stat_start = FALSE;
	} else {
wait_table_again:
		err = lock_table(0, index->table,
				 prebuilt->select_lock_type == LOCK_S
				 ? LOCK_IS : LOCK_IX, thr);

		if (err != DB_SUCCESS) {

			table_lock_waited = TRUE;
			goto lock_table_wait;
		}
		prebuilt->sql_stat_start = FALSE;
	}

	/* Open or restore index cursor position */

	if (UNIV_LIKELY(direction != 0)) {
		if (spatial_search) {
			/* R-Tree access does not need to do
			cursor position and resposition */
			goto next_rec;
		}

		ibool	need_to_process = sel_restore_position_for_mysql(
			&same_user_rec, BTR_SEARCH_LEAF,
			pcur, moves_up, &mtr);

		if (UNIV_UNLIKELY(need_to_process)) {
			if (UNIV_UNLIKELY(prebuilt->row_read_type
					  == ROW_READ_DID_SEMI_CONSISTENT)) {
				/* We did a semi-consistent read,
				but the record was removed in
				the meantime. */
				prebuilt->row_read_type
					= ROW_READ_TRY_SEMI_CONSISTENT;
			}
		} else if (UNIV_LIKELY(prebuilt->row_read_type
				       != ROW_READ_DID_SEMI_CONSISTENT)) {

			/* The cursor was positioned on the record
			that we returned previously.  If we need
			to repeat a semi-consistent read as a
			pessimistic locking read, the record
			cannot be skipped. */

			goto next_rec;
		}

	} else if (dtuple_get_n_fields(search_tuple) > 0) {
		pcur->btr_cur.thr = thr;

		if (dict_index_is_spatial(index)) {
			bool	need_pred_lock = set_also_gap_locks
				&& !trx->skip_gap_locks()
				&& prebuilt->select_lock_type != LOCK_NONE;

			if (!prebuilt->rtr_info) {
				prebuilt->rtr_info = rtr_create_rtr_info(
					need_pred_lock, true,
					btr_pcur_get_btr_cur(pcur), index);
				prebuilt->rtr_info->search_tuple = search_tuple;
				prebuilt->rtr_info->search_mode = mode;
				rtr_info_update_btr(btr_pcur_get_btr_cur(pcur),
						    prebuilt->rtr_info);
			} else {
				rtr_info_reinit_in_cursor(
					btr_pcur_get_btr_cur(pcur),
					index, need_pred_lock);
				prebuilt->rtr_info->search_tuple = search_tuple;
				prebuilt->rtr_info->search_mode = mode;
			}
		}

		btr_pcur_open_with_no_init(index, search_tuple, mode,
					   BTR_SEARCH_LEAF,
					   pcur, 0, &mtr);

		pcur->trx_if_known = trx;

		rec = btr_pcur_get_rec(pcur);

		if (!moves_up
		    && !page_rec_is_supremum(rec)
		    && set_also_gap_locks
		    && !trx->skip_gap_locks()
		    && prebuilt->select_lock_type != LOCK_NONE
		    && !dict_index_is_spatial(index)) {

			/* Try to place a gap lock on the next index record
			to prevent phantoms in ORDER BY ... DESC queries */
			const rec_t*	next_rec = page_rec_get_next_const(rec);

			offsets = rec_get_offsets(next_rec, index, offsets,
						  ULINT_UNDEFINED, &heap);
			err = sel_set_rec_lock(pcur,
					       next_rec, index, offsets,
					       prebuilt->select_lock_type,
					       LOCK_GAP, thr, &mtr);

			switch (err) {
			case DB_SUCCESS_LOCKED_REC:
				err = DB_SUCCESS;
			case DB_SUCCESS:
				break;
			default:
				goto lock_wait_or_error;
			}
		}
	} else if (mode == PAGE_CUR_G || mode == PAGE_CUR_L) {
		btr_pcur_open_at_index_side(
			mode == PAGE_CUR_G, index, BTR_SEARCH_LEAF,
			pcur, false, 0, &mtr);
	}

rec_loop:
	DEBUG_SYNC_C("row_search_rec_loop");
	if (trx_is_interrupted(trx)) {
		if (!spatial_search) {
			btr_pcur_store_position(pcur, &mtr);
		}
		err = DB_INTERRUPTED;
		goto normal_return;
	}

	/*-------------------------------------------------------------*/
	/* PHASE 4: Look for matching records in a loop */

	rec = btr_pcur_get_rec(pcur);

	ut_ad(!!page_rec_is_comp(rec) == comp);

	if (page_rec_is_infimum(rec)) {

		/* The infimum record on a page cannot be in the result set,
		and neither can a record lock be placed on it: we skip such
		a record. */

		goto next_rec;
	}

	if (page_rec_is_supremum(rec)) {

		/** Compare the last record of the page with end range
		passed to InnoDB when there is no ICP and number of
		loops in row_search_mvcc for rows found but not
		reporting due to search views etc. */
		if (prev_rec != NULL
		    && prebuilt->m_mysql_handler->end_range != NULL
		    && prebuilt->idx_cond == false
		    && !page_rec_is_infimum(prev_rec) && end_loop >= 100) {

			dict_index_t*	key_index = prebuilt->index;
			bool		clust_templ_for_sec = false;

			if (end_range_cache == NULL) {
				end_range_cache = static_cast<byte*>(
					ut_malloc_nokey(prebuilt->mysql_row_len));
			}

			if (index != clust_index
			    && prebuilt->need_to_access_clustered) {
				/** Secondary index record but the template
				based on PK. */
				key_index = clust_index;
				clust_templ_for_sec = true;
			}

			/** Create offsets based on prebuilt index. */
			offsets = rec_get_offsets(prev_rec, prebuilt->index,
					offsets, ULINT_UNDEFINED, &heap);

			if (row_sel_store_mysql_rec(
				end_range_cache, prebuilt, prev_rec, vrow,
				clust_templ_for_sec, key_index, offsets,
				clust_templ_for_sec)) {

				if (row_search_end_range_check(
					end_range_cache,
					prebuilt->m_mysql_handler)) {

					/** In case of prebuilt->fetch,
					set the error in prebuilt->end_range. */
					if (prebuilt->n_fetch_cached > 0) {
						prebuilt->m_end_range = true;
					}

					err = DB_RECORD_NOT_FOUND;
					goto normal_return;
				}
			}
		}

		if (set_also_gap_locks
		    && !trx->skip_gap_locks()
		    && prebuilt->select_lock_type != LOCK_NONE
		    && !dict_index_is_spatial(index)) {

			/* Try to place a lock on the index record */

			offsets = rec_get_offsets(rec, index, offsets,
						  ULINT_UNDEFINED, &heap);
			err = sel_set_rec_lock(pcur,
					       rec, index, offsets,
					       prebuilt->select_lock_type,
					       LOCK_ORDINARY, thr, &mtr);

			switch (err) {
			case DB_SUCCESS_LOCKED_REC:
				err = DB_SUCCESS;
			case DB_SUCCESS:
				break;
			default:
				goto lock_wait_or_error;
			}
		}

		/* A page supremum record cannot be in the result set: skip
		it now that we have placed a possible lock on it */

		goto next_rec;
	}

	/*-------------------------------------------------------------*/
	/* Do sanity checks in case our cursor has bumped into page
	corruption */

	if (comp) {
		next_offs = rec_get_next_offs(rec, TRUE);
		if (UNIV_UNLIKELY(next_offs < PAGE_NEW_SUPREMUM)) {

			goto wrong_offs;
		}
	} else {
		next_offs = rec_get_next_offs(rec, FALSE);
		if (UNIV_UNLIKELY(next_offs < PAGE_OLD_SUPREMUM)) {

			goto wrong_offs;
		}
	}

	if (UNIV_UNLIKELY(next_offs >= UNIV_PAGE_SIZE - PAGE_DIR)) {

wrong_offs:
		if (srv_force_recovery == 0 || moves_up == FALSE) {
			ib::error() << "Rec address "
				<< static_cast<const void*>(rec)
				<< ", buf block fix count "
				<< btr_cur_get_block(
					btr_pcur_get_btr_cur(pcur))->page
					.buf_fix_count;

			ib::error() << "Index corruption: rec offs "
				<< page_offset(rec) << " next offs "
				<< next_offs << ", page no "
				<< page_get_page_no(page_align(rec))
				<< ", index " << index->name
				<< " of table " << index->table->name
				<< ". Run CHECK TABLE. You may need to"
				" restore from a backup, or dump + drop +"
				" reimport the table.";
			ut_ad(0);
			err = DB_CORRUPTION;

			goto lock_wait_or_error;
		} else {
			/* The user may be dumping a corrupt table. Jump
			over the corruption to recover as much as possible. */

			ib::info() << "Index corruption: rec offs "
				<< page_offset(rec) << " next offs "
				<< next_offs << ", page no "
				<< page_get_page_no(page_align(rec))
				<< ", index " << index->name
				<< " of table " << index->table->name
				<< ". We try to skip the rest of the page.";

			btr_pcur_move_to_last_on_page(pcur, &mtr);

			goto next_rec;
		}
	}
	/*-------------------------------------------------------------*/

	/* Calculate the 'offsets' associated with 'rec' */

	ut_ad(fil_page_index_page_check(btr_pcur_get_page(pcur)));
	ut_ad(btr_page_get_index_id(btr_pcur_get_page(pcur)) == index->id);

	offsets = rec_get_offsets(rec, index, offsets, ULINT_UNDEFINED, &heap);

	if (UNIV_UNLIKELY(srv_force_recovery > 0)) {
		if (!rec_validate(rec, offsets)
		    || !btr_index_rec_validate(rec, index, FALSE)) {

			ib::info() << "Index corruption: rec offs "
				<< page_offset(rec) << " next offs "
				<< next_offs << ", page no "
				<< page_get_page_no(page_align(rec))
				<< ", index " << index->name
				<< " of table " << index->table->name
				<< ". We try to skip the record.";

			goto next_rec;
		}
	}

	/* Note that we cannot trust the up_match value in the cursor at this
	place because we can arrive here after moving the cursor! Thus
	we have to recompare rec and search_tuple to determine if they
	match enough. */

	if (match_mode == ROW_SEL_EXACT) {
		/* Test if the index record matches completely to search_tuple
		in prebuilt: if not, then we return with DB_RECORD_NOT_FOUND */

		/* fputs("Comparing rec and search tuple\n", stderr); */

		if (0 != cmp_dtuple_rec(search_tuple, rec, offsets)) {

			if (set_also_gap_locks
			    && !trx->skip_gap_locks()
			    && prebuilt->select_lock_type != LOCK_NONE
			    && !dict_index_is_spatial(index)) {

				err = sel_set_rec_lock(
					pcur,
					rec, index, offsets,
					prebuilt->select_lock_type, LOCK_GAP,
					thr, &mtr);

				switch (err) {
				case DB_SUCCESS_LOCKED_REC:
				case DB_SUCCESS:
					break;
				default:
					goto lock_wait_or_error;
				}
			}

			btr_pcur_store_position(pcur, &mtr);

			/* The found record was not a match, but may be used
			as NEXT record (index_next). Set the relative position
			to BTR_PCUR_BEFORE, to reflect that the position of
			the persistent cursor is before the found/stored row
			(pcur->old_rec). */
			ut_ad(pcur->rel_pos == BTR_PCUR_ON);
			pcur->rel_pos = BTR_PCUR_BEFORE;

			err = DB_RECORD_NOT_FOUND;
			goto normal_return;
		}

	} else if (match_mode == ROW_SEL_EXACT_PREFIX) {

		if (!cmp_dtuple_is_prefix_of_rec(search_tuple, rec, offsets)) {

			if (set_also_gap_locks
			    && !trx->skip_gap_locks()
			    && prebuilt->select_lock_type != LOCK_NONE
			    && !dict_index_is_spatial(index)) {

				err = sel_set_rec_lock(
					pcur,
					rec, index, offsets,
					prebuilt->select_lock_type, LOCK_GAP,
					thr, &mtr);

				switch (err) {
				case DB_SUCCESS_LOCKED_REC:
				case DB_SUCCESS:
					break;
				default:
					goto lock_wait_or_error;
				}
			}

			btr_pcur_store_position(pcur, &mtr);

			/* The found record was not a match, but may be used
			as NEXT record (index_next). Set the relative position
			to BTR_PCUR_BEFORE, to reflect that the position of
			the persistent cursor is before the found/stored row
			(pcur->old_rec). */
			ut_ad(pcur->rel_pos == BTR_PCUR_ON);
			pcur->rel_pos = BTR_PCUR_BEFORE;

			err = DB_RECORD_NOT_FOUND;
			goto normal_return;
		}
	}

	/* We are ready to look at a possible new index entry in the result
	set: the cursor is now placed on a user record */

	if (prebuilt->select_lock_type != LOCK_NONE) {
		/* Try to place a lock on the index record; note that delete
		marked records are a special case in a unique search. If there
		is a non-delete marked record, then it is enough to lock its
		existence with LOCK_REC_NOT_GAP. */

		ulint	lock_type;

		if (!set_also_gap_locks
		    || trx->skip_gap_locks()
		    || (unique_search && !rec_get_deleted_flag(rec, comp))
		    || dict_index_is_spatial(index)) {

			goto no_gap_lock;
		} else {
			lock_type = LOCK_ORDINARY;
		}

		/* If we are doing a 'greater or equal than a primary key
		value' search from a clustered index, and we find a record
		that has that exact primary key value, then there is no need
		to lock the gap before the record, because no insert in the
		gap can be in our search range. That is, no phantom row can
		appear that way.

		An example: if col1 is the primary key, the search is WHERE
		col1 >= 100, and we find a record where col1 = 100, then no
		need to lock the gap before that record. */

		if (index == clust_index
		    && mode == PAGE_CUR_GE
		    && direction == 0
		    && dtuple_get_n_fields_cmp(search_tuple)
		    == dict_index_get_n_unique(index)
		    && 0 == cmp_dtuple_rec(search_tuple, rec, offsets)) {
no_gap_lock:
			lock_type = LOCK_REC_NOT_GAP;
		}

		err = sel_set_rec_lock(pcur,
				       rec, index, offsets,
				       prebuilt->select_lock_type,
				       lock_type, thr, &mtr);

		switch (err) {
			const rec_t*	old_vers;
		case DB_SUCCESS_LOCKED_REC:
			if (trx->allow_semi_consistent()) {
				/* Note that a record of
				prebuilt->index was locked. */
				prebuilt->new_rec_locks = 1;
			}
			err = DB_SUCCESS;
		case DB_SUCCESS:
			break;
		case DB_LOCK_WAIT:
			/* Lock wait for R-tree should already
			be handled in sel_set_rtr_rec_lock() */
			ut_ad(!dict_index_is_spatial(index));
			/* Never unlock rows that were part of a conflict. */
			prebuilt->new_rec_locks = 0;

			if (UNIV_LIKELY(prebuilt->row_read_type
					!= ROW_READ_TRY_SEMI_CONSISTENT)
			    || unique_search
			    || index != clust_index) {

				goto lock_wait_or_error;
			}

			/* The following call returns 'offsets'
			associated with 'old_vers' */
			row_sel_build_committed_vers_for_mysql(
				clust_index, prebuilt, rec,
				&offsets, &heap, &old_vers, need_vrow ? &vrow : NULL,
			        &mtr);

			/* Check whether it was a deadlock or not, if not
			a deadlock and the transaction had to wait then
			release the lock it is waiting on. */

			err = lock_trx_handle_wait(trx);

			switch (err) {
			case DB_SUCCESS:
				/* The lock was granted while we were
				searching for the last committed version.
				Do a normal locking read. */

				offsets = rec_get_offsets(
					rec, index, offsets, ULINT_UNDEFINED,
					&heap);
				goto locks_ok;
			case DB_DEADLOCK:
				goto lock_wait_or_error;
			case DB_LOCK_WAIT:
				ut_ad(!dict_index_is_spatial(index));
				err = DB_SUCCESS;
				break;
			default:
				ut_error;
			}

			if (old_vers == NULL) {
				/* The row was not yet committed */

				goto next_rec;
			}

			did_semi_consistent_read = TRUE;
			rec = old_vers;
			break;
		case DB_RECORD_NOT_FOUND:
			if (dict_index_is_spatial(index)) {
				goto next_rec;
			} else {
				goto lock_wait_or_error;
			}

		default:

			goto lock_wait_or_error;
		}
	} else {
		/* This is a non-locking consistent read: if necessary, fetch
		a previous version of the record */

		if (trx->isolation_level == TRX_ISO_READ_UNCOMMITTED) {

			/* Do nothing: we let a non-locking SELECT read the
			latest version of the record */

		} else if (index == clust_index) {

			/* Fetch a previous version of the row if the current
			one is not visible in the snapshot; if we have a very
			high force recovery level set, we try to avoid crashes
			by skipping this lookup */

			if (srv_force_recovery < 5
			    && !lock_clust_rec_cons_read_sees(
				    rec, index, offsets,
				    trx_get_read_view(trx))) {

				rec_t*	old_vers;
				/* The following call returns 'offsets'
				associated with 'old_vers' */
				err = row_sel_build_prev_vers_for_mysql(
					trx->read_view, clust_index,
					prebuilt, rec, &offsets, &heap,
					&old_vers, need_vrow ? &vrow : NULL,
					&mtr);

				if (err != DB_SUCCESS) {

					goto lock_wait_or_error;
				}

				if (old_vers == NULL) {
					/* The row did not exist yet in
					the read view */

					goto next_rec;
				}

				rec = old_vers;
			}
		} else {
			/* We are looking into a non-clustered index,
			and to get the right version of the record we
			have to look also into the clustered index: this
			is necessary, because we can only get the undo
			information via the clustered index record. */

			ut_ad(!index->is_clustered());

			if (!srv_read_only_mode
			    && !lock_sec_rec_cons_read_sees(
					rec, index, trx->read_view)) {
				/* We should look at the clustered index.
				However, as this is a non-locking read,
				we can skip the clustered index lookup if
				the condition does not match the secondary
				index entry. */
				switch (row_search_idx_cond_check(
						buf, prebuilt, rec, offsets)) {
				case ICP_NO_MATCH:
					goto next_rec;
				case ICP_OUT_OF_RANGE:
					err = DB_RECORD_NOT_FOUND;
					goto idx_cond_failed;
				case ICP_MATCH:
					goto requires_clust_rec;
				}

				ut_error;
			}
		}
	}

locks_ok:
	/* NOTE that at this point rec can be an old version of a clustered
	index record built for a consistent read. We cannot assume after this
	point that rec is on a buffer pool page. Functions like
	page_rec_is_comp() cannot be used! */

	if (rec_get_deleted_flag(rec, comp)) {

		/* The record is delete-marked: we can skip it */

		if (trx->allow_semi_consistent()
		    && prebuilt->select_lock_type != LOCK_NONE
		    && !did_semi_consistent_read) {

			/* No need to keep a lock on a delete-marked record
			if we do not want to use next-key locking. */

			row_unlock_for_mysql(prebuilt, TRUE);
		}

		/* This is an optimization to skip setting the next key lock
		on the record that follows this delete-marked record. This
		optimization works because of the unique search criteria
		which precludes the presence of a range lock between this
		delete marked record and the record following it.

		For now this is applicable only to clustered indexes while
		doing a unique search except for HANDLER queries because
		HANDLER allows NEXT and PREV even in unique search on
		clustered index. There is scope for further optimization
		applicable to unique secondary indexes. Current behaviour is
		to widen the scope of a lock on an already delete marked record
		if the same record is deleted twice by the same transaction */
		if (index == clust_index && unique_search
		    && !prebuilt->used_in_HANDLER) {

			err = DB_RECORD_NOT_FOUND;

			goto normal_return;
		}

		goto next_rec;
	}

	/* Check if the record matches the index condition. */
	switch (row_search_idx_cond_check(buf, prebuilt, rec, offsets)) {
	case ICP_NO_MATCH:
		if (did_semi_consistent_read) {
			row_unlock_for_mysql(prebuilt, TRUE);
		}
		goto next_rec;
	case ICP_OUT_OF_RANGE:
		err = DB_RECORD_NOT_FOUND;
		goto idx_cond_failed;
	case ICP_MATCH:
		break;
	}

	/* Get the clustered index record if needed, if we did not do the
	search using the clustered index. */

	if (index != clust_index && prebuilt->need_to_access_clustered) {

requires_clust_rec:
		ut_ad(index != clust_index);
		/* We use a 'goto' to the preceding label if a consistent
		read of a secondary index record requires us to look up old
		versions of the associated clustered index record. */

		ut_ad(rec_offs_validate(rec, index, offsets));

		/* It was a non-clustered index and we must fetch also the
		clustered index record */

		mtr_has_extra_clust_latch = TRUE;

		ut_ad(!vrow);
		/* The following call returns 'offsets' associated with
		'clust_rec'. Note that 'clust_rec' can be an old version
		built for a consistent read. */

		err = row_sel_get_clust_rec_for_mysql(prebuilt, index, rec,
						      thr, &clust_rec,
						      &offsets, &heap,
						      need_vrow ? &vrow : NULL,
						      &mtr);
		switch (err) {
		case DB_SUCCESS:
			if (clust_rec == NULL) {
				/* The record did not exist in the read view */
				ut_ad(prebuilt->select_lock_type == LOCK_NONE
				      || dict_index_is_spatial(index));

				goto next_rec;
			}
			break;
		case DB_SUCCESS_LOCKED_REC:
			ut_a(clust_rec != NULL);
			if (trx->allow_semi_consistent()) {
				/* Note that the clustered index record
				was locked. */
				prebuilt->new_rec_locks = 2;
			}
			err = DB_SUCCESS;
			break;
		default:
			vrow = NULL;
			goto lock_wait_or_error;
		}

		if (rec_get_deleted_flag(clust_rec, comp)) {

			/* The record is delete marked: we can skip it */

			if (trx->allow_semi_consistent()
			    && prebuilt->select_lock_type != LOCK_NONE) {

				/* No need to keep a lock on a delete-marked
				record if we do not want to use next-key
				locking. */

				row_unlock_for_mysql(prebuilt, TRUE);
			}

			goto next_rec;
		}

		if (need_vrow && !vrow) {
			if (!heap) {
				heap = mem_heap_create(100);
			}
			row_sel_fill_vrow(rec, index, &vrow, heap);
		}

		result_rec = clust_rec;
		ut_ad(rec_offs_validate(result_rec, clust_index, offsets));

		if (prebuilt->idx_cond) {
			/* Convert the record to MySQL format. We were
			unable to do this in row_search_idx_cond_check(),
			because the condition is on the secondary index
			and the requested column is in the clustered index.
			We convert all fields, including those that
			may have been used in ICP, because the
			secondary index may contain a column prefix
			rather than the full column. Also, as noted
			in Bug #56680, the column in the secondary
			index may be in the wrong case, and the
			authoritative case is in result_rec, the
			appropriate version of the clustered index record. */
			if (!row_sel_store_mysql_rec(
				    buf, prebuilt, result_rec, vrow,
				    TRUE, clust_index, offsets, false)) {
				goto next_rec;
			}
		}
	} else {
		result_rec = rec;
	}

	/* We found a qualifying record 'result_rec'. At this point,
	'offsets' are associated with 'result_rec'. */

	ut_ad(rec_offs_validate(result_rec,
				result_rec != rec ? clust_index : index,
				offsets));
	ut_ad(!rec_get_deleted_flag(result_rec, comp));

	/* If we cannot prefetch records, we should not have a record buffer.
	See ha_innobase::ha_is_record_buffer_wanted(). */
	ut_ad(prebuilt->can_prefetch_records() || record_buffer == nullptr);

	/* Decide whether to prefetch extra rows.
	At this point, the clustered index record is protected
	by a page latch that was acquired when pcur was positioned.
	The latch will not be released until mtr_commit(&mtr). */

	if (record_buffer != nullptr ||
	    ((match_mode == ROW_SEL_EXACT
	      || prebuilt->n_rows_fetched >= MYSQL_FETCH_CACHE_THRESHOLD)
	     && prebuilt->can_prefetch_records())) {

		/* Inside an update, for example, we do not cache rows,
		since we may use the cursor position to do the actual
		update, that is why we require ...lock_type == LOCK_NONE.
		Since we keep space in prebuilt only for the BLOBs of
		a single row, we cannot cache rows in the case there
		are BLOBs in the fields to be fetched. In HANDLER (note:
		the HANDLER statement, not the handler class) we do
		not cache rows because there the cursor is a scrollable
		cursor. */

		const auto max_rows_to_cache = record_buffer ?
			record_buffer->max_records() : MYSQL_FETCH_CACHE_SIZE;
		ut_a(prebuilt->n_fetch_cached < max_rows_to_cache);

		/* We only convert from InnoDB row format to MySQL row
		format when ICP is disabled. */

		if (!prebuilt->idx_cond) {

			/* We use next_buf to track the allocation of buffers
			where we store and enqueue the buffers for our
			pre-fetch optimisation.

			If next_buf == 0 then we store the converted record
			directly into the MySQL record buffer (buf). If it is
			!= 0 then we allocate a pre-fetch buffer and store the
			converted record there.

			If the conversion fails and the MySQL record buffer
			was not written to then we reset next_buf so that
			we can re-use the MySQL record buffer in the next
			iteration. */
			byte* prev_buf = next_buf;

			next_buf = next_buf
				 ? row_sel_fetch_last_buf(prebuilt) : buf;

			if (!row_sel_store_mysql_rec(
				next_buf, prebuilt, result_rec, vrow,
				result_rec != rec,
				result_rec != rec ? clust_index : index,
				offsets, false)) {

				if (next_buf == buf) {
					ut_a(prebuilt->n_fetch_cached == 0);
					next_buf = 0;
				}

				/* Only fresh inserts may contain incomplete
				externally stored columns. Pretend that such
				records do not exist. Such records may only be
				accessed at the READ UNCOMMITTED isolation
				level or when rolling back a recovered
				transaction. Rollback happens at a lower
				level, not here. */
				goto next_rec;
			}

			/* If we are filling a server-provided buffer, and the
			server has pushed down an end range condition, evaluate
			the condition to prevent that we read too many rows. */
			if (record_buffer != nullptr &&
			    row_search_end_range_check(
				    next_buf, prebuilt->m_mysql_handler,
				    record_buffer)) {
				if (next_buf != buf) {
					record_buffer->remove_last();
				}
				next_buf = prev_buf;
				err = DB_RECORD_NOT_FOUND;
				goto normal_return;
			}

			if (next_buf != buf) {
				row_sel_enqueue_cache_row_for_mysql(
					next_buf, prebuilt);
			}
		} else {
			row_sel_enqueue_cache_row_for_mysql(buf, prebuilt);
		}

		if (prebuilt->n_fetch_cached < max_rows_to_cache) {
			goto next_rec;
		}

	} else {
		/* We cannot use a record buffer for this scan, so assert that
		we don't have one. If we have a record buffer here,
		ha_innobase::is_record_buffer_wanted() should be updated so
		that a buffer is not allocated unnecessarily. */
		ut_ad(record_buffer == nullptr);

		if (UNIV_UNLIKELY
		    (prebuilt->template_type == ROW_MYSQL_DUMMY_TEMPLATE)) {
			/* CHECK TABLE: fetch the row */

			if (result_rec != rec
			    && !prebuilt->need_to_access_clustered) {
				/* We used 'offsets' for the clust
				rec, recalculate them for 'rec' */
				offsets = rec_get_offsets(rec, index, offsets,
							  ULINT_UNDEFINED,
							  &heap);
				result_rec = rec;
			}

			memcpy(buf + 4, result_rec
			       - rec_offs_extra_size(offsets),
			       rec_offs_size(offsets));
			mach_write_to_4(buf,
					rec_offs_extra_size(offsets) + 4);
		} else if (!prebuilt->idx_cond && !prebuilt->innodb_api) {
			/* The record was not yet converted to MySQL format. */
			if (!row_sel_store_mysql_rec(
				    buf, prebuilt, result_rec, vrow,
				    result_rec != rec,
				    result_rec != rec ? clust_index : index,
				    offsets, false)) {
				/* Only fresh inserts may contain
				incomplete externally stored
				columns. Pretend that such records do
				not exist. Such records may only be
				accessed at the READ UNCOMMITTED
				isolation level or when rolling back a
				recovered transaction. Rollback
				happens at a lower level, not here. */
				goto next_rec;
			}
		}

		if (prebuilt->clust_index_was_generated) {
			row_sel_store_row_id_to_prebuilt(
				prebuilt, result_rec,
				result_rec == rec ? index : clust_index,
				offsets);
		}
	}

	/* From this point on, 'offsets' are invalid. */

	/* We have an optimization to save CPU time: if this is a consistent
	read on a unique condition on the clustered index, then we do not
	store the pcur position, because any fetch next or prev will anyway
	return 'end of file'. Exceptions are locking reads and the MySQL
	HANDLER command where the user can move the cursor with PREV or NEXT
	even after a unique search. */

	err = DB_SUCCESS;

idx_cond_failed:
	if (!unique_search
	    || !index->is_clustered()
	    || direction != 0
	    || prebuilt->select_lock_type != LOCK_NONE
	    || prebuilt->used_in_HANDLER
	    || prebuilt->innodb_api) {

		/* Inside an update always store the cursor position */

		if (!spatial_search) {
			btr_pcur_store_position(pcur, &mtr);
		}

		if (prebuilt->innodb_api) {
			prebuilt->innodb_api_rec = result_rec;
		}
	}

	goto normal_return;

next_rec:

	prev_rec = rec;
	end_loop++;

	/* Reset the old and new "did semi-consistent read" flags. */
	if (UNIV_UNLIKELY(prebuilt->row_read_type
			  == ROW_READ_DID_SEMI_CONSISTENT)) {
		prebuilt->row_read_type = ROW_READ_TRY_SEMI_CONSISTENT;
	}
	did_semi_consistent_read = FALSE;
	prebuilt->new_rec_locks = 0;
	vrow = NULL;

	/*-------------------------------------------------------------*/
	/* PHASE 5: Move the cursor to the next index record */

	/* NOTE: For moves_up==FALSE, the mini-transaction will be
	committed and restarted every time when switching b-tree
	pages. For moves_up==TRUE in index condition pushdown, we can
	scan an entire secondary index tree within a single
	mini-transaction. As long as the prebuilt->idx_cond does not
	match, we do not need to consult the clustered index or
	return records to MySQL, and thus we can avoid repositioning
	the cursor. What prevents us from buffer-fixing all leaf pages
	within the mini-transaction is the btr_leaf_page_release()
	call in btr_pcur_move_to_next_page(). Only the leaf page where
	the cursor is positioned will remain buffer-fixed.
	For R-tree spatial search, we also commit the mini-transaction
	each time  */

	if (mtr_has_extra_clust_latch || spatial_search) {
		/* If we have extra cluster latch, we must commit
		mtr if we are moving to the next non-clustered
		index record, because we could break the latching
		order if we would access a different clustered
		index page right away without releasing the previous. */

		/* No need to do store restore for R-tree */
		if (!spatial_search) {
			btr_pcur_store_position(pcur, &mtr);
		}

		mtr_commit(&mtr);
		mtr_has_extra_clust_latch = FALSE;

		mtr_start(&mtr);

		if (!spatial_search
		    && sel_restore_position_for_mysql(&same_user_rec,
						   BTR_SEARCH_LEAF,
						   pcur, moves_up, &mtr)) {
			goto rec_loop;
		}
	}

	if (moves_up) {
		bool	 move;

		if (spatial_search) {
			move = rtr_pcur_move_to_next(
				search_tuple, mode, pcur, 0, &mtr);
		} else {
			move = btr_pcur_move_to_next(pcur, &mtr);
		}

		if (!move) {
not_moved:
			if (!spatial_search) {
				btr_pcur_store_position(pcur, &mtr);
			}

			if (match_mode != 0) {
				err = DB_RECORD_NOT_FOUND;
			} else {
				err = DB_END_OF_INDEX;
			}

			goto normal_return;
		}
	} else {
		if (UNIV_UNLIKELY(!btr_pcur_move_to_prev(pcur, &mtr))) {
			goto not_moved;
		}
	}

	goto rec_loop;

lock_wait_or_error:
	/* Reset the old and new "did semi-consistent read" flags. */
	if (UNIV_UNLIKELY(prebuilt->row_read_type
			  == ROW_READ_DID_SEMI_CONSISTENT)) {
		prebuilt->row_read_type = ROW_READ_TRY_SEMI_CONSISTENT;
	}
	did_semi_consistent_read = FALSE;

	/*-------------------------------------------------------------*/
	if (!dict_index_is_spatial(index)) {
		btr_pcur_store_position(pcur, &mtr);
	}

lock_table_wait:
	mtr_commit(&mtr);
	mtr_has_extra_clust_latch = FALSE;

	trx->error_state = err;

	/* The following is a patch for MySQL */

	if (thr->is_active) {
		que_thr_stop_for_mysql(thr);
	}

	thr->lock_state = QUE_THR_LOCK_ROW;

	if (row_mysql_handle_errors(&err, trx, thr, NULL)) {
		/* It was a lock wait, and it ended */

		thr->lock_state = QUE_THR_LOCK_NOLOCK;
		mtr_start(&mtr);

		/* Table lock waited, go try to obtain table lock
		again */
		if (table_lock_waited) {
			table_lock_waited = FALSE;

			goto wait_table_again;
		}

		if (!dict_index_is_spatial(index)) {
			sel_restore_position_for_mysql(
				&same_user_rec, BTR_SEARCH_LEAF, pcur,
				moves_up, &mtr);
		}

		if (!same_user_rec && trx->allow_semi_consistent()) {

			/* Since we were not able to restore the cursor
			on the same user record, we cannot use
			row_unlock_for_mysql() to unlock any records, and
			we must thus reset the new rec lock info. Since
			in lock0lock.cc we have blocked the inheriting of gap
			X-locks, we actually do not have any new record locks
			set in this case.

			Note that if we were able to restore on the 'same'
			user record, it is still possible that we were actually
			waiting on a delete-marked record, and meanwhile
			it was removed by purge and inserted again by some
			other user. But that is no problem, because in
			rec_loop we will again try to set a lock, and
			new_rec_lock_info in trx will be right at the end. */

			prebuilt->new_rec_locks = 0;
		}

		mode = pcur->search_mode;

		goto rec_loop;
	}

	thr->lock_state = QUE_THR_LOCK_NOLOCK;

	goto func_exit;

normal_return:
	/*-------------------------------------------------------------*/
	que_thr_stop_for_mysql_no_error(thr, trx);

	mtr_commit(&mtr);

	/* Rollback blocking transactions from hit list for high priority
	transaction, if any. We should not be holding latches here as
	we are going to rollback the blocking transactions. */
	if (!trx->hit_list.empty()) {

		ut_ad(trx_is_high_priority(trx));
		trx_kill_blocking(trx);
	}

	DEBUG_SYNC_C("row_search_for_mysql_before_return");

	if (prebuilt->idx_cond != 0) {

		/* When ICP is active we don't write to the MySQL buffer
		directly, only to buffers that are enqueued in the pre-fetch
		queue. We need to dequeue the first buffer and copy the contents
		to the record buffer that was passed in by MySQL. */

		if (prebuilt->n_fetch_cached > 0) {
			row_sel_dequeue_cached_row_for_mysql(buf, prebuilt);
			err = DB_SUCCESS;
		}

	} else if (next_buf != 0) {

		/* We may or may not have enqueued some buffers to the
		pre-fetch queue, but we definitely wrote to the record
		buffer passed to use by MySQL. */

		DEBUG_SYNC_C("row_search_cached_row");
		err = DB_SUCCESS;
	}

#ifdef UNIV_DEBUG
	if (dict_index_is_spatial(index) && err != DB_SUCCESS
	    && err != DB_END_OF_INDEX && err != DB_INTERRUPTED) {
		rtr_node_path_t*	path = pcur->btr_cur.rtr_info->path;

		ut_ad(path->empty());
	}
#endif

func_exit:
	trx->op_info = "";

	if (end_range_cache != NULL) {
		ut_free(end_range_cache);
	}

	if (heap != NULL) {
		mem_heap_free(heap);
	}

	/* Set or reset the "did semi-consistent read" flag on return.
	The flag did_semi_consistent_read is set if and only if
	the record being returned was fetched with a semi-consistent read. */
	ut_ad(prebuilt->row_read_type != ROW_READ_WITH_LOCKS
	      || !did_semi_consistent_read);

	if (prebuilt->row_read_type != ROW_READ_WITH_LOCKS) {
		if (did_semi_consistent_read) {
			prebuilt->row_read_type = ROW_READ_DID_SEMI_CONSISTENT;
		} else {
			prebuilt->row_read_type = ROW_READ_TRY_SEMI_CONSISTENT;
		}
	}

#ifdef UNIV_DEBUG
	{
		btrsea_sync_check	check(trx->has_search_latch);

		ut_ad(!sync_check_iterate(check));
	}
#endif /* UNIV_DEBUG */

	DEBUG_SYNC_C("innodb_row_search_for_mysql_exit");

	ut_a(!trx->has_search_latch);

	DBUG_RETURN(err);
}

/********************************************************************//**
Count rows in a R-Tree leaf level.
@return DB_SUCCESS if successful */
dberr_t
row_count_rtree_recs(
/*=================*/
	row_prebuilt_t*	prebuilt,	/*!< in: prebuilt struct for the
					table handle; this contains the info
					of search_tuple, index; if search
					tuple contains 0 fields then we
					position the cursor at the start or
					the end of the index, depending on
					'mode' */
	ulint*		n_rows)		/*!< out: number of entries
					seen in the consistent read */
{
	dict_index_t*	index		= prebuilt->index;
	dberr_t		ret		= DB_SUCCESS;
	mtr_t		mtr;
	mem_heap_t*	heap;
	dtuple_t*	entry;
	dtuple_t*	search_entry	= prebuilt->search_tuple;
	ulint		entry_len;
	ulint		i;
	byte*		buf;

	ut_a(dict_index_is_spatial(index));

	*n_rows = 0;

	heap = mem_heap_create(256);

	/* Build a search tuple. */
	entry_len = dict_index_get_n_fields(index);
	entry = dtuple_create(heap, entry_len);

	for (i = 0; i < entry_len; i++) {
		const dict_field_t*	ind_field = index->get_field(i);
		const dict_col_t*	col
			= ind_field->col;
		dfield_t*		dfield
			= dtuple_get_nth_field(entry, i);

		if (i == 0) {
			double*	mbr;
			double	tmp_mbr[SPDIMS * 2];

			dfield->type.mtype = DATA_GEOMETRY;
			dfield->type.prtype |= DATA_GIS_MBR;

			/* Allocate memory for mbr field */
			mbr = static_cast<double*>
				(mem_heap_alloc(heap, DATA_MBR_LEN));

			/* Set mbr field data. */
			dfield_set_data(dfield, mbr, DATA_MBR_LEN);

			for (uint j = 0; j < SPDIMS; j++) {
				tmp_mbr[j * 2] = DBL_MAX;
				tmp_mbr[j * 2 + 1] = -DBL_MAX;
			}
			dfield_write_mbr(dfield, tmp_mbr);
			continue;
		}

		dfield->type.mtype = col->mtype;
		dfield->type.prtype = col->prtype;

	}

	prebuilt->search_tuple = entry;

	ulint bufsize = ut_max(UNIV_PAGE_SIZE, prebuilt->mysql_row_len);
	buf = static_cast<byte*>(ut_malloc_nokey(bufsize));

	ulint cnt = 1000;

	ret = row_search_for_mysql(buf, PAGE_CUR_WITHIN, prebuilt, 0, 0);
loop:
	/* Check thd->killed every 1,000 scanned rows */
	if (--cnt == 0) {
		if (trx_is_interrupted(prebuilt->trx)) {
			ret = DB_INTERRUPTED;
			goto func_exit;
		}
		cnt = 1000;
	}

	switch (ret) {
	case DB_SUCCESS:
		break;
	case DB_DEADLOCK:
	case DB_LOCK_TABLE_FULL:
	case DB_LOCK_WAIT_TIMEOUT:
	case DB_INTERRUPTED:
		goto func_exit;
	default:
		/* fall through (this error is ignored by CHECK TABLE) */
	case DB_END_OF_INDEX:
		ret = DB_SUCCESS;
func_exit:
		prebuilt->search_tuple = search_entry;
		ut_free(buf);
		mem_heap_free(heap);

		return(ret);
	}

	*n_rows = *n_rows + 1;

	ret = row_search_for_mysql(
		buf, PAGE_CUR_WITHIN, prebuilt, 0, ROW_SEL_NEXT);

	goto loop;
}

/*******************************************************************//**
Checks if MySQL at the moment is allowed for this table to retrieve a
consistent read result, or store it to the query cache.
@return TRUE if storing or retrieving from the query cache is permitted */
ibool
row_search_check_if_query_cache_permitted(
/*======================================*/
	trx_t*		trx,		/*!< in: transaction object */
	const char*	norm_name)	/*!< in: concatenation of database name,
					'/' char, table name */
{
	dict_table_t*	table;
	ibool		ret	= FALSE;

	table = dict_table_open_on_name(
		norm_name, FALSE, FALSE, DICT_ERR_IGNORE_NONE);

	if (table == NULL) {

		return(FALSE);
	}

	/* Start the transaction if it is not started yet */

	trx_start_if_not_started(trx, false);

	/* If there are locks on the table or some trx has invalidated the
	cache before this transaction started then this transaction cannot
	read/write from/to the cache.

	If a read view has not been created for the transaction then it doesn't
	really matter what this transactin sees. If a read view was created
	then the view low_limit_id is the max trx id that this transaction
	saw at the time of the read view creation.  */

	if (lock_table_get_n_locks(table) == 0
	    && ((trx->id != 0 && trx->id >= table->query_cache_inv_id)
		|| !MVCC::is_view_active(trx->read_view)
		|| trx->read_view->low_limit_id()
		>= table->query_cache_inv_id)) {

		ret = TRUE;

		/* If the isolation level is high, assign a read view for the
		transaction if it does not yet have one */

		if (trx->isolation_level >= TRX_ISO_REPEATABLE_READ
		    && !srv_read_only_mode
		    && !MVCC::is_view_active(trx->read_view)) {

			trx_sys->mvcc->view_open(trx->read_view, trx);
		}
	}

	dict_table_close(table, FALSE, FALSE);

	return(ret);
}

/*******************************************************************//**
Read the AUTOINC column from the current row. If the value is less than
0 and the type is not unsigned then we reset the value to 0.
@return value read from the column */
static
ib_uint64_t
row_search_autoinc_read_column(
/*===========================*/
	dict_index_t*	index,		/*!< in: index to read from */
	const rec_t*	rec,		/*!< in: current rec */
	ulint		col_no,		/*!< in: column number */
	ulint		mtype,		/*!< in: column main type */
	ibool		unsigned_type)	/*!< in: signed or unsigned flag */
{
	ulint		len;
	const byte*	data;
	ib_uint64_t	value;
	mem_heap_t*	heap = NULL;
	ulint		offsets_[REC_OFFS_NORMAL_SIZE];
	ulint*		offsets	= offsets_;

	rec_offs_init(offsets_);

	offsets = rec_get_offsets(rec, index, offsets, col_no + 1, &heap);

	if (rec_offs_nth_sql_null(offsets, col_no)) {
		/* There is no non-NULL value in the auto-increment column. */
		value = 0;
		goto func_exit;
	}

	data = rec_get_nth_field(rec, offsets, col_no, &len);

	value = row_parse_int(data, len, mtype, unsigned_type);

func_exit:
	if (UNIV_LIKELY_NULL(heap)) {
		mem_heap_free(heap);
	}

	return(value);
}

/** Get the maximum and non-delete-marked record in an index.
@param[in]	index	index tree
@param[in,out]	mtr	mini-transaction (may be committed and restarted)
@return maximum record, page s-latched in mtr
@retval NULL if there are no records, or if all of them are delete-marked */
static
const rec_t*
row_search_get_max_rec(
	dict_index_t*	index,
	mtr_t*		mtr)
{
	btr_pcur_t	pcur;
	const rec_t*	rec;
	/* Open at the high/right end (false), and init cursor */
	btr_pcur_open_at_index_side(
		false, index, BTR_SEARCH_LEAF, &pcur, true, 0, mtr);

	do {
		const page_t*	page;

		page = btr_pcur_get_page(&pcur);
		rec = page_find_rec_max_not_deleted(page);

		if (page_rec_is_user_rec(rec)) {
			break;
		} else {
			rec = NULL;
		}
		btr_pcur_move_before_first_on_page(&pcur);
	} while (btr_pcur_move_to_prev(&pcur, mtr));

	btr_pcur_close(&pcur);

	return(rec);
}

/*******************************************************************//**
Read the max AUTOINC value from an index.
@return DB_SUCCESS if all OK else error code, DB_RECORD_NOT_FOUND if
column name can't be found in index */
dberr_t
row_search_max_autoinc(
/*===================*/
	dict_index_t*	index,		/*!< in: index to search */
	const char*	col_name,	/*!< in: name of autoinc column */
	ib_uint64_t*	value)		/*!< out: AUTOINC value read */
{
	dict_field_t*	dfield = index->get_field(0);
	dberr_t		error = DB_SUCCESS;
	*value = 0;

	if (strcmp(col_name, dfield->name) != 0) {
		error = DB_RECORD_NOT_FOUND;
	} else {
		mtr_t		mtr;
		const rec_t*	rec;

		mtr_start(&mtr);

		rec = row_search_get_max_rec(index, &mtr);

		if (rec != NULL) {
			ibool unsigned_type = (
				dfield->col->prtype & DATA_UNSIGNED);

			*value = row_search_autoinc_read_column(
				index, rec, 0,
				dfield->col->mtype, unsigned_type);
		}

		mtr_commit(&mtr);
	}

	return(error);
}<|MERGE_RESOLUTION|>--- conflicted
+++ resolved
@@ -58,12 +58,7 @@
 #include "record_buffer.h"
 #include "srv0mon.h"
 #include "ut0new.h"
-<<<<<<< HEAD
 #include "lob0lob.h"
-=======
-#include "handler.h"
-#include "ha_innodb.h"
->>>>>>> 2f6741ef
 
 /* Maximum number of rows to prefetch; MySQL interface has another parameter */
 #define SEL_MAX_N_PREFETCH	16
@@ -3124,6 +3119,7 @@
 {
 	ulint			i;
 	std::vector<ulint>	template_col;
+
 	DBUG_ENTER("row_sel_store_mysql_rec");
 
 	ut_ad(rec_clust || index == prebuilt->index);
@@ -3138,7 +3134,7 @@
 		secondary index record. */
 		for (i = 0; i < dict_index_get_n_fields(
 				prebuilt->index); i++) {
-			ulint   sec_field = dict_index_get_nth_field_pos(
+			ulint	sec_field = dict_index_get_nth_field_pos(
 				index, prebuilt->index, i);
 			template_col.push_back(sec_field);
 		}
@@ -3211,12 +3207,14 @@
 			= rec_clust
 			? templ->clust_rec_field_no
 			: templ->rec_field_no;
+
 		/* We should never deliver column prefixes to MySQL,
 		except for evaluating innobase_index_cond(). */
 		ut_ad(index->get_field(field_no)->prefix_len == 0);
 
 		if (clust_templ_for_sec) {
-			std::vector<ulint>::iterator    it;
+
+			std::vector<ulint>::iterator	it;
 
 			it = std::find(template_col.begin(),
 				       template_col.end(), field_no);
@@ -4033,13 +4031,8 @@
 		    || prebuilt->index->is_clustered()) {
 			if (!row_sel_store_mysql_rec(
 				    mysql_rec, prebuilt, rec, NULL, FALSE,
-<<<<<<< HEAD
-				    prebuilt->index, offsets)) {
+				    prebuilt->index, offsets, false)) {
 				ut_ad(prebuilt->index->is_clustered());
-=======
-				    prebuilt->index, offsets, false)) {
-				ut_ad(dict_index_is_clust(prebuilt->index));
->>>>>>> 2f6741ef
 				return(ICP_NO_MATCH);
 			}
 		}
@@ -4061,47 +4054,33 @@
 	return(result);
 }
 
-<<<<<<< HEAD
-/** Check the pushed-down end-range condition to avoid prefetching too
-many records into the record buffer.
-@param[in]	mysql_rec	record in MySQL format
-@param[in,out]	handler		the MySQL handler performing the scan
-@param[in,out]	record_buffer	the record buffer we are reading into
-@retval true	if the row in \a mysql_rec is out of range
-@retval false	if the row in \a mysql_rec is in range */
-=======
 /** Check the pushed-down end-range condition to avoid extra traversal
 if records are not with in view and also to avoid prefetching too
 many records into the record buffer.
 @param[in]	mysql_rec	record in MySQL format
 @param[in,out]	handler		the MySQL handler performing the scan
-@retval true	if the row in mysql_rec is out of range
-@retval false	if the row in mysql_rec is in range */
->>>>>>> 2f6741ef
+@param[in,out]	record_buffer	the record buffer we are reading into
+				or it can be NULL
+@retval true	if the row in \a mysql_rec is out of range
+@retval false	if the row in \a mysql_rec is in range */
 static
 bool
 row_search_end_range_check(
 	const byte*	mysql_rec,
-<<<<<<< HEAD
 	ha_innobase*	handler,
 	Record_buffer*	record_buffer)
 {
 	if (handler->end_range &&
 	    handler->compare_key_in_buffer(mysql_rec) > 0) {
-		record_buffer->set_out_of_range(true);
-		return true;
-	}
-	return false;
-=======
-	ha_innobase*	handler)
-{
-	if (handler->end_range &&
-	    handler->compare_key_in_buffer(mysql_rec) > 0) {
+
+		if (record_buffer != NULL) {
+			record_buffer->set_out_of_range(true);
+		}
+
 		return(true);
 	}
 
 	return(false);
->>>>>>> 2f6741ef
 }
 
 /** Traverse to next/previous record.
@@ -4637,6 +4616,10 @@
 
 			err = DB_SUCCESS;
 			goto func_exit;
+		} else if (prebuilt->m_end_range == true) {
+			prebuilt->m_end_range = false;
+			err = DB_RECORD_NOT_FOUND;
+			goto func_exit;
 		}
 
 		/* The prefetch cache is exhausted, so fetch_cache_first
@@ -5096,7 +5079,8 @@
 
 				if (row_search_end_range_check(
 					end_range_cache,
-					prebuilt->m_mysql_handler)) {
+					prebuilt->m_mysql_handler,
+					record_buffer)) {
 
 					/** In case of prebuilt->fetch,
 					set the error in prebuilt->end_range. */
@@ -5109,6 +5093,7 @@
 				}
 			}
 		}
+
 
 		if (set_also_gap_locks
 		    && !trx->skip_gap_locks()
