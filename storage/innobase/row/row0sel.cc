--- conflicted
+++ resolved
@@ -483,13 +483,8 @@
   }
 
   while (column) {
-<<<<<<< HEAD
     mem_heap_t *heap = nullptr;
-    ibool needs_copy;
-=======
-    mem_heap_t *heap = NULL;
     bool needs_copy;
->>>>>>> 521859f8
 
     field_no = column->field_nos[index_type];
 
