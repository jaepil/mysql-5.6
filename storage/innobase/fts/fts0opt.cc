--- conflicted
+++ resolved
@@ -28,12 +28,7 @@
 #include "ha_prototypes.h"
 #include "current_thd.h"
 
-<<<<<<< HEAD
-#include "dict0dd.h"
-#include "fts0opt.h"
-=======
 #include <math.h>
->>>>>>> 7cecc90f
 #include <stdlib.h>
 #include <sys/types.h>
 #include <time.h>
@@ -3136,12 +3131,7 @@
 	my_thread_init();
 	ut_ad(!srv_read_only_mode);
 
-<<<<<<< HEAD
-	THD*    thd = create_thd(false, true, true,
-				 fts_optimize_thread_key.m_value);
-=======
 	THD*    thd = create_thd(false, true, true, 0);
->>>>>>> 7cecc90f
 
 	heap = mem_heap_create(sizeof(dict_table_t*) * 64);
 	heap_alloc = ib_heap_allocator_create(heap);
