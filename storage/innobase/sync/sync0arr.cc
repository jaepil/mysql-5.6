--- conflicted
+++ resolved
@@ -293,15 +293,9 @@
 /******************************************************************//**
 Reserves a wait array cell for waiting for an object.
 The event of the cell is reset to nonsignalled state.
-<<<<<<< HEAD
 @return sync cell to wait on */
 
 sync_cell_t*
-=======
-@return true if free cell is found, otherwise false */
-UNIV_INTERN
-bool
->>>>>>> af017c4a
 sync_array_reserve_cell(
 /*====================*/
 	sync_array_t*	arr,	/*!< in: wait array */
@@ -326,9 +320,7 @@
 	} else {
 		sync_array_exit(arr);
 
-		/* No free slots found - crash and burn. */
-		ut_error;
-		// FIXME: We should return NULL and if there is more than
+		// We should return NULL and if there is more than
 		// one sync array, try another sync array instance.
 		return(NULL);
 	}
@@ -405,13 +397,9 @@
 		for (ulint i = 0; i < arr->next_free_slot; ++i) {
 			cell = sync_array_get_nth_cell(arr, i);
 
-<<<<<<< HEAD
 			ut_ad(!cell->waiting);
 			ut_ad(cell->latch.mutex == 0);
 			ut_ad(cell->signal_count == 0);
-=======
-			return(true);
->>>>>>> af017c4a
 		}
 #endif /* UNIV_DEBUG */
 		arr->next_free_slot = 0;
@@ -419,12 +407,7 @@
 	}
 	sync_array_exit(arr);
 
-<<<<<<< HEAD
 	cell = 0;
-=======
-	/* No free cell found */
-	return false;
->>>>>>> af017c4a
 }
 
 /******************************************************************//**
