--- conflicted
+++ resolved
@@ -11404,7 +11404,12 @@
 ER_PREPARE_FOR_PRIMARY_ENGINE
   eng "Retry the statement using the primary storage engine."
 
-<<<<<<< HEAD
+ER_IB_MSG_PAR_RSEG_INIT_COMPLETE_MSG
+  eng "Parallel initialization of rseg complete"
+
+ER_IB_MSG_PAR_RSEG_INIT_TIME_MSG
+  eng "Time taken to initialize rseg using %u thread: %u ms."
+
 ER_DDL_MSG_1
   eng "DDL failed to create a thread to load an index, fall back to single thread"
 
@@ -11485,13 +11490,6 @@
 
 ER_AUTHENTICATION_PLUGIN_LOG
   eng "Can't initialize logging service".
-=======
-ER_IB_MSG_PAR_RSEG_INIT_COMPLETE_MSG
-  eng "Parallel initialization of rseg complete"
-
-ER_IB_MSG_PAR_RSEG_INIT_TIME_MSG
-  eng "Time taken to initialize rseg using %u thread: %u ms."
->>>>>>> ee1bf602
 
 # DO NOT add server-to-client messages here;
 # they go in messages_to_clients.txt
