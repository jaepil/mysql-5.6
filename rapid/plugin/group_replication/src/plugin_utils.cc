/* Copyright (c) 2016, 2017, Oracle and/or its affiliates. All rights reserved.

   This program is free software; you can redistribute it and/or modify
   it under the terms of the GNU General Public License as published by
   the Free Software Foundation; version 2 of the License.

   This program is distributed in the hope that it will be useful,
   but WITHOUT ANY WARRANTY; without even the implied warranty of
   MERCHANTABILITY or FITNESS FOR A PARTICULAR PURPOSE.  See the
   GNU General Public License for more details.

   You should have received a copy of the GNU General Public License
   along with this program; if not, write to the Free Software Foundation,
   51 Franklin Street, Suite 500, Boston, MA 02110-1335 USA */

#include "plugin_utils.h"

#include "my_inttypes.h"
#include "plugin.h"

using std::vector;

Blocked_transaction_handler::Blocked_transaction_handler()
{
  mysql_mutex_init(key_GR_LOCK_trx_unlocking, &unblocking_process_lock, MY_MUTEX_INIT_FAST);
}

Blocked_transaction_handler::~Blocked_transaction_handler()
{
  mysql_mutex_destroy(&unblocking_process_lock);
}

void Blocked_transaction_handler::unblock_waiting_transactions()
{
  mysql_mutex_lock(&unblocking_process_lock);
  vector<my_thread_id> waiting_threads;
  certification_latch->get_all_waiting_keys(waiting_threads);

  if (!waiting_threads.empty())
  {
    log_message(MY_WARNING_LEVEL,
                "Due to a plugin error, some transactions can't be certified"
                " and will now rollback.");
  }

  vector<my_thread_id>::const_iterator it;
  for (it= waiting_threads.begin(); it != waiting_threads.end(); it++)
  {
    my_thread_id thread_id= (*it);
    Transaction_termination_ctx transaction_termination_ctx;
    memset(&transaction_termination_ctx,
           0, sizeof(transaction_termination_ctx));
    transaction_termination_ctx.m_thread_id= thread_id;
    transaction_termination_ctx.m_rollback_transaction= TRUE;
    transaction_termination_ctx.m_generated_gtid= FALSE;
    transaction_termination_ctx.m_sidno= -1;
    transaction_termination_ctx.m_gno= -1;
    if (set_transaction_ctx(transaction_termination_ctx) ||
        certification_latch->releaseTicket(thread_id))
    {
      //Nothing much we can do
      log_message(MY_ERROR_LEVEL,
                 "Error when trying to unblock non certified transactions."
                 " Check for consistency errors when restarting the service"); /* purecov: inspected */
    }
  }
<<<<<<< HEAD
}
=======
  mysql_mutex_unlock(&unblocking_process_lock);
}
>>>>>>> 4d4f7904
<|MERGE_RESOLUTION|>--- conflicted
+++ resolved
@@ -64,9 +64,5 @@
                  " Check for consistency errors when restarting the service"); /* purecov: inspected */
     }
   }
-<<<<<<< HEAD
-}
-=======
   mysql_mutex_unlock(&unblocking_process_lock);
-}
->>>>>>> 4d4f7904
+}