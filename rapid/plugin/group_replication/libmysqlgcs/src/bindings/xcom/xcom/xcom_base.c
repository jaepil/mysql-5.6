--- conflicted
+++ resolved
@@ -296,12 +296,7 @@
 
 /* {{{ Defines and constants */
 
-<<<<<<< HEAD
-=======
 #define SYS_STRERROR_SIZE 512
-#define TERMINATE_DELAY 3.0
-#define EVENT_HORIZON_MIN 10
->>>>>>> 23a2ce92
 unsigned int event_horizon = EVENT_HORIZON_MIN;
 
 static void set_event_horizon(unsigned int eh) MY_ATTRIBUTE((unused));
@@ -4632,7 +4627,6 @@
             This is a non-blocking socket, so one needs to
             find the issue that triggered the exception.
            */
-<<<<<<< HEAD
           int socket_errno = 0;
           socklen_t socket_errno_len = sizeof(errno);
           if (getsockopt(fd, SOL_SOCKET, SO_ERROR, (void *)&socket_errno,
@@ -4642,27 +4636,8 @@
                 "connection error!",
                 fd);
           } else {
-#if defined(_WIN32)
-            G_WARNING("Connection to socket %d failed with error %d.", fd,
-                      socket_errno);
-#else
             G_WARNING("Connection to socket %d failed with error %d - %s.", fd,
-                      socket_errno, strerror(socket_errno));
-#endif
-=======
-          int socket_errno= 0;
-          socklen_t socket_errno_len= sizeof(errno);
-          if (getsockopt(fd, SOL_SOCKET, SO_ERROR, &socket_errno,
-                         &socket_errno_len))
-          {
-            G_WARNING("Connection to socket %d failed. Unable to sort out the "
-                      "connection error!", fd);
-          }
-          else
-          {
-            G_WARNING("Connection to socket %d failed with error %d - %s.",
-                      fd, socket_errno, strerr_msg(buf, sizeof(buf), socket_errno));
->>>>>>> 23a2ce92
+                      socket_errno, strerr_msg(buf, sizeof(buf), socket_errno));
           }
           return -1;
         }
@@ -4705,12 +4680,12 @@
 }
 
 /* Connect to server on given port */
-<<<<<<< HEAD
 static connection_descriptor *connect_xcom(char *server, xcom_port port) {
   result fd = {0, 0};
   result ret = {0, 0};
   struct sockaddr_in sock_addr;
   socklen_t sock_size;
+  char buf[SYS_STRERROR_SIZE];
 
   DBGOUT(FN; STREXP(server); NEXP(port, d));
   G_MESSAGE("connecting to %s %d", server, port);
@@ -4719,23 +4694,6 @@
     G_MESSAGE("Error creating sockets.");
     return NULL;
   }
-=======
-static connection_descriptor*	connect_xcom(char *server, xcom_port port)
-{
-	result fd = {0,0};
-	result ret = {0,0};
-	struct sockaddr_in sock_addr;
-	socklen_t sock_size;
-        char buf[SYS_STRERROR_SIZE];
-
-	DBGOUT(FN; STREXP(server); NEXP(port, d));
-	G_MESSAGE("connecting to %s %d", server, port);
-	/* Create socket */
-	if ((fd = checked_create_socket(AF_INET, SOCK_STREAM, 0)).val < 0) {
-		G_MESSAGE("Error creating sockets.");
-		return NULL;
-	}
->>>>>>> 23a2ce92
 
   /* Get address of server */
   if (!init_sockaddr(server, &sock_addr, &sock_size, port)) {
@@ -4746,33 +4704,14 @@
 
   /* Connect socket to address */
 
-<<<<<<< HEAD
   SET_OS_ERR(0);
   if (timed_connect(fd.val, (struct sockaddr *)&sock_addr, sock_size) == -1) {
     fd.funerr = to_errno(GET_OS_ERR);
-#if defined(_WIN32)
-    G_MESSAGE(
-        "Connecting socket to address %s in port %d failed with error %d.",
-        server, port, fd.funerr);
-#else
-    G_MESSAGE(
-        "Connecting socket to address %s in port %d failed with error %d - %s.",
-        server, port, fd.funerr, strerror(fd.funerr));
-#endif
+    G_MESSAGE("Connecting socket to address %s in port %d failed with error %d - %s.",
+              server, port, fd.funerr, strerr_msg(buf, sizeof(buf), fd.funerr));
     xcom_close_socket(&fd.val);
     return NULL;
   }
-=======
-	SET_OS_ERR(0);
-	if (timed_connect(fd.val, (struct sockaddr *)&sock_addr, sock_size) == -1) {
-		fd.funerr = to_errno(GET_OS_ERR);
-		G_MESSAGE("Connecting socket to address %s in port %d failed with error %d - %s.",
-				server, port, fd.funerr, strerr_msg(buf, sizeof(buf), fd.funerr));
-		xcom_close_socket(&fd.val);
-		return NULL;
-	}
->>>>>>> 23a2ce92
-
   {
     int peer = 0;
     /* Sanity check before return */
