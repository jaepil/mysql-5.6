drop table if exists t1;
create table t1 (a int)
partition by key(a)
(partition p0 engine = MEMORY);
drop table t1;
CREATE TABLE t1 (
a int not null,
b int not null,
c int not null,
primary key(a,b))
partition by key (a);
select count(*) from t1;
count(*)
0
show create table t1;
Table	Create Table
t1	CREATE TABLE `t1` (
  `a` int(11) NOT NULL,
  `b` int(11) NOT NULL,
  `c` int(11) NOT NULL,
  PRIMARY KEY (`a`,`b`)
) ENGINE=MyISAM DEFAULT CHARSET=latin1 PARTITION BY KEY (a) 
drop table t1;
CREATE TABLE t1 (
a int not null,
b int not null,
c int not null,
primary key(a,b))
partition by key (a, b);
drop table t1;
CREATE TABLE t1 (
a int not null,
b int not null,
c int not null,
primary key(a,b))
partition by key (a)
partitions 3
(partition x1, partition x2, partition x3);
drop table t1;
CREATE TABLE t1 (
a int not null,
b int not null,
c int not null,
primary key(a,b))
partition by key (a)
partitions 3
(partition x1 nodegroup 0,
partition x2 nodegroup 1,
partition x3 nodegroup 2);
drop table t1;
CREATE TABLE t1 (
a int not null,
b int not null,
c int not null,
primary key(a,b))
partition by key (a)
partitions 3
(partition x1 engine myisam,
partition x2 engine myisam,
partition x3 engine myisam);
drop table t1;
CREATE TABLE t1 (
a int not null,
b int not null,
c int not null,
primary key(a,b))
partition by key (a)
partitions 3
(partition x1 tablespace ts1,
partition x2 tablespace ts2,
partition x3 tablespace ts3);
CREATE TABLE t2 LIKE t1;
drop table t2;
drop table t1;
CREATE TABLE t1 (
a int not null,
b int not null,
c int not null,
primary key(a,b))
partition by list (a)
partitions 3
(partition x1 values in (1,2,9,4) tablespace ts1,
partition x2 values in (3, 11, 5, 7) tablespace ts2,
partition x3 values in (16, 8, 5+19, 70-43) tablespace ts3);
drop table t1;
CREATE TABLE t1 (
a int not null,
b int not null,
c int not null,
primary key(a,b))
partition by list (b*a)
partitions 3
(partition x1 values in (1,2,9,4) tablespace ts1,
partition x2 values in (3, 11, 5, 7) tablespace ts2,
partition x3 values in (16, 8, 5+19, 70-43) tablespace ts3);
drop table t1;
CREATE TABLE t1 (
a int not null,
b int not null,
c int not null,
primary key(a,b))
partition by list (b*a)
(partition x1 values in (1) tablespace ts1,
partition x2 values in (3, 11, 5, 7) tablespace ts2,
partition x3 values in (16, 8, 5+19, 70-43) tablespace ts3);
drop table t1;
CREATE TABLE t1 (
a int not null)
partition by key(a);
LOCK TABLES t1 WRITE;
insert into t1 values (1);
insert into t1 values (2);
insert into t1 values (3);
insert into t1 values (4);
UNLOCK TABLES;
drop table t1;
CREATE TABLE t1 (a int, name VARCHAR(50), purchased DATE)
PARTITION BY RANGE (a)
(PARTITION p0 VALUES LESS THAN (3),
PARTITION p1 VALUES LESS THAN (7),
PARTITION p2 VALUES LESS THAN (9),
PARTITION p3 VALUES LESS THAN (11));
INSERT INTO t1 VALUES
(1, 'desk organiser', '2003-10-15'),
(2, 'CD player', '1993-11-05'),
(3, 'TV set', '1996-03-10'),
(4, 'bookcase', '1982-01-10'),
(5, 'exercise bike', '2004-05-09'),
(6, 'sofa', '1987-06-05'),
(7, 'popcorn maker', '2001-11-22'),
(8, 'acquarium', '1992-08-04'),
(9, 'study desk', '1984-09-16'),
(10, 'lava lamp', '1998-12-25');
SELECT * from t1 ORDER BY a;
a	name	purchased
1	desk organiser	2003-10-15
2	CD player	1993-11-05
3	TV set	1996-03-10
4	bookcase	1982-01-10
5	exercise bike	2004-05-09
6	sofa	1987-06-05
7	popcorn maker	2001-11-22
8	acquarium	1992-08-04
9	study desk	1984-09-16
10	lava lamp	1998-12-25
ALTER TABLE t1 DROP PARTITION p0;
SELECT * from t1 ORDER BY a;
a	name	purchased
3	TV set	1996-03-10
4	bookcase	1982-01-10
5	exercise bike	2004-05-09
6	sofa	1987-06-05
7	popcorn maker	2001-11-22
8	acquarium	1992-08-04
9	study desk	1984-09-16
10	lava lamp	1998-12-25
drop table t1;
CREATE TABLE t1 (a int)
PARTITION BY LIST (a)
(PARTITION p0 VALUES IN (1,2,3), PARTITION p1 VALUES IN (4,5,6));
insert into t1 values (1),(2),(3),(4),(5),(6);
select * from t1;
a
1
2
3
4
5
6
truncate t1;
select * from t1;
a
truncate t1;
select * from t1;
a
drop table t1;
CREATE TABLE t1 (a int, b int, primary key(a,b))
PARTITION BY KEY(b,a) PARTITIONS 4;
insert into t1 values (0,0),(1,1),(2,2),(3,3),(4,4),(5,5),(6,6);
select * from t1 where a = 4;
a	b
4	4
drop table t1;
CREATE TABLE t1 (a int)
PARTITION BY LIST (a)
PARTITIONS 1
(PARTITION x1 VALUES IN (1) ENGINE=MEMORY);
show create table t1;
Table	Create Table
t1	CREATE TABLE `t1` (
  `a` int(11) DEFAULT NULL
) ENGINE=MEMORY DEFAULT CHARSET=latin1 PARTITION BY LIST (a) (PARTITION x1 VALUES IN (1) ENGINE = MEMORY)
drop table t1;
CREATE TABLE t1 (a int, unique(a))
PARTITION BY LIST (a)
(PARTITION x1 VALUES IN (10), PARTITION x2 VALUES IN (20));
REPLACE t1 SET a = 4;
ERROR HY000: Table has no partition for value 4
drop table t1;
CREATE TABLE t1 (a int)
PARTITION BY LIST (a)
(PARTITION x1 VALUES IN (2), PARTITION x2 VALUES IN (3));
insert into t1 values (2), (3);
insert into t1 values (4);
ERROR HY000: Table has no partition for value 4
insert into t1 values (1);
ERROR HY000: Table has no partition for value 1
drop table t1;
CREATE TABLE t1 (a int)
PARTITION BY HASH(a)
PARTITIONS 5;
SHOW CREATE TABLE t1;
Table	Create Table
t1	CREATE TABLE `t1` (
  `a` int(11) DEFAULT NULL
) ENGINE=MyISAM DEFAULT CHARSET=latin1 PARTITION BY HASH (a) PARTITIONS 5 
drop table t1;
CREATE TABLE t1 (a int)
PARTITION BY RANGE (a)
(PARTITION x1 VALUES LESS THAN (2));
insert into t1 values (1);
update t1 set a = 5;
ERROR HY000: Table has no partition for value 5
drop table t1;
CREATE TABLE t1 (a int)
PARTITION BY LIST (a)
(PARTITION x1 VALUES IN (10), PARTITION x2 VALUES IN (20));
analyze table t1;
Table	Op	Msg_type	Msg_text
test.t1	analyze	status	OK
drop table t1;
CREATE TABLE `t1` (
`id` int(11) default NULL
) ENGINE=BLACKHOLE DEFAULT CHARSET=latin1 PARTITION BY HASH (id) ;
SELECT * FROM t1;
id
drop table t1;
CREATE TABLE `t1` (
`id` int(11) default NULL
) ENGINE=BLACKHOLE DEFAULT CHARSET=latin1 PARTITION BY HASH (id) ;
SELECT * FROM t1;
id
drop table t1;
create table t1
(a int)
partition by range (a)
( partition p0 values less than(10),
partition p1 values less than (20),
partition p2 values less than (25));
alter table t1 reorganize partition p2 into (partition p2 values less than (30));
show create table t1;
Table	Create Table
t1	CREATE TABLE `t1` (
  `a` int(11) DEFAULT NULL
) ENGINE=MyISAM DEFAULT CHARSET=latin1 PARTITION BY RANGE (a) (PARTITION p0 VALUES LESS THAN (10) ENGINE = MyISAM, PARTITION p1 VALUES LESS THAN (20) ENGINE = MyISAM, PARTITION p2 VALUES LESS THAN (30) ENGINE = MyISAM)
drop table t1;
CREATE TABLE t1 (a int, b int)
PARTITION BY RANGE (a)
(PARTITION x0 VALUES LESS THAN (2),
PARTITION x1 VALUES LESS THAN (4),
PARTITION x2 VALUES LESS THAN (6),
PARTITION x3 VALUES LESS THAN (8),
PARTITION x4 VALUES LESS THAN (10),
PARTITION x5 VALUES LESS THAN (12),
PARTITION x6 VALUES LESS THAN (14),
PARTITION x7 VALUES LESS THAN (16),
PARTITION x8 VALUES LESS THAN (18),
PARTITION x9 VALUES LESS THAN (20));
ALTER TABLE t1 REORGANIZE PARTITION x0,x1,x2 INTO
(PARTITION x1 VALUES LESS THAN (6));
show create table t1;
Table	Create Table
t1	CREATE TABLE `t1` (
  `a` int(11) DEFAULT NULL,
  `b` int(11) DEFAULT NULL
) ENGINE=MyISAM DEFAULT CHARSET=latin1 PARTITION BY RANGE (a) (PARTITION x1 VALUES LESS THAN (6) ENGINE = MyISAM, PARTITION x3 VALUES LESS THAN (8) ENGINE = MyISAM, PARTITION x4 VALUES LESS THAN (10) ENGINE = MyISAM, PARTITION x5 VALUES LESS THAN (12) ENGINE = MyISAM, PARTITION x6 VALUES LESS THAN (14) ENGINE = MyISAM, PARTITION x7 VALUES LESS THAN (16) ENGINE = MyISAM, PARTITION x8 VALUES LESS THAN (18) ENGINE = MyISAM, PARTITION x9 VALUES LESS THAN (20) ENGINE = MyISAM)
drop table t1;
create table t1 (a int not null, b int not null) partition by LIST (a+b) (
partition p0 values in (12),
partition p1 values in (14)
);
insert into t1 values (10,1);
ERROR HY000: Table has no partition for value 11
drop table t1;
create table t1 (f1 integer,f2 integer, f3 varchar(10), primary key(f1,f2))
partition by range(f1) subpartition by hash(f2) subpartitions 2
(partition p1 values less than (0),
partition p2 values less than (2),
partition p3 values less than (2147483647));
insert into t1 values(10,10,'10');
insert into t1 values(2,2,'2');
select * from t1 where f1 = 2;
f1	f2	f3
2	2	2
drop table t1;
create table t1 (f1 integer,f2 integer, unique index(f1))
partition by range(f1 div 2)
subpartition by hash(f1) subpartitions 2
(partition partb values less than (2),
partition parte values less than (4),
partition partf values less than (10000));
insert into t1 values(10,1);
select * from t1 where f1 = 10;
f1	f2
10	1
drop table t1;
set session storage_engine= 'memory';
create table t1 (f_int1 int(11) default null) engine = memory
partition by range (f_int1) subpartition by hash (f_int1)
(partition part1 values less than (1000)
(subpartition subpart11 engine = memory));
drop table t1;
set session storage_engine='myisam';
create table t1 (f_int1 integer, f_int2 integer, primary key (f_int1))
partition by hash(f_int1) partitions 2;
insert into t1 values (1,1),(2,2);
replace into t1 values (1,1),(2,2);
drop table t1;
create table t1 (s1 int, unique (s1)) partition by list (s1) (partition x1 VALUES in (10), partition x2 values in (20));
alter table t1 add partition (partition x3 values in (30));
drop table t1;
create table t1 (a int)
partition by key(a)
partitions 2
(partition p0 engine=myisam, partition p1 engine=myisam);
show create table t1;
Table	Create Table
t1	CREATE TABLE `t1` (
  `a` int(11) DEFAULT NULL
) ENGINE=MyISAM DEFAULT CHARSET=latin1 PARTITION BY KEY (a) (PARTITION p0  ENGINE = MyISAM, PARTITION p1  ENGINE = MyISAM)
alter table t1;
show create table t1;
Table	Create Table
t1	CREATE TABLE `t1` (
  `a` int(11) DEFAULT NULL
) ENGINE=MyISAM DEFAULT CHARSET=latin1 PARTITION BY KEY (a) (PARTITION p0  ENGINE = MyISAM, PARTITION p1  ENGINE = MyISAM)
alter table t1 engine=myisam;
show create table t1;
Table	Create Table
t1	CREATE TABLE `t1` (
  `a` int(11) DEFAULT NULL
) ENGINE=MyISAM DEFAULT CHARSET=latin1 PARTITION BY KEY (a) (PARTITION p0  ENGINE = MyISAM, PARTITION p1  ENGINE = MyISAM)
alter table t1 engine=heap;
show create table t1;
Table	Create Table
t1	CREATE TABLE `t1` (
  `a` int(11) DEFAULT NULL
) ENGINE=MEMORY DEFAULT CHARSET=latin1 PARTITION BY KEY (a) (PARTITION p0  ENGINE = MEMORY, PARTITION p1  ENGINE = MEMORY)
alter table t1 remove partitioning;
show create table t1;
Table	Create Table
t1	CREATE TABLE `t1` (
  `a` int(11) DEFAULT NULL
) ENGINE=MEMORY DEFAULT CHARSET=latin1
drop table t1;
create table t1 (a int)
engine=myisam
partition by key(a)
partitions 2
(partition p0 engine=myisam, partition p1 engine=myisam);
show create table t1;
Table	Create Table
t1	CREATE TABLE `t1` (
  `a` int(11) DEFAULT NULL
) ENGINE=MyISAM DEFAULT CHARSET=latin1 PARTITION BY KEY (a) (PARTITION p0  ENGINE = MyISAM, PARTITION p1  ENGINE = MyISAM)
alter table t1 add column b int remove partitioning;
show create table t1;
Table	Create Table
t1	CREATE TABLE `t1` (
  `a` int(11) DEFAULT NULL,
  `b` int(11) DEFAULT NULL
) ENGINE=MyISAM DEFAULT CHARSET=latin1
alter table t1
engine=myisam
partition by key(a)
(partition p0 engine=myisam, partition p1);
show create table t1;
Table	Create Table
t1	CREATE TABLE `t1` (
  `a` int(11) DEFAULT NULL,
  `b` int(11) DEFAULT NULL
) ENGINE=MyISAM DEFAULT CHARSET=latin1 PARTITION BY KEY (a) (PARTITION p0  ENGINE = MyISAM, PARTITION p1  ENGINE = MyISAM)
alter table t1
engine=heap
partition by key(a)
(partition p0, partition p1 engine=heap);
show create table t1;
Table	Create Table
t1	CREATE TABLE `t1` (
  `a` int(11) DEFAULT NULL,
  `b` int(11) DEFAULT NULL
) ENGINE=MEMORY DEFAULT CHARSET=latin1 PARTITION BY KEY (a) (PARTITION p0  ENGINE = MEMORY, PARTITION p1  ENGINE = MEMORY)
alter table t1 engine=myisam, add column c int remove partitioning;
show create table t1;
Table	Create Table
t1	CREATE TABLE `t1` (
  `a` int(11) DEFAULT NULL,
  `b` int(11) DEFAULT NULL,
  `c` int(11) DEFAULT NULL
) ENGINE=MyISAM DEFAULT CHARSET=latin1
alter table t1
engine=heap
partition by key (a)
(partition p0, partition p1);
show create table t1;
Table	Create Table
t1	CREATE TABLE `t1` (
  `a` int(11) DEFAULT NULL,
  `b` int(11) DEFAULT NULL,
  `c` int(11) DEFAULT NULL
) ENGINE=MEMORY DEFAULT CHARSET=latin1 PARTITION BY KEY (a) (PARTITION p0  ENGINE = MEMORY, PARTITION p1  ENGINE = MEMORY)
alter table t1
partition by key (a)
(partition p0, partition p1);
show create table t1;
Table	Create Table
t1	CREATE TABLE `t1` (
  `a` int(11) DEFAULT NULL,
  `b` int(11) DEFAULT NULL,
  `c` int(11) DEFAULT NULL
) ENGINE=MEMORY DEFAULT CHARSET=latin1 PARTITION BY KEY (a) (PARTITION p0  ENGINE = MEMORY, PARTITION p1  ENGINE = MEMORY)
alter table t1
engine=heap
partition by key (a)
(partition p0, partition p1);
show create table t1;
Table	Create Table
t1	CREATE TABLE `t1` (
  `a` int(11) DEFAULT NULL,
  `b` int(11) DEFAULT NULL,
  `c` int(11) DEFAULT NULL
) ENGINE=MEMORY DEFAULT CHARSET=latin1 PARTITION BY KEY (a) (PARTITION p0  ENGINE = MEMORY, PARTITION p1  ENGINE = MEMORY)
alter table t1
partition by key(a)
(partition p0, partition p1 engine=heap);
ERROR HY000: The mix of handlers in the partitions is not allowed in this version of MySQL
alter table t1
partition by key(a)
(partition p0 engine=heap, partition p1);
ERROR HY000: The mix of handlers in the partitions is not allowed in this version of MySQL
alter table t1
engine=heap
partition by key (a)
(partition p0 engine=heap, partition p1 engine=myisam);
ERROR HY000: The mix of handlers in the partitions is not allowed in this version of MySQL
alter table t1
partition by key (a)
(partition p0 engine=heap, partition p1 engine=myisam);
ERROR HY000: The mix of handlers in the partitions is not allowed in this version of MySQL
drop table t1;
CREATE TABLE t1 (
f_int1 INTEGER, f_int2 INTEGER,
f_char1 CHAR(10), f_char2 CHAR(10), f_charbig VARCHAR(1000)
)
PARTITION BY RANGE(f_int1 DIV 2)
SUBPARTITION BY HASH(f_int1)
SUBPARTITIONS 2
(PARTITION parta VALUES LESS THAN (0),
PARTITION partb VALUES LESS THAN (5),
PARTITION parte VALUES LESS THAN (10),
PARTITION partf VALUES LESS THAN (2147483647));
INSERT INTO t1 SET f_int1 = NULL , f_int2 = -20, f_char1 = CAST(-20 AS CHAR),
f_char2 = CAST(-20 AS CHAR), f_charbig = '#NULL#';
SELECT * FROM t1 WHERE f_int1 IS NULL;
f_int1	f_int2	f_char1	f_char2	f_charbig
NULL	-20	-20	-20	#NULL#
SELECT * FROM t1;
f_int1	f_int2	f_char1	f_char2	f_charbig
NULL	-20	-20	-20	#NULL#
drop table t1;
CREATE TABLE t1 (
f_int1 INTEGER, f_int2 INTEGER,
f_char1 CHAR(10), f_char2 CHAR(10), f_charbig VARCHAR(1000)  )
PARTITION BY LIST(MOD(f_int1,2))
SUBPARTITION BY KEY(f_int1)
(PARTITION part1 VALUES IN (-1) (SUBPARTITION sp1, SUBPARTITION sp2),
PARTITION part2 VALUES IN (0) (SUBPARTITION sp3, SUBPARTITION sp5),
PARTITION part3 VALUES IN (1) (SUBPARTITION sp4, SUBPARTITION sp6));
INSERT INTO t1 SET f_int1 = 2, f_int2 = 2, f_char1 = '2', f_char2 = '2', f_charbig = '===2===';
INSERT INTO t1 SET f_int1 = 2, f_int2 = 2, f_char1 = '2', f_char2 = '2', f_charbig = '===2===';
SELECT * FROM t1 WHERE f_int1  IS NULL;
f_int1	f_int2	f_char1	f_char2	f_charbig
drop table t1;
create procedure p ()
begin
create table t1 (s1 mediumint,s2 mediumint)
partition by list (s2)
(partition p1 values in (0),
partition p2 values in (1));
end//
call p()//
drop procedure p//
drop table t1;
create procedure p ()
begin
create table t1 (a int not null,b int not null,c int not null,primary key (a,b))
partition by range (a)
subpartition by hash (a+b)
(partition x1 values less than (1)
(subpartition x11,
subpartition x12),
partition x2 values less than (5)
(subpartition x21,
subpartition x22));
end//
call p()//
drop procedure p//
drop table t1//
create table t1 (a int,b int,c int,key(a,b))
partition by range (a)
partitions 3
(partition x1 values less than (0) tablespace ts1,
partition x2 values less than (10) tablespace ts2,
partition x3 values less than maxvalue tablespace ts3);
insert into t1 values (NULL, 1, 1);
insert into t1 values (0, 1, 1);
insert into t1 values (12, 1, 1);
select partition_name, partition_description, table_rows
from information_schema.partitions where table_schema ='test';
partition_name	partition_description	table_rows
x1	0	1
x2	10	1
x3	MAXVALUE	1
drop table t1;
create table t1 (a int,b int, c int)
partition by list(a)
partitions 2
(partition x123 values in (11,12),
partition x234 values in (1 ,NULL, NULL));
ERROR HY000: Multiple definition of same constant in list partitioning
create table t1 (a int,b int, c int)
partition by list(a)
partitions 2
(partition x123 values in (11, NULL),
partition x234 values in (1 ,NULL));
ERROR HY000: Multiple definition of same constant in list partitioning
create table t1 (a int,b int, c int)
partition by list(a)
partitions 2
(partition x123 values in (11, 12),
partition x234 values in (5, 1));
insert into t1 values (NULL,1,1);
ERROR HY000: Table has no partition for value NULL
drop table t1;
create table t1 (a int,b int, c int)
partition by list(a)
partitions 2
(partition x123 values in (11, 12),
partition x234 values in (NULL, 1));
insert into t1 values (11,1,6);
insert into t1 values (NULL,1,1);
select partition_name, partition_description, table_rows
from information_schema.partitions where table_schema ='test';
partition_name	partition_description	table_rows
x123	11,12	1
x234	NULL,1	1
drop table t1;
create table t1 (a int)
partition by list (a)
(partition p0 values in (1));
alter table t1 rebuild partition;
ERROR 42000: You have an error in your SQL syntax; check the manual that corresponds to your MySQL server version for the right syntax to use near '' at line 1
drop table t1;
create table t1 (a int)
partition by list (a)
(partition p0 values in (5));
insert into t1 values (0);
ERROR HY000: Table has no partition for value 0
drop table t1;
create table t1 (a int)
partition by range (a) subpartition by hash (a)
(partition p0 values less than (100));
show create table t1;
Table	Create Table
t1	CREATE TABLE `t1` (
  `a` int(11) DEFAULT NULL
) ENGINE=MyISAM DEFAULT CHARSET=latin1 PARTITION BY RANGE (a) SUBPARTITION BY HASH (a) (PARTITION p0 VALUES LESS THAN (100) )
alter table t1 add partition (partition p1 values less than (200)
(subpartition subpart21));
show create table t1;
Table	Create Table
t1	CREATE TABLE `t1` (
  `a` int(11) DEFAULT NULL
) ENGINE=MyISAM DEFAULT CHARSET=latin1 PARTITION BY RANGE (a) SUBPARTITION BY HASH (a) (PARTITION p0 VALUES LESS THAN (100)  (SUBPARTITION p0sp0 ENGINE = MyISAM), PARTITION p1 VALUES LESS THAN (200)  (SUBPARTITION subpart21 ENGINE = MyISAM))
drop table t1;
create table t1 (a int)
partition by key (a);
show create table t1;
Table	Create Table
t1	CREATE TABLE `t1` (
  `a` int(11) DEFAULT NULL
) ENGINE=MyISAM DEFAULT CHARSET=latin1 PARTITION BY KEY (a) 
alter table t1 add partition (partition p1);
show create table t1;
Table	Create Table
t1	CREATE TABLE `t1` (
  `a` int(11) DEFAULT NULL
) ENGINE=MyISAM DEFAULT CHARSET=latin1 PARTITION BY KEY (a) (PARTITION p0  ENGINE = MyISAM, PARTITION p1  ENGINE = MyISAM)
drop table t1;
create table t1 (a int, b int)
partition by range (a)
subpartition by hash(a)
(partition p0 values less than (0) (subpartition sp0),
partition p1 values less than (1));
ERROR 42000: Wrong number of subpartitions defined, mismatch with previous setting near ')' at line 5
create table t1 (a int, b int)
partition by range (a)
subpartition by hash(a)
(partition p0 values less than (0),
partition p1 values less than (1) (subpartition sp0));
ERROR 42000: Wrong number of subpartitions defined, mismatch with previous setting near '))' at line 5
create table t1 (a int)
partition by hash (a)
(partition p0 (subpartition sp0));
ERROR HY000: It is only possible to mix RANGE/LIST partitioning with HASH/KEY partitioning for subpartitioning
create table t1 (a int)
partition by range (a)
(partition p0 values less than (1));
alter table t1 add partition (partition p1 values in (2));
ERROR HY000: Only LIST PARTITIONING can use VALUES IN in partition definition
alter table t1 add partition (partition p1);
ERROR HY000: RANGE PARTITIONING requires definition of VALUES LESS THAN for each partition
drop table t1;
create table t1 (a int)
partition by list (a)
(partition p0 values in (1));
alter table t1 add partition (partition p1 values less than (2));
ERROR HY000: Only RANGE PARTITIONING can use VALUES LESS THAN in partition definition
alter table t1 add partition (partition p1);
ERROR HY000: LIST PARTITIONING requires definition of VALUES IN for each partition
drop table t1;
create table t1 (a int)
partition by hash (a)
(partition p0);
alter table t1 add partition (partition p1 values less than (2));
ERROR HY000: Only RANGE PARTITIONING can use VALUES LESS THAN in partition definition
alter table t1 add partition (partition p1 values in (2));
ERROR HY000: Only LIST PARTITIONING can use VALUES IN in partition definition
drop table t1;
create table t1 (a int)
partition by list (a)
(partition p0 values in (1));
alter table t1 rebuild partition;
ERROR 42000: You have an error in your SQL syntax; check the manual that corresponds to your MySQL server version for the right syntax to use near '' at line 1
drop table t1;
create table t1 (a int) engine=innodb partition by hash(a) ;
show table status like 't1';
Name	Engine	Version	Row_format	Rows	Avg_row_length	Data_length	Max_data_length	Index_length	Data_free	Auto_increment	Create_time	Update_time	Check_time	Collation	Checksum	Create_options	Comment
t1	InnoDB	10	Compact	2	8192	16384	0	0	0	NULL	NULL	NULL	NULL	latin1_swedish_ci	NULL	partitioned	
drop table t1;
create table t2 (s1 int not null auto_increment, primary key (s1)) partition by list (s1) (partition p1 values in (1),partition p2 values in (2),partition p3 values in (3),partition p4 values in (4));
insert into t2 values (null),(null),(null);
select * from t2;
s1
1
2
3
select * from t2 where s1 < 2;
s1
1
update t2 set s1 = s1 + 1 order by s1 desc;
select * from t2 where s1 < 3;
s1
2
select * from t2 where s1 = 2;
s1
2
drop table t2;
create temporary table t1 (a int) partition by hash(a);
ERROR HY000: Cannot create temporary table with partitions
create table t1 (a int, b int) partition by list (a)
(partition p1 values in (1), partition p2 values in (2));
alter table t1 add primary key (b);
ERROR HY000: A PRIMARY KEY need to include all fields in the partition function
show create table t1;
Table	Create Table
t1	CREATE TABLE `t1` (
  `a` int(11) DEFAULT NULL,
  `b` int(11) DEFAULT NULL
) ENGINE=MyISAM DEFAULT CHARSET=latin1 PARTITION BY LIST (a) (PARTITION p1 VALUES IN (1) ENGINE = MyISAM, PARTITION p2 VALUES IN (2) ENGINE = MyISAM)
drop table t1;
create table t1 (a int unsigned not null auto_increment primary key)
partition by key(a);
alter table t1 rename t2, add c char(10), comment "no comment";
show create table t2;
Table	Create Table
t2	CREATE TABLE `t2` (
  `a` int(10) unsigned NOT NULL AUTO_INCREMENT,
  `c` char(10) DEFAULT NULL,
  PRIMARY KEY (`a`)
) ENGINE=MyISAM DEFAULT CHARSET=latin1 COMMENT='no comment' PARTITION BY KEY (a) 
drop table t2;
create table t1 (s1 char(2) character set utf8)
partition by list (case when s1 > 'cz' then 1 else 2 end)
(partition p1 values in (1),
partition p2 values in (2));
drop table t1;
create table t1 (f1 int) partition by hash (f1) as select 1;
drop table t1;
prepare stmt1 from 'create table t1 (s1 int) partition by hash (s1)';
execute stmt1;
execute stmt1;
ERROR 42S01: Table 't1' already exists
drop table t1;
CREATE PROCEDURE test.p1(IN i INT)
BEGIN
DECLARE CONTINUE HANDLER FOR sqlexception BEGIN END;
DROP TABLE IF EXISTS t1;
CREATE TABLE t1 (num INT,PRIMARY KEY(num));
START TRANSACTION;
INSERT INTO t1 VALUES(i);
savepoint t1_save;
INSERT INTO t1 VALUES (14);
ROLLBACK to savepoint t1_save;
COMMIT;
END|
CALL test.p1(12);
Warnings:
Note	1051	Unknown table 't1'
Warning	1196	Some non-transactional changed tables couldn't be rolled back
CALL test.p1(13);
Warnings:
Warning	1196	Some non-transactional changed tables couldn't be rolled back
drop table t1;
CREATE TABLE t1 (a int not null)
partition by key(a)
(partition p0 COMMENT='first partition');
drop table t1;
CREATE TABLE t1 (`a b` int not null)
partition by key(`a b`);
drop table t1;
CREATE TABLE t1 (`a b` int not null)
partition by hash(`a b`);
drop table t1;
create table t1 (f1 integer) partition by range(f1)
(partition p1 values less than (0), partition p2 values less than (10));
insert into t1 set f1 = null;
select * from t1 where f1 is null;
f1
NULL
explain partitions select * from t1 where f1 is null;
id	select_type	table	partitions	type	possible_keys	key	key_len	ref	rows	Extra
1	SIMPLE	t1	p1	system	NULL	NULL	NULL	NULL	1	
drop table t1;
create table t1 (f1 integer) partition by list(f1)
(partition p1 values in (1), partition p2 values in (null));
insert into t1 set f1 = null;
insert into t1 set f1 = 1;
select * from t1 where f1 is null or f1 = 1;
f1
1
NULL
drop table t1;
create table t1 (f1 smallint)
partition by list (f1) (partition p0 values in (null));
insert into t1 values (null);
select * from t1 where f1 is null;
f1
NULL
drop table t1;
create table t1 (f1 smallint)
partition by range (f1) (partition p0 values less than (0));
insert into t1 values (null);
select * from t1 where f1 is null;
f1
NULL
drop table t1;
create table t1 (f1 integer) partition by list(f1)
(
partition p1 values in (1),
partition p2 values in (NULL),
partition p3 values in (2),
partition p4 values in (3),
partition p5 values in (4)
);
insert into t1 values (1),(2),(3),(4),(null);
select * from t1 where f1 < 3;
f1
1
2
explain partitions select * from t1 where f1 < 3;
id	select_type	table	partitions	type	possible_keys	key	key_len	ref	rows	Extra
1	SIMPLE	t1	p1,p3	ALL	NULL	NULL	NULL	NULL	2	Using where
select * from t1 where f1 is null;
f1
NULL
explain partitions select * from t1 where f1 is null;
id	select_type	table	partitions	type	possible_keys	key	key_len	ref	rows	Extra
1	SIMPLE	t1	p2	system	NULL	NULL	NULL	NULL	1	
drop table t1;
create table t1 (f1 int) partition by list(f1 div 2)
(
partition p1 values in (1),
partition p2 values in (NULL),
partition p3 values in (2),
partition p4 values in (3),
partition p5 values in (4)
);
insert into t1 values (2),(4),(6),(8),(null);
select * from t1 where f1 < 3;
f1
2
explain partitions select * from t1 where f1 < 3;
id	select_type	table	partitions	type	possible_keys	key	key_len	ref	rows	Extra
1	SIMPLE	t1	p1,p2,p3,p4,p5	ALL	NULL	NULL	NULL	NULL	5	Using where
select * from t1 where f1 is null;
f1
NULL
explain partitions select * from t1 where f1 is null;
id	select_type	table	partitions	type	possible_keys	key	key_len	ref	rows	Extra
1	SIMPLE	t1	p2	system	NULL	NULL	NULL	NULL	1	
drop table t1;
create table t1 (a int) partition by LIST(a) (
partition pn values in (NULL),
partition p0 values in (0),
partition p1 values in (1),
partition p2 values in (2)
);
insert into t1 values (NULL),(0),(1),(2);
select * from t1 where a is null or a < 2;
a
NULL
0
1
explain partitions select * from t1 where a is null or a < 2;
id	select_type	table	partitions	type	possible_keys	key	key_len	ref	rows	Extra
1	SIMPLE	t1	pn,p0,p1	ALL	NULL	NULL	NULL	NULL	3	Using where
select * from t1 where a is null or a < 0 or a > 1;
a
NULL
2
explain partitions select * from t1 where a is null or a < 0 or a > 1;
id	select_type	table	partitions	type	possible_keys	key	key_len	ref	rows	Extra
1	SIMPLE	t1	pn,p2	ALL	NULL	NULL	NULL	NULL	2	Using where
drop table t1;
CREATE TABLE t1 (id INT NOT NULL PRIMARY KEY, name VARCHAR(20)) 
ENGINE=MyISAM DEFAULT CHARSET=latin1
PARTITION BY RANGE(id)
(PARTITION p0  VALUES LESS THAN (10) ENGINE = MyISAM,
PARTITION p1 VALUES LESS THAN (20) ENGINE = MyISAM,
PARTITION p2 VALUES LESS THAN (30) ENGINE = MyISAM);
SHOW TABLE STATUS;
Name	Engine	Version	Row_format	Rows	Avg_row_length	Data_length	Max_data_length	Index_length	Data_free	Auto_increment	Create_time	Update_time	Check_time	Collation	Checksum	Create_options	Comment
t1	MyISAM	10	Dynamic	0	0	0	0	0	0	NULL	NULL	NULL	NULL	latin1_swedish_ci	NULL	partitioned	
DROP TABLE t1;
create table t1 (a int)
partition by list (a)
(partition `s1 s2` values in (0));
drop table t1;
create table t1 (a int)
partition by list (a)
(partition `7` values in (0));
drop table t1;
create table t1 (a int)
partition by list (a)
(partition `s1 s2 ` values in (0));
ERROR HY000: Incorrect partition name
create table t1 (a int)
partition by list (a)
subpartition by hash (a)
(partition p1 values in (0) (subpartition `p1 p2 `));
ERROR HY000: Incorrect partition name
CREATE TABLE t1 (a int)
PARTITION BY LIST (a)
(PARTITION p0 VALUES IN (NULL));
SHOW CREATE TABLE t1;
Table	Create Table
t1	CREATE TABLE `t1` (
  `a` int(11) DEFAULT NULL
) ENGINE=MyISAM DEFAULT CHARSET=latin1 PARTITION BY LIST (a) (PARTITION p0 VALUES IN (NULL) ENGINE = MyISAM)
DROP TABLE t1;
CREATE TABLE t1 (a int)
PARTITION BY RANGE(a)
(PARTITION p0 VALUES LESS THAN (NULL));
ERROR 42000: Not allowed to use NULL value in VALUES LESS THAN near '))' at line 3
create table t1 (s1 int auto_increment primary key)
partition by list (s1)
(partition p1 values in (1),
partition p2 values in (2),
partition p3 values in (3));
insert into t1 values (null);
insert into t1 values (null);
insert into t1 values (null);
select auto_increment from information_schema.tables where table_name='t1';
auto_increment
4
select * from t1;
s1
1
2
3
drop table t1;
create table t1 (a int)
<<<<<<< HEAD
partition by key (a)
(partition p0 engine = MERGE);
ERROR HY000: MyISAM Merge handler cannot be used in partitioned tables
create table t1 (a int) engine=memory
partition by key(a);
insert into t1 values (1);
create index inx1 on t1(a);
drop table t1;
create table t1 (a varchar(1))
partition by key (a)
as select 'a';
show create table t1;
Table	Create Table
t1	CREATE TABLE `t1` (
  `a` varchar(1) DEFAULT NULL
) ENGINE=MyISAM DEFAULT CHARSET=latin1 PARTITION BY KEY (a) 
drop table t1;
CREATE TABLE t1 (a int) ENGINE = MYISAM PARTITION BY KEY(a);
INSERT into t1 values (1), (2);
SHOW TABLE STATUS;
Name	Engine	Version	Row_format	Rows	Avg_row_length	Data_length	Max_data_length	Index_length	Data_free	Auto_increment	Create_time	Update_time	Check_time	Collation	Checksum	Create_options	Comment
t1	MyISAM	10	Fixed	2	7	14	0	0	0	NULL	NULL	NULL	NULL	latin1_swedish_ci	NULL	partitioned	
DELETE from t1 where a = 1;
SHOW TABLE STATUS;
Name	Engine	Version	Row_format	Rows	Avg_row_length	Data_length	Max_data_length	Index_length	Data_free	Auto_increment	Create_time	Update_time	Check_time	Collation	Checksum	Create_options	Comment
t1	MyISAM	10	Fixed	1	14	14	0	0	7	NULL	NULL	NULL	NULL	latin1_swedish_ci	NULL	partitioned	
ALTER TABLE t1 OPTIMIZE PARTITION p0;
SHOW TABLE STATUS;
Name	Engine	Version	Row_format	Rows	Avg_row_length	Data_length	Max_data_length	Index_length	Data_free	Auto_increment	Create_time	Update_time	Check_time	Collation	Checksum	Create_options	Comment
t1	MyISAM	10	Fixed	1	7	7	0	1024	0	NULL	NULL	NULL	NULL	latin1_swedish_ci	NULL	partitioned	
DROP TABLE t1;
CREATE TABLE t1 (a int, index(a)) PARTITION BY KEY(a);
ALTER TABLE t1 DISABLE KEYS;
ALTER TABLE t1 ENABLE KEYS;
DROP TABLE t1;
=======
engine=MEMORY
partition by key (a);
REPAIR TABLE t1;
Table	Op	Msg_type	Msg_text
test.t1	repair	note	The storage engine for the table doesn't support repair
OPTIMIZE TABLE t1;
Table	Op	Msg_type	Msg_text
test.t1	optimize	note	The storage engine for the table doesn't support optimize
drop table t1;
>>>>>>> b756f55a
End of 5.1 tests<|MERGE_RESOLUTION|>--- conflicted
+++ resolved
@@ -891,7 +891,6 @@
 3
 drop table t1;
 create table t1 (a int)
-<<<<<<< HEAD
 partition by key (a)
 (partition p0 engine = MERGE);
 ERROR HY000: MyISAM Merge handler cannot be used in partitioned tables
@@ -927,7 +926,7 @@
 ALTER TABLE t1 DISABLE KEYS;
 ALTER TABLE t1 ENABLE KEYS;
 DROP TABLE t1;
-=======
+create table t1 (a int)
 engine=MEMORY
 partition by key (a);
 REPAIR TABLE t1;
@@ -937,5 +936,4 @@
 Table	Op	Msg_type	Msg_text
 test.t1	optimize	note	The storage engine for the table doesn't support optimize
 drop table t1;
->>>>>>> b756f55a
 End of 5.1 tests