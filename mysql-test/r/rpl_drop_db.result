--- conflicted
+++ resolved
@@ -32,10 +32,6 @@
 n
 1234
 DROP DATABASE mysqltest1;
-<<<<<<< HEAD
-stop slave;
-=======
 stop slave;
 use test;
-drop table t1;
->>>>>>> 0e9798d3
+drop table t1;