#!/usr/bin/perl
# -*- cperl -*-

# This is a transformation of the "mysql-test-run" Bourne shell script
# to Perl. This is just an intermediate step, the goal is to rewrite
# the Perl script to C. The complexity of the mysql-test-run script
# makes it a bit hard to write and debug it as a C program directly,
# so this is considered a prototype.
#
# Because of this the Perl coding style may in some cases look a bit
# funny. The rules used are
#
#   - The coding style is as close as possible to the C/C++ MySQL
#     coding standard.
#
#   - Where NULL is to be returned, the undefined value is used.
#
#   - Regexp comparisons are simple and can be translated to strcmp
#     and other string functions. To ease this transformation matching
#     is done in the lib "lib/mtr_match.pl", i.e. regular expressions
#     should be avoided in the main program.
#
#   - The "unless" construct is not to be used. It is the same as "if !".
#
#   - opendir/readdir/closedir is used instead of glob()/<*>.
#
#   - All lists of arguments to send to commands are Perl lists/arrays,
#     not strings we append args to. Within reason, most string
#     concatenation for arguments should be avoided.
#
#   - sprintf() is to be used, within reason, for all string creation.
#     This mtr_add_arg() function is also based on sprintf(), i.e. you
#     use a format string and put the variable argument in the argument
#     list.
#
#   - Functions defined in the main program are not to be prefixed,
#     functions in "library files" are to be prefixed with "mtr_" (for
#     Mysql-Test-Run). There are some exceptions, code that fits best in
#     the main program, but are put into separate files to avoid
#     clutter, may be without prefix.
#
#   - All stat/opendir/-f/ is to be kept in collect_test_cases(). It
#     will create a struct that the rest of the program can use to get
#     the information. This separates the "find information" from the
#     "do the work" and makes the program more easy to maintain.
#
#   - At the moment, there are tons of "global" variables that control
#     this script, even accessed from the files in "lib/*.pl". This
#     will change over time, for now global variables are used instead
#     of using %opt, %path and %exe hashes, because I want more
#     compile time checking, that hashes would not give me. Once this
#     script is debugged, hashes will be used and passed as parameters
#     to functions, to more closely mimic how it would be coded in C
#     using structs.
#
#   - The rule when it comes to the logic of this program is
#
#       command_line_setup() - is to handle the logic between flags
#       collect_test_cases() - is to do its best to select what tests
#                              to run, dig out options, if needs restart etc.
#       run_testcase()       - is to run a single testcase, and follow the
#                              logic set in both above. No, or rare file
#                              system operations. If a test seems complex,
#                              it should probably not be here.
#
# A nice way to trace the execution of this script while debugging
# is to use the Devel::Trace package found at
# "http://www.plover.com/~mjd/perl/Trace/" and run this script like
# "perl -d:Trace mysql-test-run.pl"
#
# FIXME Save a PID file from this code as well, to record the process
#       id we think it has. In Cygwin, a fork creates one Cygwin process,
#       and then the real Win32 process. Cygwin Perl can only kill Cygwin
#       processes. And "mysqld --bootstrap ..." doesn't save a PID file.

$Devel::Trace::TRACE= 0;       # Don't trace boring init stuff

#require 5.6.1;
use File::Path;
use File::Basename;
use Cwd;
use Getopt::Long;
use Sys::Hostname;
#use Carp;
use IO::Socket;
use IO::Socket::INET;
use Data::Dumper;
use strict;
#use diagnostics;

require "lib/mtr_cases.pl";
require "lib/mtr_process.pl";
require "lib/mtr_timer.pl";
require "lib/mtr_io.pl";
require "lib/mtr_gcov.pl";
require "lib/mtr_gprof.pl";
require "lib/mtr_report.pl";
require "lib/mtr_diff.pl";
require "lib/mtr_match.pl";
require "lib/mtr_misc.pl";

$Devel::Trace::TRACE= 1;

# Used by gcov
our @mysqld_src_dirs=
  (
   "strings",
   "mysys",
   "include",
   "extra",
   "regex",
   "isam",
   "merge",
   "myisam",
   "myisammrg",
   "heap",
   "sql",
  );

##############################################################################
#
#  Default settings
#
##############################################################################

# We are to use handle_options() in "mysys/my_getopt.c" for the C version
#
# In the C version we want to use structs and, in some cases, arrays of
# structs. We let each struct be a separate hash.

# Misc global variables

our $glob_win32=                  0; # OS and native Win32 executables
our $glob_win32_perl=             0; # ActiveState Win32 Perl
our $glob_cygwin_perl=            0; # Cygwin Perl
our $glob_cygwin_shell=           undef;
our $glob_mysql_test_dir=         undef;
our $glob_mysql_bench_dir=        undef;
our $glob_hostname=               undef;
our $glob_scriptname=             undef;
our $glob_timers=                 undef;
our $glob_use_running_server=     0;
our $glob_use_running_ndbcluster= 0;
our $glob_use_embedded_server=    0;
our @glob_test_mode;

our $glob_basedir;

# The total result

our $path_charsetsdir;
our $path_client_bindir;
our $path_language;
our $path_timefile;
our $path_manager_log;           # Used by mysqldadmin
our $path_slave_load_tmpdir;     # What is this?!
our $path_my_basedir;
our $opt_vardir;                 # A path but set directly on cmd line
our $opt_tmpdir;                 # A path but set directly on cmd line

our $opt_usage;
our $opt_suite;

our $opt_netware;

our $opt_script_debug= 0;  # Script debugging, enable with --script-debug

# Options FIXME not all....

our $exe_master_mysqld;
our $exe_mysql;
our $exe_mysqladmin;
our $exe_mysqlbinlog;
our $exe_mysql_client_test;
our $exe_mysqld;
our $exe_mysqldump;              # Called from test case
our $exe_mysqlshow;              # Called from test case
our $exe_mysql_fix_system_tables;
our $exe_mysqltest;
our $exe_slave_mysqld;

our $opt_bench= 0;
our $opt_small_bench= 0;
our $opt_big_test= 0;            # Send --big-test to mysqltest

our @opt_extra_mysqld_opt;

our $opt_compress;
our $opt_current_test;
our $opt_ddd;
our $opt_debug;
our $opt_do_test;
our @opt_cases;                  # The test cases names in argv
our $opt_embedded_server;
our $opt_extern;
our $opt_fast;
our $opt_force;
our $opt_reorder;

our $opt_gcov;
our $opt_gcov_err;
our $opt_gcov_msg;

our $opt_gdb;
our $opt_client_gdb;
our $opt_manual_gdb;

our $opt_gprof;
our $opt_gprof_dir;
our $opt_gprof_master;
our $opt_gprof_slave;

our $opt_local;
our $opt_local_master;

our $master;                    # Will be struct in C
our $slave;

our $opt_ndbcluster_port;
our $opt_ndbconnectstring;

our $opt_no_manager;            # Does nothing now, we never use manager
our $opt_manager_port;          # Does nothing now, we never use manager

our $opt_old_master;

our $opt_record;

our $opt_result_ext;

our $opt_skip;
our $opt_skip_rpl;
our $opt_skip_test;

our $opt_sleep;
our $opt_ps_protocol;

our $opt_sleep_time_after_restart=  1;
our $opt_sleep_time_for_delete=    10;
our $opt_testcase_timeout;
our $opt_suite_timeout;
my  $default_testcase_timeout=     10; # 10 min max
my  $default_suite_timeout=       120; # 2 hours max

our $opt_socket;

our $opt_source_dist;

our $opt_start_and_exit;
our $opt_start_dirty;
our $opt_start_from;

our $opt_strace_client;

our $opt_timer;

our $opt_user;
our $opt_user_test;

our $opt_valgrind;
our $opt_valgrind_mysqltest;
our $opt_valgrind_all;
our $opt_valgrind_options;

our $opt_verbose;

our $opt_wait_for_master;
our $opt_wait_for_slave;
our $opt_wait_timeout=  10;

our $opt_warnings;

our $opt_udiff;

our $opt_skip_ndbcluster;
our $opt_with_ndbcluster;
our $opt_with_openssl;

our $exe_ndb_mgm;
our $path_ndb_tools_dir;
our $path_ndb_backup_dir;
our $file_ndb_testrun_log;
our $flag_ndb_status_ok= 1;

######################################################################
#
#  Function declarations
#
######################################################################

sub main ();
sub initial_setup ();
sub command_line_setup ();
sub executable_setup ();
sub environment_setup ();
sub kill_running_server ();
sub kill_and_cleanup ();
sub ndbcluster_support ();
sub ndbcluster_install ();
sub ndbcluster_start ();
sub ndbcluster_stop ();
sub run_benchmarks ($);
sub run_tests ();
sub mysql_install_db ();
sub install_db ($$);
sub run_testcase ($);
sub report_failure_and_restart ($);
sub do_before_start_master ($$);
sub do_before_start_slave ($$);
sub mysqld_start ($$$$);
sub mysqld_arguments ($$$$$);
sub stop_masters_slaves ();
sub stop_masters ();
sub stop_slaves ();
sub run_mysqltest ($);
sub usage ($);

######################################################################
#
#  Main program
#
######################################################################

main();

sub main () {

  initial_setup();
  command_line_setup();
  executable_setup();
  
  if (! $opt_skip_ndbcluster and ! $opt_with_ndbcluster)
  {
    $opt_with_ndbcluster= ndbcluster_support();
  }

  environment_setup();
  signal_setup();

  if ( $opt_gcov )
  {
    gcov_prepare();
  }

  if ( $opt_gprof )
  {
    gprof_prepare();
  }

  if ( ! $glob_use_running_server )
  {
    if ( $opt_start_dirty )
    {
      kill_running_server();
    }
    else
    {
      kill_and_cleanup();
      mysql_install_db();

#    mysql_loadstd();  FIXME copying from "std_data" .frm and
#                      .MGR but there are none?!
    }
  }

  if ( $opt_start_dirty )
  {
    if ( ndbcluster_start() )
    {
      mtr_error("Can't start ndbcluster");
    }
    if ( mysqld_start('master',0,[],[]) )
    {
      mtr_report("Servers started, exiting");
    }
    else
    {
      mtr_error("Can't start the mysqld server");
    }
  }
  elsif ( $opt_bench )
  {
    run_benchmarks(shift);      # Shift what? Extra arguments?!
  }
  else
  {
    run_tests();
  }

  mtr_exit(0);
}

##############################################################################
#
#  Initial setup independent on command line arguments
#
##############################################################################

sub initial_setup () {

  select(STDOUT);
  $| = 1;                       # Make unbuffered

  $glob_scriptname=  basename($0);

  $glob_win32_perl=  ($^O eq "MSWin32");
  $glob_cygwin_perl= ($^O eq "cygwin");
  $glob_win32=       ($glob_win32_perl or $glob_cygwin_perl);

  # We require that we are in the "mysql-test" directory
  # to run mysql-test-run

  if (! -f $glob_scriptname)
  {
    mtr_error("Can't find the location for the mysql-test-run script\n" .
              "Go to to the mysql-test directory and execute the script " .
              "as follows:\n./$glob_scriptname");
  }

  if ( -d "../sql" )
  {
    $opt_source_dist=  1;
  }

  $glob_hostname=  mtr_short_hostname();

  # 'basedir' is always parent of "mysql-test" directory
  $glob_mysql_test_dir=  cwd();
  if ( $glob_cygwin_perl )
  {
    # Windows programs like 'mysqld' needs Windows paths
    $glob_mysql_test_dir= `cygpath -m $glob_mysql_test_dir`;
    my $shell= $ENV{'SHELL'} || "/bin/bash";
    $glob_cygwin_shell=   `cygpath -w $shell`; # The Windows path c:\...
    chomp($glob_mysql_test_dir);
    chomp($glob_cygwin_shell);
  }
  $glob_basedir=         dirname($glob_mysql_test_dir);
  $glob_mysql_bench_dir= "$glob_basedir/mysql-bench"; # FIXME make configurable

  # needs to be same length to test logging (FIXME what???)
  $path_slave_load_tmpdir=  "../../var/tmp";

  $path_my_basedir=
    $opt_source_dist ? $glob_mysql_test_dir : $glob_basedir;

  $glob_timers= mtr_init_timers();
}



##############################################################################
#
#  Default settings
#
##############################################################################

sub command_line_setup () {

  # These are defaults for things that are set on the command line

  $opt_suite=        "main";    # Special default suite
  my $opt_master_myport= 9306;
  my $opt_slave_myport=  9308;
  $opt_ndbcluster_port=  9350;

  # Read the command line
  # Note: Keep list, and the order, in sync with usage at end of this file

  GetOptions(
             # Control what engine/variation to run
             'embedded-server'          => \$opt_embedded_server,
             'ps-protocol'              => \$opt_ps_protocol,
             'bench'                    => \$opt_bench,
             'small-bench'              => \$opt_small_bench,
             'no-manager'               => \$opt_no_manager, # Currently not used

             # Control what test suites or cases to run
             'force'                    => \$opt_force,
             'with-ndbcluster'          => \$opt_with_ndbcluster,
             'skip-ndbcluster|skip-ndb' => \$opt_skip_ndbcluster,
             'do-test=s'                => \$opt_do_test,
             'suite=s'                  => \$opt_suite,
             'skip-rpl'                 => \$opt_skip_rpl,
             'skip-test=s'              => \$opt_skip_test,

             # Specify ports
             'master_port=i'            => \$opt_master_myport,
             'slave_port=i'             => \$opt_slave_myport,
             'ndbcluster_port=i'        => \$opt_ndbcluster_port,
             'manager-port=i'           => \$opt_manager_port, # Currently not used

             # Test case authoring
             'record'                   => \$opt_record,

             # ???
             'mysqld=s'                 => \@opt_extra_mysqld_opt,

             # Run test on running server
             'extern'                   => \$opt_extern,
             'ndbconnectstring=s'       => \$opt_ndbconnectstring,

             # Debugging
             'gdb'                      => \$opt_gdb,
             'manual-gdb'               => \$opt_manual_gdb,
             'client-gdb'               => \$opt_client_gdb,
             'ddd'                      => \$opt_ddd,
             'strace-client'            => \$opt_strace_client,
             'master-binary=s'          => \$exe_master_mysqld,
             'slave-binary=s'           => \$exe_slave_mysqld,

             # Coverage, profiling etc
             'gcov'                     => \$opt_gcov,
             'gprof'                    => \$opt_gprof,
             'valgrind:s'               => \$opt_valgrind,
             'valgrind-mysqltest:s'     => \$opt_valgrind_mysqltest,
             'valgrind-all:s'           => \$opt_valgrind_all,
             'valgrind-options=s'       => \$opt_valgrind_options,

             # Misc
             'big-test'                 => \$opt_big_test,
             'compress'                 => \$opt_compress,
             'debug'                    => \$opt_debug,
             'fast'                     => \$opt_fast,
             'local'                    => \$opt_local,
             'local-master'             => \$opt_local_master,
             'netware'                  => \$opt_netware,
             'old-master'               => \$opt_old_master,
             'reorder'                  => \$opt_reorder,
             'script-debug'             => \$opt_script_debug,
             'sleep=i'                  => \$opt_sleep,
             'socket=s'                 => \$opt_socket,
             'start-dirty'              => \$opt_start_dirty,
             'start-and-exit'           => \$opt_start_and_exit,
             'start-from=s'             => \$opt_start_from,
             'timer'                    => \$opt_timer,
             'tmpdir=s'                 => \$opt_tmpdir,
             'unified-diff|udiff'       => \$opt_udiff,
             'user-test=s'              => \$opt_user_test,
             'user=s'                   => \$opt_user,
             'vardir=s'                 => \$opt_vardir,
             'verbose'                  => \$opt_verbose,
             'wait-timeout=i'           => \$opt_wait_timeout,
             'testcase-timeout=i'       => \$opt_testcase_timeout,
             'suite-timeout=i'          => \$opt_suite_timeout,
             'warnings|log-warnings'    => \$opt_warnings,
             'with-openssl'             => \$opt_with_openssl,

             'help|h'                   => \$opt_usage,
            ) or usage("Can't read options");

  if ( $opt_usage )
  {
    usage("");
  }

  @opt_cases= @ARGV;

  # --------------------------------------------------------------------------
  # Set the "var/" directory, as it is the base for everything else
  # --------------------------------------------------------------------------

  if ( ! $opt_vardir )
  {
    $opt_vardir= "$glob_mysql_test_dir/var";
  }

  # We make the path absolute, as the server will do a chdir() before usage
  unless ( $opt_vardir =~ m,^/, or
           ($glob_win32 and $opt_vardir =~ m,^[a-z]:/,i) )
  {
    # Make absolute path, relative test dir
    $opt_vardir= "$glob_mysql_test_dir/$opt_vardir";
  }

  # --------------------------------------------------------------------------
  # If not set, set these to defaults
  # --------------------------------------------------------------------------

  $opt_tmpdir=       "$opt_vardir/tmp" unless $opt_tmpdir;
  # FIXME maybe not needed?
  $path_manager_log= "$opt_vardir/log/manager.log"
    unless $path_manager_log;
  $opt_current_test= "$opt_vardir/log/current_test"
    unless $opt_current_test;

  # --------------------------------------------------------------------------
  # Do sanity checks of command line arguments
  # --------------------------------------------------------------------------

  if ( $opt_extern and $opt_local )
  {
    mtr_error("Can't use --extern and --local at the same time");
  }

  if ( ! $opt_socket )
  {     # FIXME set default before reading options?
#    $opt_socket=  '@MYSQL_UNIX_ADDR@';
    $opt_socket=  "/tmp/mysql.sock"; # FIXME
  }

  # --------------------------------------------------------------------------
  # Look at the command line options and set script flags
  # --------------------------------------------------------------------------

  if ( $opt_record and ! @opt_cases )
  {
    mtr_error("Will not run in record mode without a specific test case");
  }

  if ( $opt_embedded_server )
  {
    $glob_use_embedded_server= 1;
    push(@glob_test_mode, "embedded");
    $opt_skip_rpl= 1;              # We never run replication with embedded

    if ( $opt_extern )
    {
      mtr_error("Can't use --extern with --embedded-server");
    }
  }

  if ( $opt_ps_protocol )
  {
    push(@glob_test_mode, "ps-protocol");
  }

  # FIXME don't understand what this is
#  if ( $opt_local_master )
#  {
#    $opt_master_myport=  3306;
#  }

  if ( $opt_small_bench )
  {
    $opt_bench=  1;
  }

  if ( $opt_sleep )
  {
    $opt_sleep_time_after_restart= $opt_sleep;
  }

  if ( $opt_gcov and ! $opt_source_dist )
  {
    mtr_error("Coverage test needs the source - please use source dist");
  }

  if ( $glob_use_embedded_server and ! $opt_source_dist )
  {
    mtr_error("Embedded server needs source tree - please use source dist");
  }

  if ( $opt_gdb )
  {
    $opt_wait_timeout=  300;
    if ( $opt_extern )
    {
      mtr_error("Can't use --extern with --gdb");
    }
  }

  if ( $opt_manual_gdb )
  {
    $opt_gdb=  1;
    if ( $opt_extern )
    {
      mtr_error("Can't use --extern with --manual-gdb");
    }
  }

  if ( $opt_ddd )
  {
    if ( $opt_extern )
    {
      mtr_error("Can't use --extern with --ddd");
    }
  }

  if ( $opt_ndbconnectstring )
  {
    $glob_use_running_ndbcluster= 1;
    $opt_with_ndbcluster= 1;
  }
  else
  {
    $opt_ndbconnectstring= "host=localhost:$opt_ndbcluster_port";
  }

  if ( $opt_skip_ndbcluster )
  {
    $opt_with_ndbcluster= 0;
  }

  # The ":s" in the argument spec, means we have three different cases
  #
  #   undefined    option not set
  #   ""           option set with no argument
  #   "somestring" option is name/path of valgrind executable

  # Take executable path from any of them, if any
  $opt_valgrind= $opt_valgrind_mysqltest if $opt_valgrind_mysqltest;
  $opt_valgrind= $opt_valgrind_all       if $opt_valgrind_all;

  # If valgrind flag not defined, define if other valgrind flags are
  unless ( defined $opt_valgrind )
  {
    $opt_valgrind= ""
      if defined $opt_valgrind_mysqltest or defined $opt_valgrind_all;
  }

  if ( ! $opt_testcase_timeout )
  {
    $opt_testcase_timeout= $default_testcase_timeout;
    $opt_testcase_timeout*= 10 if defined $opt_valgrind;
  }

  if ( ! $opt_suite_timeout )
  {
    $opt_suite_timeout= $default_suite_timeout;
    $opt_suite_timeout*= 4 if defined $opt_valgrind;
  }

  if ( defined $opt_valgrind )
  {
    $opt_sleep_time_after_restart= 10;
    $opt_sleep_time_for_delete= 60;
    # >=2.1.2 requires the --tool option, some versions write to stdout, some to stderr
    #  valgrind --help 2>&1 | grep "\-\-tool" > /dev/null && VALGRIND="$VALGRIND --tool=memcheck"
  }

  if ( ! $opt_user )
  {
    if ( $glob_use_running_server )
    {
      $opt_user= "test";
    }
    else
    {
      $opt_user= "root"; # We want to do FLUSH xxx commands
    }
  }

  # Put this into a hash, will be a C struct

  $master->[0]->{'path_myddir'}=  "$opt_vardir/master-data";
  $master->[0]->{'path_myerr'}=   "$opt_vardir/log/master.err";
  $master->[0]->{'path_mylog'}=   "$opt_vardir/log/master.log";
  $master->[0]->{'path_mypid'}=   "$opt_vardir/run/master.pid";
  $master->[0]->{'path_mysock'}=  "$opt_tmpdir/master.sock";
  $master->[0]->{'path_myport'}=   $opt_master_myport;
  $master->[0]->{'start_timeout'}= 400; # enough time create innodb tables

  $master->[0]->{'ndbcluster'}= 1; # ndbcluster not started

  $master->[1]->{'path_myddir'}=  "$opt_vardir/master1-data";
  $master->[1]->{'path_myerr'}=   "$opt_vardir/log/master1.err";
  $master->[1]->{'path_mylog'}=   "$opt_vardir/log/master1.log";
  $master->[1]->{'path_mypid'}=   "$opt_vardir/run/master1.pid";
  $master->[1]->{'path_mysock'}=  "$opt_tmpdir/master1.sock";
  $master->[1]->{'path_myport'}=   $opt_master_myport + 1;
  $master->[1]->{'start_timeout'}= 400; # enough time create innodb tables

  $slave->[0]->{'path_myddir'}=   "$opt_vardir/slave-data";
  $slave->[0]->{'path_myerr'}=    "$opt_vardir/log/slave.err";
  $slave->[0]->{'path_mylog'}=    "$opt_vardir/log/slave.log";
  $slave->[0]->{'path_mypid'}=    "$opt_vardir/run/slave.pid";
  $slave->[0]->{'path_mysock'}=   "$opt_tmpdir/slave.sock";
  $slave->[0]->{'path_myport'}=    $opt_slave_myport;
  $slave->[0]->{'start_timeout'}=  400;

  $slave->[1]->{'path_myddir'}=   "$opt_vardir/slave1-data";
  $slave->[1]->{'path_myerr'}=    "$opt_vardir/log/slave1.err";
  $slave->[1]->{'path_mylog'}=    "$opt_vardir/log/slave1.log";
  $slave->[1]->{'path_mypid'}=    "$opt_vardir/run/slave1.pid";
  $slave->[1]->{'path_mysock'}=   "$opt_tmpdir/slave1.sock";
  $slave->[1]->{'path_myport'}=    $opt_slave_myport + 1;
  $slave->[1]->{'start_timeout'}=  300;

  $slave->[2]->{'path_myddir'}=   "$opt_vardir/slave2-data";
  $slave->[2]->{'path_myerr'}=    "$opt_vardir/log/slave2.err";
  $slave->[2]->{'path_mylog'}=    "$opt_vardir/log/slave2.log";
  $slave->[2]->{'path_mypid'}=    "$opt_vardir/run/slave2.pid";
  $slave->[2]->{'path_mysock'}=   "$opt_tmpdir/slave2.sock";
  $slave->[2]->{'path_myport'}=    $opt_slave_myport + 2;
  $slave->[2]->{'start_timeout'}=  300;

  if ( $opt_extern )
  {
    $glob_use_running_server=  1;
    $opt_skip_rpl= 1;                   # We don't run rpl test cases
    $master->[0]->{'path_mysock'}=  $opt_socket;
  }

  $path_timefile=  "$opt_vardir/log/mysqltest-time";
}


##############################################################################
#
#  Set paths to various executable programs
#
##############################################################################

sub executable_setup () {

  if ( $opt_source_dist )
  {
    if ( $glob_win32 )
    {
      $path_client_bindir= mtr_path_exists("$glob_basedir/client_release",
                                           "$glob_basedir/bin");
      $exe_mysqld=         mtr_exe_exists ("$path_client_bindir/mysqld-nt");
      $path_language=      mtr_path_exists("$glob_basedir/share/english/");
      $path_charsetsdir=   mtr_path_exists("$glob_basedir/share/charsets");
    }
    else
    {
      $path_client_bindir= mtr_path_exists("$glob_basedir/client");
      $exe_mysqld=         mtr_exe_exists ("$glob_basedir/sql/mysqld");
      $path_language=      mtr_path_exists("$glob_basedir/sql/share/english/");
      $path_charsetsdir=   mtr_path_exists("$glob_basedir/sql/share/charsets");
    }

    if ( $glob_use_embedded_server )
    {
      my $path_examples= "$glob_basedir/libmysqld/examples";
      $exe_mysqltest=    mtr_exe_exists("$path_examples/mysqltest");
      $exe_mysql_client_test=
        mtr_exe_exists("$path_examples/mysql_client_test_embedded",
		       "/usr/bin/false");
    }
    else
    {
      $exe_mysqltest=  mtr_exe_exists("$path_client_bindir/mysqltest");
      $exe_mysql_client_test=
        mtr_exe_exists("$glob_basedir/tests/mysql_client_test",
		       "/usr/bin/false");
    }
    $exe_mysqldump=      mtr_exe_exists("$path_client_bindir/mysqldump");
    $exe_mysqlshow=      mtr_exe_exists("$path_client_bindir/mysqlshow");
    $exe_mysqlbinlog=    mtr_exe_exists("$path_client_bindir/mysqlbinlog");
    $exe_mysqladmin=     mtr_exe_exists("$path_client_bindir/mysqladmin");
    $exe_mysql=          mtr_exe_exists("$path_client_bindir/mysql");
    $exe_mysql_fix_system_tables=
      mtr_script_exists("$glob_basedir/scripts/mysql_fix_privilege_tables");
    $path_ndb_tools_dir= mtr_path_exists("$glob_basedir/ndb/tools");
    $exe_ndb_mgm=        "$glob_basedir/ndb/src/mgmclient/ndb_mgm";
  }
  else
  {
    $path_client_bindir= mtr_path_exists("$glob_basedir/bin");
    $exe_mysqltest=      mtr_exe_exists("$path_client_bindir/mysqltest");
    $exe_mysqldump=      mtr_exe_exists("$path_client_bindir/mysqldump");
    $exe_mysqlshow=      mtr_exe_exists("$path_client_bindir/mysqlshow");
    $exe_mysqlbinlog=    mtr_exe_exists("$path_client_bindir/mysqlbinlog");
    $exe_mysqladmin=     mtr_exe_exists("$path_client_bindir/mysqladmin");
    $exe_mysql=          mtr_exe_exists("$path_client_bindir/mysql");
    $exe_mysql_fix_system_tables=
      mtr_script_exists("$path_client_bindir/mysql_fix_privilege_tables",
			"$glob_basedir/scripts/mysql_fix_privilege_tables");

    $path_language=      mtr_path_exists("$glob_basedir/share/mysql/english/",
                                         "$glob_basedir/share/english/");
    $path_charsetsdir=   mtr_path_exists("$glob_basedir/share/mysql/charsets",
                                         "$glob_basedir/share/charsets");
    $exe_mysqld=         mtr_exe_exists ("$glob_basedir/libexec/mysqld",
                                         "$glob_basedir/bin/mysqld");

    if ( $glob_use_embedded_server )
    {
      $exe_mysqltest= mtr_exe_exists("$path_client_bindir/mysqltest_embedded");
      $exe_mysql_client_test=
        mtr_exe_exists("$glob_basedir/tests/mysql_client_test_embedded",
                       "$path_client_bindir/mysql_client_test_embedded",
		       "/usr/bin/false");
    }
    else
    {
      $exe_mysqltest= mtr_exe_exists("$path_client_bindir/mysqltest");
      $exe_mysql_client_test=
        mtr_exe_exists("$path_client_bindir/mysql_client_test",
		       "/usr/bin/false"); # FIXME temporary
    }

    $path_ndb_tools_dir=  "$glob_basedir/bin";
    $exe_ndb_mgm=         "$glob_basedir/bin/ndb_mgm";
  }

  $exe_master_mysqld= $exe_master_mysqld || $exe_mysqld;
  $exe_slave_mysqld=  $exe_slave_mysqld  || $exe_mysqld;

  $path_ndb_backup_dir=
    "$opt_vardir/ndbcluster-$opt_ndbcluster_port";
  $file_ndb_testrun_log= "$opt_vardir/log/ndb_testrun.log";
}


##############################################################################
#
#  Set environment to be used by childs of this process
#
##############################################################################

# Note that some env is setup in spawn/run, in "mtr_process.pl"

sub environment_setup () {

  # --------------------------------------------------------------------------
  # We might not use a standard installation directory, like /usr/lib.
  # Set LD_LIBRARY_PATH to make sure we find our installed libraries.
  # --------------------------------------------------------------------------

  unless ( $opt_source_dist )
  {
    $ENV{'LD_LIBRARY_PATH'}=
      "$glob_basedir/lib" .
        ($ENV{'LD_LIBRARY_PATH'} ? ":$ENV{'LD_LIBRARY_PATH'}" : "");
    $ENV{'DYLD_LIBRARY_PATH'}=
      "$glob_basedir/lib" .
        ($ENV{'DYLD_LIBRARY_PATH'} ? ":$ENV{'DYLD_LIBRARY_PATH'}" : "");
  }

  # --------------------------------------------------------------------------
  # Also command lines in .opt files may contain env vars
  # --------------------------------------------------------------------------

  $ENV{'UMASK'}=              "0660"; # The octal *string*
  $ENV{'UMASK_DIR'}=          "0770"; # The octal *string*
  $ENV{'LC_COLLATE'}=         "C";
  $ENV{'USE_RUNNING_SERVER'}= $glob_use_running_server;
  $ENV{'MYSQL_TEST_DIR'}=     $glob_mysql_test_dir;
  $ENV{'MYSQL_TEST_WINDIR'}=  $glob_mysql_test_dir;
  $ENV{'MASTER_MYSOCK'}=      $master->[0]->{'path_mysock'};
  $ENV{'MASTER_WINMYSOCK'}=   $master->[0]->{'path_mysock'};
  $ENV{'MASTER_MYSOCK1'}=     $master->[1]->{'path_mysock'};
  $ENV{'MASTER_MYPORT'}=      $master->[0]->{'path_myport'};
  $ENV{'MASTER_MYPORT1'}=     $master->[1]->{'path_myport'};
  $ENV{'SLAVE_MYPORT'}=       $slave->[0]->{'path_myport'};
# $ENV{'MYSQL_TCP_PORT'}=     '@MYSQL_TCP_PORT@'; # FIXME
  $ENV{'MYSQL_TCP_PORT'}=     3306;

  if ( $glob_cygwin_perl )
  {
    foreach my $key ('MYSQL_TEST_WINDIR','MASTER_MYSOCK')
    {
      $ENV{$key}= `cygpath -w $ENV{$key}`;
      $ENV{$key} =~ s,\\,\\\\,g;
      chomp($ENV{$key});
    }
  }
}


##############################################################################
#
#  If we get a ^C, we try to clean up before termination
#
##############################################################################
# FIXME check restrictions what to do in a signal handler

sub signal_setup () {
  $SIG{INT}= \&handle_int_signal;
}

sub handle_int_signal () {
  $SIG{INT}= 'DEFAULT';         # If we get a ^C again, we die...
  mtr_warning("got INT signal, cleaning up.....");
  stop_masters_slaves();
  mtr_error("We die from ^C signal from user");
}


##############################################################################
#
#  Handle left overs from previous runs
#
##############################################################################

sub kill_running_server () {

  if ( $opt_fast or $glob_use_embedded_server )
  {
    # FIXME is embedded server really using PID files?!
    unlink($master->[0]->{'path_mypid'});
    unlink($master->[1]->{'path_mypid'});
    unlink($slave->[0]->{'path_mypid'});
    unlink($slave->[1]->{'path_mypid'});
    unlink($slave->[2]->{'path_mypid'});
  }
  else
  {
    # Ensure that no old mysqld test servers are running
    # This is different from terminating processes we have
    # started from ths run of the script, this is terminating
    # leftovers from previous runs.

    mtr_report("Killing Possible Leftover Processes");
    mkpath("$opt_vardir/log"); # Needed for mysqladmin log
    mtr_kill_leftovers();

    ndbcluster_stop();
    $master->[0]->{'ndbcluster'}= 1;
  }
}

sub kill_and_cleanup () {

  kill_running_server ();

  mtr_report("Removing Stale Files");

  rmtree("$opt_vardir/log");
  rmtree("$opt_vardir/ndbcluster-$opt_ndbcluster_port");
  rmtree("$opt_vardir/run");
  rmtree("$opt_vardir/tmp");

  mkpath("$opt_vardir/log");
  mkpath("$opt_vardir/run");
  mkpath("$opt_vardir/tmp");
  mkpath($opt_tmpdir) if $opt_tmpdir ne "$opt_vardir/tmp";

  # FIXME do we really need to create these all, or are they
  # created for us when tables are created?

  my @data_dir_lst = (
    $master->[0]->{'path_myddir'},
    $master->[1]->{'path_myddir'},
    $slave->[0]->{'path_myddir'},
    $slave->[1]->{'path_myddir'},
    $slave->[2]->{'path_myddir'});
  
  foreach my $data_dir (@data_dir_lst)
  {
    rmtree("$data_dir");
    mkpath("$data_dir/mysql");
    mkpath("$data_dir/test");
  }

  # To make some old test cases work, we create a soft
  # link from the old "var" location to the new one

  if ( ! $glob_win32 and $opt_vardir ne "$glob_mysql_test_dir/var" )
  {
    # FIXME why bother with the above, why not always remove all of var?!
    rmtree("$glob_mysql_test_dir/var"); # Clean old var, FIXME or rename it?!
    symlink($opt_vardir, "$glob_mysql_test_dir/var");
  }
}


##############################################################################
#
#  Start the ndb cluster
#
##############################################################################

sub ndbcluster_support () {

  # check ndbcluster support by testing using a switch
  # that is only available in that case
  if ( mtr_run($exe_mysqld,
	       ["--no-defaults",
	        "--ndb-use-exact-count",
	        "--help"],
	       "", "/dev/null", "/dev/null", "") != 0 )
  {
    mtr_report("No ndbcluster support");
    return 0;
  }
  mtr_report("Has ndbcluster support");
  return 1;
}

# FIXME why is there a different start below?!

sub ndbcluster_install () {

  if ( ! $opt_with_ndbcluster or $glob_use_running_ndbcluster )
  {
    return 0;
  }
  mtr_report("Install ndbcluster");
  my $ndbcluster_opts=  $opt_bench ? "" : "--small";
  my $ndbcluster_port_base= $opt_ndbcluster_port + 2;
  if (  mtr_run("$glob_mysql_test_dir/ndb/ndbcluster",
		["--port=$opt_ndbcluster_port",
		 "--port-base=$ndbcluster_port_base",
		 "--data-dir=$opt_vardir",
		 $ndbcluster_opts,
		 "--initial"],
		"", "", "", "") )
  {
    mtr_error("Error ndbcluster_install");
    return 1;
  }

  ndbcluster_stop();
  $master->[0]->{'ndbcluster'}= 1;

  return 0;
}

sub ndbcluster_start () {

  if ( ! $opt_with_ndbcluster or $glob_use_running_ndbcluster )
  {
    return 0;
  }
  # FIXME, we want to _append_ output to file $file_ndb_testrun_log instead of /dev/null
  if ( mtr_run("$glob_mysql_test_dir/ndb/ndbcluster",
	       ["--port=$opt_ndbcluster_port",
		"--data-dir=$opt_vardir"],
	       "", "/dev/null", "", "") )
  {
    mtr_error("Error ndbcluster_start");
    return 1;
  }

  return 0;
}

sub ndbcluster_stop () {

  if ( ! $opt_with_ndbcluster or $glob_use_running_ndbcluster )
  {
    return;
  }
  my $ndbcluster_port_base= $opt_ndbcluster_port + 2;
  # FIXME, we want to _append_ output to file $file_ndb_testrun_log instead of /dev/null
  mtr_run("$glob_mysql_test_dir/ndb/ndbcluster",
          ["--port=$opt_ndbcluster_port",
           "--data-dir=$opt_vardir",
           "--stop"],
          "", "/dev/null", "", "");

  return;
}


##############################################################################
#
#  Run the benchmark suite
#
##############################################################################

sub run_benchmarks ($) {
  my $benchmark=  shift;

  my $args;

  if ( ! $glob_use_embedded_server and ! $opt_local_master )
  {
    $master->[0]->{'pid'}= mysqld_start('master',0,[],[]);
    if ( ! $master->[0]->{'pid'} )
    {
      mtr_error("Can't start the mysqld server");
    }
  }

  mtr_init_args(\$args);

  mtr_add_arg($args, "--socket=%s", $master->[0]->{'path_mysock'});
  mtr_add_arg($args, "--user=%s", $opt_user);

  if ( $opt_small_bench )
  {
    mtr_add_arg($args, "--small-test");
    mtr_add_arg($args, "--small-tables");
  }

  if ( $opt_with_ndbcluster )
  {
    mtr_add_arg($args, "--create-options=TYPE=ndb");
  }

  my $benchdir=  "$glob_basedir/sql-bench";
  chdir($benchdir);             # FIXME check error

  # FIXME write shorter....

  if ( ! $benchmark )
  {
    mtr_add_arg($args, "--log");
    mtr_run("$glob_mysql_bench_dir/run-all-tests", $args, "", "", "", "");
    # FIXME check result code?!
  }
  elsif ( -x $benchmark )
  {
    mtr_run("$glob_mysql_bench_dir/$benchmark", $args, "", "", "", "");
    # FIXME check result code?!
  }
  else
  {
    mtr_error("Benchmark $benchmark not found");
  }

  chdir($glob_mysql_test_dir);          # Go back

  if ( ! $glob_use_embedded_server )
  {
    stop_masters();
  }
}


##############################################################################
#
#  Run the test suite
#
##############################################################################

# FIXME how to specify several suites to run? Comma separated list?

sub run_tests () {
  run_suite($opt_suite);
}

sub run_suite () {
  my $suite= shift;

  mtr_print_thick_line();

  mtr_report("Finding  Tests in the '$suite' suite");

  mtr_timer_start($glob_timers,"suite", 60 * $opt_suite_timeout);

  my $tests= collect_test_cases($suite);

  mtr_report("Starting Tests in the '$suite' suite");

  mtr_print_header();

  foreach my $tinfo ( @$tests )
  {
    mtr_timer_start($glob_timers,"testcase", 60 * $opt_testcase_timeout);
    run_testcase($tinfo);
    mtr_timer_stop($glob_timers,"testcase");
  }

  mtr_print_line();

  if ( ! $opt_gdb and ! $glob_use_running_server and
       ! $opt_ddd and ! $glob_use_embedded_server )
  {
    stop_masters_slaves();
  }

  if ( $opt_gcov )
  {
    gcov_collect(); # collect coverage information
  }
  if ( $opt_gprof )
  {
    gprof_collect(); # collect coverage information
  }

  mtr_report_stats($tests);

  mtr_timer_stop($glob_timers,"suite");
}


##############################################################################
#
#  Initiate the test databases
#
##############################################################################

sub mysql_install_db () {

  # FIXME not exactly true I think, needs improvements
  install_db('master', $master->[0]->{'path_myddir'});
  install_db('master', $master->[1]->{'path_myddir'});
  install_db('slave',  $slave->[0]->{'path_myddir'});
  install_db('slave',  $slave->[1]->{'path_myddir'});
  install_db('slave',  $slave->[2]->{'path_myddir'});

  if ( ndbcluster_install() )
  {
    # failed to install, disable usage but flag that its no ok
    $opt_with_ndbcluster= 0;
    $flag_ndb_status_ok= 0;
  }

  return 0;
}


sub install_db ($$) {
  my $type=      shift;
  my $data_dir=  shift;

  my $init_db_sql=     "lib/init_db.sql";
  my $init_db_sql_tmp= "/tmp/init_db.sql$$";
  my $args;

  mtr_report("Installing \u$type Databases");

  open(IN, $init_db_sql)
    or mtr_error("Can't open $init_db_sql: $!");
  open(OUT, ">", $init_db_sql_tmp)
    or mtr_error("Can't write to $init_db_sql_tmp: $!");
  while (<IN>)
  {
    chomp;
    s/\@HOSTNAME\@/$glob_hostname/;
    if ( /^\s*$/ )
    {
      print OUT "\n";
    }
    elsif (/;$/)
    {
      print OUT "$_\n";
    }
    else
    {
      print OUT "$_ ";
    }
  }
  close OUT;
  close IN;

  mtr_init_args(\$args);

  mtr_add_arg($args, "--no-defaults");
  mtr_add_arg($args, "--bootstrap");
  mtr_add_arg($args, "--console");
  mtr_add_arg($args, "--skip-grant-tables");
  mtr_add_arg($args, "--basedir=%s", $path_my_basedir);
  mtr_add_arg($args, "--datadir=%s", $data_dir);
  mtr_add_arg($args, "--skip-innodb");
  mtr_add_arg($args, "--skip-ndbcluster");
  mtr_add_arg($args, "--skip-bdb");

  if ( ! $opt_netware )
  {
    mtr_add_arg($args, "--language=%s", $path_language);
    mtr_add_arg($args, "--character-sets-dir=%s", $path_charsetsdir);
  }

  if ( mtr_run($exe_mysqld, $args, $init_db_sql_tmp,
               $path_manager_log, $path_manager_log, "") != 0 )
  {
    unlink($init_db_sql_tmp);
    mtr_error("Error executing mysqld --bootstrap\n" .
              "Could not install $type test DBs");
  }
  unlink($init_db_sql_tmp);
}


##############################################################################
#
#  Run a single test case
#
##############################################################################

# When we get here, we have already filtered out test cases that doesn't
# apply to the current setup, for example if we use a running server, test
# cases that restart the server are dropped. So this function should mostly
# be about doing things, not a lot of logic.

# We don't start and kill the servers for each testcase. But some
# testcases needs a restart, because they specify options to start
# mysqld with. After that testcase, we need to restart again, to set
# back the normal options.

sub run_testcase ($) {
  my $tinfo=  shift;

  my $tname= $tinfo->{'name'};

  mtr_tonewfile($opt_current_test,"$tname\n"); # Always tell where we are

  # output current test to ndbcluster log file to enable diagnostics
  mtr_tofile($file_ndb_testrun_log,"CURRENT TEST $tname\n");

  # ----------------------------------------------------------------------
  # If marked to skip, just print out and return.
  # Note that a test case not marked as 'skip' can still be
  # skipped later, because of the test case itself in cooperation
  # with the mysqltest program tells us so.
  # ----------------------------------------------------------------------

  if ( $tinfo->{'skip'} )
  {
    mtr_report_test_name($tinfo);
    mtr_report_test_skipped($tinfo);
    return;
  }

  # ----------------------------------------------------------------------
  # If not using a running servers we may need to stop and restart.
  # We restart in the case we have initiation scripts, server options
  # etc to run. But we also restart again after the test first restart
  # and test is run, to get back to normal server settings.
  #
  # To make the code a bit more clean, we actually only stop servers
  # here, and mark this to be done. Then a generic "start" part will
  # start up the needed servers again.
  # ----------------------------------------------------------------------

  if ( ! $glob_use_running_server and ! $glob_use_embedded_server )
  {
    if ( $tinfo->{'master_restart'} or
         $master->[0]->{'running_master_is_special'} )
    {
      stop_masters();
      $master->[0]->{'running_master_is_special'}= 0; # Forget why we stopped
    }

    # ----------------------------------------------------------------------
    # Always terminate all slaves, if any. Else we may have useless
    # reconnection attempts and error messages in case the slave and
    # master servers restart.
    # ----------------------------------------------------------------------

    stop_slaves();
  }    

  # ----------------------------------------------------------------------
  # Prepare to start masters. Even if we use embedded, we want to run
  # the preparation.
  # ----------------------------------------------------------------------

  $ENV{'TZ'}= $tinfo->{'timezone'};

  mtr_report_test_name($tinfo);

  mtr_tofile($master->[0]->{'path_myerr'},"CURRENT_TEST: $tname\n");

# FIXME test cases that depend on each other, prevent this from
# being at this location.
#  do_before_start_master($tname,$tinfo->{'master_sh'});

  # ----------------------------------------------------------------------
  # If any mysqld servers running died, we have to know
  # ----------------------------------------------------------------------

  mtr_record_dead_children();

  # ----------------------------------------------------------------------
  # Start masters
  # ----------------------------------------------------------------------

  if ( ! $glob_use_running_server and ! $glob_use_embedded_server )
  {
    # FIXME give the args to the embedded server?!
    # FIXME what does $opt_local_master mean?!
    # FIXME split up start and check that started so that can do
    #       starts in parallel, masters and slaves at the same time.

    if ( ! $opt_local_master )
    {
      if ( $master->[0]->{'ndbcluster'} )
      {
	$master->[0]->{'ndbcluster'}= ndbcluster_start();
        if ( $master->[0]->{'ndbcluster'} )
        {
          report_failure_and_restart($tinfo);
          return;
        }
      }
      if ( ! $master->[0]->{'pid'} )
      {
        # FIXME not correct location for do_before_start_master()
        do_before_start_master($tname,$tinfo->{'master_sh'});
        $master->[0]->{'pid'}=
          mysqld_start('master',0,$tinfo->{'master_opt'},[]);
        if ( ! $master->[0]->{'pid'} )
        {
          report_failure_and_restart($tinfo);
          return;
        }
      }
      if ( $opt_with_ndbcluster and ! $master->[1]->{'pid'} )
      {
        $master->[1]->{'pid'}=
          mysqld_start('master',1,$tinfo->{'master_opt'},[]);
        if ( ! $master->[1]->{'pid'} )
        {
          report_failure_and_restart($tinfo);
          return;
        }
      }

      if ( $tinfo->{'master_restart'} )
      {
        $master->[0]->{'running_master_is_special'}= 1;
      }
    }

    # ----------------------------------------------------------------------
    # Start slaves - if needed
    # ----------------------------------------------------------------------

    if ( $tinfo->{'slave_num'} )
    {
      mtr_tofile($slave->[0]->{'path_myerr'},"CURRENT_TEST: $tname\n");

      do_before_start_slave($tname,$tinfo->{'slave_sh'});

      for ( my $idx= 0; $idx <  $tinfo->{'slave_num'}; $idx++ )
      {
        if ( ! $slave->[$idx]->{'pid'} )
        {
          $slave->[$idx]->{'pid'}=
            mysqld_start('slave',$idx,
                         $tinfo->{'slave_opt'}, $tinfo->{'slave_mi'});
          if ( ! $slave->[$idx]->{'pid'} )
          {
            report_failure_and_restart($tinfo);
            return;
          }
        }
      }
    }
  }

  # ----------------------------------------------------------------------
  # If --start-and-exit given, stop here to let user manually run tests
  # ----------------------------------------------------------------------

  if ( $opt_start_and_exit )
  {
    mtr_report("\nServers started, exiting");
    exit(0);
  }

  # ----------------------------------------------------------------------
  # Run the test case
  # ----------------------------------------------------------------------

  {
    # remove the old reject file
    if ( $opt_suite eq "main" )
    {
      unlink("r/$tname.reject");
    }
    else
    {
      unlink("suite/$opt_suite/r/$tname.reject");
    }
    unlink($path_timefile);

    my $res= run_mysqltest($tinfo);

    if ( $res == 0 )
    {
      mtr_report_test_passed($tinfo);
    }
    elsif ( $res == 62 )
    {
      # Testcase itself tell us to skip this one
      mtr_report_test_skipped($tinfo);
    }
    elsif ( $res == 63 )
    {
      $tinfo->{'timeout'}= 1;           # Mark as timeout
      report_failure_and_restart($tinfo);
    }
    else
    {
      # Test case failed, if in control mysqltest returns 1
      if ( $res != 1 )
      {
        mtr_tofile($path_timefile,
                   "mysqltest returned unexpected code $res, " .
                   "it has probably crashed");
      }
      report_failure_and_restart($tinfo);
    }
  }
}


sub report_failure_and_restart ($) {
  my $tinfo= shift;

  mtr_report_test_failed($tinfo);
  mtr_show_failed_diff($tinfo->{'name'});
  print "\n";
  if ( ! $opt_force )
  {
    my $test_mode= join(" ", @::glob_test_mode) || "default";
    print "Aborting: $tinfo->{'name'} failed in $test_mode mode. ";
    print "To continue, re-run with '--force'.\n";
    if ( ! $opt_gdb and ! $glob_use_running_server and
         ! $opt_ddd and ! $glob_use_embedded_server )
    {
      stop_masters_slaves();
    }
    mtr_exit(1);
  }

  # FIXME always terminate on failure?!
  if ( ! $opt_gdb and ! $glob_use_running_server and
       ! $opt_ddd and ! $glob_use_embedded_server )
  {
    stop_masters_slaves();
  }
  print "Resuming Tests\n\n";
}


##############################################################################
#
#  Start and stop servers
#
##############################################################################

# The embedded server needs the cleanup so we do some of the start work
# but stop before actually running mysqld or anything.

sub do_before_start_master ($$) {
  my $tname=       shift;
  my $init_script= shift;

  # FIXME what about second master.....

  # Remove stale binary logs except for 2 tests which need them FIXME here????
  if ( $tname ne "rpl_crash_binlog_ib_1b" and
       $tname ne "rpl_crash_binlog_ib_2b" and
       $tname ne "rpl_crash_binlog_ib_3b")
  {
    # FIXME we really want separate dir for binlogs
    foreach my $bin ( glob("$opt_vardir/log/master*-bin*") )
    {
      unlink($bin);
    }
  }

  # FIXME only remove the ones that are tied to this master
  # Remove old master.info and relay-log.info files
  unlink("$master->[0]->{'path_myddir'}/master.info");
  unlink("$master->[0]->{'path_myddir'}/relay-log.info");
  unlink("$master->[1]->{'path_myddir'}/master.info");
  unlink("$master->[1]->{'path_myddir'}/relay-log.info");

  # Run master initialization shell script if one exists
  if ( $init_script )
  {
    my $ret= mtr_run("/bin/sh", [$init_script], "", "", "", "");
    if ( $ret != 0 )
    {
      # FIXME rewrite those scripts to return 0 if successful
#      mtr_warning("$init_script exited with code $ret");
    }
  }
  # for gcov  FIXME needed? If so we need more absolute paths
# chdir($glob_basedir);
}

sub do_before_start_slave ($$) {
  my $tname=       shift;
  my $init_script= shift;

  # Remove stale binary logs and old master.info files
  # except for too tests which need them
  if ( $tname ne "rpl_crash_binlog_ib_1b" and
       $tname ne "rpl_crash_binlog_ib_2b" and
       $tname ne "rpl_crash_binlog_ib_3b" )
  {
    # FIXME we really want separate dir for binlogs
    foreach my $bin ( glob("$opt_vardir/log/slave*-bin*") )
    {
      unlink($bin);
    }
    # FIXME really master?!
    unlink("$slave->[0]->{'path_myddir'}/master.info");
    unlink("$slave->[0]->{'path_myddir'}/relay-log.info");
  }

  # Run slave initialization shell script if one exists
  if ( $init_script )
  {
    my $ret= mtr_run("/bin/sh", [$init_script], "", "", "", "");
    if ( $ret != 0 )
    {
      # FIXME rewrite those scripts to return 0 if successful
#      mtr_warning("$init_script exited with code $ret");
    }
  }

  foreach my $bin ( glob("$slave->[0]->{'path_myddir'}/log.*") )
  {
    unlink($bin);
  }
}

sub mysqld_arguments ($$$$$) {
  my $args=              shift;
  my $type=              shift;        # master/slave/bootstrap
  my $idx=               shift;
  my $extra_opt=         shift;
  my $slave_master_info= shift;

  my $sidx= "";                 # Index as string, 0 is empty string
  if ( $idx > 0 )
  {
    $sidx= sprintf("%d", $idx); # sprintf not needed in Perl for this
  }

  my $prefix= "";               # If mysqltest server arg

  if ( $glob_use_embedded_server )
  {
    $prefix= "--server-arg=";
  } else {
    # We can't pass embedded server --no-defaults
    mtr_add_arg($args, "%s--no-defaults", $prefix);
  }

  mtr_add_arg($args, "%s--console", $prefix);
  mtr_add_arg($args, "%s--basedir=%s", $prefix, $path_my_basedir);
  mtr_add_arg($args, "%s--character-sets-dir=%s", $prefix, $path_charsetsdir);
  mtr_add_arg($args, "%s--core", $prefix);
  mtr_add_arg($args, "%s--default-character-set=latin1", $prefix);
  mtr_add_arg($args, "%s--language=%s", $prefix, $path_language);
  mtr_add_arg($args, "%s--tmpdir=$opt_tmpdir", $prefix);

  if ( defined $opt_valgrind )
  {
    mtr_add_arg($args, "%s--skip-safemalloc", $prefix);
    mtr_add_arg($args, "%s--skip-bdb", $prefix);
  }

  my $pidfile;

  if ( $type eq 'master' )
  {
    my $id= $idx > 0 ? $idx + 101 : 1;

    mtr_add_arg($args, "%s--log-bin=%s/log/master-bin%s", $prefix,
                $opt_vardir, $sidx);
    mtr_add_arg($args, "%s--pid-file=%s", $prefix,
                $master->[$idx]->{'path_mypid'});
    mtr_add_arg($args, "%s--port=%d", $prefix,
                $master->[$idx]->{'path_myport'});
    mtr_add_arg($args, "%s--server-id=%d", $prefix, $id);
    mtr_add_arg($args, "%s--socket=%s", $prefix,
                $master->[$idx]->{'path_mysock'});
    mtr_add_arg($args, "%s--innodb_data_file_path=ibdata1:50M", $prefix);
    mtr_add_arg($args, "%s--local-infile", $prefix);
    mtr_add_arg($args, "%s--datadir=%s", $prefix,
                $master->[$idx]->{'path_myddir'});

    if ( $idx > 0 )
    {
      mtr_add_arg($args, "%s--skip-innodb", $prefix);
    }

    if ( $opt_skip_ndbcluster )
    {
      mtr_add_arg($args, "%s--skip-ndbcluster", $prefix);
    }
  }

  if ( $type eq 'slave' )
  {
    my $slave_server_id=  2 + $idx;
    my $slave_rpl_rank= $slave_server_id;

    mtr_add_arg($args, "%s--datadir=%s", $prefix,
                $slave->[$idx]->{'path_myddir'});
    # FIXME slave get this option twice?!
    mtr_add_arg($args, "%s--exit-info=256", $prefix);
    mtr_add_arg($args, "%s--init-rpl-role=slave", $prefix);
    mtr_add_arg($args, "%s--log-bin=%s/log/slave%s-bin", $prefix,
                $opt_vardir, $sidx); # FIXME use own dir for binlogs
    mtr_add_arg($args, "%s--log-slave-updates", $prefix);
    # FIXME option duplicated for slave
    mtr_add_arg($args, "%s--log=%s", $prefix,
                $slave->[$idx]->{'path_mylog'});
    mtr_add_arg($args, "%s--master-retry-count=10", $prefix);
    mtr_add_arg($args, "%s--pid-file=%s", $prefix,
                $slave->[$idx]->{'path_mypid'});
    mtr_add_arg($args, "%s--port=%d", $prefix,
                $slave->[$idx]->{'path_myport'});
    mtr_add_arg($args, "%s--relay-log=%s/log/slave%s-relay-bin", $prefix,
                $opt_vardir, $sidx);
    mtr_add_arg($args, "%s--report-host=127.0.0.1", $prefix);
    mtr_add_arg($args, "%s--report-port=%d", $prefix,
                $slave->[$idx]->{'path_myport'});
    mtr_add_arg($args, "%s--report-user=root", $prefix);
    mtr_add_arg($args, "%s--skip-innodb", $prefix);
    mtr_add_arg($args, "%s--skip-ndbcluster", $prefix);
    mtr_add_arg($args, "%s--skip-slave-start", $prefix);
    mtr_add_arg($args, "%s--slave-load-tmpdir=%s", $prefix,
                $path_slave_load_tmpdir);
    mtr_add_arg($args, "%s--socket=%s", $prefix,
                $slave->[$idx]->{'path_mysock'});
    mtr_add_arg($args, "%s--set-variable=slave_net_timeout=10", $prefix);

    if ( @$slave_master_info )
    {
      foreach my $arg ( @$slave_master_info )
      {
        mtr_add_arg($args, "%s%s", $prefix, $arg);
      }
    }
    else
    {
      mtr_add_arg($args, "%s--master-user=root", $prefix);
      mtr_add_arg($args, "%s--master-connect-retry=1", $prefix);
      mtr_add_arg($args, "%s--master-host=127.0.0.1", $prefix);
      mtr_add_arg($args, "%s--master-password=", $prefix);
      mtr_add_arg($args, "%s--master-port=%d", $prefix,
                  $master->[0]->{'path_myport'}); # First master
      mtr_add_arg($args, "%s--server-id=%d", $prefix, $slave_server_id);
      mtr_add_arg($args, "%s--rpl-recovery-rank=%d", $prefix, $slave_rpl_rank);
    }
  } # end slave

  if ( $opt_debug )
  {
    if ( $type eq 'master' )
    {
      mtr_add_arg($args, "%s--debug=d:t:i:A,%s/log/master%s.trace",
                  $prefix, $opt_vardir, $sidx);
    }
    if ( $type eq 'slave' )
    {
      mtr_add_arg($args, "%s--debug=d:t:i:A,%s/log/slave%s.trace",
                  $prefix, $opt_vardir, $sidx);
    }
  }

  if ( $opt_with_ndbcluster )
  {
    mtr_add_arg($args, "%s--ndbcluster", $prefix);
    mtr_add_arg($args, "%s--ndb-connectstring=%s", $prefix,
                $opt_ndbconnectstring);
  }

  # FIXME always set nowdays??? SMALL_SERVER
  mtr_add_arg($args, "%s--key_buffer_size=1M", $prefix);
  mtr_add_arg($args, "%s--sort_buffer=256K", $prefix);
  mtr_add_arg($args, "%s--max_heap_table_size=1M", $prefix);

  if ( $opt_with_openssl )
  {
    mtr_add_arg($args, "%s--ssl-ca=%s/std_data/cacert.pem", $prefix,
                $glob_mysql_test_dir);
    mtr_add_arg($args, "%s--ssl-cert=%s/std_data/server-cert.pem", $prefix,
                $glob_mysql_test_dir);
    mtr_add_arg($args, "%s--ssl-key=%s/std_data/server-key.pem", $prefix,
                $glob_mysql_test_dir);
  }

  if ( $opt_warnings )
  {
    mtr_add_arg($args, "%s--log-warnings", $prefix);
  }

  if ( $opt_gdb or $opt_client_gdb or $opt_manual_gdb or $opt_ddd)
  {
    mtr_add_arg($args, "%s--gdb", $prefix);
  }

  # If we should run all tests cases, we will use a local server for that

  if ( -w "/" )
  {
    # We are running as root;  We need to add the --root argument
    mtr_add_arg($args, "%s--user=root", $prefix);
  }

  if ( $type eq 'master' )
  {

    if ( ! $opt_old_master )
    {
      mtr_add_arg($args, "%s--rpl-recovery-rank=1", $prefix);
      mtr_add_arg($args, "%s--init-rpl-role=master", $prefix);
    }

    # FIXME strange,.....
    # FIXME MYSQL_MYPORT is not set anythere?!
    if ( $opt_local_master )
    {
      mtr_add_arg($args, "%s--host=127.0.0.1", $prefix);
      mtr_add_arg($args, "%s--port=%s", $prefix, $ENV{'MYSQL_MYPORT'});
    }
  }

  foreach my $arg ( @opt_extra_mysqld_opt, @$extra_opt )
  {
    mtr_add_arg($args, "%s%s", $prefix, $arg);
  }

  if ( $opt_bench )
  {
    mtr_add_arg($args, "%s--rpl-recovery-rank=1", $prefix);
    mtr_add_arg($args, "%s--init-rpl-role=master", $prefix);
  }
  elsif ( $type eq 'master' )
  {
    mtr_add_arg($args, "%s--exit-info=256", $prefix);
    mtr_add_arg($args, "%s--open-files-limit=1024", $prefix);
    mtr_add_arg($args, "%s--log=%s", $prefix, $master->[0]->{'path_mylog'});
  }

  return $args;
}

# FIXME
#  if ( $type eq 'master' and $glob_use_embedded_server )
#  {
#    # Add a -A to each argument to pass it to embedded server
#    my @mysqltest_opt=  map {("-A",$_)} @args;
#    $opt_extra_mysqltest_opt=  \@mysqltest_opt;
#    return;
#  }

##############################################################################
#
#  Start mysqld and return the PID
#
##############################################################################

sub mysqld_start ($$$$) {
  my $type=              shift;        # master/slave/bootstrap
  my $idx=               shift;
  my $extra_opt=         shift;
  my $slave_master_info= shift;

  my $args;                             # Arg vector
  my $exe;
  my $pid;

  if ( $type eq 'master' )
  {
    $exe= $exe_master_mysqld;
  }
  elsif ( $type eq 'slave' )
  {
    $exe= $exe_slave_mysqld;
  }
  else
  {
    $exe= $exe_mysqld;
  }

  mtr_init_args(\$args);

  if ( defined $opt_valgrind )
  {
    valgrind_arguments($args, \$exe);
  }

  mysqld_arguments($args,$type,$idx,$extra_opt,$slave_master_info);

  if ( $type eq 'master' )
  {
    if ( $pid= mtr_spawn($exe, $args, "",
                         $master->[$idx]->{'path_myerr'},
                         $master->[$idx]->{'path_myerr'}, "") )
    {
      return sleep_until_file_created($master->[$idx]->{'path_mypid'},
                                      $master->[$idx]->{'start_timeout'}, $pid);
    }
  }

  if ( $type eq 'slave' )
  {
    if ( $pid= mtr_spawn($exe, $args, "",
                         $slave->[$idx]->{'path_myerr'},
                         $slave->[$idx]->{'path_myerr'}, "") )
    {
      return sleep_until_file_created($slave->[$idx]->{'path_mypid'},
                                      $master->[$idx]->{'start_timeout'}, $pid);
    }
  }

  return 0;
}

sub stop_masters_slaves () {

  print  "Ending Tests\n";
  print  "Shutting-down MySQL daemon\n\n";
  stop_masters();
  print "Master(s) shutdown finished\n";
  stop_slaves();
  print "Slave(s) shutdown finished\n";
}

sub stop_masters () {

  my @args;

  for ( my $idx; $idx < 2; $idx++ )
  {
    # FIXME if we hit ^C before fully started, this test will prevent
    # the mysqld process from being killed
    if ( $master->[$idx]->{'pid'} )
    {
      push(@args,{
                  pid      => $master->[$idx]->{'pid'},
                  pidfile  => $master->[$idx]->{'path_mypid'},
                  sockfile => $master->[$idx]->{'path_mysock'},
                  port     => $master->[$idx]->{'path_myport'},
                 });
      $master->[$idx]->{'pid'}= 0; # Assume we are done with it
    }
  }

  if ( ! $master->[0]->{'ndbcluster'} )
  {
    ndbcluster_stop();
    $master->[0]->{'ndbcluster'}= 1;
  }

  mtr_stop_mysqld_servers(\@args);
}

sub stop_slaves () {
  my $force= shift;

  my @args;

  for ( my $idx; $idx < 3; $idx++ )
  {
    if ( $slave->[$idx]->{'pid'} )
    {
      push(@args,{
                  pid      => $slave->[$idx]->{'pid'},
                  pidfile  => $slave->[$idx]->{'path_mypid'},
                  sockfile => $slave->[$idx]->{'path_mysock'},
                  port     => $slave->[$idx]->{'path_myport'},
                 });
      $slave->[$idx]->{'pid'}= 0; # Assume we are done with it
    }
  }

  mtr_stop_mysqld_servers(\@args);
}


sub run_mysqltest ($) {
  my $tinfo=       shift;

  my $cmdline_mysqldump= "$exe_mysqldump --no-defaults -uroot " .
                         "--port=$master->[0]->{'path_myport'} " .
                         "--socket=$master->[0]->{'path_mysock'} --password=";
  if ( $opt_debug )
  {
    $cmdline_mysqldump .=
      " --debug=d:t:A,$opt_vardir/log/mysqldump.trace";
  }

  my $cmdline_mysqlshow= "$exe_mysqlshow -uroot " .
                         "--port=$master->[0]->{'path_myport'} " .
                         "--socket=$master->[0]->{'path_mysock'} --password=";
  if ( $opt_debug )
  {
    $cmdline_mysqlshow .=
      " --debug=d:t:A,$opt_vardir/log/mysqlshow.trace";
  }

  my $cmdline_mysqlbinlog=
    "$exe_mysqlbinlog --no-defaults --local-load=$opt_tmpdir";

  if ( $opt_debug )
  {
    $cmdline_mysqlbinlog .=
      " --debug=d:t:A,$opt_vardir/log/mysqlbinlog.trace";
  }

  my $cmdline_mysql=
    "$exe_mysql --host=localhost  --user=root --password= " .
    "--port=$master->[0]->{'path_myport'} " .
    "--socket=$master->[0]->{'path_mysock'}";

  my $cmdline_mysql_client_test=
    "$exe_mysql_client_test --no-defaults --testcase --user=root --silent " .
    "--port=$master->[0]->{'path_myport'} " .
    "--socket=$master->[0]->{'path_mysock'}";

  if ( $glob_use_embedded_server )
  {
    $cmdline_mysql_client_test.=
      " -A --language=$path_language" .
      " -A --datadir=$slave->[0]->{'path_myddir'}" .
      " -A --character-sets-dir=$path_charsetsdir";
  }

  my $cmdline_mysql_fix_system_tables=
    "$exe_mysql_fix_system_tables --no-defaults --host=localhost --user=root --password= " .
    "--basedir=$glob_basedir --bindir=$path_client_bindir --verbose " .
    "--port=$master->[0]->{'path_myport'} " .
    "--socket=$master->[0]->{'path_mysock'}";



  # FIXME really needing a PATH???
  # $ENV{'PATH'}= "/bin:/usr/bin:/usr/local/bin:/usr/bsd:/usr/X11R6/bin:/usr/openwin/bin:/usr/bin/X11:$ENV{'PATH'}";

  $ENV{'MYSQL'}=                    $cmdline_mysql;
  $ENV{'MYSQL_DUMP'}=               $cmdline_mysqldump;
  $ENV{'MYSQL_SHOW'}=               $cmdline_mysqlshow;
  $ENV{'MYSQL_BINLOG'}=             $cmdline_mysqlbinlog;
  $ENV{'MYSQL_FIX_SYSTEM_TABLES'}=  $cmdline_mysql_fix_system_tables;
  $ENV{'MYSQL_CLIENT_TEST'}=        $cmdline_mysql_client_test;
  $ENV{'CHARSETSDIR'}=              $path_charsetsdir;

  $ENV{'NDB_STATUS_OK'}=            $flag_ndb_status_ok;
  $ENV{'NDB_MGM'}=                  $exe_ndb_mgm;
  $ENV{'NDB_BACKUP_DIR'}=           $path_ndb_backup_dir;
  $ENV{'NDB_TOOLS_DIR'}=            $path_ndb_tools_dir;
  $ENV{'NDB_TOOLS_OUTPUT'}=         $file_ndb_testrun_log;
  $ENV{'NDB_CONNECTSTRING'}=        $opt_ndbconnectstring;

  my $exe= $exe_mysqltest;
  my $args;

  mtr_init_args(\$args);

  if ( defined $opt_valgrind_mysqltest )
  {
    valgrind_arguments($args, \$exe);
  }

  mtr_add_arg($args, "--no-defaults");
  mtr_add_arg($args, "--socket=%s", $master->[0]->{'path_mysock'});
  mtr_add_arg($args, "--database=test");
  mtr_add_arg($args, "--user=%s", $opt_user);
  mtr_add_arg($args, "--password=");
  mtr_add_arg($args, "--silent");
  mtr_add_arg($args, "-v");
  mtr_add_arg($args, "--skip-safemalloc");
  mtr_add_arg($args, "--tmpdir=%s", $opt_tmpdir);
  mtr_add_arg($args, "--port=%d", $master->[0]->{'path_myport'});

  if ( $opt_ps_protocol )
  {
    mtr_add_arg($args, "--ps-protocol");
  }

  if ( $opt_strace_client )
  {
    $exe=  "strace";            # FIXME there are ktrace, ....
    mtr_add_arg($args, "-o");
    mtr_add_arg($args, "%s/log/mysqltest.strace", $opt_vardir);
    mtr_add_arg($args, "$exe_mysqltest");
  }

  if ( $opt_timer )
  {
    mtr_add_arg($args, "--timer-file=%s/log/timer", $opt_vardir);
  }

  if ( $opt_big_test )
  {
    mtr_add_arg($args, "--big-test");
  }

  if ( $opt_compress )
  {
    mtr_add_arg($args, "--compress");
  }

  if ( $opt_sleep )
  {
    mtr_add_arg($args, "--sleep=%d", $opt_sleep);
  }

  if ( $opt_debug )
  {
    mtr_add_arg($args, "--debug=d:t:A,%s/log/mysqltest.trace", $opt_vardir);
  }

  if ( $opt_with_openssl )
  {
    mtr_add_arg($args, "--ssl-ca=%s/std_data/cacert.pem",
                $glob_mysql_test_dir);
    mtr_add_arg($args, "--ssl-cert=%s/std_data/client-cert.pem",
                $glob_mysql_test_dir);
    mtr_add_arg($args, "--ssl-key=%s/std_data/client-key.pem",
                $glob_mysql_test_dir);
  }

<<<<<<< HEAD
=======

>>>>>>> 00bcf8cd
  # ----------------------------------------------------------------------
  # If embedded server, we create server args to give mysqltest to pass on
  # ----------------------------------------------------------------------

  if ( $glob_use_embedded_server )
  {
    mysqld_arguments($args,'master',0,$tinfo->{'master_opt'},[]);
  }

  # ----------------------------------------------------------------------
  # export MYSQL_TEST variable containing <path>/mysqltest <args>
  # ----------------------------------------------------------------------
  $ENV{'MYSQL_TEST'}= "$exe_mysqltest " . join(" ", @$args);

  # ----------------------------------------------------------------------
<<<<<<< HEAD
  # Add args that should not go into the MYSQL_TEST environment var
=======
  # Add arguments that should not go into the MYSQL_TEST env var
>>>>>>> 00bcf8cd
  # ----------------------------------------------------------------------

  mtr_add_arg($args, "-R");
  mtr_add_arg($args, $tinfo->{'result_file'});

  if ( $opt_record )
  {
    mtr_add_arg($args, "--record");
  }

  return mtr_run_test($exe,$args,$tinfo->{'path'},"",$path_timefile,"");
}


sub valgrind_arguments {
  my $args= shift;
  my $exe=  shift;

  mtr_add_arg($args, "--tool=memcheck"); # From >= 2.1.2 needs this option
  mtr_add_arg($args, "--alignment=8");
  mtr_add_arg($args, "--leak-check=yes");
  mtr_add_arg($args, "--num-callers=16");
  mtr_add_arg($args, "--suppressions=%s/valgrind.supp", $glob_mysql_test_dir)
    if -f "$glob_mysql_test_dir/valgrind.supp";

  if ( defined $opt_valgrind_all )
  {
    mtr_add_arg($args, "-v");
    mtr_add_arg($args, "--show-reachable=yes");
  }

  if ( $opt_valgrind_options )
  {
    # FIXME split earlier and put into @glob_valgrind_*
    mtr_add_arg($args, split(' ', $opt_valgrind_options));
  }

  mtr_add_arg($args, $$exe);

  $$exe= $opt_valgrind || "valgrind";
}


##############################################################################
#
#  Usage
#
##############################################################################

sub usage ($) {
  print STDERR <<HERE;

mysql-test-run [ OPTIONS ] [ TESTCASE ]

FIXME when is TESTCASE arg used or not?!

Options to control what engine/variation to run

  embedded-server       Use the embedded server, i.e. no mysqld daemons
  ps-protocol           Use the binary protocol between client and server
  bench                 Run the benchmark suite FIXME
  small-bench           FIXME
  no-manager            Use the istanse manager (currently disabled)

Options to control what test suites or cases to run

  force                 Continue to run the suite after failure
  with-ndbcluster       Use cluster, and enable test cases that requres it
  do-test=PREFIX        Run test cases which name are prefixed with PREFIX
  start-from=PREFIX     Run test cases starting from test prefixed with PREFIX
  suite=NAME            Run the test suite named NAME. The default is "main"
  skip-rpl              Skip the replication test cases.
  skip-test=PREFIX      Skip test cases which name are prefixed with PREFIX

Options that specify ports

  master_port=PORT      Specify the port number used by the first master
  slave_port=PORT       Specify the port number used by the first slave
  ndbcluster_port=PORT  Specify the port number used by cluster
  manager-port=PORT     Specify the port number used by manager (currently not used)

Options for test case authoring

  record TESTNAME       (Re)genereate the result file for TESTNAME

Options that pass on options

  mysqld=ARGS           Specify additional arguments to "mysqld"

Options to run test on running server

  extern                Use running server for tests FIXME DANGEROUS
  ndbconnectstring=STR  Use running cluster, and connect using STR      
  user=USER             User for connect to server

Options for debugging the product

  gdb                   FIXME
  manual-gdb            FIXME
  client-gdb            FIXME
  ddd                   FIXME
  strace-client         FIXME
  master-binary=PATH    Specify the master "mysqld" to use
  slave-binary=PATH     Specify the slave "mysqld" to use

Options for coverage, profiling etc

  gcov                  FIXME
  gprof                 FIXME
  valgrind[=EXE]        Run the "mysqltest" executable as well as the "mysqld"
                        server using valgrind, optionally specifying the
                        executable path/name
  valgrind-mysqltest[=EXE] In addition, run the "mysqltest" executable with valgrind
  valgrind-all[=EXE]    Adds verbose flag, and --show-reachable to valgrind
  valgrind-options=ARGS Extra options to give valgrind

Misc options

  verbose               Verbose output from this script
  script-debug          Debug this script itself
  compress              Use the compressed protocol between client and server
  timer                 Show test case execution time
  start-and-exit        Only initiate and start the "mysqld" servers, use the startup
                        settings for the specified test case if any
  start-dirty           Only start the "mysqld" servers without initiation
  fast                  Don't try to cleanup from earlier runs
  reorder               Reorder tests to get less server restarts
  help                  Get this help text
  unified-diff | udiff  When presenting differences, use unified diff

  testcase-timeout=MINUTES Max test case run time (default 5)
  suite-timeout=MINUTES    Max test suite run time (default 120)


Options not yet described, or that I want to look into more

  big-test              
  debug                 
  local                 
  local-master          
  netware               
  old-master            
  sleep=SECONDS         
  socket=PATH           
  tmpdir=DIR            
  user-test=s           
  wait-timeout=SECONDS  
  warnings              
  log-warnings          
  with-openssl          

HERE
  mtr_exit(1);

}<|MERGE_RESOLUTION|>--- conflicted
+++ resolved
@@ -2182,10 +2182,6 @@
                 $glob_mysql_test_dir);
   }
 
-<<<<<<< HEAD
-=======
-
->>>>>>> 00bcf8cd
   # ----------------------------------------------------------------------
   # If embedded server, we create server args to give mysqltest to pass on
   # ----------------------------------------------------------------------
@@ -2201,11 +2197,7 @@
   $ENV{'MYSQL_TEST'}= "$exe_mysqltest " . join(" ", @$args);
 
   # ----------------------------------------------------------------------
-<<<<<<< HEAD
-  # Add args that should not go into the MYSQL_TEST environment var
-=======
   # Add arguments that should not go into the MYSQL_TEST env var
->>>>>>> 00bcf8cd
   # ----------------------------------------------------------------------
 
   mtr_add_arg($args, "-R");
