--- conflicted
+++ resolved
@@ -472,11 +472,7 @@
              'master_port=i'            => \$opt_master_myport,
              'slave_port=i'             => \$opt_slave_myport,
              'ndbcluster_port=i'        => \$opt_ndbcluster_port,
-<<<<<<< HEAD
-             'manager-port'             => \$opt_manager_port,
-=======
              'manager-port=i'           => \$opt_manager_port, # Currently not used
->>>>>>> 5bf83588
 
              # Test case authoring
              'record'                   => \$opt_record,
