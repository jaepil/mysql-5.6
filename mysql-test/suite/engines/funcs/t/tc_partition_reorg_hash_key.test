--- conflicted
+++ resolved
@@ -1,7 +1,3 @@
-<<<<<<< HEAD
---disable_warnings
-let $ENGINE=`select variable_value from information_schema.global_variables where variable_name='DEFAULT_STORAGE_ENGINE'`;
-=======
 # We use a separate test wrapper for engines not supporting native partitioning
 # since the test results will be different due to deprecation warnings. This test
 # expects to either be executed directly with InnoDB as default engine, or to be
@@ -17,7 +13,6 @@
     skip Engines not supporting native partitioning are tested using a test wrapper;
   }
 }
->>>>>>> 23032807
 --enable_warnings
 
 CREATE TABLE t1 (c1 TINYINT NOT NULL, c2 CHAR(5)) PARTITION BY HASH(c1) PARTITIONS 10;
