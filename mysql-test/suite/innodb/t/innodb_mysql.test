--- conflicted
+++ resolved
@@ -850,39 +850,6 @@
 
 
 --echo #
-<<<<<<< HEAD
---echo # Bug#49604 "6.0 processing compound WHERE clause incorrectly 
---echo #            with Innodb - extra rows"
---echo #
-
-CREATE TABLE t1 (
-  c1 INT NOT NULL,
-  c2 INT,
-  PRIMARY KEY (c1),
-  KEY k1 (c2)
-) ENGINE=InnoDB;
-
-INSERT INTO t1 VALUES (12,1);
-INSERT INTO t1 VALUES (15,1);
-INSERT INTO t1 VALUES (16,1);
-INSERT INTO t1 VALUES (22,1);
-INSERT INTO t1 VALUES (20,2);
-
-CREATE TABLE t2 (
-  c1 INT NOT NULL,
-  c2 INT,
-  PRIMARY KEY (c1)
-) ENGINE=InnoDB;
-
-INSERT INTO t2 VALUES (1,2);
-INSERT INTO t2 VALUES (2,9);
-
-SELECT STRAIGHT_JOIN t2.c2, t1.c2, t2.c1
-FROM t1 JOIN t2 ON t1.c2 = t2.c1  
-WHERE t2.c1 IN (2, 1, 6) OR t2.c1 NOT IN (1);
-
-DROP TABLE t1, t2;
-=======
 --echo # Test for bug #11762012 - "54553: INNODB ASSERTS IN HA_INNOBASE::
 --echo #                           UPDATE_ROW, TEMPORARY TABLE, TABLE LOCK".
 --echo #
@@ -902,7 +869,40 @@
 DROP TEMPORARY TABLE t1;
 
 --echo End of 5.1 tests
->>>>>>> c61e346f
+
+
+--echo #
+--echo # Bug#49604 "6.0 processing compound WHERE clause incorrectly 
+--echo #            with Innodb - extra rows"
+--echo #
+
+CREATE TABLE t1 (
+  c1 INT NOT NULL,
+  c2 INT,
+  PRIMARY KEY (c1),
+  KEY k1 (c2)
+) ENGINE=InnoDB;
+
+INSERT INTO t1 VALUES (12,1);
+INSERT INTO t1 VALUES (15,1);
+INSERT INTO t1 VALUES (16,1);
+INSERT INTO t1 VALUES (22,1);
+INSERT INTO t1 VALUES (20,2);
+
+CREATE TABLE t2 (
+  c1 INT NOT NULL,
+  c2 INT,
+  PRIMARY KEY (c1)
+) ENGINE=InnoDB;
+
+INSERT INTO t2 VALUES (1,2);
+INSERT INTO t2 VALUES (2,9);
+
+SELECT STRAIGHT_JOIN t2.c2, t1.c2, t2.c1
+FROM t1 JOIN t2 ON t1.c2 = t2.c1  
+WHERE t2.c1 IN (2, 1, 6) OR t2.c1 NOT IN (1);
+
+DROP TABLE t1, t2;
 
 
 --echo #
