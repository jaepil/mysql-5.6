SET default_storage_engine=InnoDB;
# Test 1) Show the page size from Information Schema
SELECT variable_value FROM information_schema.global_status
WHERE LOWER(variable_name) = 'innodb_page_size';
variable_value
16384
# Test 2) The number of buffer pool pages is dependent upon the page size.
SELECT variable_value FROM information_schema.global_status
WHERE LOWER(variable_name) = 'innodb_buffer_pool_pages_total';
variable_value
{checked_valid}
# Test 3) Query some information_shema tables that are dependent upon
#         the page size.
SELECT	t.space, t.name table_name, t.n_cols, t.flag table_flags,
i.name index_name, i.page_no root_page, i.type,
i.n_fields, i.merge_threshold
FROM	INFORMATION_SCHEMA.INNODB_SYS_TABLES  t,
INFORMATION_SCHEMA.INNODB_SYS_INDEXES i
WHERE	t.table_id = i.table_id
AND	t.name LIKE 'mysql%'
	ORDER BY t.space, i.page_no;
space	table_name	n_cols	table_flags	index_name	root_page	type	n_fields	merge_threshold
2	mysql/plugin	5	1	PRIMARY	3	3	1	50
3	mysql/servers	12	1	PRIMARY	3	3	1	50
4	mysql/help_topic	9	1	PRIMARY	3	3	1	50
4	mysql/help_topic	9	1	name	4	2	1	50
5	mysql/help_category	7	1	PRIMARY	3	3	1	50
5	mysql/help_category	7	1	name	4	2	1	50
6	mysql/help_relation	5	1	PRIMARY	3	3	2	50
7	mysql/help_keyword	5	1	PRIMARY	3	3	1	50
7	mysql/help_keyword	5	1	name	4	2	1	50
8	mysql/time_zone_name	5	1	PRIMARY	3	3	1	50
9	mysql/time_zone	5	1	PRIMARY	3	3	1	50
10	mysql/time_zone_transition	6	1	PRIMARY	3	3	2	50
11	mysql/time_zone_transition_type	8	1	PRIMARY	3	3	2	50
12	mysql/time_zone_leap_second	5	1	PRIMARY	3	3	1	50
13	mysql/innodb_table_stats	9	1	PRIMARY	3	3	2	50
14	mysql/innodb_index_stats	11	1	PRIMARY	3	3	4	50
15	mysql/slave_relay_log_info	12	1	PRIMARY	3	3	1	50
16	mysql/slave_master_info	27	1	PRIMARY	3	3	1	50
17	mysql/slave_worker_info	16	1	PRIMARY	3	3	2	50
18	mysql/gtid_executed	6	1	PRIMARY	3	3	2	50
19	mysql/server_cost	7	1	PRIMARY	3	3	1	50
20	mysql/engine_cost	9	1	PRIMARY	3	3	3	50
CREATE TABLE t1 (a INT KEY, b TEXT) ROW_FORMAT=REDUNDANT ENGINE=innodb;
CREATE TABLE t2 (a INT KEY, b TEXT) ROW_FORMAT=COMPACT ENGINE=innodb;
CREATE TABLE t3 (a INT KEY, b TEXT) ROW_FORMAT=COMPRESSED ENGINE=innodb;
CREATE TABLE t4 (a INT KEY, b TEXT) ROW_FORMAT=DYNAMIC ENGINE=innodb;
<<<<<<< HEAD
SELECT * FROM INFORMATION_SCHEMA.INNODB_SYS_TABLES
WHERE name LIKE 'test%' ORDER BY table_id;
TABLE_ID	NAME	FLAG	N_COLS	SPACE	FILE_FORMAT	ROW_FORMAT	ZIP_PAGE_SIZE	SPACE_TYPE
{id}	test/t1	0	5	{id}	Antelope	Redundant	0	Single
{id}	test/t2	1	5	{id}	Antelope	Compact	0	Single
{id}	test/t3	41	5	{id}	Barracuda	Compressed	8192	Single
{id}	test/t4	33	5	{id}	Barracuda	Dynamic	0	Single
SELECT SPACE, NAME, FLAG, FILE_FORMAT, ROW_FORMAT, PAGE_SIZE, ZIP_PAGE_SIZE FROM INFORMATION_SCHEMA.INNODB_SYS_TABLESPACES
WHERE name LIKE 'test%' ORDER BY space;
SPACE	NAME	FLAG	FILE_FORMAT	ROW_FORMAT	PAGE_SIZE	ZIP_PAGE_SIZE
{id}	test/t1	0	Antelope	Compact or Redundant	16384	0
{id}	test/t2	0	Antelope	Compact or Redundant	16384	0
{id}	test/t3	41	Barracuda	Compressed	16384	8192
{id}	test/t4	33	Barracuda	Dynamic	16384	0
SELECT * FROM INFORMATION_SCHEMA.INNODB_SYS_DATAFILES
WHERE path LIKE '%test%' ORDER BY space;
SPACE	PATH
{id}	MYSQLD_DATADIR/test/t1.ibd
{id}	MYSQLD_DATADIR/test/t2.ibd
{id}	MYSQLD_DATADIR/test/t3.ibd
{id}	MYSQLD_DATADIR/test/t4.ibd
=======
SELECT	t.name table_name, t.n_cols, t.flag table_flags,
i.name index_name, i.page_no root_page, i.type,
i.n_fields, i.merge_threshold
FROM	INFORMATION_SCHEMA.INNODB_SYS_TABLES  t,
INFORMATION_SCHEMA.INNODB_SYS_INDEXES i
WHERE	t.table_id = i.table_id
AND	t.name LIKE 'test%'
	ORDER BY t.name, i.name;
table_name	n_cols	table_flags	index_name	root_page	type	n_fields	merge_threshold
test/t1	5	0	PRIMARY	3	3	1	50
test/t2	5	1	PRIMARY	3	3	1	50
test/t3	5	41	PRIMARY	3	3	1	50
test/t4	5	33	PRIMARY	3	3	1	50
=== information_schema.innodb_sys_tablespaces and innodb_sys_datafiles ===
Space Name	Path	Page Size	Zip Size	Formats Permitted	Space Type
innodb_system	MYSQLD_DATADIR/ibdata1	DEFAULT	0	Compact or Redundant	System
test/t1	MYSQLD_DATADIR/test/t1.ibd	DEFAULT	0	Compact or Redundant	Single
test/t2	MYSQLD_DATADIR/test/t2.ibd	DEFAULT	0	Compact or Redundant	Single
test/t3	MYSQLD_DATADIR/test/t3.ibd	DEFAULT	8192	Compressed	Single
test/t4	MYSQLD_DATADIR/test/t4.ibd	DEFAULT	0	Dynamic	Single
>>>>>>> f4c37f7a
DROP TABLE t1, t2, t3, t4;
# Test 4) The maximum row size is dependent upon the page size.
#         Redundant: 8123, Compact: 8126.
#         Compressed: 8126, Dynamic: 8126.
#         Each row format has its own amount of overhead that
#         varies depending on number of fields and other overhead.
SET SESSION innodb_strict_mode = ON;
CREATE TABLE t1 (
c01 char(200), c02 char(200), c03 char(200), c04 char(200), c05 char(200),
c06 char(200), c07 char(200), c08 char(200), c09 char(200), c10 char(200),
c11 char(200), c12 char(200), c13 char(200), c14 char(200), c15 char(200),
c16 char(200), c17 char(200), c18 char(200), c19 char(200), c20 char(200),
c21 char(200), c22 char(200), c23 char(200), c24 char(200), c25 char(200),
c26 char(200), c27 char(200), c28 char(200), c29 char(200), c30 char(200),
c31 char(200), c32 char(200), c33 char(200), c34 char(200), c35 char(200),
c36 char(200), c37 char(200), c38 char(200), c39 char(200), c40 char(211)
) ROW_FORMAT=redundant;
DROP TABLE t1;
CREATE TABLE t1 (
c01 char(200), c02 char(200), c03 char(200), c04 char(200), c05 char(200),
c06 char(200), c07 char(200), c08 char(200), c09 char(200), c10 char(200),
c11 char(200), c12 char(200), c13 char(200), c14 char(200), c15 char(200),
c16 char(200), c17 char(200), c18 char(200), c19 char(200), c20 char(200),
c21 char(200), c22 char(200), c23 char(200), c24 char(200), c25 char(200),
c26 char(200), c27 char(200), c28 char(200), c29 char(200), c30 char(200),
c31 char(200), c32 char(200), c33 char(200), c34 char(200), c35 char(200),
c36 char(200), c37 char(200), c38 char(200), c39 char(200), c40 char(212)
) ROW_FORMAT=redundant;
ERROR 42000: Row size too large (> 8123). Changing some columns to TEXT or BLOB or using ROW_FORMAT=DYNAMIC or ROW_FORMAT=COMPRESSED may help. In current row format, BLOB prefix of 768 bytes is stored inline.
CREATE TABLE t1 (
c01 char(200), c02 char(200), c03 char(200), c04 char(200), c05 char(200),
c06 char(200), c07 char(200), c08 char(200), c09 char(200), c10 char(200),
c11 char(200), c12 char(200), c13 char(200), c14 char(200), c15 char(200),
c16 char(200), c17 char(200), c18 char(200), c19 char(200), c20 char(200),
c21 char(200), c22 char(200), c23 char(200), c24 char(200), c25 char(200),
c26 char(200), c27 char(200), c28 char(200), c29 char(200), c30 char(200),
c31 char(200), c32 char(200), c33 char(200), c34 char(200), c35 char(200),
c36 char(200), c37 char(200), c38 char(200), c39 char(250), c40 char(246)
) ROW_FORMAT=compact;
DROP TABLE t1;
CREATE TABLE t1 (
c01 char(200), c02 char(200), c03 char(200), c04 char(200), c05 char(200),
c06 char(200), c07 char(200), c08 char(200), c09 char(200), c10 char(200),
c11 char(200), c12 char(200), c13 char(200), c14 char(200), c15 char(200),
c16 char(200), c17 char(200), c18 char(200), c19 char(200), c20 char(200),
c21 char(200), c22 char(200), c23 char(200), c24 char(200), c25 char(200),
c26 char(200), c27 char(200), c28 char(200), c29 char(200), c30 char(200),
c31 char(200), c32 char(200), c33 char(200), c34 char(200), c35 char(200),
c36 char(200), c37 char(200), c38 char(200), c39 char(250), c40 char(247)
) ROW_FORMAT=compact;
ERROR 42000: Row size too large (> 8126). Changing some columns to TEXT or BLOB or using ROW_FORMAT=DYNAMIC or ROW_FORMAT=COMPRESSED may help. In current row format, BLOB prefix of 768 bytes is stored inline.
CREATE TABLE t1 (
c01 char(200), c02 char(200), c03 char(200), c04 char(200), c05 char(200),
c06 char(200), c07 char(200), c08 char(200), c09 char(200), c10 char(200),
c11 char(200), c12 char(200), c13 char(200), c14 char(200), c15 char(200),
c16 char(200), c17 char(200), c18 char(200), c19 char(200), c20 char(200),
c21 char(200), c22 char(200), c23 char(200), c24 char(200), c25 char(200),
c26 char(200), c27 char(200), c28 char(200), c29 char(200), c30 char(200),
c31 char(200), c32 char(200), c33 char(200), c34 char(200), c35 char(200),
c36 char(200), c37 char(200), c38 char(200), c39 char(200), c40 char(157)
) ROW_FORMAT=compressed;
DROP TABLE t1;
CREATE TABLE t1 (
c01 char(200), c02 char(200), c03 char(200), c04 char(200), c05 char(200),
c06 char(200), c07 char(200), c08 char(200), c09 char(200), c10 char(200),
c11 char(200), c12 char(200), c13 char(200), c14 char(200), c15 char(200),
c16 char(200), c17 char(200), c18 char(200), c19 char(200), c20 char(200),
c21 char(200), c22 char(200), c23 char(200), c24 char(200), c25 char(200),
c26 char(200), c27 char(200), c28 char(200), c29 char(200), c30 char(200),
c31 char(200), c32 char(200), c33 char(200), c34 char(200), c35 char(200),
c36 char(200), c37 char(200), c38 char(200), c39 char(200), c40 char(160)
) ROW_FORMAT=compressed;
ERROR 42000: Row size too large (> 8126). Changing some columns to TEXT or BLOB may help. In current row format, BLOB prefix of 0 bytes is stored inline.
CREATE TABLE t1 (
c01 char(200), c02 char(200), c03 char(200), c04 char(200), c05 char(200),
c06 char(200), c07 char(200), c08 char(200), c09 char(200), c10 char(200),
c11 char(200), c12 char(200), c13 char(200), c14 char(200), c15 char(200),
c16 char(200), c17 char(200), c18 char(200), c19 char(200), c20 char(200),
c21 char(200), c22 char(200), c23 char(200), c24 char(200), c25 char(200),
c26 char(200), c27 char(200), c28 char(200), c29 char(200), c30 char(200),
c31 char(200), c32 char(200), c33 char(200), c34 char(200), c35 char(200),
c36 char(200), c37 char(200), c38 char(200), c39 char(250), c40 char(246)
) ROW_FORMAT=dynamic;
DROP TABLE t1;
CREATE TABLE t1 (
c01 char(200), c02 char(200), c03 char(200), c04 char(200), c05 char(200),
c06 char(200), c07 char(200), c08 char(200), c09 char(200), c10 char(200),
c11 char(200), c12 char(200), c13 char(200), c14 char(200), c15 char(200),
c16 char(200), c17 char(200), c18 char(200), c19 char(200), c20 char(200),
c21 char(200), c22 char(200), c23 char(200), c24 char(200), c25 char(200),
c26 char(200), c27 char(200), c28 char(200), c29 char(200), c30 char(200),
c31 char(200), c32 char(200), c33 char(200), c34 char(200), c35 char(200),
c36 char(200), c37 char(200), c38 char(200), c39 char(250), c40 char(247)
) ROW_FORMAT=dynamic;
ERROR 42000: Row size too large (> 8126). Changing some columns to TEXT or BLOB may help. In current row format, BLOB prefix of 0 bytes is stored inline.
CREATE TABLE t1 (a varchar(255) character set utf8,
b varchar(255) character set utf8,
c varchar(255) character set utf8,
d varchar(255) character set utf8,
e varchar(4) character set utf8,
PRIMARY KEY (a,b,c,d,e))
ENGINE=innodb;
DROP TABLE t1;
CREATE TABLE t1 (a varchar(255) character set utf8,
b varchar(255) character set utf8,
c varchar(255) character set utf8,
d varchar(255) character set utf8,
e varchar(5) character set utf8,
PRIMARY KEY (a,b,c,d,e))
ENGINE=innodb;
ERROR 42000: Specified key was too long; max key length is 3072 bytes
CREATE TABLE t1 (a varchar(255) character set utf8,
b varchar(255) character set utf8,
c varchar(255) character set utf8,
d varchar(255) character set utf8,
e varchar(255) character set utf8,
f varchar(4)   character set utf8,
PRIMARY KEY (a), KEY (b,c,d,e,f))
ENGINE=innodb;
DROP TABLE t1;
CREATE TABLE t1 (a varchar(255) character set utf8,
b varchar(255) character set utf8,
c varchar(255) character set utf8,
d varchar(255) character set utf8,
e varchar(255) character set utf8,
f varchar(5)   character set utf8,
PRIMARY KEY (a), KEY (b,c,d,e,f))
ENGINE=innodb;
ERROR 42000: Specified key was too long; max key length is 3072 bytes
# Test 5) Make sure that KEY_BLOCK_SIZE=16, 8, 4, 2 & 1
#         are all accepted.
SET SESSION innodb_strict_mode = ON;
CREATE TABLE t1 (i int) ROW_FORMAT=COMPRESSED KEY_BLOCK_SIZE=16;
SHOW WARNINGS;
Level	Code	Message
SELECT table_name, row_format, create_options
FROM information_schema.tables WHERE table_name = 't1';
table_name	row_format	create_options
t1	Compressed	row_format=COMPRESSED KEY_BLOCK_SIZE=16
ALTER TABLE t1 KEY_BLOCK_SIZE=8;
SHOW WARNINGS;
Level	Code	Message
SELECT table_name, row_format, create_options
FROM information_schema.tables WHERE table_name = 't1';
table_name	row_format	create_options
t1	Compressed	row_format=COMPRESSED KEY_BLOCK_SIZE=8
ALTER TABLE t1 KEY_BLOCK_SIZE=4;
SHOW WARNINGS;
Level	Code	Message
SELECT table_name, row_format, create_options
FROM information_schema.tables WHERE table_name = 't1';
table_name	row_format	create_options
t1	Compressed	row_format=COMPRESSED KEY_BLOCK_SIZE=4
ALTER TABLE t1 KEY_BLOCK_SIZE=2;
SHOW WARNINGS;
Level	Code	Message
SELECT table_name, row_format, create_options
FROM information_schema.tables WHERE table_name = 't1';
table_name	row_format	create_options
t1	Compressed	row_format=COMPRESSED KEY_BLOCK_SIZE=2
ALTER TABLE t1 KEY_BLOCK_SIZE=1;
SHOW WARNINGS;
Level	Code	Message
SELECT table_name, row_format, create_options
FROM information_schema.tables WHERE table_name = 't1';
table_name	row_format	create_options
t1	Compressed	row_format=COMPRESSED KEY_BLOCK_SIZE=1
ALTER TABLE t1 KEY_BLOCK_SIZE=0;
SHOW WARNINGS;
Level	Code	Message
SELECT table_name, row_format, create_options
FROM information_schema.tables WHERE table_name = 't1';
table_name	row_format	create_options
t1	Compressed	row_format=COMPRESSED
DROP TABLE t1;
SET SESSION innodb_strict_mode = OFF;
CREATE TABLE t1 (i int) ROW_FORMAT=COMPRESSED KEY_BLOCK_SIZE=16;
SHOW WARNINGS;
Level	Code	Message
SELECT table_name, row_format, create_options
FROM information_schema.tables WHERE table_name = 't1';
table_name	row_format	create_options
t1	Compressed	row_format=COMPRESSED KEY_BLOCK_SIZE=16
ALTER TABLE t1 KEY_BLOCK_SIZE=8;
SHOW WARNINGS;
Level	Code	Message
SELECT table_name, row_format, create_options
FROM information_schema.tables WHERE table_name = 't1';
table_name	row_format	create_options
t1	Compressed	row_format=COMPRESSED KEY_BLOCK_SIZE=8
ALTER TABLE t1 KEY_BLOCK_SIZE=4;
SHOW WARNINGS;
Level	Code	Message
SELECT table_name, row_format, create_options
FROM information_schema.tables WHERE table_name = 't1';
table_name	row_format	create_options
t1	Compressed	row_format=COMPRESSED KEY_BLOCK_SIZE=4
ALTER TABLE t1 KEY_BLOCK_SIZE=2;
SHOW WARNINGS;
Level	Code	Message
SELECT table_name, row_format, create_options
FROM information_schema.tables WHERE table_name = 't1';
table_name	row_format	create_options
t1	Compressed	row_format=COMPRESSED KEY_BLOCK_SIZE=2
ALTER TABLE t1 KEY_BLOCK_SIZE=1;
SHOW WARNINGS;
Level	Code	Message
SELECT table_name, row_format, create_options
FROM information_schema.tables WHERE table_name = 't1';
table_name	row_format	create_options
t1	Compressed	row_format=COMPRESSED KEY_BLOCK_SIZE=1
ALTER TABLE t1 KEY_BLOCK_SIZE=0;
SHOW WARNINGS;
Level	Code	Message
SELECT table_name, row_format, create_options
FROM information_schema.tables WHERE table_name = 't1';
table_name	row_format	create_options
t1	Compressed	row_format=COMPRESSED
DROP TABLE t1;
# Test 6) Make sure that KEY_BLOCK_SIZE = 8 and 16
# are rejected when innodb_file_per_table=OFF
SET SESSION innodb_strict_mode = ON;
SET GLOBAL innodb_file_per_table = OFF;
SHOW VARIABLES LIKE 'innodb_file_per_table';
Variable_name	Value
innodb_file_per_table	OFF
CREATE TABLE t4 (id int PRIMARY KEY) ENGINE=innodb KEY_BLOCK_SIZE=8;
ERROR HY000: Table storage engine for 't4' doesn't have this option
SHOW WARNINGS;
Level	Code	Message
Warning	1478	InnoDB: KEY_BLOCK_SIZE requires innodb_file_per_table.
Error	1031	Table storage engine for 't4' doesn't have this option
CREATE TABLE t5 (id int PRIMARY KEY) ENGINE=innodb KEY_BLOCK_SIZE=16;
ERROR HY000: Table storage engine for 't5' doesn't have this option
SHOW WARNINGS;
Level	Code	Message
Warning	1478	InnoDB: KEY_BLOCK_SIZE requires innodb_file_per_table.
Error	1031	Table storage engine for 't5' doesn't have this option
SET GLOBAL innodb_file_per_table = ON;
SET GLOBAL innodb_file_format = `Antelope`;
Warnings:
Warning	131	Using innodb_file_format is deprecated and the parameter may be removed in future releases. See http://dev.mysql.com/doc/refman/5.7/en/innodb-file-format.html
CREATE TABLE t4 (id int PRIMARY KEY) ENGINE=innodb KEY_BLOCK_SIZE=8;
ERROR HY000: Table storage engine for 't4' doesn't have this option
SHOW WARNINGS;
Level	Code	Message
Warning	1478	InnoDB: KEY_BLOCK_SIZE requires innodb_file_format > Antelope.
Error	1031	Table storage engine for 't4' doesn't have this option
CREATE TABLE t5 (id int PRIMARY KEY) ENGINE=innodb KEY_BLOCK_SIZE=16;
ERROR HY000: Table storage engine for 't5' doesn't have this option
SHOW WARNINGS;
Level	Code	Message
Warning	1478	InnoDB: KEY_BLOCK_SIZE requires innodb_file_format > Antelope.
Error	1031	Table storage engine for 't5' doesn't have this option
SET GLOBAL innodb_file_format = `Barracuda`;
Warnings:
Warning	131	Using innodb_file_format is deprecated and the parameter may be removed in future releases. See http://dev.mysql.com/doc/refman/5.7/en/innodb-file-format.html
# Test 7) This series of tests were moved from innodb-index to here
# because the second alter table t1 assumes a 16k page size.
# Moving the test allows the rest of innodb-index to be run on all
# page sizes.  The previously disabled portions of this test were
# moved as well.
CREATE TABLE t2(d varchar(17) PRIMARY KEY) ENGINE=innodb DEFAULT CHARSET=utf8;
CREATE TABLE t3(a int PRIMARY KEY) ENGINE=innodb;
INSERT INTO t3 VALUES (22),(44),(33),(55),(66);
INSERT INTO t2 VALUES ('jejdkrun87'),('adfd72nh9k'),
('adfdpplkeock'),('adfdijnmnb78k'),('adfdijn0loKNHJik');
CREATE TABLE t1(a int, b blob, c text, d text NOT NULL)
ENGINE=innodb DEFAULT CHARSET=utf8 STATS_PERSISTENT=0;
INSERT INTO t1
SELECT a,LEFT(REPEAT(d,100*a),65535),REPEAT(d,20*a),d FROM t2,t3;
DROP TABLE t2, t3;
SELECT COUNT(*) FROM t1 WHERE a=44;
COUNT(*)
5
SELECT a,
LENGTH(b),b=LEFT(REPEAT(d,100*a),65535),LENGTH(c),c=REPEAT(d,20*a),d FROM t1
ORDER BY 1, 2, 3, 4, 5, 6;
a	LENGTH(b)	b=LEFT(REPEAT(d,100*a),65535)	LENGTH(c)	c=REPEAT(d,20*a)	d
22	22000	1	4400	1	adfd72nh9k
22	22000	1	4400	1	jejdkrun87
22	26400	1	5280	1	adfdpplkeock
22	28600	1	5720	1	adfdijnmnb78k
22	35200	1	7040	1	adfdijn0loKNHJik
33	33000	1	6600	1	adfd72nh9k
33	33000	1	6600	1	jejdkrun87
33	39600	1	7920	1	adfdpplkeock
33	42900	1	8580	1	adfdijnmnb78k
33	52800	1	10560	1	adfdijn0loKNHJik
44	44000	1	8800	1	adfd72nh9k
44	44000	1	8800	1	jejdkrun87
44	52800	1	10560	1	adfdpplkeock
44	57200	1	11440	1	adfdijnmnb78k
44	65535	1	14080	1	adfdijn0loKNHJik
55	55000	1	11000	1	adfd72nh9k
55	55000	1	11000	1	jejdkrun87
55	65535	1	13200	1	adfdpplkeock
55	65535	1	14300	1	adfdijnmnb78k
55	65535	1	17600	1	adfdijn0loKNHJik
66	65535	1	13200	1	adfd72nh9k
66	65535	1	13200	1	jejdkrun87
66	65535	1	15840	1	adfdpplkeock
66	65535	1	17160	1	adfdijnmnb78k
66	65535	1	21120	1	adfdijn0loKNHJik
ALTER TABLE t1 ADD PRIMARY KEY (a), ADD KEY (b(20));
ERROR 23000: Duplicate entry '22' for key 'PRIMARY'
DELETE FROM t1 WHERE d='null';
ALTER TABLE t1 ADD PRIMARY KEY (a), ADD KEY (b(20));
ERROR 23000: Duplicate entry '22' for key 'PRIMARY'
DELETE FROM t1 WHERE a%2;
CHECK TABLE t1;
Table	Op	Msg_type	Msg_text
test.t1	check	status	OK
SET @old_sql_mode = @@sql_mode;
SET @@sql_mode = 'STRICT_TRANS_TABLES';
Warnings:
Warning	3129	Unsetting sql mode 'NO_AUTO_CREATE_USER' is deprecated. It will be made read-only in a future release.
ALTER TABLE t1 ADD PRIMARY KEY (a,b(255),c(255)), ADD KEY (b(767));
SET @@sql_mode = @old_sql_mode;
Warnings:
Warning	3090	Setting sql mode 'NO_AUTO_CREATE_USER' is deprecated. It will be made read-only in a future release.
SELECT COUNT(*) FROM t1 WHERE a=44;
COUNT(*)
5
SELECT a,
LENGTH(b), b=LEFT(REPEAT(d,100*a), 65535),LENGTH(c), c=REPEAT(d,20*a), d FROM t1;
a	LENGTH(b)	b=LEFT(REPEAT(d,100*a), 65535)	LENGTH(c)	c=REPEAT(d,20*a)	d
22	22000	1	4400	1	adfd72nh9k
22	35200	1	7040	1	adfdijn0loKNHJik
22	28600	1	5720	1	adfdijnmnb78k
22	26400	1	5280	1	adfdpplkeock
22	22000	1	4400	1	jejdkrun87
44	44000	1	8800	1	adfd72nh9k
44	65535	1	14080	1	adfdijn0loKNHJik
44	57200	1	11440	1	adfdijnmnb78k
44	52800	1	10560	1	adfdpplkeock
44	44000	1	8800	1	jejdkrun87
66	65535	1	13200	1	adfd72nh9k
66	65535	1	21120	1	adfdijn0loKNHJik
66	65535	1	17160	1	adfdijnmnb78k
66	65535	1	15840	1	adfdpplkeock
66	65535	1	13200	1	jejdkrun87
SHOW CREATE TABLE t1;
Table	Create Table
t1	CREATE TABLE `t1` (
  `a` int(11) NOT NULL,
  `b` blob NOT NULL,
  `c` text NOT NULL,
  `d` text NOT NULL,
  PRIMARY KEY (`a`,`b`(255),`c`(255)),
  KEY `b` (`b`(767))
) ENGINE=InnoDB DEFAULT CHARSET=utf8 STATS_PERSISTENT=0
CHECK TABLE t1;
Table	Op	Msg_type	Msg_text
test.t1	check	status	OK
EXPLAIN SELECT * FROM t1 WHERE b LIKE 'adfd%';
id	select_type	table	partitions	type	possible_keys	key	key_len	ref	rows	filtered	Extra
1	SIMPLE	t1	NULL	range	b	b	769	NULL	12	100.00	Using where
Warnings:
Note	1003	/* select#1 */ select `test`.`t1`.`a` AS `a`,`test`.`t1`.`b` AS `b`,`test`.`t1`.`c` AS `c`,`test`.`t1`.`d` AS `d` from `test`.`t1` where (`test`.`t1`.`b` like 'adfd%')
DROP TABLE t1;
# Test 8) Test creating a table that could lead to undo log overflow.
CREATE TABLE t1(a blob,b blob,c blob,d blob,e blob,f blob,g blob,
h blob,i blob,j blob,k blob,l blob,m blob,n blob,
o blob,p blob,q blob,r blob,s blob,t blob,u blob)
ENGINE=InnoDB ROW_FORMAT=dynamic;
SET @a = repeat('a', 767);
SET @b = repeat('b', 767);
SET @c = repeat('c', 767);
SET @d = repeat('d', 767);
SET @e = repeat('e', 767);
INSERT INTO t1 VALUES (@a,@a,@a,@a,@a,@a,@a,@a,@a,@a,@a,@a,@a,@a,@a,@a,@a,@a,@a,@a,@a);
UPDATE t1 SET a=@b,b=@b,c=@b,d=@b,e=@b,f=@b,g=@b,h=@b,i=@b,j=@b,
k=@b,l=@b,m=@b,n=@b,o=@b,p=@b,q=@b,r=@b,s=@b,t=@b,u=@b;
CREATE INDEX t1a ON t1 (a(767));
CREATE INDEX t1b ON t1 (b(767));
CREATE INDEX t1c ON t1 (c(767));
CREATE INDEX t1d ON t1 (d(767));
CREATE INDEX t1e ON t1 (e(767));
UPDATE t1 SET a=@c,b=@c,c=@c,d=@c,e=@c,f=@c,g=@c,h=@c,i=@c,j=@c,
k=@c,l=@c,m=@c,n=@c,o=@c,p=@c,q=@c,r=@c,s=@c,t=@c,u=@c;
CREATE INDEX t1f ON t1 (f(767));
UPDATE t1 SET a=@d,b=@d,c=@d,d=@d,e=@d,f=@d,g=@d,h=@d,i=@d,j=@d,
k=@d,l=@d,m=@d,n=@d,o=@d,p=@d,q=@d,r=@d,s=@d,t=@d,u=@d;
ERROR HY000: Undo log record is too big.
BEGIN;
UPDATE t1 SET a=@d,b=@d,c=@d,d=@d,e=@d;
UPDATE t1 SET f=@d,g=@d,h=@d,i=@d,j=@d,k=@d,l=@d,m=@d,
n=@d,o=@d,p=@d,q=@d,r=@d,s=@d,t=@d,u=@d;
COMMIT;
CREATE INDEX t1g ON t1 (g(767));
UPDATE t1 SET g=@e;
CREATE INDEX t1h ON t1 (h(767));
UPDATE t1 SET h=@e;
CREATE INDEX t1i ON t1 (i(767));
UPDATE t1 SET i=@e;
CREATE INDEX t1j ON t1 (j(767));
UPDATE t1 SET j=@e;
CREATE INDEX t1k ON t1 (k(767));
UPDATE t1 SET k=@e;
CREATE INDEX t1l ON t1 (l(767));
UPDATE t1 SET l=@e;
CREATE INDEX t1m ON t1 (m(767));
UPDATE t1 SET m=@e;
CREATE INDEX t1n ON t1 (n(767));
UPDATE t1 SET n=@e;
CREATE INDEX t1o ON t1 (o(767));
UPDATE t1 SET o=@e;
CREATE INDEX t1p ON t1 (p(767));
UPDATE t1 SET p=@e;
CREATE INDEX t1q ON t1 (q(767));
UPDATE t1 SET q=@e;
CREATE INDEX t1r ON t1 (r(767));
UPDATE t1 SET r=@e;
CREATE INDEX t1s ON t1 (s(767));
UPDATE t1 SET s=@e;
CREATE INDEX t1t ON t1 (t(767));
UPDATE t1 SET t=@e;
ERROR HY000: Undo log record is too big.
CREATE INDEX t1u ON t1 (u(767));
ERROR 42000: Row size too large. The maximum row size for the used table type, not counting BLOBs, is 8126. This includes storage overhead, check the manual. You have to change some columns to TEXT or BLOBs
CREATE INDEX t1ut ON t1 (u(767), t(767));
ERROR 42000: Row size too large. The maximum row size for the used table type, not counting BLOBs, is 8126. This includes storage overhead, check the manual. You have to change some columns to TEXT or BLOBs
CREATE INDEX t1st ON t1 (s(767), t(767));
SHOW CREATE TABLE t1;
Table	Create Table
t1	CREATE TABLE `t1` (
  `a` blob,
  `b` blob,
  `c` blob,
  `d` blob,
  `e` blob,
  `f` blob,
  `g` blob,
  `h` blob,
  `i` blob,
  `j` blob,
  `k` blob,
  `l` blob,
  `m` blob,
  `n` blob,
  `o` blob,
  `p` blob,
  `q` blob,
  `r` blob,
  `s` blob,
  `t` blob,
  `u` blob,
  KEY `t1a` (`a`(767)),
  KEY `t1b` (`b`(767)),
  KEY `t1c` (`c`(767)),
  KEY `t1d` (`d`(767)),
  KEY `t1e` (`e`(767)),
  KEY `t1f` (`f`(767)),
  KEY `t1g` (`g`(767)),
  KEY `t1h` (`h`(767)),
  KEY `t1i` (`i`(767)),
  KEY `t1j` (`j`(767)),
  KEY `t1k` (`k`(767)),
  KEY `t1l` (`l`(767)),
  KEY `t1m` (`m`(767)),
  KEY `t1n` (`n`(767)),
  KEY `t1o` (`o`(767)),
  KEY `t1p` (`p`(767)),
  KEY `t1q` (`q`(767)),
  KEY `t1r` (`r`(767)),
  KEY `t1s` (`s`(767)),
  KEY `t1t` (`t`(767)),
  KEY `t1st` (`s`(767),`t`(767))
) ENGINE=InnoDB DEFAULT CHARSET=latin1 ROW_FORMAT=DYNAMIC
DROP TABLE t1;
# Bug #12429576 - Test an assertion failure on purge.
CREATE TABLE t1_purge (
A int,
B blob, C blob, D blob, E blob,
F blob, G blob, H blob,
PRIMARY KEY (B(767), C(767), D(767), E(767), A),
INDEX (A)
) ENGINE=InnoDB ROW_FORMAT=DYNAMIC;
INSERT INTO t1_purge VALUES (1,
REPEAT('b', 766), REPEAT('c', 766), REPEAT('d', 766), REPEAT('e', 766),
REPEAT('f', 766), REPEAT('g', 766), REPEAT('h', 766));
CREATE TABLE t2_purge (
A int PRIMARY KEY,
B blob, C blob, D blob, E blob,
F blob, G blob, H blob, I blob,
J blob, K blob, L blob,
INDEX (B(767))) ENGINE=InnoDB ROW_FORMAT=DYNAMIC;
INSERT INTO t2_purge VALUES (1,
REPEAT('b', 766), REPEAT('c', 766), REPEAT('d', 766), REPEAT('e', 766),
REPEAT('f', 766), REPEAT('g', 766), REPEAT('h', 766), REPEAT('i', 766),
REPEAT('j', 766), REPEAT('k', 766), REPEAT('l', 766));
CREATE TABLE t3_purge (
A int,
B varchar(800), C varchar(800), D varchar(800), E varchar(800),
F varchar(800), G varchar(800), H varchar(800),
PRIMARY KEY (B(767), C(767), D(767), E(767), A),
INDEX (A)
) ENGINE=InnoDB ROW_FORMAT=DYNAMIC;
INSERT INTO t3_purge SELECT * FROM t1_purge;
CREATE TABLE t4_purge (
A int PRIMARY KEY,
B varchar(800), C varchar(800), D varchar(800), E varchar(800),
F varchar(800), G varchar(800), H varchar(800), I varchar(800),
J varchar(800), K varchar(800), L varchar(800),
INDEX (B(767))) ENGINE=InnoDB ROW_FORMAT=DYNAMIC;
INSERT INTO t4_purge SELECT * FROM t2_purge;
DELETE FROM t1_purge;
DELETE FROM t2_purge;
DELETE FROM t3_purge;
DELETE FROM t4_purge;
SET @r=REPEAT('a',500);
CREATE TABLE t12637786(a int,
v1 varchar(500), v2 varchar(500), v3 varchar(500),
v4 varchar(500), v5 varchar(500), v6 varchar(500),
v7 varchar(500), v8 varchar(500), v9 varchar(500),
v10 varchar(500), v11 varchar(500), v12 varchar(500),
v13 varchar(500), v14 varchar(500), v15 varchar(500),
v16 varchar(500), v17 varchar(500), v18 varchar(500)
) ENGINE=InnoDB ROW_FORMAT=DYNAMIC;
CREATE INDEX idx1 ON t12637786(a,v1);
INSERT INTO t12637786 VALUES(9,@r,@r,@r,@r,@r,@r,@r,@r,@r,@r,@r,@r,@r,@r,@r,@r,@r,@r);
UPDATE t12637786 SET a=1000;
DELETE FROM t12637786;
# Bug#12963823 - Test that the purge thread does not crash when
CREATE TABLE t12963823(a blob,b blob,c blob,d blob,e blob,f blob,g blob,h blob,
i blob,j blob,k blob,l blob,m blob,n blob,o blob,p blob)
ENGINE=innodb ROW_FORMAT=dynamic;
SET @r = REPEAT('a', 767);
INSERT INTO t12963823 VALUES (@r,@r,@r,@r, @r,@r,@r,@r, @r,@r,@r,@r, @r,@r,@r,@r);
CREATE INDEX ndx_a ON t12963823 (a(500));
CREATE INDEX ndx_b ON t12963823 (b(500));
CREATE INDEX ndx_c ON t12963823 (c(500));
CREATE INDEX ndx_d ON t12963823 (d(500));
CREATE INDEX ndx_e ON t12963823 (e(500));
CREATE INDEX ndx_f ON t12963823 (f(500));
CREATE INDEX ndx_k ON t12963823 (k(500));
CREATE INDEX ndx_l ON t12963823 (l(500));
SET @r = REPEAT('b', 500);
UPDATE t12963823 set a=@r,b=@r,c=@r,d=@r;
UPDATE t12963823 set e=@r,f=@r,g=@r,h=@r;
UPDATE t12963823 set i=@r,j=@r,k=@r,l=@r;
UPDATE t12963823 set m=@r,n=@r,o=@r,p=@r;
ALTER TABLE t12963823 DROP INDEX ndx_a;
ALTER TABLE t12963823 DROP INDEX ndx_b;
CREATE INDEX ndx_g ON t12963823 (g(500));
CREATE INDEX ndx_h ON t12963823 (h(500));
CREATE INDEX ndx_i ON t12963823 (i(500));
CREATE INDEX ndx_j ON t12963823 (j(500));
CREATE INDEX ndx_m ON t12963823 (m(500));
CREATE INDEX ndx_n ON t12963823 (n(500));
CREATE INDEX ndx_o ON t12963823 (o(500));
CREATE INDEX ndx_p ON t12963823 (p(500));
SHOW CREATE TABLE t12963823;
Table	Create Table
t12963823	CREATE TABLE `t12963823` (
  `a` blob,
  `b` blob,
  `c` blob,
  `d` blob,
  `e` blob,
  `f` blob,
  `g` blob,
  `h` blob,
  `i` blob,
  `j` blob,
  `k` blob,
  `l` blob,
  `m` blob,
  `n` blob,
  `o` blob,
  `p` blob,
  KEY `ndx_c` (`c`(500)),
  KEY `ndx_d` (`d`(500)),
  KEY `ndx_e` (`e`(500)),
  KEY `ndx_f` (`f`(500)),
  KEY `ndx_k` (`k`(500)),
  KEY `ndx_l` (`l`(500)),
  KEY `ndx_g` (`g`(500)),
  KEY `ndx_h` (`h`(500)),
  KEY `ndx_i` (`i`(500)),
  KEY `ndx_j` (`j`(500)),
  KEY `ndx_m` (`m`(500)),
  KEY `ndx_n` (`n`(500)),
  KEY `ndx_o` (`o`(500)),
  KEY `ndx_p` (`p`(500))
) ENGINE=InnoDB DEFAULT CHARSET=latin1 ROW_FORMAT=DYNAMIC
# Bug#12547647 UPDATE LOGGING COULD EXCEED LOG PAGE SIZE
SET SESSION innodb_strict_mode = ON;
CREATE TABLE bug12547647(
a int NOT NULL, b blob NOT NULL, c text,
PRIMARY KEY (b(10), a), INDEX (c(767)), INDEX(b(767))
) ENGINE=InnoDB ROW_FORMAT=DYNAMIC;
INSERT INTO bug12547647 VALUES (5,REPEAT('khdfo5AlOq',1900),REPEAT('g',7751));
COMMIT;
UPDATE bug12547647 SET c = REPEAT('b',16928);
ERROR HY000: Undo log record is too big.
SHOW WARNINGS;
Level	Code	Message
Error	1713	Undo log record is too big.
DROP TABLE bug12547647;
SET SESSION innodb_strict_mode = off;
CREATE TABLE t1(
c text NOT NULL, d text NOT NULL,
PRIMARY KEY (c(767),d(767)))
ENGINE=InnoDB ROW_FORMAT=COMPRESSED KEY_BLOCK_SIZE=1 CHARSET=ASCII;
ERROR 42000: Row size too large (> 8126). Changing some columns to TEXT or BLOB may help. In current row format, BLOB prefix of 0 bytes is stored inline.
CREATE TABLE t1(
c text NOT NULL, d text NOT NULL,
PRIMARY KEY (c(767),d(767)))
ENGINE=InnoDB ROW_FORMAT=COMPRESSED KEY_BLOCK_SIZE=2 CHARSET=ASCII;
ERROR 42000: Row size too large (> 8126). Changing some columns to TEXT or BLOB may help. In current row format, BLOB prefix of 0 bytes is stored inline.
CREATE TABLE t1(
c text NOT NULL, d text NOT NULL,
PRIMARY KEY (c(767),d(767)))
ENGINE=InnoDB ROW_FORMAT=COMPRESSED KEY_BLOCK_SIZE=4 CHARSET=ASCII;
drop table t1;
CREATE TABLE t1(c text, PRIMARY KEY (c(440)))
ENGINE=InnoDB ROW_FORMAT=COMPRESSED KEY_BLOCK_SIZE=1 CHARSET=ASCII;
ERROR 42000: Row size too large (> 8126). Changing some columns to TEXT or BLOB may help. In current row format, BLOB prefix of 0 bytes is stored inline.
CREATE TABLE t1(c text, PRIMARY KEY (c(438)))
ENGINE=InnoDB ROW_FORMAT=COMPRESSED KEY_BLOCK_SIZE=1 CHARSET=ASCII;
INSERT INTO t1 VALUES(REPEAT('A',512)),(REPEAT('B',512));
DROP TABLE t1;
#
# Bug#56862 Execution of a query that uses index merge returns a wrong result
#
CREATE TABLE t1 (
pk int NOT NULL AUTO_INCREMENT PRIMARY KEY,
a int,
b int,
INDEX idx(a))
ENGINE=INNODB;
INSERT INTO t1(a,b) VALUES
(11, 1100), (2, 200), (1, 100), (14, 1400), (5, 500),
(3, 300), (17, 1700), (4, 400), (12, 1200), (8, 800),
(6, 600), (18, 1800), (9, 900), (10, 1000), (7, 700),
(13, 1300), (15, 1500), (19, 1900), (16, 1600), (20, 2000);
INSERT INTO t1(a,b) SELECT a+20, b+2000 FROM t1;
INSERT INTO t1(a,b) SELECT a+40, b+4000 FROM t1;
INSERT INTO t1(a,b) SELECT a+80, b+8000 FROM t1;
INSERT INTO t1(a,b) SELECT a,b FROM t1;
INSERT INTO t1(a,b) SELECT a,b FROM t1;
INSERT INTO t1(a,b) SELECT a,b FROM t1;
INSERT INTO t1(a,b) SELECT a,b FROM t1;
INSERT INTO t1(a,b) SELECT a,b FROM t1;
INSERT INTO t1(a,b) SELECT a,b FROM t1;
INSERT INTO t1(a,b) SELECT a,b FROM t1;
INSERT INTO t1(a,b) SELECT a,b FROM t1;
INSERT INTO t1 VALUES (1000000, 0, 0);
set @optimizer_switch_saved=@@optimizer_switch;
SET SESSION optimizer_switch='derived_merge=off';
SET SESSION sort_buffer_size = 1024*36;
EXPLAIN
SELECT COUNT(*) FROM
(SELECT * FROM t1 FORCE INDEX (idx,PRIMARY)
WHERE a BETWEEN 2 AND 7 OR pk=1000000) AS t;
id	select_type	table	partitions	type	possible_keys	key	key_len	ref	rows	filtered	Extra
1	PRIMARY	<derived2>	NULL	ALL	NULL	NULL	NULL	NULL	1536	100.00	NULL
2	DERIVED	t1	NULL	index_merge	PRIMARY,idx	idx,PRIMARY	5,4	NULL	1536	100.00	Using sort_union(idx,PRIMARY); Using where
Warnings:
Note	1003	/* select#1 */ select count(0) AS `COUNT(*)` from (/* select#2 */ select `test`.`t1`.`pk` AS `pk`,`test`.`t1`.`a` AS `a`,`test`.`t1`.`b` AS `b` from `test`.`t1` FORCE INDEX (PRIMARY) FORCE INDEX (`idx`) where ((`test`.`t1`.`a` between 2 and 7) or (`test`.`t1`.`pk` = 1000000))) `t`
SELECT COUNT(*) FROM
(SELECT * FROM t1 FORCE INDEX (idx,PRIMARY)
WHERE a BETWEEN 2 AND 7 OR pk=1000000) AS t;
COUNT(*)
1537
set @@optimizer_switch=@optimizer_switch_saved;
SET SESSION sort_buffer_size = DEFAULT;
DROP TABLE t1;
DROP TABLE t1_purge, t2_purge, t3_purge, t4_purge;
DROP TABLE t12637786;
DROP TABLE t12963823;<|MERGE_RESOLUTION|>--- conflicted
+++ resolved
@@ -46,29 +46,6 @@
 CREATE TABLE t2 (a INT KEY, b TEXT) ROW_FORMAT=COMPACT ENGINE=innodb;
 CREATE TABLE t3 (a INT KEY, b TEXT) ROW_FORMAT=COMPRESSED ENGINE=innodb;
 CREATE TABLE t4 (a INT KEY, b TEXT) ROW_FORMAT=DYNAMIC ENGINE=innodb;
-<<<<<<< HEAD
-SELECT * FROM INFORMATION_SCHEMA.INNODB_SYS_TABLES
-WHERE name LIKE 'test%' ORDER BY table_id;
-TABLE_ID	NAME	FLAG	N_COLS	SPACE	FILE_FORMAT	ROW_FORMAT	ZIP_PAGE_SIZE	SPACE_TYPE
-{id}	test/t1	0	5	{id}	Antelope	Redundant	0	Single
-{id}	test/t2	1	5	{id}	Antelope	Compact	0	Single
-{id}	test/t3	41	5	{id}	Barracuda	Compressed	8192	Single
-{id}	test/t4	33	5	{id}	Barracuda	Dynamic	0	Single
-SELECT SPACE, NAME, FLAG, FILE_FORMAT, ROW_FORMAT, PAGE_SIZE, ZIP_PAGE_SIZE FROM INFORMATION_SCHEMA.INNODB_SYS_TABLESPACES
-WHERE name LIKE 'test%' ORDER BY space;
-SPACE	NAME	FLAG	FILE_FORMAT	ROW_FORMAT	PAGE_SIZE	ZIP_PAGE_SIZE
-{id}	test/t1	0	Antelope	Compact or Redundant	16384	0
-{id}	test/t2	0	Antelope	Compact or Redundant	16384	0
-{id}	test/t3	41	Barracuda	Compressed	16384	8192
-{id}	test/t4	33	Barracuda	Dynamic	16384	0
-SELECT * FROM INFORMATION_SCHEMA.INNODB_SYS_DATAFILES
-WHERE path LIKE '%test%' ORDER BY space;
-SPACE	PATH
-{id}	MYSQLD_DATADIR/test/t1.ibd
-{id}	MYSQLD_DATADIR/test/t2.ibd
-{id}	MYSQLD_DATADIR/test/t3.ibd
-{id}	MYSQLD_DATADIR/test/t4.ibd
-=======
 SELECT	t.name table_name, t.n_cols, t.flag table_flags,
 i.name index_name, i.page_no root_page, i.type,
 i.n_fields, i.merge_threshold
@@ -89,7 +66,6 @@
 test/t2	MYSQLD_DATADIR/test/t2.ibd	DEFAULT	0	Compact or Redundant	Single
 test/t3	MYSQLD_DATADIR/test/t3.ibd	DEFAULT	8192	Compressed	Single
 test/t4	MYSQLD_DATADIR/test/t4.ibd	DEFAULT	0	Dynamic	Single
->>>>>>> f4c37f7a
 DROP TABLE t1, t2, t3, t4;
 # Test 4) The maximum row size is dependent upon the page size.
 #         Redundant: 8123, Compact: 8126.
