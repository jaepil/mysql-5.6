set optimizer_trace_max_mem_size=1048576;
SET end_markers_in_json=on;
SET optimizer_trace="enabled=on,one_line=off";
#
# BUG#12430646 - SEL_ARG::LEFT AND RIGHT POINTERS INCORRECTLY 
#                USED. CRASHES OPTIMIZER TRACING
#
CREATE TABLE t1 (
a INT,
b CHAR(2),
c INT,
d INT,
KEY (c),
KEY (d,a,b(2)),
KEY (b(1))
);
INSERT INTO t1 VALUES (NULL, 'a', 1, 2), (NULL, 'a', 1, 2),
(1,    'a', 1, 2), (1,    'a', 1, 2);
CREATE TABLE t2 (
a INT,
c INT,
e INT,
KEY (e)
);
INSERT INTO t2 VALUES (1, 1, NULL), (1, 1, NULL);
SELECT 1
FROM t1, t2
WHERE t1.d <> '1' AND t1.b > '1'
AND t1.a = t2.a AND t1.c = t2.c;
1
1
1
1
1
DROP TABLE t1, t2;
#
# BUG#12595210 - JSON SYNTAX ERROR ASSERT ON WHERE FIELD NOT IN SUBQUERY
#
CREATE TABLE t1 (  
pk INT NOT NULL AUTO_INCREMENT,
col_int_key INT DEFAULT NULL,
col_varchar_key VARCHAR(1) DEFAULT NULL,
PRIMARY KEY (pk)
) ENGINE=InnoDB;
CREATE TABLE t2 (  
pk INT NOT NULL AUTO_INCREMENT,
col_int_key INT DEFAULT NULL,
col_varchar_key VARCHAR(1) DEFAULT NULL,
col_varchar_nokey VARCHAR(1) DEFAULT NULL,
PRIMARY KEY (pk)
) ENGINE=InnoDB;
CREATE TABLE t3 (  
pk INT NOT NULL AUTO_INCREMENT,
col_int_key INT DEFAULT NULL,
col_varchar_key VARCHAR(1) DEFAULT NULL,
col_varchar_nokey VARCHAR(1) DEFAULT NULL,
PRIMARY KEY (pk)
) ENGINE=InnoDB;
CREATE TABLE t4 (
pk INT NOT NULL AUTO_INCREMENT,
col_int_key INT DEFAULT NULL,
col_varchar_key VARCHAR(1) DEFAULT NULL,
PRIMARY KEY (pk)
) ENGINE=InnoDB;
CREATE VIEW view_t4 AS SELECT * FROM t4;
CREATE TABLE where_subselect_19379 SELECT
(
SELECT SUM(sq1_alias1.pk) AS sq1_field1
FROM view_t4 AS sq1_alias1
INNER JOIN t1 AS sq1_alias2 ON  (sq1_alias2.col_varchar_key =
sq1_alias1.col_varchar_key )
) AS field1,
alias1.col_varchar_nokey AS field2
FROM (t2 AS alias1
LEFT JOIN ( t2 AS alias2
LEFT OUTER JOIN t2 AS alias3 ON  (alias3.col_varchar_nokey =
alias2.col_varchar_key )
) ON (alias3.col_varchar_key = alias2.col_varchar_key)
)
WHERE  ( alias2.col_varchar_key IN (
SELECT sq2_alias1.col_varchar_nokey AS sq2_field1
FROM t3 AS sq2_alias1
WHERE sq2_alias1.col_varchar_nokey <= alias1.col_varchar_key
)
);
SELECT * FROM where_subselect_19379 WHERE (field1, field2) NOT IN
(SELECT
(
SELECT SUM(sq1_alias1.pk) AS sq1_field1
FROM view_t4 AS sq1_alias1
INNER JOIN t1 AS sq1_alias2 ON  (sq1_alias2.col_varchar_key =
sq1_alias1.col_varchar_key )
) AS field1,
alias1.col_varchar_nokey AS field2
FROM (t2 AS alias1
LEFT JOIN ( t2 AS alias2
LEFT OUTER JOIN t2 AS alias3 ON  (alias3.col_varchar_nokey =
alias2.col_varchar_key )
) ON (alias3.col_varchar_key = alias2.col_varchar_key)
)
WHERE  ( alias2.col_varchar_key IN (
SELECT sq2_alias1.col_varchar_nokey AS sq2_field1
FROM t3 AS sq2_alias1
WHERE sq2_alias1.col_varchar_nokey <= alias1.col_varchar_key
)
));
field1	field2
select * from information_schema.OPTIMIZER_TRACE;
QUERY	TRACE	MISSING_BYTES_BEYOND_MAX_MEM_SIZE	INSUFFICIENT_PRIVILEGES
SELECT * FROM where_subselect_19379 WHERE (field1, field2) NOT IN
(SELECT
(
SELECT SUM(sq1_alias1.pk) AS sq1_field1
FROM view_t4 AS sq1_alias1
INNER JOIN t1 AS sq1_alias2 ON  (sq1_alias2.col_varchar_key =
sq1_alias1.col_varchar_key )
) AS field1,
alias1.col_varchar_nokey AS field2
FROM (t2 AS alias1
LEFT JOIN ( t2 AS alias2
LEFT OUTER JOIN t2 AS alias3 ON  (alias3.col_varchar_nokey =
alias2.col_varchar_key )
) ON (alias3.col_varchar_key = alias2.col_varchar_key)
)
WHERE  ( alias2.col_varchar_key IN (
SELECT sq2_alias1.col_varchar_nokey AS sq2_field1
FROM t3 AS sq2_alias1
WHERE sq2_alias1.col_varchar_nokey <= alias1.col_varchar_key
)
))	{
  "steps": [
    {
      "join_preparation": {
        "select#": 1,
        "steps": [
          {
            "join_preparation": {
              "select#": 2,
              "steps": [
                {
                  "join_preparation": {
                    "select#": 3,
                    "steps": [
                      {
                        "join_preparation": {
                          "select#": 5,
                          "steps": [
                            {
                              "expanded_query": "/* select#5 */ select `t4`.`pk` AS `pk`,`t4`.`col_int_key` AS `col_int_key`,`t4`.`col_varchar_key` AS `col_varchar_key` from `t4`"
                            }
                          ] /* steps */
                        } /* join_preparation */
                      },
                      {
                        "view": {
                          "table": "`view_t4` `sq1_alias1`",
                          "select#": 5,
                          "merged": true
                        } /* view */
                      },
                      {
                        "expanded_query": "/* select#3 */ select sum(`t4`.`pk`) AS `sq1_field1` from ((`t4`) join `t1` `sq1_alias2` on((`sq1_alias2`.`col_varchar_key` = `t4`.`col_varchar_key`)))"
                      }
                    ] /* steps */
                  } /* join_preparation */
                },
                {
                  "join_preparation": {
                    "select#": 4,
                    "steps": [
                      {
                        "expanded_query": "/* select#4 */ select `sq2_alias1`.`col_varchar_nokey` AS `sq2_field1` from `t3` `sq2_alias1` where (`sq2_alias1`.`col_varchar_nokey` <= `alias1`.`col_varchar_key`)"
                      },
                      {
                        "transformation": {
                          "select#": 4,
                          "from": "IN (SELECT)",
                          "to": "semijoin",
                          "chosen": false
                        } /* transformation */
                      },
                      {
                        "transformation": {
                          "select#": 4,
                          "from": "IN (SELECT)",
                          "to": "EXISTS (CORRELATED SELECT)",
                          "chosen": true,
                          "evaluating_constant_where_conditions": [
                          ] /* evaluating_constant_where_conditions */
                        } /* transformation */
                      }
                    ] /* steps */
                  } /* join_preparation */
                },
                {
                  "expanded_query": "/* select#2 */ select (/* select#3 */ select sum(`t4`.`pk`) AS `sq1_field1` from ((`t4`) join `t1` `sq1_alias2` on((`sq1_alias2`.`col_varchar_key` = `t4`.`col_varchar_key`)))) AS `field1`,`alias1`.`col_varchar_nokey` AS `field2` from (`t2` `alias1` left join (`t2` `alias2` left join `t2` `alias3` on((`alias3`.`col_varchar_nokey` = `alias2`.`col_varchar_key`))) on((`alias3`.`col_varchar_key` = `alias2`.`col_varchar_key`))) where <in_optimizer>(`alias2`.`col_varchar_key`,<exists>(/* select#4 */ select `sq2_alias1`.`col_varchar_nokey` AS `sq2_field1` from `t3` `sq2_alias1` where ((`sq2_alias1`.`col_varchar_nokey` <= `alias1`.`col_varchar_key`) and (<cache>(`alias2`.`col_varchar_key`) = `sq2_alias1`.`col_varchar_nokey`))))"
                },
                {
                  "transformation": {
                    "select#": 2,
                    "from": "IN (SELECT)",
                    "to": "semijoin",
                    "chosen": false
                  } /* transformation */
                },
                {
                  "transformation": {
                    "select#": 2,
                    "from": "IN (SELECT)",
                    "to": "EXISTS (CORRELATED SELECT)",
                    "chosen": true,
                    "evaluating_constant_where_conditions": [
                    ] /* evaluating_constant_where_conditions */,
                    "evaluating_constant_having_conditions": [
                    ] /* evaluating_constant_having_conditions */
                  } /* transformation */
                }
              ] /* steps */
            } /* join_preparation */
          },
          {
            "expanded_query": "/* select#1 */ select `where_subselect_19379`.`field1` AS `field1`,`where_subselect_19379`.`field2` AS `field2` from `where_subselect_19379` where (not(<in_optimizer>((`where_subselect_19379`.`field1`,`where_subselect_19379`.`field2`),<exists>(/* select#2 */ select (/* select#3 */ select sum(`t4`.`pk`) AS `sq1_field1` from ((`t4`) join `t1` `sq1_alias2` on((`sq1_alias2`.`col_varchar_key` = `t4`.`col_varchar_key`)))) AS `field1`,`alias1`.`col_varchar_nokey` AS `field2` from (`t2` `alias1` left join (`t2` `alias2` left join `t2` `alias3` on((`alias3`.`col_varchar_nokey` = `alias2`.`col_varchar_key`))) on((`alias3`.`col_varchar_key` = `alias2`.`col_varchar_key`))) where (<in_optimizer>(`alias2`.`col_varchar_key`,<exists>(/* select#4 */ select `sq2_alias1`.`col_varchar_nokey` AS `sq2_field1` from `t3` `sq2_alias1` where ((`sq2_alias1`.`col_varchar_nokey` <= `alias1`.`col_varchar_key`) and (<cache>(`alias2`.`col_varchar_key`) = `sq2_alias1`.`col_varchar_nokey`)))) and <if>(outer_field_is_not_null, ((<cache>(`where_subselect_19379`.`field1`) = (/* select#3 */ select sum(`t4`.`pk`) AS `sq1_field1` from ((`t4`) join `t1` `sq1_alias2` on((`sq1_alias2`.`col_varchar_key` = `t4`.`col_varchar_key`))))) or isnull((/* select#3 */ select sum(`t4`.`pk`) AS `sq1_field1` from ((`t4`) join `t1` `sq1_alias2` on((`sq1_alias2`.`col_varchar_key` = `t4`.`col_varchar_key`)))))), true) and <if>(outer_field_is_not_null, ((<cache>(`where_subselect_19379`.`field2`) = `alias1`.`col_varchar_nokey`) or isnull(`alias1`.`col_varchar_nokey`)), true)) having (<if>(outer_field_is_not_null, <is_not_null_test>((/* select#3 */ select sum(`t4`.`pk`) AS `sq1_field1` from ((`t4`) join `t1` `sq1_alias2` on((`sq1_alias2`.`col_varchar_key` = `t4`.`col_varchar_key`))))), true) and <if>(outer_field_is_not_null, <is_not_null_test>(`alias1`.`col_varchar_nokey`), true))))))"
          },
          {
            "transformations_to_nested_joins": {
              "transformations": [
                "JOIN_condition_to_WHERE",
                "parenthesis_removal"
              ] /* transformations */,
              "expanded_query": "/* select#3 */ select sum(`t4`.`pk`) AS `sq1_field1` from `t4` join `t1` `sq1_alias2` where (`sq1_alias2`.`col_varchar_key` = `t4`.`col_varchar_key`)"
            } /* transformations_to_nested_joins */
          },
          {
            "transformations_to_nested_joins": {
              "transformations": [
                "outer_join_to_inner_join",
                "JOIN_condition_to_WHERE",
                "parenthesis_removal"
              ] /* transformations */,
              "expanded_query": "/* select#2 */ select (/* select#3 */ select sum(`t4`.`pk`) AS `sq1_field1` from `t4` join `t1` `sq1_alias2` where (`sq1_alias2`.`col_varchar_key` = `t4`.`col_varchar_key`)) AS `field1`,`alias1`.`col_varchar_nokey` AS `field2` from `t2` `alias1` join `t2` `alias2` join `t2` `alias3` where (<in_optimizer>(`alias2`.`col_varchar_key`,<exists>(/* select#4 */ select `sq2_alias1`.`col_varchar_nokey` AS `sq2_field1` from `t3` `sq2_alias1` where ((`sq2_alias1`.`col_varchar_nokey` <= `alias1`.`col_varchar_key`) and (<cache>(`alias2`.`col_varchar_key`) = `sq2_alias1`.`col_varchar_nokey`)))) and <if>(outer_field_is_not_null, ((<cache>(`where_subselect_19379`.`field1`) = (/* select#3 */ select sum(`t4`.`pk`) AS `sq1_field1` from `t4` join `t1` `sq1_alias2` where (`sq1_alias2`.`col_varchar_key` = `t4`.`col_varchar_key`))) or isnull((/* select#3 */ select sum(`t4`.`pk`) AS `sq1_field1` from `t4` join `t1` `sq1_alias2` where (`sq1_alias2`.`col_varchar_key` = `t4`.`col_varchar_key`)))), true) and <if>(outer_field_is_not_null, ((<cache>(`where_subselect_19379`.`field2`) = `alias1`.`col_varchar_nokey`) or isnull(`alias1`.`col_varchar_nokey`)), true) and (`alias3`.`col_varchar_key` = `alias2`.`col_varchar_key`) and (`alias3`.`col_varchar_nokey` = `alias2`.`col_varchar_key`)) having (<if>(outer_field_is_not_null, <is_not_null_test>((/* select#3 */ select sum(`t4`.`pk`) AS `sq1_field1` from `t4` join `t1` `sq1_alias2` where (`sq1_alias2`.`col_varchar_key` = `t4`.`col_varchar_key`))), true) and <if>(outer_field_is_not_null, <is_not_null_test>(`alias1`.`col_varchar_nokey`), true))"
            } /* transformations_to_nested_joins */
          }
        ] /* steps */
      } /* join_preparation */
    },
    {
      "join_optimization": {
        "select#": 1,
        "steps": [
          {
            "condition_processing": {
              "condition": "WHERE",
              "original_condition": "(not(<in_optimizer>((`where_subselect_19379`.`field1`,`where_subselect_19379`.`field2`),<exists>(/* select#2 */ select (/* select#3 */ select sum(`t4`.`pk`) AS `sq1_field1` from `t4` join `t1` `sq1_alias2` where (`sq1_alias2`.`col_varchar_key` = `t4`.`col_varchar_key`)) AS `field1`,`alias1`.`col_varchar_nokey` AS `field2` from `t2` `alias1` join `t2` `alias2` join `t2` `alias3` where (<in_optimizer>(`alias2`.`col_varchar_key`,<exists>(/* select#4 */ select `sq2_alias1`.`col_varchar_nokey` AS `sq2_field1` from `t3` `sq2_alias1` where ((`sq2_alias1`.`col_varchar_nokey` <= `alias1`.`col_varchar_key`) and (<cache>(`alias2`.`col_varchar_key`) = `sq2_alias1`.`col_varchar_nokey`)))) and <if>(outer_field_is_not_null, ((<cache>(`where_subselect_19379`.`field1`) = (/* select#3 */ select sum(`t4`.`pk`) AS `sq1_field1` from `t4` join `t1` `sq1_alias2` where (`sq1_alias2`.`col_varchar_key` = `t4`.`col_varchar_key`))) or isnull((/* select#3 */ select sum(`t4`.`pk`) AS `sq1_field1` from `t4` join `t1` `sq1_alias2` where (`sq1_alias2`.`col_varchar_key` = `t4`.`col_varchar_key`)))), true) and <if>(outer_field_is_not_null, ((<cache>(`where_subselect_19379`.`field2`) = `alias1`.`col_varchar_nokey`) or isnull(`alias1`.`col_varchar_nokey`)), true) and (`alias3`.`col_varchar_key` = `alias2`.`col_varchar_key`) and (`alias3`.`col_varchar_nokey` = `alias2`.`col_varchar_key`)) having (<if>(outer_field_is_not_null, <is_not_null_test>((/* select#3 */ select sum(`t4`.`pk`) AS `sq1_field1` from `t4` join `t1` `sq1_alias2` where (`sq1_alias2`.`col_varchar_key` = `t4`.`col_varchar_key`))), true) and <if>(outer_field_is_not_null, <is_not_null_test>(`alias1`.`col_varchar_nokey`), true))))))",
              "steps": [
                {
                  "transformation": "equality_propagation",
                  "subselect_evaluation": [
                  ] /* subselect_evaluation */,
                  "resulting_condition": "(not(<in_optimizer>((`where_subselect_19379`.`field1`,`where_subselect_19379`.`field2`),<exists>(/* select#2 */ select (/* select#3 */ select sum(`t4`.`pk`) AS `sq1_field1` from `t4` join `t1` `sq1_alias2` where (`sq1_alias2`.`col_varchar_key` = `t4`.`col_varchar_key`)) AS `field1`,`alias1`.`col_varchar_nokey` AS `field2` from `t2` `alias1` join `t2` `alias2` join `t2` `alias3` where (<in_optimizer>(`alias2`.`col_varchar_key`,<exists>(/* select#4 */ select `sq2_alias1`.`col_varchar_nokey` AS `sq2_field1` from `t3` `sq2_alias1` where ((`sq2_alias1`.`col_varchar_nokey` <= `alias1`.`col_varchar_key`) and (<cache>(`alias2`.`col_varchar_key`) = `sq2_alias1`.`col_varchar_nokey`)))) and <if>(outer_field_is_not_null, ((<cache>(`where_subselect_19379`.`field1`) = (/* select#3 */ select sum(`t4`.`pk`) AS `sq1_field1` from `t4` join `t1` `sq1_alias2` where (`sq1_alias2`.`col_varchar_key` = `t4`.`col_varchar_key`))) or isnull((/* select#3 */ select sum(`t4`.`pk`) AS `sq1_field1` from `t4` join `t1` `sq1_alias2` where (`sq1_alias2`.`col_varchar_key` = `t4`.`col_varchar_key`)))), true) and <if>(outer_field_is_not_null, ((<cache>(`where_subselect_19379`.`field2`) = `alias1`.`col_varchar_nokey`) or isnull(`alias1`.`col_varchar_nokey`)), true) and (`alias3`.`col_varchar_key` = `alias2`.`col_varchar_key`) and (`alias3`.`col_varchar_nokey` = `alias2`.`col_varchar_key`)) having (<if>(outer_field_is_not_null, <is_not_null_test>((/* select#3 */ select sum(`t4`.`pk`) AS `sq1_field1` from `t4` join `t1` `sq1_alias2` where (`sq1_alias2`.`col_varchar_key` = `t4`.`col_varchar_key`))), true) and <if>(outer_field_is_not_null, <is_not_null_test>(`alias1`.`col_varchar_nokey`), true))))))"
                },
                {
                  "transformation": "constant_propagation",
                  "subselect_evaluation": [
                  ] /* subselect_evaluation */,
                  "resulting_condition": "(not(<in_optimizer>((`where_subselect_19379`.`field1`,`where_subselect_19379`.`field2`),<exists>(/* select#2 */ select (/* select#3 */ select sum(`t4`.`pk`) AS `sq1_field1` from `t4` join `t1` `sq1_alias2` where (`sq1_alias2`.`col_varchar_key` = `t4`.`col_varchar_key`)) AS `field1`,`alias1`.`col_varchar_nokey` AS `field2` from `t2` `alias1` join `t2` `alias2` join `t2` `alias3` where (<in_optimizer>(`alias2`.`col_varchar_key`,<exists>(/* select#4 */ select `sq2_alias1`.`col_varchar_nokey` AS `sq2_field1` from `t3` `sq2_alias1` where ((`sq2_alias1`.`col_varchar_nokey` <= `alias1`.`col_varchar_key`) and (<cache>(`alias2`.`col_varchar_key`) = `sq2_alias1`.`col_varchar_nokey`)))) and <if>(outer_field_is_not_null, ((<cache>(`where_subselect_19379`.`field1`) = (/* select#3 */ select sum(`t4`.`pk`) AS `sq1_field1` from `t4` join `t1` `sq1_alias2` where (`sq1_alias2`.`col_varchar_key` = `t4`.`col_varchar_key`))) or isnull((/* select#3 */ select sum(`t4`.`pk`) AS `sq1_field1` from `t4` join `t1` `sq1_alias2` where (`sq1_alias2`.`col_varchar_key` = `t4`.`col_varchar_key`)))), true) and <if>(outer_field_is_not_null, ((<cache>(`where_subselect_19379`.`field2`) = `alias1`.`col_varchar_nokey`) or isnull(`alias1`.`col_varchar_nokey`)), true) and (`alias3`.`col_varchar_key` = `alias2`.`col_varchar_key`) and (`alias3`.`col_varchar_nokey` = `alias2`.`col_varchar_key`)) having (<if>(outer_field_is_not_null, <is_not_null_test>((/* select#3 */ select sum(`t4`.`pk`) AS `sq1_field1` from `t4` join `t1` `sq1_alias2` where (`sq1_alias2`.`col_varchar_key` = `t4`.`col_varchar_key`))), true) and <if>(outer_field_is_not_null, <is_not_null_test>(`alias1`.`col_varchar_nokey`), true))))))"
                },
                {
                  "transformation": "trivial_condition_removal",
                  "subselect_evaluation": [
                  ] /* subselect_evaluation */,
                  "resulting_condition": "(not(<in_optimizer>((`where_subselect_19379`.`field1`,`where_subselect_19379`.`field2`),<exists>(/* select#2 */ select (/* select#3 */ select sum(`t4`.`pk`) AS `sq1_field1` from `t4` join `t1` `sq1_alias2` where (`sq1_alias2`.`col_varchar_key` = `t4`.`col_varchar_key`)) AS `field1`,`alias1`.`col_varchar_nokey` AS `field2` from `t2` `alias1` join `t2` `alias2` join `t2` `alias3` where (<in_optimizer>(`alias2`.`col_varchar_key`,<exists>(/* select#4 */ select `sq2_alias1`.`col_varchar_nokey` AS `sq2_field1` from `t3` `sq2_alias1` where ((`sq2_alias1`.`col_varchar_nokey` <= `alias1`.`col_varchar_key`) and (<cache>(`alias2`.`col_varchar_key`) = `sq2_alias1`.`col_varchar_nokey`)))) and <if>(outer_field_is_not_null, ((<cache>(`where_subselect_19379`.`field1`) = (/* select#3 */ select sum(`t4`.`pk`) AS `sq1_field1` from `t4` join `t1` `sq1_alias2` where (`sq1_alias2`.`col_varchar_key` = `t4`.`col_varchar_key`))) or isnull((/* select#3 */ select sum(`t4`.`pk`) AS `sq1_field1` from `t4` join `t1` `sq1_alias2` where (`sq1_alias2`.`col_varchar_key` = `t4`.`col_varchar_key`)))), true) and <if>(outer_field_is_not_null, ((<cache>(`where_subselect_19379`.`field2`) = `alias1`.`col_varchar_nokey`) or isnull(`alias1`.`col_varchar_nokey`)), true) and (`alias3`.`col_varchar_key` = `alias2`.`col_varchar_key`) and (`alias3`.`col_varchar_nokey` = `alias2`.`col_varchar_key`)) having (<if>(outer_field_is_not_null, <is_not_null_test>((/* select#3 */ select sum(`t4`.`pk`) AS `sq1_field1` from `t4` join `t1` `sq1_alias2` where (`sq1_alias2`.`col_varchar_key` = `t4`.`col_varchar_key`))), true) and <if>(outer_field_is_not_null, <is_not_null_test>(`alias1`.`col_varchar_nokey`), true))))))"
                }
              ] /* steps */
            } /* condition_processing */
          },
          {
            "substitute_generated_columns": {
            } /* substitute_generated_columns */
          },
          {
            "table_dependencies": [
              {
                "table": "`where_subselect_19379`",
                "row_may_be_null": false,
                "map_bit": 0,
                "depends_on_map_bits": [
                ] /* depends_on_map_bits */
              }
            ] /* table_dependencies */
          },
          {
            "ref_optimizer_key_uses": [
            ] /* ref_optimizer_key_uses */
          },
          {
            "rows_estimation": [
              {
                "table": "`where_subselect_19379`",
                "rows": 1,
                "cost": 1,
                "table_type": "system",
                "empty": true
              }
            ] /* rows_estimation */
          }
        ] /* steps */,
        "empty_result": {
          "cause": "no matching row in const table"
        } /* empty_result */
      } /* join_optimization */
    },
    {
      "join_optimization": {
        "select#": 2,
        "steps": [
          {
            "condition_processing": {
              "condition": "WHERE",
              "original_condition": "(<in_optimizer>(`alias2`.`col_varchar_key`,<exists>(/* select#4 */ select `sq2_alias1`.`col_varchar_nokey` AS `sq2_field1` from `t3` `sq2_alias1` where ((`sq2_alias1`.`col_varchar_nokey` <= `alias1`.`col_varchar_key`) and (<cache>(`alias2`.`col_varchar_key`) = `sq2_alias1`.`col_varchar_nokey`)))) and <if>(outer_field_is_not_null, ((<cache>(NULL) = (/* select#3 */ select sum(`t4`.`pk`) AS `sq1_field1` from `t4` join `t1` `sq1_alias2` where (`sq1_alias2`.`col_varchar_key` = `t4`.`col_varchar_key`))) or isnull((/* select#3 */ select sum(`t4`.`pk`) AS `sq1_field1` from `t4` join `t1` `sq1_alias2` where (`sq1_alias2`.`col_varchar_key` = `t4`.`col_varchar_key`)))), true) and <if>(outer_field_is_not_null, ((<cache>(NULL) = `alias1`.`col_varchar_nokey`) or isnull(`alias1`.`col_varchar_nokey`)), true) and (`alias3`.`col_varchar_key` = `alias2`.`col_varchar_key`) and (`alias3`.`col_varchar_nokey` = `alias2`.`col_varchar_key`))",
              "steps": [
                {
                  "transformation": "equality_propagation",
                  "subselect_evaluation": [
                  ] /* subselect_evaluation */,
                  "resulting_condition": "(<in_optimizer>(`alias2`.`col_varchar_key`,<exists>(/* select#4 */ select `sq2_alias1`.`col_varchar_nokey` AS `sq2_field1` from `t3` `sq2_alias1` where ((`sq2_alias1`.`col_varchar_nokey` <= `alias1`.`col_varchar_key`) and (<cache>(`alias2`.`col_varchar_key`) = `sq2_alias1`.`col_varchar_nokey`)))) and <if>(outer_field_is_not_null, ((<cache>(NULL) = (/* select#3 */ select sum(`t4`.`pk`) AS `sq1_field1` from `t4` join `t1` `sq1_alias2` where (`sq1_alias2`.`col_varchar_key` = `t4`.`col_varchar_key`))) or isnull((/* select#3 */ select sum(`t4`.`pk`) AS `sq1_field1` from `t4` join `t1` `sq1_alias2` where (`sq1_alias2`.`col_varchar_key` = `t4`.`col_varchar_key`)))), true) and <if>(outer_field_is_not_null, ((<cache>(NULL) = `alias1`.`col_varchar_nokey`) or isnull(`alias1`.`col_varchar_nokey`)), true) and multiple equal(`alias3`.`col_varchar_key`, `alias2`.`col_varchar_key`, `alias3`.`col_varchar_nokey`))"
                },
                {
                  "transformation": "constant_propagation",
                  "subselect_evaluation": [
                  ] /* subselect_evaluation */,
                  "resulting_condition": "(<in_optimizer>(`alias2`.`col_varchar_key`,<exists>(/* select#4 */ select `sq2_alias1`.`col_varchar_nokey` AS `sq2_field1` from `t3` `sq2_alias1` where ((`sq2_alias1`.`col_varchar_nokey` <= `alias1`.`col_varchar_key`) and (<cache>(`alias2`.`col_varchar_key`) = `sq2_alias1`.`col_varchar_nokey`)))) and <if>(outer_field_is_not_null, ((<cache>(NULL) = (/* select#3 */ select sum(`t4`.`pk`) AS `sq1_field1` from `t4` join `t1` `sq1_alias2` where (`sq1_alias2`.`col_varchar_key` = `t4`.`col_varchar_key`))) or isnull((/* select#3 */ select sum(`t4`.`pk`) AS `sq1_field1` from `t4` join `t1` `sq1_alias2` where (`sq1_alias2`.`col_varchar_key` = `t4`.`col_varchar_key`)))), true) and <if>(outer_field_is_not_null, ((<cache>(NULL) = `alias1`.`col_varchar_nokey`) or isnull(`alias1`.`col_varchar_nokey`)), true) and multiple equal(`alias3`.`col_varchar_key`, `alias2`.`col_varchar_key`, `alias3`.`col_varchar_nokey`))"
                },
                {
                  "transformation": "trivial_condition_removal",
                  "subselect_evaluation": [
                  ] /* subselect_evaluation */,
                  "resulting_condition": "(<in_optimizer>(`alias2`.`col_varchar_key`,<exists>(/* select#4 */ select `sq2_alias1`.`col_varchar_nokey` AS `sq2_field1` from `t3` `sq2_alias1` where ((`sq2_alias1`.`col_varchar_nokey` <= `alias1`.`col_varchar_key`) and (<cache>(`alias2`.`col_varchar_key`) = `sq2_alias1`.`col_varchar_nokey`)))) and <if>(outer_field_is_not_null, ((<cache>(NULL) = (/* select#3 */ select sum(`t4`.`pk`) AS `sq1_field1` from `t4` join `t1` `sq1_alias2` where (`sq1_alias2`.`col_varchar_key` = `t4`.`col_varchar_key`))) or isnull((/* select#3 */ select sum(`t4`.`pk`) AS `sq1_field1` from `t4` join `t1` `sq1_alias2` where (`sq1_alias2`.`col_varchar_key` = `t4`.`col_varchar_key`)))), true) and <if>(outer_field_is_not_null, ((<cache>(NULL) = `alias1`.`col_varchar_nokey`) or isnull(`alias1`.`col_varchar_nokey`)), true) and multiple equal(`alias3`.`col_varchar_key`, `alias2`.`col_varchar_key`, `alias3`.`col_varchar_nokey`))"
                }
              ] /* steps */
            } /* condition_processing */
          },
          {
            "condition_processing": {
              "condition": "HAVING",
              "original_condition": "(<if>(outer_field_is_not_null, <is_not_null_test>((/* select#3 */ select sum(`t4`.`pk`) AS `sq1_field1` from `t4` join `t1` `sq1_alias2` where (`sq1_alias2`.`col_varchar_key` = `t4`.`col_varchar_key`))), true) and <if>(outer_field_is_not_null, <is_not_null_test>(`alias1`.`col_varchar_nokey`), true))",
              "steps": [
                {
                  "transformation": "constant_propagation",
                  "subselect_evaluation": [
                  ] /* subselect_evaluation */,
                  "resulting_condition": "(<if>(outer_field_is_not_null, <is_not_null_test>((/* select#3 */ select sum(`t4`.`pk`) AS `sq1_field1` from `t4` join `t1` `sq1_alias2` where (`sq1_alias2`.`col_varchar_key` = `t4`.`col_varchar_key`))), true) and <if>(outer_field_is_not_null, <is_not_null_test>(`alias1`.`col_varchar_nokey`), true))"
                },
                {
                  "transformation": "trivial_condition_removal",
                  "subselect_evaluation": [
                  ] /* subselect_evaluation */,
                  "resulting_condition": "(<if>(outer_field_is_not_null, <is_not_null_test>((/* select#3 */ select sum(`t4`.`pk`) AS `sq1_field1` from `t4` join `t1` `sq1_alias2` where (`sq1_alias2`.`col_varchar_key` = `t4`.`col_varchar_key`))), true) and <if>(outer_field_is_not_null, <is_not_null_test>(`alias1`.`col_varchar_nokey`), true))"
                }
              ] /* steps */
            } /* condition_processing */
          },
          {
            "substitute_generated_columns": {
            } /* substitute_generated_columns */
          },
          {
            "table_dependencies": [
              {
                "table": "`t2` `alias1`",
                "row_may_be_null": false,
                "map_bit": 0,
                "depends_on_map_bits": [
                ] /* depends_on_map_bits */
              },
              {
                "table": "`t2` `alias2`",
                "row_may_be_null": true,
                "map_bit": 1,
                "depends_on_map_bits": [
                ] /* depends_on_map_bits */
              },
              {
                "table": "`t2` `alias3`",
                "row_may_be_null": true,
                "map_bit": 2,
                "depends_on_map_bits": [
                ] /* depends_on_map_bits */
              }
            ] /* table_dependencies */
          },
          {
            "ref_optimizer_key_uses": [
            ] /* ref_optimizer_key_uses */
          },
          {
            "rows_estimation": [
              {
                "table": "`t2` `alias1`",
                "table_scan": {
                  "rows": 1,
                  "cost": 0.25
                } /* table_scan */
              },
              {
                "table": "`t2` `alias2`",
                "table_scan": {
                  "rows": 1,
                  "cost": 0.25
                } /* table_scan */
              },
              {
                "table": "`t2` `alias3`",
                "table_scan": {
                  "rows": 1,
                  "cost": 0.25
                } /* table_scan */
              }
            ] /* rows_estimation */
          },
          {
            "considered_execution_plans": [
              {
                "plan_prefix": [
                ] /* plan_prefix */,
                "table": "`t2` `alias1`",
                "best_access_path": {
                  "considered_access_paths": [
                    {
                      "rows_to_scan": 1,
                      "access_type": "scan",
                      "resulting_rows": 1,
                      "cost": 0.35,
                      "chosen": true
                    }
                  ] /* considered_access_paths */
                } /* best_access_path */,
                "condition_filtering_pct": 100,
                "rows_for_plan": 1,
                "cost_for_plan": 0.35,
                "rest_of_plan": [
                  {
                    "plan_prefix": [
                      "`t2` `alias1`"
                    ] /* plan_prefix */,
                    "table": "`t2` `alias2`",
                    "best_access_path": {
                      "considered_access_paths": [
                        {
                          "rows_to_scan": 1,
                          "access_type": "scan",
                          "using_join_cache": true,
                          "buffers_needed": 1,
                          "resulting_rows": 1,
                          "cost": 0.35,
                          "chosen": true
                        }
                      ] /* considered_access_paths */
                    } /* best_access_path */,
                    "condition_filtering_pct": 100,
                    "rows_for_plan": 1,
                    "cost_for_plan": 0.7,
                    "rest_of_plan": [
                      {
                        "plan_prefix": [
                          "`t2` `alias1`",
                          "`t2` `alias2`"
                        ] /* plan_prefix */,
                        "table": "`t2` `alias3`",
                        "best_access_path": {
                          "considered_access_paths": [
                            {
                              "rows_to_scan": 1,
                              "access_type": "scan",
                              "using_join_cache": true,
                              "buffers_needed": 1,
                              "resulting_rows": 1,
                              "cost": 0.35,
                              "chosen": true
                            }
                          ] /* considered_access_paths */
                        } /* best_access_path */,
                        "condition_filtering_pct": 100,
                        "rows_for_plan": 1,
                        "cost_for_plan": 1.05,
                        "chosen": true
                      }
                    ] /* rest_of_plan */
                  },
                  {
                    "plan_prefix": [
                      "`t2` `alias1`"
                    ] /* plan_prefix */,
                    "table": "`t2` `alias3`",
                    "best_access_path": {
                      "considered_access_paths": [
                        {
                          "rows_to_scan": 1,
                          "access_type": "scan",
                          "using_join_cache": true,
                          "buffers_needed": 1,
                          "resulting_rows": 1,
                          "cost": 0.35,
                          "chosen": true
                        }
                      ] /* considered_access_paths */
                    } /* best_access_path */,
                    "condition_filtering_pct": 100,
                    "rows_for_plan": 1,
                    "cost_for_plan": 0.7,
                    "pruned_by_heuristic": true
                  }
                ] /* rest_of_plan */
              },
              {
                "plan_prefix": [
                ] /* plan_prefix */,
                "table": "`t2` `alias2`",
                "best_access_path": {
                  "considered_access_paths": [
                    {
                      "rows_to_scan": 1,
                      "access_type": "scan",
                      "resulting_rows": 1,
                      "cost": 0.35,
                      "chosen": true
                    }
                  ] /* considered_access_paths */
                } /* best_access_path */,
                "condition_filtering_pct": 100,
                "rows_for_plan": 1,
                "cost_for_plan": 0.35,
                "pruned_by_heuristic": true
              },
              {
                "plan_prefix": [
                ] /* plan_prefix */,
                "table": "`t2` `alias3`",
                "best_access_path": {
                  "considered_access_paths": [
                    {
                      "rows_to_scan": 1,
                      "access_type": "scan",
                      "resulting_rows": 1,
                      "cost": 0.35,
                      "chosen": true
                    }
                  ] /* considered_access_paths */
                } /* best_access_path */,
                "condition_filtering_pct": 100,
                "rows_for_plan": 1,
                "cost_for_plan": 0.35,
                "pruned_by_heuristic": true
              }
            ] /* considered_execution_plans */
          },
          {
            "transformation": {
              "select#": 2,
              "from": "IN (SELECT)",
              "to": "EXISTS (CORRELATED SELECT)",
              "put_1_in_SELECT_list": true
            } /* transformation */
          },
          {
            "attaching_conditions_to_tables": {
              "original_condition": "((`alias3`.`col_varchar_key` = `alias2`.`col_varchar_key`) and (`alias3`.`col_varchar_nokey` = `alias2`.`col_varchar_key`) and <in_optimizer>(`alias2`.`col_varchar_key`,<exists>(/* select#4 */ select `sq2_alias1`.`col_varchar_nokey` AS `sq2_field1` from `t3` `sq2_alias1` where ((`sq2_alias1`.`col_varchar_nokey` <= `alias1`.`col_varchar_key`) and (<cache>(`alias2`.`col_varchar_key`) = `sq2_alias1`.`col_varchar_nokey`)))) and <if>(outer_field_is_not_null, ((<cache>(NULL) = (/* select#3 */ select sum(`t4`.`pk`) AS `sq1_field1` from `t4` join `t1` `sq1_alias2` where (`sq1_alias2`.`col_varchar_key` = `t4`.`col_varchar_key`))) or isnull((/* select#3 */ select sum(`t4`.`pk`) AS `sq1_field1` from `t4` join `t1` `sq1_alias2` where (`sq1_alias2`.`col_varchar_key` = `t4`.`col_varchar_key`)))), true) and <if>(outer_field_is_not_null, ((<cache>(NULL) = `alias1`.`col_varchar_nokey`) or isnull(`alias1`.`col_varchar_nokey`)), true))",
              "attached_conditions_computation": [
              ] /* attached_conditions_computation */,
              "attached_conditions_summary": [
                {
                  "table": "`t2` `alias1`",
                  "attached": "(<if>(outer_field_is_not_null, ((<cache>(NULL) = (/* select#3 */ select sum(`t4`.`pk`) AS `sq1_field1` from `t4` join `t1` `sq1_alias2` where (`sq1_alias2`.`col_varchar_key` = `t4`.`col_varchar_key`))) or isnull((/* select#3 */ select sum(`t4`.`pk`) AS `sq1_field1` from `t4` join `t1` `sq1_alias2` where (`sq1_alias2`.`col_varchar_key` = `t4`.`col_varchar_key`)))), true) and <if>(outer_field_is_not_null, ((<cache>(NULL) = `alias1`.`col_varchar_nokey`) or isnull(`alias1`.`col_varchar_nokey`)), true))"
                },
                {
                  "table": "`t2` `alias2`",
                  "attached": "<in_optimizer>(`alias2`.`col_varchar_key`,<exists>(/* select#4 */ select `sq2_alias1`.`col_varchar_nokey` AS `sq2_field1` from `t3` `sq2_alias1` where ((`sq2_alias1`.`col_varchar_nokey` <= `alias1`.`col_varchar_key`) and (<cache>(`alias2`.`col_varchar_key`) = `sq2_alias1`.`col_varchar_nokey`))))"
                },
                {
                  "table": "`t2` `alias3`",
                  "attached": "((`alias3`.`col_varchar_key` = `alias2`.`col_varchar_key`) and (`alias3`.`col_varchar_nokey` = `alias2`.`col_varchar_key`))"
                }
              ] /* attached_conditions_summary */
            } /* attaching_conditions_to_tables */
          },
          {
            "refine_plan": [
              {
                "table": "`t2` `alias1`"
              },
              {
                "table": "`t2` `alias2`"
              },
              {
                "table": "`t2` `alias3`"
              }
            ] /* refine_plan */
          }
        ] /* steps */
      } /* join_optimization */
    },
    {
      "join_optimization": {
        "select#": 4,
        "steps": [
          {
            "condition_processing": {
              "condition": "WHERE",
              "original_condition": "((`sq2_alias1`.`col_varchar_nokey` <= `alias1`.`col_varchar_key`) and (<cache>(`alias2`.`col_varchar_key`) = `sq2_alias1`.`col_varchar_nokey`))",
              "steps": [
                {
                  "transformation": "equality_propagation",
                  "resulting_condition": "((`sq2_alias1`.`col_varchar_nokey` <= `alias1`.`col_varchar_key`) and (<cache>(`alias2`.`col_varchar_key`) = `sq2_alias1`.`col_varchar_nokey`))"
                },
                {
                  "transformation": "constant_propagation",
                  "resulting_condition": "((`sq2_alias1`.`col_varchar_nokey` <= `alias1`.`col_varchar_key`) and (<cache>(`alias2`.`col_varchar_key`) = `sq2_alias1`.`col_varchar_nokey`))"
                },
                {
                  "transformation": "trivial_condition_removal",
                  "resulting_condition": "((`sq2_alias1`.`col_varchar_nokey` <= `alias1`.`col_varchar_key`) and (<cache>(`alias2`.`col_varchar_key`) = `sq2_alias1`.`col_varchar_nokey`))"
                }
              ] /* steps */
            } /* condition_processing */
          },
          {
            "substitute_generated_columns": {
            } /* substitute_generated_columns */
          },
          {
            "table_dependencies": [
              {
                "table": "`t3` `sq2_alias1`",
                "row_may_be_null": false,
                "map_bit": 0,
                "depends_on_map_bits": [
                ] /* depends_on_map_bits */
              }
            ] /* table_dependencies */
          },
          {
            "ref_optimizer_key_uses": [
            ] /* ref_optimizer_key_uses */
          },
          {
            "rows_estimation": [
              {
                "table": "`t3` `sq2_alias1`",
                "table_scan": {
                  "rows": 1,
                  "cost": 0.25
                } /* table_scan */
              }
            ] /* rows_estimation */
          },
          {
            "considered_execution_plans": [
              {
                "plan_prefix": [
                ] /* plan_prefix */,
                "table": "`t3` `sq2_alias1`",
                "best_access_path": {
                  "considered_access_paths": [
                    {
                      "rows_to_scan": 1,
                      "access_type": "scan",
                      "resulting_rows": 1,
                      "cost": 0.35,
                      "chosen": true
                    }
                  ] /* considered_access_paths */
                } /* best_access_path */,
                "condition_filtering_pct": 100,
                "rows_for_plan": 1,
                "cost_for_plan": 0.35,
                "chosen": true
              }
            ] /* considered_execution_plans */
          },
          {
            "transformation": {
              "select#": 4,
              "from": "IN (SELECT)",
              "to": "EXISTS (CORRELATED SELECT)",
              "put_1_in_SELECT_list": true
            } /* transformation */
          },
          {
            "attaching_conditions_to_tables": {
              "original_condition": "((`sq2_alias1`.`col_varchar_nokey` <= `alias1`.`col_varchar_key`) and (<cache>(`alias2`.`col_varchar_key`) = `sq2_alias1`.`col_varchar_nokey`))",
              "attached_conditions_computation": [
              ] /* attached_conditions_computation */,
              "attached_conditions_summary": [
                {
                  "table": "`t3` `sq2_alias1`",
                  "attached": "((`sq2_alias1`.`col_varchar_nokey` <= `alias1`.`col_varchar_key`) and (<cache>(`alias2`.`col_varchar_key`) = `sq2_alias1`.`col_varchar_nokey`))"
                }
              ] /* attached_conditions_summary */
            } /* attaching_conditions_to_tables */
          },
          {
            "refine_plan": [
              {
                "table": "`t3` `sq2_alias1`"
              }
            ] /* refine_plan */
          }
        ] /* steps */
      } /* join_optimization */
    },
    {
      "join_optimization": {
        "select#": 3,
        "steps": [
          {
            "condition_processing": {
              "condition": "WHERE",
              "original_condition": "(`sq1_alias2`.`col_varchar_key` = `t4`.`col_varchar_key`)",
              "steps": [
                {
                  "transformation": "equality_propagation",
                  "resulting_condition": "multiple equal(`sq1_alias2`.`col_varchar_key`, `t4`.`col_varchar_key`)"
                },
                {
                  "transformation": "constant_propagation",
                  "resulting_condition": "multiple equal(`sq1_alias2`.`col_varchar_key`, `t4`.`col_varchar_key`)"
                },
                {
                  "transformation": "trivial_condition_removal",
                  "resulting_condition": "multiple equal(`sq1_alias2`.`col_varchar_key`, `t4`.`col_varchar_key`)"
                }
              ] /* steps */
            } /* condition_processing */
          },
          {
            "substitute_generated_columns": {
            } /* substitute_generated_columns */
          },
          {
            "table_dependencies": [
              {
                "table": "`t4`",
                "row_may_be_null": false,
                "map_bit": 0,
                "depends_on_map_bits": [
                ] /* depends_on_map_bits */
              },
              {
                "table": "`t1` `sq1_alias2`",
                "row_may_be_null": false,
                "map_bit": 1,
                "depends_on_map_bits": [
                ] /* depends_on_map_bits */
              }
            ] /* table_dependencies */
          },
          {
            "ref_optimizer_key_uses": [
            ] /* ref_optimizer_key_uses */
          },
          {
            "rows_estimation": [
              {
                "table": "`t4`",
                "table_scan": {
                  "rows": 1,
                  "cost": 0.25
                } /* table_scan */
              },
              {
                "table": "`t1` `sq1_alias2`",
                "table_scan": {
                  "rows": 1,
                  "cost": 0.25
                } /* table_scan */
              }
            ] /* rows_estimation */
          },
          {
            "considered_execution_plans": [
              {
                "plan_prefix": [
                ] /* plan_prefix */,
                "table": "`t4`",
                "best_access_path": {
                  "considered_access_paths": [
                    {
                      "rows_to_scan": 1,
                      "access_type": "scan",
                      "resulting_rows": 1,
                      "cost": 0.35,
                      "chosen": true
                    }
                  ] /* considered_access_paths */
                } /* best_access_path */,
                "condition_filtering_pct": 100,
                "rows_for_plan": 1,
                "cost_for_plan": 0.35,
                "rest_of_plan": [
                  {
                    "plan_prefix": [
                      "`t4`"
                    ] /* plan_prefix */,
                    "table": "`t1` `sq1_alias2`",
                    "best_access_path": {
                      "considered_access_paths": [
                        {
                          "rows_to_scan": 1,
                          "access_type": "scan",
                          "using_join_cache": true,
                          "buffers_needed": 1,
                          "resulting_rows": 1,
                          "cost": 0.35,
                          "chosen": true
                        }
                      ] /* considered_access_paths */
                    } /* best_access_path */,
                    "condition_filtering_pct": 100,
                    "rows_for_plan": 1,
                    "cost_for_plan": 0.7,
                    "chosen": true
                  }
                ] /* rest_of_plan */
              },
              {
                "plan_prefix": [
                ] /* plan_prefix */,
                "table": "`t1` `sq1_alias2`",
                "best_access_path": {
                  "considered_access_paths": [
                    {
                      "rows_to_scan": 1,
                      "access_type": "scan",
                      "resulting_rows": 1,
                      "cost": 0.35,
                      "chosen": true
                    }
                  ] /* considered_access_paths */
                } /* best_access_path */,
                "condition_filtering_pct": 100,
                "rows_for_plan": 1,
                "cost_for_plan": 0.35,
                "pruned_by_heuristic": true
              }
            ] /* considered_execution_plans */
          },
          {
            "attaching_conditions_to_tables": {
              "original_condition": "(`sq1_alias2`.`col_varchar_key` = `t4`.`col_varchar_key`)",
              "attached_conditions_computation": [
              ] /* attached_conditions_computation */,
              "attached_conditions_summary": [
                {
                  "table": "`t4`",
                  "attached": null
                },
                {
                  "table": "`t1` `sq1_alias2`",
                  "attached": "(`sq1_alias2`.`col_varchar_key` = `t4`.`col_varchar_key`)"
                }
              ] /* attached_conditions_summary */
            } /* attaching_conditions_to_tables */
          },
          {
            "refine_plan": [
              {
                "table": "`t4`"
              },
              {
                "table": "`t1` `sq1_alias2`"
              }
            ] /* refine_plan */
          }
        ] /* steps */
      } /* join_optimization */
    },
    {
      "join_execution": {
        "select#": 1,
        "steps": [
        ] /* steps */
      } /* join_execution */
    }
  ] /* steps */
}	0	0
drop table t1,t2,t3,t4,where_subselect_19379;
drop view view_t4;
#
# BUG#12607524 JSON PARSE ERROR ON SELECT ... FROM ... WHERE .. IN (SUBQUERY)
#
CREATE TABLE t1 (  
col_int_key int(11) DEFAULT NULL,
col_varchar_key varchar(1) DEFAULT NULL,
KEY col_int_key (col_int_key),
KEY col_varchar_key (col_varchar_key,col_int_key)
) ENGINE=MyISAM;
INSERT INTO t1 VALUES (8,'g');
CREATE TABLE t2 (
col_int_key int(11) DEFAULT NULL,
col_varchar_key varchar(1) DEFAULT NULL,
KEY col_int_key (col_int_key),
KEY col_varchar_key (col_varchar_key,col_int_key)
) ENGINE=MyISAM;
INSERT INTO t2 VALUES (7,'x');
CREATE TABLE where_subselect_19033  
SELECT
( SELECT col_int_key FROM t2 ) as field1
FROM t1
;
SELECT * FROM where_subselect_19033;
field1
7
SELECT field1
FROM where_subselect_19033
WHERE field1 IN
( SELECT
( SELECT col_int_key FROM t2 )
FROM t1
)
;
field1
7
SELECT * FROM INFORMATION_SCHEMA.OPTIMIZER_TRACE;
QUERY	TRACE	MISSING_BYTES_BEYOND_MAX_MEM_SIZE	INSUFFICIENT_PRIVILEGES
SELECT field1
FROM where_subselect_19033
WHERE field1 IN
( SELECT
( SELECT col_int_key FROM t2 )
FROM t1
)	{
  "steps": [
    {
      "join_preparation": {
        "select#": 1,
        "steps": [
          {
            "join_preparation": {
              "select#": 2,
              "steps": [
                {
                  "join_preparation": {
                    "select#": 3,
                    "steps": [
                      {
                        "expanded_query": "/* select#3 */ select `t2`.`col_int_key` from `t2`"
                      }
                    ] /* steps */
                  } /* join_preparation */
                },
                {
                  "expanded_query": "/* select#2 */ select (/* select#3 */ select `t2`.`col_int_key` from `t2`) from `t1`"
                },
                {
                  "transformation": {
                    "select#": 2,
                    "from": "IN (SELECT)",
                    "to": "semijoin",
                    "chosen": false
                  } /* transformation */
                },
                {
                  "transformation": {
                    "select#": 2,
                    "from": "IN (SELECT)",
                    "to": "EXISTS (CORRELATED SELECT)",
                    "chosen": true,
                    "evaluating_constant_where_conditions": [
                    ] /* evaluating_constant_where_conditions */
                  } /* transformation */
                }
              ] /* steps */
            } /* join_preparation */
          },
          {
            "expanded_query": "/* select#1 */ select `where_subselect_19033`.`field1` AS `field1` from `where_subselect_19033` where <in_optimizer>(`where_subselect_19033`.`field1`,<exists>(/* select#2 */ select (/* select#3 */ select `t2`.`col_int_key` from `t2`) from `t1` where (<cache>(`where_subselect_19033`.`field1`) = (/* select#3 */ select `t2`.`col_int_key` from `t2`))))"
          }
        ] /* steps */
      } /* join_preparation */
    },
    {
      "join_optimization": {
        "select#": 1,
        "steps": [
          {
            "condition_processing": {
              "condition": "WHERE",
              "original_condition": "<in_optimizer>(`where_subselect_19033`.`field1`,<exists>(/* select#2 */ select (/* select#3 */ select `t2`.`col_int_key` from `t2`) from `t1` where (<cache>(`where_subselect_19033`.`field1`) = (/* select#3 */ select `t2`.`col_int_key` from `t2`))))",
              "steps": [
                {
                  "transformation": "equality_propagation",
                  "subselect_evaluation": [
                  ] /* subselect_evaluation */,
                  "resulting_condition": "<in_optimizer>(`where_subselect_19033`.`field1`,<exists>(/* select#2 */ select (/* select#3 */ select `t2`.`col_int_key` from `t2`) from `t1` where (<cache>(`where_subselect_19033`.`field1`) = (/* select#3 */ select `t2`.`col_int_key` from `t2`))))"
                },
                {
                  "transformation": "constant_propagation",
                  "subselect_evaluation": [
                  ] /* subselect_evaluation */,
                  "resulting_condition": "<in_optimizer>(`where_subselect_19033`.`field1`,<exists>(/* select#2 */ select (/* select#3 */ select `t2`.`col_int_key` from `t2`) from `t1` where (<cache>(`where_subselect_19033`.`field1`) = (/* select#3 */ select `t2`.`col_int_key` from `t2`))))"
                },
                {
                  "transformation": "trivial_condition_removal",
                  "subselect_evaluation": [
                  ] /* subselect_evaluation */,
                  "resulting_condition": "<in_optimizer>(`where_subselect_19033`.`field1`,<exists>(/* select#2 */ select (/* select#3 */ select `t2`.`col_int_key` from `t2`) from `t1` where (<cache>(`where_subselect_19033`.`field1`) = (/* select#3 */ select `t2`.`col_int_key` from `t2`))))"
                }
              ] /* steps */
            } /* condition_processing */
          },
          {
            "substitute_generated_columns": {
            } /* substitute_generated_columns */
          },
          {
            "table_dependencies": [
              {
                "table": "`where_subselect_19033`",
                "row_may_be_null": false,
                "map_bit": 0,
                "depends_on_map_bits": [
                ] /* depends_on_map_bits */
              }
            ] /* table_dependencies */
          },
          {
            "ref_optimizer_key_uses": [
            ] /* ref_optimizer_key_uses */
          },
          {
            "rows_estimation": [
              {
                "table": "`where_subselect_19033`",
                "rows": 1,
                "cost": 1,
                "table_type": "system",
                "empty": false
              }
            ] /* rows_estimation */
          },
          {
            "subselect_execution": {
              "select#": 2,
              "steps": [
                {
                  "join_optimization": {
                    "select#": 2,
                    "steps": [
                      {
                        "condition_processing": {
                          "condition": "WHERE",
                          "original_condition": "(<cache>('7') = (/* select#3 */ select `t2`.`col_int_key` from `t2`))",
                          "steps": [
                            {
                              "transformation": "equality_propagation",
                              "subselect_evaluation": [
                              ] /* subselect_evaluation */,
                              "resulting_condition": "(<cache>('7') = (/* select#3 */ select `t2`.`col_int_key` from `t2`))"
                            },
                            {
                              "transformation": "constant_propagation",
                              "subselect_evaluation": [
                              ] /* subselect_evaluation */,
                              "resulting_condition": "(<cache>('7') = (/* select#3 */ select `t2`.`col_int_key` from `t2`))"
                            },
                            {
                              "transformation": "trivial_condition_removal",
                              "subselect_evaluation": [
                              ] /* subselect_evaluation */,
                              "resulting_condition": "(<cache>('7') = (/* select#3 */ select `t2`.`col_int_key` from `t2`))"
                            }
                          ] /* steps */
                        } /* condition_processing */
                      },
                      {
                        "substitute_generated_columns": {
                        } /* substitute_generated_columns */
                      },
                      {
                        "table_dependencies": [
                          {
                            "table": "`t1`",
                            "row_may_be_null": false,
                            "map_bit": 0,
                            "depends_on_map_bits": [
                            ] /* depends_on_map_bits */
                          }
                        ] /* table_dependencies */
                      },
                      {
                        "ref_optimizer_key_uses": [
                        ] /* ref_optimizer_key_uses */
                      },
                      {
                        "rows_estimation": [
                          {
                            "table": "`t1`",
                            "rows": 1,
                            "cost": 1,
                            "table_type": "system",
                            "empty": false
                          }
                        ] /* rows_estimation */
                      },
                      {
                        "transformation": {
                          "select#": 2,
                          "from": "IN (SELECT)",
                          "to": "EXISTS (CORRELATED SELECT)",
                          "put_1_in_SELECT_list": true
                        } /* transformation */
                      },
                      {
                        "attaching_conditions_to_tables": {
                          "original_condition": "(<cache>('7') = (/* select#3 */ select `t2`.`col_int_key` from `t2`))",
                          "attached_conditions_computation": [
                          ] /* attached_conditions_computation */,
                          "attached_conditions_summary": [
                          ] /* attached_conditions_summary */
                        } /* attaching_conditions_to_tables */
                      },
                      {
                        "refine_plan": [
                        ] /* refine_plan */
                      }
                    ] /* steps */
                  } /* join_optimization */
                },
                {
                  "join_optimization": {
                    "select#": 3,
                    "steps": [
                      {
                        "table_dependencies": [
                          {
                            "table": "`t2`",
                            "row_may_be_null": false,
                            "map_bit": 0,
                            "depends_on_map_bits": [
                            ] /* depends_on_map_bits */
                          }
                        ] /* table_dependencies */
                      },
                      {
                        "rows_estimation": [
                          {
                            "table": "`t2`",
                            "rows": 1,
                            "cost": 1,
                            "table_type": "system",
                            "empty": false
                          }
                        ] /* rows_estimation */
                      },
                      {
                        "attaching_conditions_to_tables": {
                          "original_condition": null,
                          "attached_conditions_computation": [
                          ] /* attached_conditions_computation */,
                          "attached_conditions_summary": [
                          ] /* attached_conditions_summary */
                        } /* attaching_conditions_to_tables */
                      },
                      {
                        "refine_plan": [
                        ] /* refine_plan */
                      }
                    ] /* steps */
                  } /* join_optimization */
                },
                {
                  "join_execution": {
                    "select#": 2,
                    "steps": [
                      {
                        "subselect_execution": {
                          "select#": 3,
                          "steps": [
                            {
                              "join_execution": {
                                "select#": 3,
                                "steps": [
                                ] /* steps */
                              } /* join_execution */
                            }
                          ] /* steps */
                        } /* subselect_execution */
                      }
                    ] /* steps */
                  } /* join_execution */
                }
              ] /* steps */
            } /* subselect_execution */
          },
          {
            "condition_on_constant_tables": "<in_optimizer>('7',<exists>(/* select#2 */ select 1 from dual where (<cache>('7') = (/* select#3 */ select '7' from dual))))",
            "condition_value": true
          },
          {
            "attaching_conditions_to_tables": {
              "original_condition": "<in_optimizer>('7',<exists>(/* select#2 */ select 1 from dual where (<cache>('7') = (/* select#3 */ select '7' from dual))))",
              "attached_conditions_computation": [
              ] /* attached_conditions_computation */,
              "attached_conditions_summary": [
              ] /* attached_conditions_summary */
            } /* attaching_conditions_to_tables */
          },
          {
            "refine_plan": [
            ] /* refine_plan */
          }
        ] /* steps */
      } /* join_optimization */
    },
    {
      "join_execution": {
        "select#": 1,
        "steps": [
          {
            "subselect_execution": {
              "select#": 2,
              "steps": [
                {
                  "join_execution": {
                    "select#": 2,
                    "steps": [
                      {
                        "subselect_execution": {
                          "select#": 3,
                          "steps": [
                          ] /* steps */
                        } /* subselect_execution */
                      }
                    ] /* steps */
                  } /* join_execution */
                }
              ] /* steps */
            } /* subselect_execution */
          }
        ] /* steps */
      } /* join_execution */
    }
  ] /* steps */
}	0	0
DROP TABLE where_subselect_19033,t1,t2;

# BUG#12612201 - SEGFAULT IN
# SUBSELECT_UNIQUESUBQUERY_ENGINE::PRINT WITH OPTIMIZER TRACE 

CREATE TABLE t1 (
col_int_key int(11) DEFAULT NULL,
col_varchar_key varchar(1) DEFAULT NULL,
col_varchar_nokey varchar(1) DEFAULT NULL
);
CREATE TABLE t2 (
pk int(11) NOT NULL AUTO_INCREMENT,
col_int_key int(11) DEFAULT NULL,
col_varchar_key varchar(1) DEFAULT NULL,
col_varchar_nokey varchar(1) DEFAULT NULL,
PRIMARY KEY (pk)
);
INSERT INTO t2 VALUES (1,4,'v','v'),(20,5,'r','r');
CREATE TABLE t3 (
col_int_key int(11) DEFAULT NULL,
col_varchar_key varchar(1) DEFAULT NULL,
col_varchar_nokey varchar(1) DEFAULT NULL
);
INSERT INTO t3 VALUES (NULL,'j','j'),(8,'c','c');
CREATE TABLE where_updatedelete_20769 select  count(  alias2 . col_varchar_key ) as field1
from (
(select sq1_alias1 . *
from ( t3 as sq1_alias1
straight_join t1 as sq1_alias2
on (sq1_alias2 . col_varchar_key = sq1_alias1 . col_varchar_key)
)
where  sq1_alias1 . col_int_key  in (
select   c_sq1_alias1 . pk as c_sq1_field1
from t2 as c_sq1_alias1
)
) as alias1
left outer join t1 as alias2
on (alias2 . col_varchar_key = alias1 . col_varchar_key  )
)
where (  alias2 . col_varchar_key  in (
select   sq2_alias1 . col_varchar_nokey as sq2_field1
from t2 as sq2_alias1
where  sq2_alias1 . col_int_key  in (
select distinct  c_sq2_alias1 . col_int_key as c_sq2_field1
from t3 as c_sq2_alias1
)
) )
or alias1 . col_int_key = 2
and alias2 . col_varchar_nokey <= alias1 . col_varchar_nokey  
order by alias1 . col_varchar_key  , field1
;
UPDATE where_updatedelete_20769 SET field1 = ( select  count(  alias2 . col_varchar_key ) as field1
from (
(select sq1_alias1 . *
from ( t3 as sq1_alias1
straight_join t1 as sq1_alias2
on (sq1_alias2 . col_varchar_key = sq1_alias1 . col_varchar_key)
)
where  sq1_alias1 . col_int_key  in (
select   c_sq1_alias1 . pk as c_sq1_field1
from t2 as c_sq1_alias1
)
) as alias1
left outer join t1 as alias2
on (alias2 . col_varchar_key = alias1 . col_varchar_key  )
)
where (  alias2 . col_varchar_key  in (
select   sq2_alias1 . col_varchar_nokey as sq2_field1
from t2 as sq2_alias1
where  sq2_alias1 . col_int_key  in (
select distinct  c_sq2_alias1 . col_int_key as c_sq2_field1
from t3 as c_sq2_alias1
)
) )
or alias1 . col_int_key = 2
and alias2 . col_varchar_nokey <= alias1 . col_varchar_nokey  
order by alias1 . col_varchar_key  , field1
 );
DROP TABLE where_updatedelete_20769;
DROP TABLE t1,t2,t3;

# BUG#12710761 - INVALID JSON TRACE ON SUBQUERY IN IN-CLAUSE

CREATE TABLE t1 (col_int_key int, KEY col_int_key (col_int_key));
INSERT INTO t1 VALUES (0),(8),(1),(8);
CREATE TABLE where_subselect_20070
SELECT table2 .col_int_key AS field1,
( SELECT COUNT( col_int_key )
FROM t1
)
FROM t1 AS table1
JOIN t1 AS table2
ON table2 .col_int_key = table1 .col_int_key;
SELECT *
FROM where_subselect_20070
WHERE (field1, ( SELECT COUNT( col_int_key ) FROM t1 )) IN (
SELECT table2 .col_int_key AS field1,
( SELECT COUNT( col_int_key )
FROM t1
)
FROM t1 AS table1
JOIN t1 AS table2
ON table2 .col_int_key = table1 .col_int_key
);
field1	( SELECT COUNT( col_int_key )
FROM t1
)
0	4
1	4
8	4
8	4
8	4
8	4
select * from information_schema.optimizer_trace;
QUERY	TRACE	MISSING_BYTES_BEYOND_MAX_MEM_SIZE	INSUFFICIENT_PRIVILEGES
SELECT *
FROM where_subselect_20070
WHERE (field1, ( SELECT COUNT( col_int_key ) FROM t1 )) IN (
SELECT table2 .col_int_key AS field1,
( SELECT COUNT( col_int_key )
FROM t1
)
FROM t1 AS table1
JOIN t1 AS table2
ON table2 .col_int_key = table1 .col_int_key
)	{
  "steps": [
    {
      "join_preparation": {
        "select#": 1,
        "steps": [
          {
            "join_preparation": {
              "select#": 3,
              "steps": [
                {
                  "join_preparation": {
                    "select#": 4,
                    "steps": [
                      {
                        "expanded_query": "/* select#4 */ select count(`t1`.`col_int_key`) from `t1`"
                      }
                    ] /* steps */
                  } /* join_preparation */
                },
                {
                  "expanded_query": "/* select#3 */ select `table2`.`col_int_key` AS `field1`,(/* select#4 */ select count(`t1`.`col_int_key`) from `t1`) from (`t1` `table1` join `t1` `table2` on((`table2`.`col_int_key` = `table1`.`col_int_key`)))"
                },
                {
                  "join_preparation": {
                    "select#": 2,
                    "steps": [
                      {
                        "expanded_query": "/* select#2 */ select count(`t1`.`col_int_key`) from `t1`"
                      }
                    ] /* steps */
                  } /* join_preparation */
                },
                {
                  "transformation": {
                    "select#": 3,
                    "from": "IN (SELECT)",
                    "to": "semijoin",
                    "chosen": false
                  } /* transformation */
                },
                {
                  "transformation": {
                    "select#": 3,
                    "from": "IN (SELECT)",
                    "to": "EXISTS (CORRELATED SELECT)",
                    "chosen": true,
                    "evaluating_constant_where_conditions": [
                    ] /* evaluating_constant_where_conditions */
                  } /* transformation */
                }
              ] /* steps */
            } /* join_preparation */
          },
          {
            "expanded_query": "/* select#1 */ select `where_subselect_20070`.`field1` AS `field1`,`where_subselect_20070`.`( SELECT COUNT( col_int_key )\nFROM t1\n)` AS `( SELECT COUNT( col_int_key )\nFROM t1\n)` from `where_subselect_20070` where <in_optimizer>((`where_subselect_20070`.`field1`,(/* select#2 */ select count(`t1`.`col_int_key`) from `t1`)),<exists>(/* select#3 */ select `table2`.`col_int_key` AS `field1`,(/* select#4 */ select count(`t1`.`col_int_key`) from `t1`) from (`t1` `table1` join `t1` `table2` on((`table2`.`col_int_key` = `table1`.`col_int_key`))) where ((<cache>(`where_subselect_20070`.`field1`) = `table2`.`col_int_key`) and (<cache>((/* select#2 */ select count(`t1`.`col_int_key`) from `t1`)) = (/* select#4 */ select count(`t1`.`col_int_key`) from `t1`)))))"
          },
          {
            "transformations_to_nested_joins": {
              "transformations": [
                "JOIN_condition_to_WHERE",
                "parenthesis_removal"
              ] /* transformations */,
              "expanded_query": "/* select#3 */ select `table2`.`col_int_key` AS `field1`,(/* select#4 */ select count(`t1`.`col_int_key`) from `t1`) from `t1` `table1` join `t1` `table2` where ((<cache>(`where_subselect_20070`.`field1`) = `table2`.`col_int_key`) and (<cache>((/* select#2 */ select count(`t1`.`col_int_key`) from `t1`)) = (/* select#4 */ select count(`t1`.`col_int_key`) from `t1`)) and (`table2`.`col_int_key` = `table1`.`col_int_key`))"
            } /* transformations_to_nested_joins */
          }
        ] /* steps */
      } /* join_preparation */
    },
    {
      "join_optimization": {
        "select#": 1,
        "steps": [
          {
            "condition_processing": {
              "condition": "WHERE",
              "original_condition": "<in_optimizer>((`where_subselect_20070`.`field1`,(/* select#2 */ select count(`t1`.`col_int_key`) from `t1`)),<exists>(/* select#3 */ select `table2`.`col_int_key` AS `field1`,(/* select#4 */ select count(`t1`.`col_int_key`) from `t1`) from `t1` `table1` join `t1` `table2` where ((<cache>(`where_subselect_20070`.`field1`) = `table2`.`col_int_key`) and (<cache>((/* select#2 */ select count(`t1`.`col_int_key`) from `t1`)) = (/* select#4 */ select count(`t1`.`col_int_key`) from `t1`)) and (`table2`.`col_int_key` = `table1`.`col_int_key`))))",
              "steps": [
                {
                  "transformation": "equality_propagation",
                  "subselect_evaluation": [
                  ] /* subselect_evaluation */,
                  "resulting_condition": "<in_optimizer>((`where_subselect_20070`.`field1`,(/* select#2 */ select count(`t1`.`col_int_key`) from `t1`)),<exists>(/* select#3 */ select `table2`.`col_int_key` AS `field1`,(/* select#4 */ select count(`t1`.`col_int_key`) from `t1`) from `t1` `table1` join `t1` `table2` where ((<cache>(`where_subselect_20070`.`field1`) = `table2`.`col_int_key`) and (<cache>((/* select#2 */ select count(`t1`.`col_int_key`) from `t1`)) = (/* select#4 */ select count(`t1`.`col_int_key`) from `t1`)) and (`table2`.`col_int_key` = `table1`.`col_int_key`))))"
                },
                {
                  "transformation": "constant_propagation",
                  "subselect_evaluation": [
                  ] /* subselect_evaluation */,
                  "resulting_condition": "<in_optimizer>((`where_subselect_20070`.`field1`,(/* select#2 */ select count(`t1`.`col_int_key`) from `t1`)),<exists>(/* select#3 */ select `table2`.`col_int_key` AS `field1`,(/* select#4 */ select count(`t1`.`col_int_key`) from `t1`) from `t1` `table1` join `t1` `table2` where ((<cache>(`where_subselect_20070`.`field1`) = `table2`.`col_int_key`) and (<cache>((/* select#2 */ select count(`t1`.`col_int_key`) from `t1`)) = (/* select#4 */ select count(`t1`.`col_int_key`) from `t1`)) and (`table2`.`col_int_key` = `table1`.`col_int_key`))))"
                },
                {
                  "transformation": "trivial_condition_removal",
                  "subselect_evaluation": [
                  ] /* subselect_evaluation */,
                  "resulting_condition": "<in_optimizer>((`where_subselect_20070`.`field1`,(/* select#2 */ select count(`t1`.`col_int_key`) from `t1`)),<exists>(/* select#3 */ select `table2`.`col_int_key` AS `field1`,(/* select#4 */ select count(`t1`.`col_int_key`) from `t1`) from `t1` `table1` join `t1` `table2` where ((<cache>(`where_subselect_20070`.`field1`) = `table2`.`col_int_key`) and (<cache>((/* select#2 */ select count(`t1`.`col_int_key`) from `t1`)) = (/* select#4 */ select count(`t1`.`col_int_key`) from `t1`)) and (`table2`.`col_int_key` = `table1`.`col_int_key`))))"
                }
              ] /* steps */
            } /* condition_processing */
          },
          {
            "substitute_generated_columns": {
            } /* substitute_generated_columns */
          },
          {
            "table_dependencies": [
              {
                "table": "`where_subselect_20070`",
                "row_may_be_null": false,
                "map_bit": 0,
                "depends_on_map_bits": [
                ] /* depends_on_map_bits */
              }
            ] /* table_dependencies */
          },
          {
            "ref_optimizer_key_uses": [
            ] /* ref_optimizer_key_uses */
          },
          {
            "rows_estimation": [
              {
                "table": "`where_subselect_20070`",
                "table_scan": {
                  "rows": 6,
                  "cost": 0.5048
                } /* table_scan */
              }
            ] /* rows_estimation */
          },
          {
            "considered_execution_plans": [
              {
                "plan_prefix": [
                ] /* plan_prefix */,
                "table": "`where_subselect_20070`",
                "best_access_path": {
                  "considered_access_paths": [
                    {
                      "rows_to_scan": 6,
                      "access_type": "scan",
                      "resulting_rows": 6,
                      "cost": 1.1048,
                      "chosen": true
                    }
                  ] /* considered_access_paths */
                } /* best_access_path */,
                "condition_filtering_pct": 100,
                "rows_for_plan": 6,
                "cost_for_plan": 1.1048,
                "chosen": true
              }
            ] /* considered_execution_plans */
          },
          {
            "attaching_conditions_to_tables": {
              "original_condition": "<in_optimizer>((`where_subselect_20070`.`field1`,(/* select#2 */ select count(`t1`.`col_int_key`) from `t1`)),<exists>(/* select#3 */ select `table2`.`col_int_key` AS `field1`,(/* select#4 */ select count(`t1`.`col_int_key`) from `t1`) from `t1` `table1` join `t1` `table2` where ((<cache>(`where_subselect_20070`.`field1`) = `table2`.`col_int_key`) and (<cache>((/* select#2 */ select count(`t1`.`col_int_key`) from `t1`)) = (/* select#4 */ select count(`t1`.`col_int_key`) from `t1`)) and (`table2`.`col_int_key` = `table1`.`col_int_key`))))",
              "attached_conditions_computation": [
              ] /* attached_conditions_computation */,
              "attached_conditions_summary": [
                {
                  "table": "`where_subselect_20070`",
                  "attached": "<in_optimizer>((`where_subselect_20070`.`field1`,(/* select#2 */ select count(`t1`.`col_int_key`) from `t1`)),<exists>(/* select#3 */ select `table2`.`col_int_key` AS `field1`,(/* select#4 */ select count(`t1`.`col_int_key`) from `t1`) from `t1` `table1` join `t1` `table2` where ((<cache>(`where_subselect_20070`.`field1`) = `table2`.`col_int_key`) and (<cache>((/* select#2 */ select count(`t1`.`col_int_key`) from `t1`)) = (/* select#4 */ select count(`t1`.`col_int_key`) from `t1`)) and (`table2`.`col_int_key` = `table1`.`col_int_key`))))"
                }
              ] /* attached_conditions_summary */
            } /* attaching_conditions_to_tables */
          },
          {
            "refine_plan": [
              {
                "table": "`where_subselect_20070`"
              }
            ] /* refine_plan */
          }
        ] /* steps */
      } /* join_optimization */
    },
    {
      "join_optimization": {
        "select#": 3,
        "steps": [
          {
            "condition_processing": {
              "condition": "WHERE",
              "original_condition": "((<cache>(`where_subselect_20070`.`field1`) = `table2`.`col_int_key`) and (<cache>((/* select#2 */ select count(`t1`.`col_int_key`) from `t1`)) = (/* select#4 */ select count(`t1`.`col_int_key`) from `t1`)) and (`table2`.`col_int_key` = `table1`.`col_int_key`))",
              "steps": [
                {
                  "transformation": "equality_propagation",
                  "subselect_evaluation": [
                  ] /* subselect_evaluation */,
                  "resulting_condition": "((<cache>(`where_subselect_20070`.`field1`) = `table2`.`col_int_key`) and (<cache>((/* select#2 */ select count(`t1`.`col_int_key`) from `t1`)) = (/* select#4 */ select count(`t1`.`col_int_key`) from `t1`)) and multiple equal(`table2`.`col_int_key`, `table1`.`col_int_key`))"
                },
                {
                  "transformation": "constant_propagation",
                  "subselect_evaluation": [
                    {
                      "subselect_execution": {
                        "select#": 4,
                        "steps": [
                          {
                            "join_optimization": {
                              "select#": 4,
                              "steps": [
                                {
                                  "table_dependencies": [
                                    {
                                      "table": "`t1`",
                                      "row_may_be_null": false,
                                      "map_bit": 0,
                                      "depends_on_map_bits": [
                                      ] /* depends_on_map_bits */
                                    }
                                  ] /* table_dependencies */
                                },
                                {
                                  "rows_estimation": [
                                    {
                                      "table": "`t1`",
                                      "table_scan": {
                                        "rows": 4,
                                        "cost": 0.5017
                                      } /* table_scan */
                                    }
                                  ] /* rows_estimation */
                                },
                                {
                                  "considered_execution_plans": [
                                    {
                                      "plan_prefix": [
                                      ] /* plan_prefix */,
                                      "table": "`t1`",
                                      "best_access_path": {
                                        "considered_access_paths": [
                                          {
                                            "rows_to_scan": 4,
                                            "access_type": "scan",
                                            "resulting_rows": 4,
                                            "cost": 0.9017,
                                            "chosen": true
                                          }
                                        ] /* considered_access_paths */
                                      } /* best_access_path */,
                                      "condition_filtering_pct": 100,
                                      "rows_for_plan": 4,
                                      "cost_for_plan": 0.9017,
                                      "chosen": true
                                    }
                                  ] /* considered_execution_plans */
                                },
                                {
                                  "attaching_conditions_to_tables": {
                                    "original_condition": null,
                                    "attached_conditions_computation": [
                                    ] /* attached_conditions_computation */,
                                    "attached_conditions_summary": [
                                      {
                                        "table": "`t1`",
                                        "attached": null
                                      }
                                    ] /* attached_conditions_summary */
                                  } /* attaching_conditions_to_tables */
                                },
                                {
                                  "refine_plan": [
                                    {
                                      "table": "`t1`"
                                    }
                                  ] /* refine_plan */
                                }
                              ] /* steps */
                            } /* join_optimization */
                          },
                          {
                            "join_execution": {
                              "select#": 4,
                              "steps": [
                              ] /* steps */
                            } /* join_execution */
                          }
                        ] /* steps */
                      } /* subselect_execution */
                    }
                  ] /* subselect_evaluation */,
                  "resulting_condition": "((<cache>(`where_subselect_20070`.`field1`) = `table2`.`col_int_key`) and (<cache>((/* select#2 */ select count(`t1`.`col_int_key`) from `t1`)) = 4) and multiple equal(`table2`.`col_int_key`, `table1`.`col_int_key`))"
                },
                {
                  "transformation": "trivial_condition_removal",
                  "subselect_evaluation": [
                  ] /* subselect_evaluation */,
                  "resulting_condition": "((<cache>(`where_subselect_20070`.`field1`) = `table2`.`col_int_key`) and (<cache>((/* select#2 */ select count(`t1`.`col_int_key`) from `t1`)) = 4) and multiple equal(`table2`.`col_int_key`, `table1`.`col_int_key`))"
                }
              ] /* steps */
            } /* condition_processing */
          },
          {
            "substitute_generated_columns": {
            } /* substitute_generated_columns */
          },
          {
            "table_dependencies": [
              {
                "table": "`t1` `table1`",
                "row_may_be_null": false,
                "map_bit": 0,
                "depends_on_map_bits": [
                ] /* depends_on_map_bits */
              },
              {
                "table": "`t1` `table2`",
                "row_may_be_null": false,
                "map_bit": 1,
                "depends_on_map_bits": [
                ] /* depends_on_map_bits */
              }
            ] /* table_dependencies */
          },
          {
            "ref_optimizer_key_uses": [
              {
                "table": "`t1` `table1`",
                "field": "col_int_key",
                "equals": "<cache>(`where_subselect_20070`.`field1`)",
                "null_rejecting": false
              },
              {
                "table": "`t1` `table1`",
                "field": "col_int_key",
                "equals": "`table2`.`col_int_key`",
                "null_rejecting": true
              },
              {
                "table": "`t1` `table2`",
                "field": "col_int_key",
                "equals": "<cache>(`where_subselect_20070`.`field1`)",
                "null_rejecting": false
              },
              {
                "table": "`t1` `table2`",
                "field": "col_int_key",
                "equals": "`table1`.`col_int_key`",
                "null_rejecting": true
              }
            ] /* ref_optimizer_key_uses */
          },
          {
            "rows_estimation": [
              {
                "table": "`t1` `table1`",
                "table_scan": {
                  "rows": 4,
                  "cost": 0.5017
                } /* table_scan */
              },
              {
                "table": "`t1` `table2`",
                "table_scan": {
                  "rows": 4,
                  "cost": 0.5017
                } /* table_scan */
              }
            ] /* rows_estimation */
          },
          {
            "considered_execution_plans": [
              {
                "plan_prefix": [
                ] /* plan_prefix */,
                "table": "`t1` `table1`",
                "best_access_path": {
                  "considered_access_paths": [
                    {
                      "access_type": "ref",
                      "index": "col_int_key",
                      "rows": 2,
                      "cost": 0.4558,
                      "chosen": true
                    },
                    {
                      "access_type": "scan",
                      "cost": 0.9017,
                      "rows": 4,
                      "chosen": false,
                      "cause": "cost"
                    }
                  ] /* considered_access_paths */
                } /* best_access_path */,
                "condition_filtering_pct": 100,
                "rows_for_plan": 2,
                "cost_for_plan": 0.4558,
                "rest_of_plan": [
                  {
                    "plan_prefix": [
                      "`t1` `table1`"
                    ] /* plan_prefix */,
                    "table": "`t1` `table2`",
                    "best_access_path": {
                      "considered_access_paths": [
                        {
                          "access_type": "ref",
                          "index": "col_int_key",
                          "rows": 2,
                          "cost": 0.9116,
                          "chosen": true
                        },
                        {
                          "rows_to_scan": 4,
                          "access_type": "scan",
                          "using_join_cache": true,
                          "buffers_needed": 1,
                          "resulting_rows": 4,
                          "cost": 1.3017,
                          "chosen": false
                        }
                      ] /* considered_access_paths */
                    } /* best_access_path */,
                    "condition_filtering_pct": 100,
                    "rows_for_plan": 4,
                    "cost_for_plan": 1.3674,
                    "chosen": true
                  }
                ] /* rest_of_plan */
              },
              {
                "plan_prefix": [
                ] /* plan_prefix */,
                "table": "`t1` `table2`",
                "best_access_path": {
                  "considered_access_paths": [
                    {
                      "access_type": "ref",
                      "index": "col_int_key",
                      "rows": 2,
                      "cost": 0.4558,
                      "chosen": true
                    },
                    {
                      "access_type": "scan",
                      "cost": 0.9017,
                      "rows": 4,
                      "chosen": false,
                      "cause": "cost"
                    }
                  ] /* considered_access_paths */
                } /* best_access_path */,
                "condition_filtering_pct": 100,
                "rows_for_plan": 2,
                "cost_for_plan": 0.4558,
                "rest_of_plan": [
                  {
                    "plan_prefix": [
                      "`t1` `table2`"
                    ] /* plan_prefix */,
                    "table": "`t1` `table1`",
                    "best_access_path": {
                      "considered_access_paths": [
                        {
                          "access_type": "ref",
                          "index": "col_int_key",
                          "rows": 2,
                          "cost": 0.9116,
                          "chosen": true
                        },
                        {
                          "rows_to_scan": 4,
                          "access_type": "scan",
                          "using_join_cache": true,
                          "buffers_needed": 1,
                          "resulting_rows": 4,
                          "cost": 1.3017,
                          "chosen": false
                        }
                      ] /* considered_access_paths */
                    } /* best_access_path */,
                    "condition_filtering_pct": 100,
                    "rows_for_plan": 4,
                    "cost_for_plan": 1.3674,
                    "pruned_by_cost": true
                  }
                ] /* rest_of_plan */
              }
            ] /* considered_execution_plans */
          },
          {
            "transformation": {
              "select#": 3,
              "from": "IN (SELECT)",
              "to": "EXISTS (CORRELATED SELECT)",
              "put_1_in_SELECT_list": true
            } /* transformation */
          },
          {
            "attaching_conditions_to_tables": {
              "original_condition": "((`table2`.`col_int_key` = `table1`.`col_int_key`) and (<cache>(`where_subselect_20070`.`field1`) = `table1`.`col_int_key`) and (<cache>((/* select#2 */ select count(`t1`.`col_int_key`) from `t1`)) = 4))",
              "attached_conditions_computation": [
              ] /* attached_conditions_computation */,
              "attached_conditions_summary": [
                {
                  "table": "`t1` `table1`",
                  "attached": "(<cache>((/* select#2 */ select count(`t1`.`col_int_key`) from `t1`)) = 4)"
                },
                {
                  "table": "`t1` `table2`",
                  "attached": "(`table2`.`col_int_key` = `table1`.`col_int_key`)"
                }
              ] /* attached_conditions_summary */
            } /* attaching_conditions_to_tables */
          },
          {
            "refine_plan": [
              {
                "table": "`t1` `table1`"
              },
              {
                "table": "`t1` `table2`"
              }
            ] /* refine_plan */
          }
        ] /* steps */
      } /* join_optimization */
    },
    {
      "join_optimization": {
        "select#": 2,
        "steps": [
          {
            "table_dependencies": [
              {
                "table": "`t1`",
                "row_may_be_null": false,
                "map_bit": 0,
                "depends_on_map_bits": [
                ] /* depends_on_map_bits */
              }
            ] /* table_dependencies */
          },
          {
            "rows_estimation": [
              {
                "table": "`t1`",
                "table_scan": {
                  "rows": 4,
                  "cost": 0.5017
                } /* table_scan */
              }
            ] /* rows_estimation */
          },
          {
            "considered_execution_plans": [
              {
                "plan_prefix": [
                ] /* plan_prefix */,
                "table": "`t1`",
                "best_access_path": {
                  "considered_access_paths": [
                    {
                      "rows_to_scan": 4,
                      "access_type": "scan",
                      "resulting_rows": 4,
                      "cost": 0.9017,
                      "chosen": true
                    }
                  ] /* considered_access_paths */
                } /* best_access_path */,
                "condition_filtering_pct": 100,
                "rows_for_plan": 4,
                "cost_for_plan": 0.9017,
                "chosen": true
              }
            ] /* considered_execution_plans */
          },
          {
            "attaching_conditions_to_tables": {
              "original_condition": null,
              "attached_conditions_computation": [
              ] /* attached_conditions_computation */,
              "attached_conditions_summary": [
                {
                  "table": "`t1`",
                  "attached": null
                }
              ] /* attached_conditions_summary */
            } /* attaching_conditions_to_tables */
          },
          {
            "refine_plan": [
              {
                "table": "`t1`"
              }
            ] /* refine_plan */
          }
        ] /* steps */
      } /* join_optimization */
    },
    {
      "join_execution": {
        "select#": 1,
        "steps": [
          {
            "subselect_execution": {
              "select#": 2,
              "steps": [
                {
                  "join_execution": {
                    "select#": 2,
                    "steps": [
                    ] /* steps */
                  } /* join_execution */
                }
              ] /* steps */
            } /* subselect_execution */
          },
          {
            "subselect_execution": {
              "select#": 2,
              "steps": [
              ] /* steps */
            } /* subselect_execution */
          },
          {
            "subselect_execution": {
              "select#": 3,
              "steps": [
                {
                  "join_execution": {
                    "select#": 3,
                    "steps": [
                    ] /* steps */
                  } /* join_execution */
                }
              ] /* steps */
            } /* subselect_execution */
          },
          {
            "subselect_execution": {
              "select#": 2,
              "steps": [
              ] /* steps */
            } /* subselect_execution */
          },
          {
            "subselect_execution": {
              "select#": 2,
              "steps": [
              ] /* steps */
            } /* subselect_execution */
          },
          {
            "subselect_execution": {
              "select#": 3,
              "steps": [
                {
                  "join_execution": {
                    "select#": 3,
                    "steps": [
                    ] /* steps */
                  } /* join_execution */
                }
              ] /* steps */
            } /* subselect_execution */
          },
          {
            "subselect_execution": {
              "select#": 2,
              "steps": [
              ] /* steps */
            } /* subselect_execution */
          },
          {
            "subselect_execution": {
              "select#": 2,
              "steps": [
              ] /* steps */
            } /* subselect_execution */
          },
          {
            "subselect_execution": {
              "select#": 3,
              "steps": [
                {
                  "join_execution": {
                    "select#": 3,
                    "steps": [
                    ] /* steps */
                  } /* join_execution */
                }
              ] /* steps */
            } /* subselect_execution */
          },
          {
            "subselect_execution": {
              "select#": 2,
              "steps": [
              ] /* steps */
            } /* subselect_execution */
          },
          {
            "subselect_execution": {
              "select#": 2,
              "steps": [
              ] /* steps */
            } /* subselect_execution */
          },
          {
            "subselect_execution": {
              "select#": 3,
              "steps": [
                {
                  "join_execution": {
                    "select#": 3,
                    "steps": [
                    ] /* steps */
                  } /* join_execution */
                }
              ] /* steps */
            } /* subselect_execution */
          },
          {
            "subselect_execution": {
              "select#": 2,
              "steps": [
              ] /* steps */
            } /* subselect_execution */
          },
          {
            "subselect_execution": {
              "select#": 2,
              "steps": [
              ] /* steps */
            } /* subselect_execution */
          },
          {
            "subselect_execution": {
              "select#": 3,
              "steps": [
                {
                  "join_execution": {
                    "select#": 3,
                    "steps": [
                    ] /* steps */
                  } /* join_execution */
                }
              ] /* steps */
            } /* subselect_execution */
          },
          {
            "subselect_execution": {
              "select#": 2,
              "steps": [
              ] /* steps */
            } /* subselect_execution */
          },
          {
            "subselect_execution": {
              "select#": 2,
              "steps": [
              ] /* steps */
            } /* subselect_execution */
          },
          {
            "subselect_execution": {
              "select#": 3,
              "steps": [
                {
                  "join_execution": {
                    "select#": 3,
                    "steps": [
                    ] /* steps */
                  } /* join_execution */
                }
              ] /* steps */
            } /* subselect_execution */
          }
        ] /* steps */
      } /* join_execution */
    }
  ] /* steps */
}	0	0
DROP TABLE where_subselect_20070,t1;
#
# Bug#13430443 - ASSERTION `NEW_TYPE[0] != 'U'' FAILED. WHEN
# OPTIMIZER_TRACE IS ENABLED
#
CREATE TABLE t1
(a INT,b INT,c INT, KEY(a),KEY (a,c)) ENGINE=INNODB;
SELECT 1 FROM t1 WHERE 1 LIKE
(SELECT a FROM t1 WHERE a = 1 ORDER BY c);
1
SELECT * FROM INFORMATION_SCHEMA.OPTIMIZER_TRACE;
QUERY	TRACE	MISSING_BYTES_BEYOND_MAX_MEM_SIZE	INSUFFICIENT_PRIVILEGES
SELECT 1 FROM t1 WHERE 1 LIKE
(SELECT a FROM t1 WHERE a = 1 ORDER BY c)	{
  "steps": [
    {
      "join_preparation": {
        "select#": 1,
        "steps": [
          {
            "join_preparation": {
              "select#": 2,
              "steps": [
                {
                  "transformations_to_subquery": [
                    "removed_ordering"
                  ] /* transformations_to_subquery */
                },
                {
                  "expanded_query": "/* select#2 */ select `t1`.`a` from `t1` where (`t1`.`a` = 1)"
                }
              ] /* steps */
            } /* join_preparation */
          },
          {
            "expanded_query": "/* select#1 */ select 1 AS `1` from `t1` where (1 like (/* select#2 */ select `t1`.`a` from `t1` where (`t1`.`a` = 1)))"
          }
        ] /* steps */
      } /* join_preparation */
    },
    {
      "join_optimization": {
        "select#": 1,
        "steps": [
          {
            "condition_processing": {
              "condition": "WHERE",
              "original_condition": "(1 like (/* select#2 */ select `t1`.`a` from `t1` where (`t1`.`a` = 1)))",
              "steps": [
                {
                  "transformation": "equality_propagation",
                  "subselect_evaluation": [
                  ] /* subselect_evaluation */,
                  "resulting_condition": "(1 like (/* select#2 */ select `t1`.`a` from `t1` where (`t1`.`a` = 1)))"
                },
                {
                  "transformation": "constant_propagation",
                  "subselect_evaluation": [
                  ] /* subselect_evaluation */,
                  "resulting_condition": "(1 like (/* select#2 */ select `t1`.`a` from `t1` where (`t1`.`a` = 1)))"
                },
                {
                  "transformation": "trivial_condition_removal",
                  "subselect_evaluation": [
                    {
                      "subselect_execution": {
                        "select#": 2,
                        "steps": [
                          {
                            "join_optimization": {
                              "select#": 2,
                              "steps": [
                                {
                                  "condition_processing": {
                                    "condition": "WHERE",
                                    "original_condition": "(`t1`.`a` = 1)",
                                    "steps": [
                                      {
                                        "transformation": "equality_propagation",
                                        "resulting_condition": "multiple equal(1, `t1`.`a`)"
                                      },
                                      {
                                        "transformation": "constant_propagation",
                                        "resulting_condition": "multiple equal(1, `t1`.`a`)"
                                      },
                                      {
                                        "transformation": "trivial_condition_removal",
                                        "resulting_condition": "multiple equal(1, `t1`.`a`)"
                                      }
                                    ] /* steps */
                                  } /* condition_processing */
                                },
                                {
                                  "substitute_generated_columns": {
                                  } /* substitute_generated_columns */
                                },
                                {
                                  "table_dependencies": [
                                    {
                                      "table": "`t1`",
                                      "row_may_be_null": false,
                                      "map_bit": 0,
                                      "depends_on_map_bits": [
                                      ] /* depends_on_map_bits */
                                    }
                                  ] /* table_dependencies */
                                },
                                {
                                  "ref_optimizer_key_uses": [
                                    {
                                      "table": "`t1`",
                                      "field": "a",
                                      "equals": "1",
                                      "null_rejecting": false
                                    },
                                    {
                                      "table": "`t1`",
                                      "field": "a",
                                      "equals": "1",
                                      "null_rejecting": false
                                    }
                                  ] /* ref_optimizer_key_uses */
                                },
                                {
                                  "rows_estimation": [
                                    {
                                      "table": "`t1`",
                                      "range_analysis": {
                                        "table_scan": {
                                          "rows": 1,
                                          "cost": 2.45
                                        } /* table_scan */,
                                        "potential_range_indexes": [
                                          {
                                            "index": "a",
                                            "usable": true,
                                            "key_parts": [
                                              "a"
                                            ] /* key_parts */
                                          },
                                          {
                                            "index": "a_2",
                                            "usable": true,
                                            "key_parts": [
                                              "a",
                                              "c"
                                            ] /* key_parts */
                                          }
                                        ] /* potential_range_indexes */,
                                        "best_covering_index_scan": {
                                          "index": "a_2",
                                          "cost": 0.35,
                                          "chosen": true
                                        } /* best_covering_index_scan */,
                                        "setup_range_conditions": [
                                        ] /* setup_range_conditions */,
                                        "group_index_range": {
                                          "chosen": false,
                                          "cause": "not_group_by_or_distinct"
                                        } /* group_index_range */,
                                        "analyzing_range_alternatives": {
                                          "range_scan_alternatives": [
                                            {
                                              "index": "a",
                                              "ranges": [
                                                "1 <= a <= 1"
                                              ] /* ranges */,
                                              "index_dives_for_eq_ranges": true,
                                              "rowid_ordered": true,
                                              "using_mrr": false,
                                              "index_only": false,
                                              "rows": 1,
                                              "cost": 0.61,
                                              "chosen": false,
                                              "cause": "cost"
                                            },
                                            {
                                              "index": "a_2",
                                              "ranges": [
                                                "1 <= a <= 1"
                                              ] /* ranges */,
                                              "index_dives_for_eq_ranges": true,
                                              "rowid_ordered": false,
                                              "using_mrr": false,
                                              "index_only": true,
                                              "rows": 1,
                                              "cost": 0.36,
                                              "chosen": false,
                                              "cause": "cost"
                                            }
                                          ] /* range_scan_alternatives */,
                                          "analyzing_roworder_intersect": {
                                            "usable": false,
                                            "cause": "too_few_roworder_scans"
                                          } /* analyzing_roworder_intersect */
                                        } /* analyzing_range_alternatives */
                                      } /* range_analysis */
                                    }
                                  ] /* rows_estimation */
                                },
                                {
                                  "considered_execution_plans": [
                                    {
                                      "plan_prefix": [
                                      ] /* plan_prefix */,
                                      "table": "`t1`",
                                      "best_access_path": {
                                        "considered_access_paths": [
                                          {
                                            "access_type": "ref",
                                            "index": "a",
                                            "rows": 1,
                                            "cost": 0.35,
                                            "chosen": true
                                          },
                                          {
                                            "access_type": "ref",
                                            "index": "a_2",
                                            "rows": 1,
                                            "cost": 0.35,
                                            "chosen": false
                                          },
                                          {
                                            "access_type": "scan",
                                            "chosen": false,
                                            "cause": "covering_index_better_than_full_scan"
                                          }
                                        ] /* considered_access_paths */
                                      } /* best_access_path */,
                                      "condition_filtering_pct": 100,
                                      "rows_for_plan": 1,
                                      "cost_for_plan": 0.35,
                                      "chosen": true
                                    }
                                  ] /* considered_execution_plans */
                                },
                                {
                                  "attaching_conditions_to_tables": {
                                    "original_condition": "(`t1`.`a` = 1)",
                                    "attached_conditions_computation": [
                                    ] /* attached_conditions_computation */,
                                    "attached_conditions_summary": [
                                      {
                                        "table": "`t1`",
                                        "attached": null
                                      }
                                    ] /* attached_conditions_summary */
                                  } /* attaching_conditions_to_tables */
                                },
                                {
                                  "refine_plan": [
                                    {
                                      "table": "`t1`"
                                    }
                                  ] /* refine_plan */
                                }
                              ] /* steps */
                            } /* join_optimization */
                          },
                          {
                            "join_execution": {
                              "select#": 2,
                              "steps": [
                              ] /* steps */
                            } /* join_execution */
                          }
                        ] /* steps */
                      } /* subselect_execution */
                    }
                  ] /* subselect_evaluation */,
                  "resulting_condition": null
                }
              ] /* steps */
            } /* condition_processing */
          }
        ] /* steps */,
        "empty_result": {
          "cause": "Impossible WHERE"
        } /* empty_result */
      } /* join_optimization */
    },
    {
      "join_execution": {
        "select#": 1,
        "steps": [
        ] /* steps */
      } /* join_execution */
    }
  ] /* steps */
}	0	0
DROP TABLE t1;
#
# Bug #18346750 OPTIMIZER_TRACE & DBUG_PRINT CRASH IN ST_SELECT_LEX::PRINT
#
"Skipped since this engine does not support native partitioning.
#
# Bug#18791851 CRASH IN ST_SELECT_LEX::PRINT WITH OPTIMIZER_TRACE ON SUBQUERY
#
CREATE TABLE t1 (
pk INT NOT NULL,
col_int_nokey INT,
col_int_key INT,
col_time_key time,
col_varchar_key VARCHAR(1),
col_varchar_nokey VARCHAR(1),
PRIMARY KEY (pk),
KEY col_varchar_key (col_varchar_key,col_int_key)
);
CREATE TABLE t2 (
pk INT NOT NULL,
col_int_nokey INT,
col_int_key INT,
col_varchar_key VARCHAR(1),
col_varchar_nokey VARCHAR(1),
PRIMARY KEY (pk),
KEY col_varchar_key (col_varchar_key,col_int_key)
);
CREATE TABLE t3 (
pk INT NOT NULL,
col_int_nokey INT,
col_int_key INT,
col_varchar_key VARCHAR(1),
col_varchar_nokey VARCHAR(1),
PRIMARY KEY (pk),
KEY col_varchar_key (col_varchar_key,col_int_key)
);
CREATE TABLE t4 (
pk INT NOT NULL,
col_int_nokey INT,
col_int_key INT,
col_time_key time,
col_varchar_key VARCHAR(1),
col_varchar_nokey VARCHAR(1),
PRIMARY KEY (pk),
KEY col_varchar_key (col_varchar_key,col_int_key)
);
SELECT alias1.col_int_nokey AS field1,
alias2.col_varchar_key AS field2,
alias1.col_time_key AS field3,
MIN( alias1.col_int_nokey ) AS field4
FROM (
(
SELECT SQ1_alias1.*
FROM ( t1 AS SQ1_alias1, t2 AS SQ1_alias2 )
) AS alias1,
t4 AS alias2
)
WHERE
EXISTS (
SELECT DISTINCT  SQ2_alias2.col_varchar_nokey AS SQ2_field1
FROM t2 AS SQ2_alias1
INNER JOIN (t4 AS SQ2_alias2
INNER JOIN t3 AS SQ2_alias3
ON SQ2_alias3.pk = SQ2_alias2.pk)
ON SQ2_alias3.col_varchar_key = SQ2_alias2.col_varchar_nokey
)
AND alias1.col_int_key = alias2.pk
HAVING  alias1.col_int_nokey  IN ( SELECT 2 FROM DUAL ) ;
field1	field2	field3	field4
DROP TABLE t1,t2,t3,t4;
CREATE TABLE t1(a INT);
SET @a:=(SELECT ROW(1, 2)=
ROW((SELECT 1 FROM t1 LEFT JOIN t1 t2 ON 1
HAVING 3 IN (SELECT 2 FROM DUAL)),
1));
DROP TABLE t1;
#
# Bug #18945693 CRASH IN PRINT_TABLE_ARRAY AT SQL/SQL_LEX.CC ON 2ND EXEC OF PREPARED STATEMENT
#
CREATE TABLE t1 (
pk INT NOT NULL,
col_int_nokey INT,
col_int_key INT,
col_varchar_key VARCHAR(1),
col_varchar_nokey VARCHAR(1)
);
INSERT INTO t1 VALUES (13,7,3,'y','y'),(14,0,4,'c','c');
CREATE TABLE t2 (
pk INT NOT NULL,
col_int_nokey INT,
col_int_key INT,
col_varchar_key VARCHAR(1),
col_varchar_nokey VARCHAR(1)
);
INSERT INTO t2 VALUES (20,9,8,'e','e');
CREATE TABLE t3 (
pk INT NOT NULL,
col_int_nokey INT,
col_int_key INT,
col_varchar_key VARCHAR(1),
col_varchar_nokey VARCHAR(1)
);
INSERT INTO t3 VALUES (1,1,7,'k','k');
PREPARE prep_stmt FROM "
SELECT
  alias1.col_varchar_nokey AS field1,
  MAX(alias1.pk) AS field2
FROM t3 AS alias1
GROUP BY field1
HAVING
  1 > (
       SELECT MAX(SQ4_alias1.col_varchar_nokey)
       FROM t1 AS SQ4_alias1
            RIGHT OUTER JOIN
            (
              t2 AS SQ4_alias2
              JOIN t1 AS SQ4_alias3
              ON SQ4_alias3.col_int_key = SQ4_alias2.col_int_nokey
            )
            ON SQ4_alias3.pk = SQ4_alias2.col_int_nokey
      )
";
EXECUTE prep_stmt;
field1	field2
EXECUTE prep_stmt;
field1	field2
DROP TABLE t1,t2,t3;
#
# Bug#19063289 CRASH IN PRINT_TABLE_ARRAY ON 2ND EXECUTION OF PS WITH SUBQUERY AND VIEW
#
CREATE TABLE B (
pk INTEGER,
col_int_key INTEGER,
col_varchar_nokey VARCHAR(1)
);
CREATE TABLE C (
col_int_nokey INTEGER,
col_int_key INTEGER,
col_varchar_key VARCHAR(1),
col_varchar_nokey VARCHAR(1)
) ;
CREATE TABLE CC (
pk INTEGER,
col_int_key INTEGER
) ENGINE=MYISAM;
INSERT INTO CC VALUES (1, 0),(2, 7);
PREPARE stmt FROM "
SELECT
alias1.col_int_key AS field1 ,
COUNT(alias1.pk) AS field2
FROM
CC AS alias1
GROUP BY field1
HAVING
alias1.col_int_key >
  (
    SELECT
    MAX(  SQ2_alias2.col_int_key ) AS SQ2_field1
    FROM
    C AS SQ2_alias1 LEFT  JOIN
       ( B AS SQ2_alias2 INNER JOIN C AS SQ2_alias3
         ON 1)
       ON 1
  )
OR field2 < 2
";
EXECUTE stmt;
field1	field2
0	1
7	1
EXECUTE stmt;
field1	field2
0	1
7	1
DROP TABLE B,C,CC;
#
# Bug #23259872: OPTIMIZER CHOOSES TO USE NON PRIMARY
#                INDEX, EVEN THOUGH COST IS HIGHER
#
CREATE TABLE t1 (
a TINYTEXT NOT NULL,
b TINYINT(3) UNSIGNED NOT NULL,
PRIMARY KEY (a(32),b)
) ENGINE=MyISAM;
CREATE TABLE t2 (
a TINYTEXT NOT NULL,
b TINYINT(3) UNSIGNED NOT NULL,
PRIMARY KEY (a(32),b)
) ENGINE=INNODB;
<<<<<<< HEAD
INSERT INTO t1 VALUES ('a',1),('a',2);
INSERT INTO t2 VALUES ('a',1),('a',2);
EXPLAIN SELECT * FROM t1 WHERE a='a' AND b in (1,2);
=======
INSERT INTO t1 VALUES ('a',1),('a',2),('a',3),('b',1),('c',1),('c',4),('e',2);
ANALYZE TABLE t1;
Table	Op	Msg_type	Msg_text
test.t1	analyze	status	OK
SET @optimizer_switch_saved=@@session.optimizer_switch;
SET @@session.optimizer_switch=default;
SELECT COUNT(*) FROM t1;
COUNT(*)
7
EXPLAIN SELECT * FROM t1 WHERE a IN ('a', 'b') AND b = 2;
>>>>>>> 94af73c3
id	select_type	table	partitions	type	possible_keys	key	key_len	ref	rows	filtered	Extra
1	SIMPLE	t1	NULL	range	PRIMARY	PRIMARY	35	NULL	2	100.00	Using where
Warnings:
<<<<<<< HEAD
Note	1003	/* select#1 */ select `test`.`t1`.`a` AS `a`,`test`.`t1`.`b` AS `b` from `test`.`t1` where ((`test`.`t1`.`a` = 'a') and (`test`.`t1`.`b` in (1,2)))
SELECT * FROM INFORMATION_SCHEMA.OPTIMIZER_TRACE;
QUERY	TRACE	MISSING_BYTES_BEYOND_MAX_MEM_SIZE	INSUFFICIENT_PRIVILEGES
EXPLAIN SELECT * FROM t1 WHERE a='a' AND b in (1,2)	{
  "steps": [
    {
      "join_preparation": {
        "select#": 1,
        "steps": [
          {
            "IN_uses_bisection": true
          },
          {
            "expanded_query": "/* select#1 */ select `t1`.`a` AS `a`,`t1`.`b` AS `b` from `t1` where ((`t1`.`a` = 'a') and (`t1`.`b` in (1,2)))"
          }
        ] /* steps */
      } /* join_preparation */
    },
    {
      "join_optimization": {
        "select#": 1,
        "steps": [
          {
            "condition_processing": {
              "condition": "WHERE",
              "original_condition": "((`t1`.`a` = 'a') and (`t1`.`b` in (1,2)))",
              "steps": [
                {
                  "transformation": "equality_propagation",
                  "resulting_condition": "((`t1`.`b` in (1,2)) and multiple equal('a', `t1`.`a`))"
                },
                {
                  "transformation": "constant_propagation",
                  "resulting_condition": "((`t1`.`b` in (1,2)) and multiple equal('a', `t1`.`a`))"
                },
                {
                  "transformation": "trivial_condition_removal",
                  "resulting_condition": "((`t1`.`b` in (1,2)) and multiple equal('a', `t1`.`a`))"
                }
              ] /* steps */
            } /* condition_processing */
          },
          {
            "substitute_generated_columns": {
            } /* substitute_generated_columns */
          },
          {
            "table_dependencies": [
              {
                "table": "`t1`",
                "row_may_be_null": false,
                "map_bit": 0,
                "depends_on_map_bits": [
                ] /* depends_on_map_bits */
              }
            ] /* table_dependencies */
          },
          {
            "ref_optimizer_key_uses": [
              {
                "table": "`t1`",
                "field": "a",
                "equals": "'a'",
                "null_rejecting": false
              }
            ] /* ref_optimizer_key_uses */
          },
          {
            "rows_estimation": [
              {
                "table": "`t1`",
                "range_analysis": {
                  "table_scan": {
                    "rows": 2,
                    "cost": 2.8024
                  } /* table_scan */,
                  "potential_range_indexes": [
                    {
                      "index": "PRIMARY",
                      "usable": true,
                      "key_parts": [
                        "a",
                        "b"
                      ] /* key_parts */
                    }
                  ] /* potential_range_indexes */,
                  "setup_range_conditions": [
                  ] /* setup_range_conditions */,
                  "group_index_range": {
                    "chosen": false,
                    "cause": "not_group_by_or_distinct"
                  } /* group_index_range */,
                  "analyzing_range_alternatives": {
                    "range_scan_alternatives": [
                      {
                        "index": "PRIMARY",
                        "ranges": [
                          "unprintable_blob_value <= a <= unprintable_blob_value AND 1 <= b <= 1",
                          "unprintable_blob_value <= a <= unprintable_blob_value AND 2 <= b <= 2"
                        ] /* ranges */,
                        "index_dives_for_eq_ranges": true,
                        "rowid_ordered": false,
                        "using_mrr": false,
                        "index_only": false,
                        "rows": 2,
                        "cost": 1.21,
                        "chosen": true
                      }
                    ] /* range_scan_alternatives */,
                    "analyzing_roworder_intersect": {
                      "usable": false,
                      "cause": "too_few_roworder_scans"
                    } /* analyzing_roworder_intersect */
                  } /* analyzing_range_alternatives */,
                  "chosen_range_access_summary": {
                    "range_access_plan": {
                      "type": "range_scan",
                      "index": "PRIMARY",
                      "rows": 2,
                      "ranges": [
                        "unprintable_blob_value <= a <= unprintable_blob_value AND 1 <= b <= 1",
                        "unprintable_blob_value <= a <= unprintable_blob_value AND 2 <= b <= 2"
                      ] /* ranges */
                    } /* range_access_plan */,
                    "rows_for_plan": 2,
                    "cost_for_plan": 1.21,
                    "chosen": true
                  } /* chosen_range_access_summary */
                } /* range_analysis */
              }
            ] /* rows_estimation */
          },
          {
            "considered_execution_plans": [
              {
                "plan_prefix": [
                ] /* plan_prefix */,
                "table": "`t1`",
                "best_access_path": {
                  "considered_access_paths": [
                    {
                      "access_type": "ref",
                      "index": "PRIMARY",
                      "rows": 1,
                      "cost": 0.35,
                      "chosen": true
                    },
                    {
                      "access_type": "range",
                      "range_details": {
                        "used_index": "PRIMARY"
                      } /* range_details */,
                      "cost": 1.41,
                      "rows": 2,
                      "chosen": false,
                      "cause": "cost"
                    }
                  ] /* considered_access_paths */
                } /* best_access_path */,
                "condition_filtering_pct": 50,
                "rows_for_plan": 0.5,
                "cost_for_plan": 0.35,
                "chosen": true
              }
            ] /* considered_execution_plans */
          },
          {
            "access_type_changed": {
              "table": "`t1`",
              "index": "PRIMARY",
              "old_type": "ref",
              "new_type": "range",
              "cause": "uses_more_keyparts"
            } /* access_type_changed */
          },
          {
            "attaching_conditions_to_tables": {
              "original_condition": "((`t1`.`a` = 'a') and (`t1`.`b` in (1,2)))",
              "attached_conditions_computation": [
              ] /* attached_conditions_computation */,
              "attached_conditions_summary": [
                {
                  "table": "`t1`",
                  "attached": "((`t1`.`a` = 'a') and (`t1`.`b` in (1,2)))"
                }
              ] /* attached_conditions_summary */
            } /* attaching_conditions_to_tables */
          },
          {
            "refine_plan": [
              {
                "table": "`t1`"
              }
            ] /* refine_plan */
          }
        ] /* steps */
      } /* join_optimization */
    },
    {
      "join_explain": {
        "select#": 1,
        "steps": [
        ] /* steps */
      } /* join_explain */
    }
  ] /* steps */
}	0	0
EXPLAIN SELECT * FROM t2 WHERE a='a' AND b in (1,2);
id	select_type	table	partitions	type	possible_keys	key	key_len	ref	rows	filtered	Extra
1	SIMPLE	t2	NULL	range	PRIMARY	PRIMARY	35	NULL	2	100.00	Using where
Warnings:
Note	1003	/* select#1 */ select `test`.`t2`.`a` AS `a`,`test`.`t2`.`b` AS `b` from `test`.`t2` where ((`test`.`t2`.`a` = 'a') and (`test`.`t2`.`b` in (1,2)))
SELECT * FROM INFORMATION_SCHEMA.OPTIMIZER_TRACE;
QUERY	TRACE	MISSING_BYTES_BEYOND_MAX_MEM_SIZE	INSUFFICIENT_PRIVILEGES
EXPLAIN SELECT * FROM t2 WHERE a='a' AND b in (1,2)	{
  "steps": [
    {
      "join_preparation": {
        "select#": 1,
        "steps": [
          {
            "IN_uses_bisection": true
          },
          {
            "expanded_query": "/* select#1 */ select `t2`.`a` AS `a`,`t2`.`b` AS `b` from `t2` where ((`t2`.`a` = 'a') and (`t2`.`b` in (1,2)))"
          }
        ] /* steps */
      } /* join_preparation */
    },
    {
      "join_optimization": {
        "select#": 1,
        "steps": [
          {
            "condition_processing": {
              "condition": "WHERE",
              "original_condition": "((`t2`.`a` = 'a') and (`t2`.`b` in (1,2)))",
              "steps": [
                {
                  "transformation": "equality_propagation",
                  "resulting_condition": "((`t2`.`b` in (1,2)) and multiple equal('a', `t2`.`a`))"
                },
                {
                  "transformation": "constant_propagation",
                  "resulting_condition": "((`t2`.`b` in (1,2)) and multiple equal('a', `t2`.`a`))"
                },
                {
                  "transformation": "trivial_condition_removal",
                  "resulting_condition": "((`t2`.`b` in (1,2)) and multiple equal('a', `t2`.`a`))"
                }
              ] /* steps */
            } /* condition_processing */
          },
          {
            "substitute_generated_columns": {
            } /* substitute_generated_columns */
          },
          {
            "table_dependencies": [
              {
                "table": "`t2`",
                "row_may_be_null": false,
                "map_bit": 0,
                "depends_on_map_bits": [
                ] /* depends_on_map_bits */
              }
            ] /* table_dependencies */
          },
          {
            "ref_optimizer_key_uses": [
              {
                "table": "`t2`",
                "field": "a",
                "equals": "'a'",
                "null_rejecting": false
              }
            ] /* ref_optimizer_key_uses */
          },
          {
            "rows_estimation": [
              {
                "table": "`t2`",
                "range_analysis": {
                  "table_scan": {
                    "rows": 2,
                    "cost": 2.55
                  } /* table_scan */,
                  "potential_range_indexes": [
                    {
                      "index": "PRIMARY",
                      "usable": true,
                      "key_parts": [
                        "a",
                        "b"
                      ] /* key_parts */
                    }
                  ] /* potential_range_indexes */,
                  "setup_range_conditions": [
                  ] /* setup_range_conditions */,
                  "group_index_range": {
                    "chosen": false,
                    "cause": "not_group_by_or_distinct"
                  } /* group_index_range */,
                  "analyzing_range_alternatives": {
                    "range_scan_alternatives": [
                      {
                        "index": "PRIMARY",
                        "ranges": [
                          "unprintable_blob_value <= a <= unprintable_blob_value AND 1 <= b <= 1",
                          "unprintable_blob_value <= a <= unprintable_blob_value AND 2 <= b <= 2"
                        ] /* ranges */,
                        "index_dives_for_eq_ranges": true,
                        "rowid_ordered": true,
                        "using_mrr": false,
                        "index_only": false,
                        "rows": 2,
                        "cost": 0.71,
                        "chosen": true
                      }
                    ] /* range_scan_alternatives */,
                    "analyzing_roworder_intersect": {
                      "usable": false,
                      "cause": "too_few_roworder_scans"
                    } /* analyzing_roworder_intersect */
                  } /* analyzing_range_alternatives */,
                  "chosen_range_access_summary": {
                    "range_access_plan": {
                      "type": "range_scan",
                      "index": "PRIMARY",
                      "rows": 2,
                      "ranges": [
                        "unprintable_blob_value <= a <= unprintable_blob_value AND 1 <= b <= 1",
                        "unprintable_blob_value <= a <= unprintable_blob_value AND 2 <= b <= 2"
                      ] /* ranges */
                    } /* range_access_plan */,
                    "rows_for_plan": 2,
                    "cost_for_plan": 0.71,
                    "chosen": true
                  } /* chosen_range_access_summary */
                } /* range_analysis */
              }
            ] /* rows_estimation */
          },
          {
            "considered_execution_plans": [
              {
                "plan_prefix": [
                ] /* plan_prefix */,
                "table": "`t2`",
                "best_access_path": {
                  "considered_access_paths": [
                    {
                      "access_type": "ref",
                      "index": "PRIMARY",
                      "chosen": false,
                      "cause": "unreliable_ref_cost_and_range_uses_more_keyparts"
                    },
                    {
                      "rows_to_scan": 2,
                      "access_type": "range",
                      "range_details": {
                        "used_index": "PRIMARY"
                      } /* range_details */,
                      "resulting_rows": 2,
                      "cost": 0.91,
                      "chosen": true
                    }
                  ] /* considered_access_paths */
                } /* best_access_path */,
                "condition_filtering_pct": 100,
                "rows_for_plan": 2,
                "cost_for_plan": 0.91,
                "chosen": true
              }
            ] /* considered_execution_plans */
          },
          {
            "attaching_conditions_to_tables": {
              "original_condition": "((`t2`.`a` = 'a') and (`t2`.`b` in (1,2)))",
              "attached_conditions_computation": [
              ] /* attached_conditions_computation */,
              "attached_conditions_summary": [
                {
                  "table": "`t2`",
                  "attached": "((`t2`.`a` = 'a') and (`t2`.`b` in (1,2)))"
                }
              ] /* attached_conditions_summary */
            } /* attaching_conditions_to_tables */
          },
          {
            "refine_plan": [
              {
                "table": "`t2`"
              }
            ] /* refine_plan */
          }
        ] /* steps */
      } /* join_optimization */
    },
    {
      "join_explain": {
        "select#": 1,
        "steps": [
        ] /* steps */
      } /* join_explain */
    }
  ] /* steps */
}	0	0
DROP TABLE t1, t2;
=======
Note	1003	/* select#1 */ select `test`.`t1`.`a` AS `a`,`test`.`t1`.`b` AS `b` from `test`.`t1` where ((`test`.`t1`.`b` = 2) and (`test`.`t1`.`a` in ('a','b')))
SELECT TRACE into @trace FROM INFORMATION_SCHEMA.OPTIMIZER_TRACE;
SELECT @trace RLIKE "rerunning_range_optimizer_for_single_index";
@trace RLIKE "rerunning_range_optimizer_for_single_index"
1
SET @@session.optimizer_switch=@optimizer_switch_saved;
DROP TABLE t1;
>>>>>>> 94af73c3
#
# Bug #23227428: SQL PLAN IS NOT ACCORDING WITH OPTIMIZER_TRACE
#
CREATE TABLE t1(c1 INT NOT NULL AUTO_INCREMENT PRIMARY KEY,
c2 CHAR(12)) ENGINE=INNODB;
ANALYZE TABLE t1;
Table	Op	Msg_type	Msg_text
test.t1	analyze	status	OK
EXPLAIN SELECT c1, c2 FROM t1 ORDER BY c1 DESC LIMIT 1;
id	select_type	table	partitions	type	possible_keys	key	key_len	ref	rows	filtered	Extra
1	SIMPLE	t1	NULL	index	NULL	PRIMARY	4	NULL	1	100.00	Backward index scan
Warnings:
Note	1003	/* select#1 */ select `test`.`t1`.`c1` AS `c1`,`test`.`t1`.`c2` AS `c2` from `test`.`t1` order by `test`.`t1`.`c1` desc limit 1
SELECT * FROM INFORMATION_SCHEMA.OPTIMIZER_TRACE;
QUERY	TRACE	MISSING_BYTES_BEYOND_MAX_MEM_SIZE	INSUFFICIENT_PRIVILEGES
EXPLAIN SELECT c1, c2 FROM t1 ORDER BY c1 DESC LIMIT 1	{
  "steps": [
    {
      "join_preparation": {
        "select#": 1,
        "steps": [
          {
            "expanded_query": "/* select#1 */ select `t1`.`c1` AS `c1`,`t1`.`c2` AS `c2` from `t1` order by `t1`.`c1` desc limit 1"
          }
        ] /* steps */
      } /* join_preparation */
    },
    {
      "join_optimization": {
        "select#": 1,
        "steps": [
          {
            "substitute_generated_columns": {
            } /* substitute_generated_columns */
          },
          {
            "table_dependencies": [
              {
                "table": "`t1`",
                "row_may_be_null": false,
                "map_bit": 0,
                "depends_on_map_bits": [
                ] /* depends_on_map_bits */
              }
            ] /* table_dependencies */
          },
          {
            "rows_estimation": [
              {
                "table": "`t1`",
                "table_scan": {
                  "rows": 1000,
                  "cost": 1
                } /* table_scan */
              }
            ] /* rows_estimation */
          },
          {
            "considered_execution_plans": [
              {
                "plan_prefix": [
                ] /* plan_prefix */,
                "table": "`t1`",
                "best_access_path": {
                  "considered_access_paths": [
                    {
                      "rows_to_scan": 1000,
                      "access_type": "scan",
                      "resulting_rows": 1000,
                      "cost": 101,
                      "chosen": true
                    }
                  ] /* considered_access_paths */
                } /* best_access_path */,
                "condition_filtering_pct": 100,
                "rows_for_plan": 1000,
                "cost_for_plan": 101,
                "chosen": true
              }
            ] /* considered_execution_plans */
          },
          {
            "attaching_conditions_to_tables": {
              "original_condition": null,
              "attached_conditions_computation": [
              ] /* attached_conditions_computation */,
              "attached_conditions_summary": [
                {
                  "table": "`t1`",
                  "attached": null
                }
              ] /* attached_conditions_summary */
            } /* attaching_conditions_to_tables */
          },
          {
            "clause_processing": {
              "clause": "ORDER BY",
              "original_clause": "`t1`.`c1` desc",
              "items": [
                {
                  "item": "`t1`.`c1`"
                }
              ] /* items */,
              "resulting_clause_is_simple": true,
              "resulting_clause": "`t1`.`c1` desc"
            } /* clause_processing */
          },
          {
            "reconsidering_access_paths_for_index_ordering": {
              "clause": "ORDER BY",
              "index_order_summary": {
                "table": "`t1`",
                "index_provides_order": true,
                "order_direction": "desc",
                "index": "PRIMARY",
                "plan_changed": true,
                "access_type": "index"
              } /* index_order_summary */
            } /* reconsidering_access_paths_for_index_ordering */
          },
          {
            "refine_plan": [
              {
                "table": "`t1`"
              }
            ] /* refine_plan */
          }
        ] /* steps */
      } /* join_optimization */
    },
    {
      "join_explain": {
        "select#": 1,
        "steps": [
        ] /* steps */
      } /* join_explain */
    }
  ] /* steps */
}	0	0
DROP TABLE t1;
#
# BUG#18365641: SERVER EXIT IN TRACE OF QUICK SELECT
#
CREATE TABLE t1 (  
pk INT(11),
i1 INT(11),
vc VARCHAR(10),  
vc2 VARCHAR(10),
PRIMARY KEY (pk), 
KEY i1 (i1),
KEY vc (vc)
) ENGINE=InnoDB;
INSERT INTO t1 VALUES (1, -1281753088,'p','r');
INSERT INTO t1 VALUES (4, NULL,'a','i');
INSERT INTO t1 VALUES (5, NULL,'lhtrovamzq','t');
INSERT INTO t1 VALUES (6, 3,'d','RZDUH');
INSERT INTO t1 VALUES (7, 951910400,'z','it\'s');
INSERT INTO t1 VALUES (8, 1067319296,'get','WZJHD');
INSERT INTO t1 VALUES (9, -1666187264,'zqrdcenchy','me');
INSERT INTO t1 VALUES (10, NULL,'what','there');
CREATE TABLE t2 (
vc VARCHAR(10),
pk INT(11),
PRIMARY KEY (pk),
KEY vc2 (vc)
);
INSERT INTO t2 VALUES ('ukkoeiwsgp',1);
EXPLAIN
SELECT *
FROM t1 LEFT JOIN t2
ON t1.i1 < t2.vc
WHERE t1.vc IN ( 'AVZPQ' )
OR t1.i1 IS NULL AND t1.pk >= 9;
id	select_type	table	partitions	type	possible_keys	key	key_len	ref	rows	filtered	Extra
1	SIMPLE	t1	NULL	index_merge	PRIMARY,i1,vc	vc,i1,PRIMARY	13,9,4	NULL	2	100.00	Using union(vc,intersect(i1,PRIMARY)); Using where
1	SIMPLE	t2	NULL	ALL	vc2	NULL	NULL	NULL	1	100.00	Using where; Using join buffer (Block Nested Loop)
Warnings:
Warning	1739	Cannot use range access on index 'vc2' due to type or collation conversion on field 'vc'
Note	1003	/* select#1 */ select `test`.`t1`.`pk` AS `pk`,`test`.`t1`.`i1` AS `i1`,`test`.`t1`.`vc` AS `vc`,`test`.`t1`.`vc2` AS `vc2`,`test`.`t2`.`vc` AS `vc`,`test`.`t2`.`pk` AS `pk` from `test`.`t1` left join `test`.`t2` on((`test`.`t1`.`i1` < `test`.`t2`.`vc`)) where ((`test`.`t1`.`vc` = 'AVZPQ') or (isnull(`test`.`t1`.`i1`) and (`test`.`t1`.`pk` >= 9)))
SELECT *
FROM t1 LEFT JOIN t2
ON t1.i1 < t2.vc
WHERE t1.vc IN ( 'AVZPQ' )
OR t1.i1 IS NULL AND t1.pk >= 9;
pk	i1	vc	vc2	vc	pk
10	NULL	what	there	NULL	NULL
DROP TABLE t1, t2;<|MERGE_RESOLUTION|>--- conflicted
+++ resolved
@@ -2621,444 +2621,33 @@
 b TINYINT(3) UNSIGNED NOT NULL,
 PRIMARY KEY (a(32),b)
 ) ENGINE=INNODB;
-<<<<<<< HEAD
 INSERT INTO t1 VALUES ('a',1),('a',2);
-INSERT INTO t2 VALUES ('a',1),('a',2);
-EXPLAIN SELECT * FROM t1 WHERE a='a' AND b in (1,2);
-=======
-INSERT INTO t1 VALUES ('a',1),('a',2),('a',3),('b',1),('c',1),('c',4),('e',2);
+INSERT INTO t2 VALUES ('a',1),('a',2),('a',3),('b',1),('c',1),('c',4),('e',2);
 ANALYZE TABLE t1;
 Table	Op	Msg_type	Msg_text
 test.t1	analyze	status	OK
-SET @optimizer_switch_saved=@@session.optimizer_switch;
-SET @@session.optimizer_switch=default;
-SELECT COUNT(*) FROM t1;
-COUNT(*)
-7
-EXPLAIN SELECT * FROM t1 WHERE a IN ('a', 'b') AND b = 2;
->>>>>>> 94af73c3
+ANALYZE TABLE t2;
+Table	Op	Msg_type	Msg_text
+test.t2	analyze	status	OK
+EXPLAIN SELECT * FROM t1 WHERE a='a' AND b in (1,2);
 id	select_type	table	partitions	type	possible_keys	key	key_len	ref	rows	filtered	Extra
 1	SIMPLE	t1	NULL	range	PRIMARY	PRIMARY	35	NULL	2	100.00	Using where
 Warnings:
-<<<<<<< HEAD
 Note	1003	/* select#1 */ select `test`.`t1`.`a` AS `a`,`test`.`t1`.`b` AS `b` from `test`.`t1` where ((`test`.`t1`.`a` = 'a') and (`test`.`t1`.`b` in (1,2)))
-SELECT * FROM INFORMATION_SCHEMA.OPTIMIZER_TRACE;
-QUERY	TRACE	MISSING_BYTES_BEYOND_MAX_MEM_SIZE	INSUFFICIENT_PRIVILEGES
-EXPLAIN SELECT * FROM t1 WHERE a='a' AND b in (1,2)	{
-  "steps": [
-    {
-      "join_preparation": {
-        "select#": 1,
-        "steps": [
-          {
-            "IN_uses_bisection": true
-          },
-          {
-            "expanded_query": "/* select#1 */ select `t1`.`a` AS `a`,`t1`.`b` AS `b` from `t1` where ((`t1`.`a` = 'a') and (`t1`.`b` in (1,2)))"
-          }
-        ] /* steps */
-      } /* join_preparation */
-    },
-    {
-      "join_optimization": {
-        "select#": 1,
-        "steps": [
-          {
-            "condition_processing": {
-              "condition": "WHERE",
-              "original_condition": "((`t1`.`a` = 'a') and (`t1`.`b` in (1,2)))",
-              "steps": [
-                {
-                  "transformation": "equality_propagation",
-                  "resulting_condition": "((`t1`.`b` in (1,2)) and multiple equal('a', `t1`.`a`))"
-                },
-                {
-                  "transformation": "constant_propagation",
-                  "resulting_condition": "((`t1`.`b` in (1,2)) and multiple equal('a', `t1`.`a`))"
-                },
-                {
-                  "transformation": "trivial_condition_removal",
-                  "resulting_condition": "((`t1`.`b` in (1,2)) and multiple equal('a', `t1`.`a`))"
-                }
-              ] /* steps */
-            } /* condition_processing */
-          },
-          {
-            "substitute_generated_columns": {
-            } /* substitute_generated_columns */
-          },
-          {
-            "table_dependencies": [
-              {
-                "table": "`t1`",
-                "row_may_be_null": false,
-                "map_bit": 0,
-                "depends_on_map_bits": [
-                ] /* depends_on_map_bits */
-              }
-            ] /* table_dependencies */
-          },
-          {
-            "ref_optimizer_key_uses": [
-              {
-                "table": "`t1`",
-                "field": "a",
-                "equals": "'a'",
-                "null_rejecting": false
-              }
-            ] /* ref_optimizer_key_uses */
-          },
-          {
-            "rows_estimation": [
-              {
-                "table": "`t1`",
-                "range_analysis": {
-                  "table_scan": {
-                    "rows": 2,
-                    "cost": 2.8024
-                  } /* table_scan */,
-                  "potential_range_indexes": [
-                    {
-                      "index": "PRIMARY",
-                      "usable": true,
-                      "key_parts": [
-                        "a",
-                        "b"
-                      ] /* key_parts */
-                    }
-                  ] /* potential_range_indexes */,
-                  "setup_range_conditions": [
-                  ] /* setup_range_conditions */,
-                  "group_index_range": {
-                    "chosen": false,
-                    "cause": "not_group_by_or_distinct"
-                  } /* group_index_range */,
-                  "analyzing_range_alternatives": {
-                    "range_scan_alternatives": [
-                      {
-                        "index": "PRIMARY",
-                        "ranges": [
-                          "unprintable_blob_value <= a <= unprintable_blob_value AND 1 <= b <= 1",
-                          "unprintable_blob_value <= a <= unprintable_blob_value AND 2 <= b <= 2"
-                        ] /* ranges */,
-                        "index_dives_for_eq_ranges": true,
-                        "rowid_ordered": false,
-                        "using_mrr": false,
-                        "index_only": false,
-                        "rows": 2,
-                        "cost": 1.21,
-                        "chosen": true
-                      }
-                    ] /* range_scan_alternatives */,
-                    "analyzing_roworder_intersect": {
-                      "usable": false,
-                      "cause": "too_few_roworder_scans"
-                    } /* analyzing_roworder_intersect */
-                  } /* analyzing_range_alternatives */,
-                  "chosen_range_access_summary": {
-                    "range_access_plan": {
-                      "type": "range_scan",
-                      "index": "PRIMARY",
-                      "rows": 2,
-                      "ranges": [
-                        "unprintable_blob_value <= a <= unprintable_blob_value AND 1 <= b <= 1",
-                        "unprintable_blob_value <= a <= unprintable_blob_value AND 2 <= b <= 2"
-                      ] /* ranges */
-                    } /* range_access_plan */,
-                    "rows_for_plan": 2,
-                    "cost_for_plan": 1.21,
-                    "chosen": true
-                  } /* chosen_range_access_summary */
-                } /* range_analysis */
-              }
-            ] /* rows_estimation */
-          },
-          {
-            "considered_execution_plans": [
-              {
-                "plan_prefix": [
-                ] /* plan_prefix */,
-                "table": "`t1`",
-                "best_access_path": {
-                  "considered_access_paths": [
-                    {
-                      "access_type": "ref",
-                      "index": "PRIMARY",
-                      "rows": 1,
-                      "cost": 0.35,
-                      "chosen": true
-                    },
-                    {
-                      "access_type": "range",
-                      "range_details": {
-                        "used_index": "PRIMARY"
-                      } /* range_details */,
-                      "cost": 1.41,
-                      "rows": 2,
-                      "chosen": false,
-                      "cause": "cost"
-                    }
-                  ] /* considered_access_paths */
-                } /* best_access_path */,
-                "condition_filtering_pct": 50,
-                "rows_for_plan": 0.5,
-                "cost_for_plan": 0.35,
-                "chosen": true
-              }
-            ] /* considered_execution_plans */
-          },
-          {
-            "access_type_changed": {
-              "table": "`t1`",
-              "index": "PRIMARY",
-              "old_type": "ref",
-              "new_type": "range",
-              "cause": "uses_more_keyparts"
-            } /* access_type_changed */
-          },
-          {
-            "attaching_conditions_to_tables": {
-              "original_condition": "((`t1`.`a` = 'a') and (`t1`.`b` in (1,2)))",
-              "attached_conditions_computation": [
-              ] /* attached_conditions_computation */,
-              "attached_conditions_summary": [
-                {
-                  "table": "`t1`",
-                  "attached": "((`t1`.`a` = 'a') and (`t1`.`b` in (1,2)))"
-                }
-              ] /* attached_conditions_summary */
-            } /* attaching_conditions_to_tables */
-          },
-          {
-            "refine_plan": [
-              {
-                "table": "`t1`"
-              }
-            ] /* refine_plan */
-          }
-        ] /* steps */
-      } /* join_optimization */
-    },
-    {
-      "join_explain": {
-        "select#": 1,
-        "steps": [
-        ] /* steps */
-      } /* join_explain */
-    }
-  ] /* steps */
-}	0	0
+SELECT TRACE into @trace FROM INFORMATION_SCHEMA.OPTIMIZER_TRACE;
+SELECT @trace RLIKE "access_type_changed";
+@trace RLIKE "access_type_changed"
+1
 EXPLAIN SELECT * FROM t2 WHERE a='a' AND b in (1,2);
 id	select_type	table	partitions	type	possible_keys	key	key_len	ref	rows	filtered	Extra
 1	SIMPLE	t2	NULL	range	PRIMARY	PRIMARY	35	NULL	2	100.00	Using where
 Warnings:
 Note	1003	/* select#1 */ select `test`.`t2`.`a` AS `a`,`test`.`t2`.`b` AS `b` from `test`.`t2` where ((`test`.`t2`.`a` = 'a') and (`test`.`t2`.`b` in (1,2)))
-SELECT * FROM INFORMATION_SCHEMA.OPTIMIZER_TRACE;
-QUERY	TRACE	MISSING_BYTES_BEYOND_MAX_MEM_SIZE	INSUFFICIENT_PRIVILEGES
-EXPLAIN SELECT * FROM t2 WHERE a='a' AND b in (1,2)	{
-  "steps": [
-    {
-      "join_preparation": {
-        "select#": 1,
-        "steps": [
-          {
-            "IN_uses_bisection": true
-          },
-          {
-            "expanded_query": "/* select#1 */ select `t2`.`a` AS `a`,`t2`.`b` AS `b` from `t2` where ((`t2`.`a` = 'a') and (`t2`.`b` in (1,2)))"
-          }
-        ] /* steps */
-      } /* join_preparation */
-    },
-    {
-      "join_optimization": {
-        "select#": 1,
-        "steps": [
-          {
-            "condition_processing": {
-              "condition": "WHERE",
-              "original_condition": "((`t2`.`a` = 'a') and (`t2`.`b` in (1,2)))",
-              "steps": [
-                {
-                  "transformation": "equality_propagation",
-                  "resulting_condition": "((`t2`.`b` in (1,2)) and multiple equal('a', `t2`.`a`))"
-                },
-                {
-                  "transformation": "constant_propagation",
-                  "resulting_condition": "((`t2`.`b` in (1,2)) and multiple equal('a', `t2`.`a`))"
-                },
-                {
-                  "transformation": "trivial_condition_removal",
-                  "resulting_condition": "((`t2`.`b` in (1,2)) and multiple equal('a', `t2`.`a`))"
-                }
-              ] /* steps */
-            } /* condition_processing */
-          },
-          {
-            "substitute_generated_columns": {
-            } /* substitute_generated_columns */
-          },
-          {
-            "table_dependencies": [
-              {
-                "table": "`t2`",
-                "row_may_be_null": false,
-                "map_bit": 0,
-                "depends_on_map_bits": [
-                ] /* depends_on_map_bits */
-              }
-            ] /* table_dependencies */
-          },
-          {
-            "ref_optimizer_key_uses": [
-              {
-                "table": "`t2`",
-                "field": "a",
-                "equals": "'a'",
-                "null_rejecting": false
-              }
-            ] /* ref_optimizer_key_uses */
-          },
-          {
-            "rows_estimation": [
-              {
-                "table": "`t2`",
-                "range_analysis": {
-                  "table_scan": {
-                    "rows": 2,
-                    "cost": 2.55
-                  } /* table_scan */,
-                  "potential_range_indexes": [
-                    {
-                      "index": "PRIMARY",
-                      "usable": true,
-                      "key_parts": [
-                        "a",
-                        "b"
-                      ] /* key_parts */
-                    }
-                  ] /* potential_range_indexes */,
-                  "setup_range_conditions": [
-                  ] /* setup_range_conditions */,
-                  "group_index_range": {
-                    "chosen": false,
-                    "cause": "not_group_by_or_distinct"
-                  } /* group_index_range */,
-                  "analyzing_range_alternatives": {
-                    "range_scan_alternatives": [
-                      {
-                        "index": "PRIMARY",
-                        "ranges": [
-                          "unprintable_blob_value <= a <= unprintable_blob_value AND 1 <= b <= 1",
-                          "unprintable_blob_value <= a <= unprintable_blob_value AND 2 <= b <= 2"
-                        ] /* ranges */,
-                        "index_dives_for_eq_ranges": true,
-                        "rowid_ordered": true,
-                        "using_mrr": false,
-                        "index_only": false,
-                        "rows": 2,
-                        "cost": 0.71,
-                        "chosen": true
-                      }
-                    ] /* range_scan_alternatives */,
-                    "analyzing_roworder_intersect": {
-                      "usable": false,
-                      "cause": "too_few_roworder_scans"
-                    } /* analyzing_roworder_intersect */
-                  } /* analyzing_range_alternatives */,
-                  "chosen_range_access_summary": {
-                    "range_access_plan": {
-                      "type": "range_scan",
-                      "index": "PRIMARY",
-                      "rows": 2,
-                      "ranges": [
-                        "unprintable_blob_value <= a <= unprintable_blob_value AND 1 <= b <= 1",
-                        "unprintable_blob_value <= a <= unprintable_blob_value AND 2 <= b <= 2"
-                      ] /* ranges */
-                    } /* range_access_plan */,
-                    "rows_for_plan": 2,
-                    "cost_for_plan": 0.71,
-                    "chosen": true
-                  } /* chosen_range_access_summary */
-                } /* range_analysis */
-              }
-            ] /* rows_estimation */
-          },
-          {
-            "considered_execution_plans": [
-              {
-                "plan_prefix": [
-                ] /* plan_prefix */,
-                "table": "`t2`",
-                "best_access_path": {
-                  "considered_access_paths": [
-                    {
-                      "access_type": "ref",
-                      "index": "PRIMARY",
-                      "chosen": false,
-                      "cause": "unreliable_ref_cost_and_range_uses_more_keyparts"
-                    },
-                    {
-                      "rows_to_scan": 2,
-                      "access_type": "range",
-                      "range_details": {
-                        "used_index": "PRIMARY"
-                      } /* range_details */,
-                      "resulting_rows": 2,
-                      "cost": 0.91,
-                      "chosen": true
-                    }
-                  ] /* considered_access_paths */
-                } /* best_access_path */,
-                "condition_filtering_pct": 100,
-                "rows_for_plan": 2,
-                "cost_for_plan": 0.91,
-                "chosen": true
-              }
-            ] /* considered_execution_plans */
-          },
-          {
-            "attaching_conditions_to_tables": {
-              "original_condition": "((`t2`.`a` = 'a') and (`t2`.`b` in (1,2)))",
-              "attached_conditions_computation": [
-              ] /* attached_conditions_computation */,
-              "attached_conditions_summary": [
-                {
-                  "table": "`t2`",
-                  "attached": "((`t2`.`a` = 'a') and (`t2`.`b` in (1,2)))"
-                }
-              ] /* attached_conditions_summary */
-            } /* attaching_conditions_to_tables */
-          },
-          {
-            "refine_plan": [
-              {
-                "table": "`t2`"
-              }
-            ] /* refine_plan */
-          }
-        ] /* steps */
-      } /* join_optimization */
-    },
-    {
-      "join_explain": {
-        "select#": 1,
-        "steps": [
-        ] /* steps */
-      } /* join_explain */
-    }
-  ] /* steps */
-}	0	0
+SELECT TRACE into @trace FROM INFORMATION_SCHEMA.OPTIMIZER_TRACE;
+SELECT @trace RLIKE "unreliable_ref_cost_and_range_uses_more_keyparts";
+@trace RLIKE "unreliable_ref_cost_and_range_uses_more_keyparts"
+1
 DROP TABLE t1, t2;
-=======
-Note	1003	/* select#1 */ select `test`.`t1`.`a` AS `a`,`test`.`t1`.`b` AS `b` from `test`.`t1` where ((`test`.`t1`.`b` = 2) and (`test`.`t1`.`a` in ('a','b')))
-SELECT TRACE into @trace FROM INFORMATION_SCHEMA.OPTIMIZER_TRACE;
-SELECT @trace RLIKE "rerunning_range_optimizer_for_single_index";
-@trace RLIKE "rerunning_range_optimizer_for_single_index"
-1
-SET @@session.optimizer_switch=@optimizer_switch_saved;
-DROP TABLE t1;
->>>>>>> 94af73c3
 #
 # Bug #23227428: SQL PLAN IS NOT ACCORDING WITH OPTIMIZER_TRACE
 #
