--- conflicted
+++ resolved
@@ -1,11 +1,6 @@
 #
 # Check what happens when there is an error with parameters provided
-<<<<<<< HEAD
-# to either MASTER_POS_WAIT or SQL_THREAD_WAIT_AFTER_GTIDS, or they
-# timeout.
-=======
 # to MASTER_POS_WAIT and when it timeouts.
->>>>>>> b7fc4388
 #
 source include/master-slave.inc;
 sync_slave_with_master;
@@ -36,33 +31,6 @@
 echo "*** must be NULL ***";
 select master_pos_wait('foo', 98);
 
-#
-# SQL_THREAD_WAIT_AFTER_GTIDS: Check if time-out is correctly handled.
-#
---connection slave
---source include/start_slave_sql.inc
-SELECT SQL_THREAD_WAIT_AFTER_GTIDS('7805be8e-51ab-11e1-bacc-6706c20ad7ba:1', 2);
-EXPLAIN EXTENDED SELECT SQL_THREAD_WAIT_AFTER_GTIDS('7805be8e-51ab-11e1-bacc-6706c20ad7ba:1', 2);
-
-#
-# SQL_THREAD_WAIT_AFTER_GTIDS: Check wrong parameters.
-#
-#SELECT SQL_THREAD_WAIT_AFTER_GTIDS('7805be8e-51ab-11e1-bacc-6706c20ad7ba:1', -2);
-#SELECT SQL_THREAD_WAIT_AFTER_GTIDS('7805be8e-51ab-11e1-bacc-6706c20ad7ba:1', NULL);
-SELECT SQL_THREAD_WAIT_AFTER_GTIDS('', 2);
---error ER_MALFORMED_GTID_SET_SPECIFICATION
-SELECT SQL_THREAD_WAIT_AFTER_GTIDS('error-gtid', 2);
-
-#
-# SQL_THREAD_WAIT_AFTER_GTIDS: Check if it hangs when slave is 
-# idle and STOP SLAVE is issued.
-#
-send SELECT SQL_THREAD_WAIT_AFTER_GTIDS('7805be8e-51ab-11e1-bacc-6706c20ad7ba:1', 0);
---connection slave1
-STOP SLAVE SQL_THREAD;
---connection slave
-reap;
-
 # End of 4.1 tests
 --let $rpl_only_running_threads= 1
 --source include/rpl_end.inc