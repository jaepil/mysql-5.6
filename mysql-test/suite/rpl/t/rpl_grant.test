# Tests of grants and users

source include/master-slave.inc;
source include/not_embedded.inc;

--echo **** On Master ****
connection master;

CREATE USER dummy@localhost;
CREATE USER dummy1@localhost, dummy2@localhost;

SELECT user, host FROM mysql.user WHERE user like 'dummy%';
SELECT COUNT(*) FROM mysql.user WHERE user like 'dummy%';
sync_slave_with_master;
--echo **** On Slave ****
SELECT user,host FROM mysql.user WHERE user like 'dummy%';
SELECT COUNT(*) FROM mysql.user WHERE user like 'dummy%';

--echo **** On Master ****
connection master;

# No user exists
error ER_CANNOT_USER;
DROP USER nonexisting@localhost;

# At least one user exists, but not all
error ER_CANNOT_USER;
DROP USER nonexisting@localhost, dummy@localhost;

# All users exist
DROP USER dummy1@localhost, dummy2@localhost;

SELECT user, host FROM mysql.user WHERE user like 'dummy%';
SELECT COUNT(*) FROM mysql.user WHERE user like 'dummy%';
sync_slave_with_master;
--echo **** On Slave ****
SELECT user,host FROM mysql.user WHERE user like 'dummy%';
SELECT COUNT(*) FROM mysql.user WHERE user like 'dummy%';


######################################################

#
# BUG#54866: Partially failed REVOKE not binlogged, causes inconsistency or replication abort
#

--echo ##########
--echo ########## setup (PART I)
--echo ##########
-- source include/rpl_reset.inc
-- connection master

--let $dbname= b54866
--let $dbuser= b54866_user

--eval CREATE DATABASE $dbname 
--eval use $dbname
CREATE TABLE t1 ( c1 INT, c2 INT, c3 INT );

--echo ##########
--echo ########## GRANT ALL
--echo ##########

## create user, grant and revoke (the last command fails partially)
--eval CREATE USER '$dbuser'@'localhost'
--eval GRANT ALL ON $dbname.* TO '$dbuser'@'localhost'
--error ER_NONEXISTING_GRANT
--eval REVOKE ALL ON $dbname.* FROM '$dbuser'@'localhost', 'b54866_fake_user'
<<<<<<< HEAD
--sync_slave_with_master

## assert that the slave did not fail: revoke grant event was logged
## with the correct error # and when slave replays it, it runs into
## the same error (so it is expected)
-- source include/check_slave_no_error.inc
=======

--connection slave
call mtr.add_suppression("Slave SQL.*The incident LOST_EVENTS occured on the master.*");
--let $slave_sql_errno= convert_error(ER_SLAVE_INCIDENT)
--source include/wait_for_slave_sql_error.inc
# Skip incident event caused by failed REVOKE
SET GLOBAL SQL_SLAVE_SKIP_COUNTER=1;
--source include/start_slave_sql.inc
--connection master
--sync_slave_with_master
>>>>>>> b7fc4388

## assert that grants are the same on master and on slave for $dbuser
--connection master
--echo ****** Checking grants on the master for user: $dbuser ******
--eval SHOW GRANTS FOR '$dbuser'@'localhost'
--echo *************************************************************

--sync_slave_with_master
--echo ****** Checking grants on the slave for user: $dbuser *******
--eval SHOW GRANTS FOR '$dbuser'@'localhost'
--echo *************************************************************

<<<<<<< HEAD
## assert that query that fails on master because of revoked grant
## will also fail on the slave (otherwise the slave would report
## that the master logged the event with a failure #, but the it did
## not run into the expected issue).
##
## This checks that partially revoked grants - due to master error - 
## are revoked on the slave as well.
--connect(con1,localhost,$dbuser,,)
CREATE TABLE test.t2 ( i INT );
--eval CREATE TRIGGER test.tr AFTER INSERT ON test.t2 FOR EACH ROW INSERT INTO $dbname.t1 VALUES (new.i)
--error ER_TABLEACCESS_DENIED_ERROR
INSERT INTO test.t2 VALUES (1);
--disconnect con1

=======
>>>>>>> b7fc4388
--echo ##########
--echo ########## TABLE GRANTS
--echo ##########

--connection master
--eval GRANT ALTER,CREATE,DROP ON TABLE $dbname.t1 TO '$dbuser'@'localhost'
--echo ****** Checking grants on the master for user: $dbuser ******
--eval SHOW GRANTS FOR '$dbuser'@'localhost'
--echo *************************************************************

--sync_slave_with_master
--echo ****** Checking grants on the slave for user: $dbuser *******
--eval SHOW GRANTS FOR '$dbuser'@'localhost'
--echo *************************************************************

<<<<<<< HEAD
## revoke should now fail and partially succeed
--connection master
--error ER_NONEXISTING_GRANT
## event must be logged with the error ER_NONEXISTING_GRANT
=======
## revoke should now fail and log a incident event
--connection master
--error ER_NONEXISTING_GRANT
>>>>>>> b7fc4388
--eval REVOKE ALTER ON TABLE $dbname.t1 FROM '$dbuser'@'localhost', 'b54866_fake_user'

## assert that ALTER grant is revoked on slave and slave does not stop
--connection master
--echo ****** Checking grants on the master for user: $dbuser ******
--eval SHOW GRANTS FOR '$dbuser'@'localhost'
--echo *************************************************************

<<<<<<< HEAD
--sync_slave_with_master
=======
--connection slave
--let $slave_sql_errno= convert_error(ER_SLAVE_INCIDENT)
--source include/wait_for_slave_sql_error.inc
# Skip incident event caused by failed REVOKE
SET GLOBAL SQL_SLAVE_SKIP_COUNTER=1;
--source include/start_slave_sql.inc
--connection master
--sync_slave_with_master

>>>>>>> b7fc4388
--echo ****** Checking grants on the slave for user: $dbuser *******
--eval SHOW GRANTS FOR '$dbuser'@'localhost'
--echo *************************************************************

<<<<<<< HEAD
## assert that the slave did not fail: revoke grant event was logged
## with the correct error # and when slave replays it, it runs into
## the same error (so it is expected)
-- source include/check_slave_no_error.inc

=======
>>>>>>> b7fc4388
--echo ##########
--echo ########## setup (PART II)
--echo ##########

-- connection master
DELIMITER |;
CREATE PROCEDURE b54866_p() BEGIN SELECT 1; END|
CREATE FUNCTION b54866_f() RETURNS INT BEGIN RETURN 1; END|
DELIMITER ;|

--eval GRANT EXECUTE ON PROCEDURE $dbname.b54866_p TO '$dbuser'@'localhost'
--eval GRANT EXECUTE ON FUNCTION $dbname.b54866_f TO '$dbuser'@'localhost'

--echo ****** Checking grants on the master for user: $dbuser ******
--eval SHOW GRANTS FOR '$dbuser'@'localhost'
--echo *************************************************************

--sync_slave_with_master
--echo ****** Checking grants on the slave for user: $dbuser *******
--eval SHOW GRANTS FOR '$dbuser'@'localhost'
--echo *************************************************************

--echo ##########
--echo ########## PROCEDURE
--echo ##########

-- connection master

-- echo #### PROCEDURE ASSERTION
--error ER_NONEXISTING_GRANT
--eval REVOKE EXECUTE ON PROCEDURE $dbname.b54866_p FROM '$dbuser'@'localhost', 'b54866_fake_user'

<<<<<<< HEAD
## assert that ALTER grant is revoked on slave and slave does not stop
=======
>>>>>>> b7fc4388
--echo ****** Checking grants on the master for user: $dbuser ******
--eval SHOW GRANTS FOR '$dbuser'@'localhost'
--echo *************************************************************

<<<<<<< HEAD
--sync_slave_with_master
--echo ****** Checking grants on the slave for user: $dbuser *******
--eval SHOW GRANTS FOR '$dbuser'@'localhost'
--echo *************************************************************
-- source include/check_slave_no_error.inc
=======
--connection slave
--let $slave_sql_errno= convert_error(ER_SLAVE_INCIDENT)
--source include/wait_for_slave_sql_error.inc
# Skip incident event caused by failed REVOKE
SET GLOBAL SQL_SLAVE_SKIP_COUNTER=1;
--source include/start_slave_sql.inc
--connection master
--sync_slave_with_master

--echo ****** Checking grants on the slave for user: $dbuser *******
--eval SHOW GRANTS FOR '$dbuser'@'localhost'
--echo *************************************************************
>>>>>>> b7fc4388

--echo ##########
--echo ########## FUNCTION
--echo ##########
-- connection master

--error ER_NONEXISTING_GRANT
--eval REVOKE EXECUTE ON FUNCTION $dbname.b54866_f FROM '$dbuser'@'localhost', 'b54866_fake_user'

<<<<<<< HEAD
## assert that ALTER grant is revoked on slave and slave does not stop
=======
>>>>>>> b7fc4388
--connection master
--echo ****** Checking grants on the master for user: $dbuser ******
--eval SHOW GRANTS FOR '$dbuser'@'localhost'
--echo *************************************************************

<<<<<<< HEAD
--sync_slave_with_master
--echo ****** Checking grants on the slave for user: $dbuser *******
--eval SHOW GRANTS FOR '$dbuser'@'localhost'
--echo *************************************************************
-- source include/check_slave_no_error.inc
=======
--connection slave
--let $slave_sql_errno= convert_error(ER_SLAVE_INCIDENT)
--source include/wait_for_slave_sql_error.inc
# Skip incident event caused by failed REVOKE
SET GLOBAL SQL_SLAVE_SKIP_COUNTER=1;
--source include/start_slave_sql.inc
--connection master
--sync_slave_with_master

--echo ****** Checking grants on the slave for user: $dbuser *******
--eval SHOW GRANTS FOR '$dbuser'@'localhost'
--echo *************************************************************
>>>>>>> b7fc4388

--echo ##########
--echo ########## empty revokes should not be binlogged
--echo ##########

-- connection master

## assert that failing revoke on non existing user will not 
## be binlogged
<<<<<<< HEAD
-- let $current_log_pos_before= query_get_value(SHOW MASTER STATUS, Position, 1)
=======
>>>>>>> b7fc4388
-- error ER_NONEXISTING_GRANT
REVOKE EXECUTE ON PROCEDURE b54866_p FROM 'fake_user'@'localhost';
-- error ER_NONEXISTING_GRANT
REVOKE EXECUTE ON FUNCTION b54866_f FROM 'fake_user'@'localhost';
-- error ER_REVOKE_GRANTS
REVOKE ALL PRIVILEGES, GRANT OPTION FROM 'fake_user'@'localhost';
<<<<<<< HEAD
-- let $current_log_pos_after= query_get_value(SHOW MASTER STATUS, Position, 1)

if (`SELECT $current_log_pos_after - $current_log_pos_before`)
{
  -- source include/show_rpl_debug_info.inc
  -- die 
}

if (!`SELECT $current_log_pos_after - $current_log_pos_before`)
{
  --echo ### No binary log entries were detected for empty revoke operations
}

## there should be nothing to left to sync, but anyway
-- sync_slave_with_master
## assert that the slave is not stopped
-- source include/check_slave_no_error.inc

=======

--connection slave
--let $errors= 3
while ($errors)
{
  --let $slave_sql_errno= convert_error(ER_SLAVE_INCIDENT)
  --source include/wait_for_slave_sql_error.inc
  # Skip incident event caused by failed REVOKE
  SET GLOBAL SQL_SLAVE_SKIP_COUNTER=1;
  --source include/start_slave_sql.inc
  --dec $errors
}

>>>>>>> b7fc4388
--echo ##########
--echo ########## Cleanup
--echo ##########
--connection master
DROP PROCEDURE b54866_p;
DROP FUNCTION b54866_f;
<<<<<<< HEAD
DROP TABLE test.t2;
=======
>>>>>>> b7fc4388
--eval DROP USER '$dbuser'@'localhost'
--eval DROP DATABASE $dbname
--sync_slave_with_master

#
# BUG#11827392: 60082: EVEN THOUGH IT FAILS, 'CREATE USER' STATEMENT SI STILL BINLOGGED. 
#

#
# The test case is based on the one included in the
# original report. It works as follows:
#
# 1. We issue a failing statement on the master
# 2. Then we synchronize the slave
#    - this asserts that there is no side-effect
#      on the replication stream
# 3. We then dump the contents of the binlog and
#    search for the CREATE USER entry. There should
#    not be any, so we print the # of entries found.
#

--connection master
--source include/rpl_reset.inc
--connection master

--error ER_PLUGIN_IS_NOT_LOADED
CREATE USER foo IDENTIFIED WITH 'my_plugin';
--sync_slave_with_master

--connection master

--disable_query_log

--let $MYSQLD_DATADIR= `select @@datadir`
--let $binlog_file= query_get_value(SHOW MASTER STATUS, File, 1)
--let $prefix=`SELECT UUID()`
--let $out_file=$MYSQLTEST_VARDIR/tmp/$prefix.out
--exec $MYSQL_BINLOG --verbose $MYSQLD_DATADIR/$binlog_file > $out_file

--let OUTF=$out_file

--enable_query_log

--echo # Search for occurrences of CREATE USER in the output from mysqlbinlog

perl;
  use strict;
  my $outf= $ENV{'OUTF'} or die "OUTF not set";
  open(FILE, "$outf") or die("Unable to open $outf: $!\n");
  my $count = () = grep(/create user 'foo'/gi,<FILE>);
  print "- Occurrences: $count\n";
  close(FILE);
EOF

--remove_file $out_file

--source include/rpl_end.inc<|MERGE_RESOLUTION|>--- conflicted
+++ resolved
@@ -66,14 +66,6 @@
 --eval GRANT ALL ON $dbname.* TO '$dbuser'@'localhost'
 --error ER_NONEXISTING_GRANT
 --eval REVOKE ALL ON $dbname.* FROM '$dbuser'@'localhost', 'b54866_fake_user'
-<<<<<<< HEAD
---sync_slave_with_master
-
-## assert that the slave did not fail: revoke grant event was logged
-## with the correct error # and when slave replays it, it runs into
-## the same error (so it is expected)
--- source include/check_slave_no_error.inc
-=======
 
 --connection slave
 call mtr.add_suppression("Slave SQL.*The incident LOST_EVENTS occured on the master.*");
@@ -84,7 +76,6 @@
 --source include/start_slave_sql.inc
 --connection master
 --sync_slave_with_master
->>>>>>> b7fc4388
 
 ## assert that grants are the same on master and on slave for $dbuser
 --connection master
@@ -97,23 +88,6 @@
 --eval SHOW GRANTS FOR '$dbuser'@'localhost'
 --echo *************************************************************
 
-<<<<<<< HEAD
-## assert that query that fails on master because of revoked grant
-## will also fail on the slave (otherwise the slave would report
-## that the master logged the event with a failure #, but the it did
-## not run into the expected issue).
-##
-## This checks that partially revoked grants - due to master error - 
-## are revoked on the slave as well.
---connect(con1,localhost,$dbuser,,)
-CREATE TABLE test.t2 ( i INT );
---eval CREATE TRIGGER test.tr AFTER INSERT ON test.t2 FOR EACH ROW INSERT INTO $dbname.t1 VALUES (new.i)
---error ER_TABLEACCESS_DENIED_ERROR
-INSERT INTO test.t2 VALUES (1);
---disconnect con1
-
-=======
->>>>>>> b7fc4388
 --echo ##########
 --echo ########## TABLE GRANTS
 --echo ##########
@@ -129,16 +103,9 @@
 --eval SHOW GRANTS FOR '$dbuser'@'localhost'
 --echo *************************************************************
 
-<<<<<<< HEAD
-## revoke should now fail and partially succeed
---connection master
---error ER_NONEXISTING_GRANT
-## event must be logged with the error ER_NONEXISTING_GRANT
-=======
 ## revoke should now fail and log a incident event
 --connection master
 --error ER_NONEXISTING_GRANT
->>>>>>> b7fc4388
 --eval REVOKE ALTER ON TABLE $dbname.t1 FROM '$dbuser'@'localhost', 'b54866_fake_user'
 
 ## assert that ALTER grant is revoked on slave and slave does not stop
@@ -147,31 +114,19 @@
 --eval SHOW GRANTS FOR '$dbuser'@'localhost'
 --echo *************************************************************
 
-<<<<<<< HEAD
---sync_slave_with_master
-=======
---connection slave
---let $slave_sql_errno= convert_error(ER_SLAVE_INCIDENT)
---source include/wait_for_slave_sql_error.inc
-# Skip incident event caused by failed REVOKE
-SET GLOBAL SQL_SLAVE_SKIP_COUNTER=1;
---source include/start_slave_sql.inc
---connection master
---sync_slave_with_master
-
->>>>>>> b7fc4388
---echo ****** Checking grants on the slave for user: $dbuser *******
---eval SHOW GRANTS FOR '$dbuser'@'localhost'
---echo *************************************************************
-
-<<<<<<< HEAD
-## assert that the slave did not fail: revoke grant event was logged
-## with the correct error # and when slave replays it, it runs into
-## the same error (so it is expected)
--- source include/check_slave_no_error.inc
-
-=======
->>>>>>> b7fc4388
+--connection slave
+--let $slave_sql_errno= convert_error(ER_SLAVE_INCIDENT)
+--source include/wait_for_slave_sql_error.inc
+# Skip incident event caused by failed REVOKE
+SET GLOBAL SQL_SLAVE_SKIP_COUNTER=1;
+--source include/start_slave_sql.inc
+--connection master
+--sync_slave_with_master
+
+--echo ****** Checking grants on the slave for user: $dbuser *******
+--eval SHOW GRANTS FOR '$dbuser'@'localhost'
+--echo *************************************************************
+
 --echo ##########
 --echo ########## setup (PART II)
 --echo ##########
@@ -204,34 +159,22 @@
 --error ER_NONEXISTING_GRANT
 --eval REVOKE EXECUTE ON PROCEDURE $dbname.b54866_p FROM '$dbuser'@'localhost', 'b54866_fake_user'
 
-<<<<<<< HEAD
-## assert that ALTER grant is revoked on slave and slave does not stop
-=======
->>>>>>> b7fc4388
---echo ****** Checking grants on the master for user: $dbuser ******
---eval SHOW GRANTS FOR '$dbuser'@'localhost'
---echo *************************************************************
-
-<<<<<<< HEAD
---sync_slave_with_master
---echo ****** Checking grants on the slave for user: $dbuser *******
---eval SHOW GRANTS FOR '$dbuser'@'localhost'
---echo *************************************************************
--- source include/check_slave_no_error.inc
-=======
---connection slave
---let $slave_sql_errno= convert_error(ER_SLAVE_INCIDENT)
---source include/wait_for_slave_sql_error.inc
-# Skip incident event caused by failed REVOKE
-SET GLOBAL SQL_SLAVE_SKIP_COUNTER=1;
---source include/start_slave_sql.inc
---connection master
---sync_slave_with_master
-
---echo ****** Checking grants on the slave for user: $dbuser *******
---eval SHOW GRANTS FOR '$dbuser'@'localhost'
---echo *************************************************************
->>>>>>> b7fc4388
+--echo ****** Checking grants on the master for user: $dbuser ******
+--eval SHOW GRANTS FOR '$dbuser'@'localhost'
+--echo *************************************************************
+
+--connection slave
+--let $slave_sql_errno= convert_error(ER_SLAVE_INCIDENT)
+--source include/wait_for_slave_sql_error.inc
+# Skip incident event caused by failed REVOKE
+SET GLOBAL SQL_SLAVE_SKIP_COUNTER=1;
+--source include/start_slave_sql.inc
+--connection master
+--sync_slave_with_master
+
+--echo ****** Checking grants on the slave for user: $dbuser *******
+--eval SHOW GRANTS FOR '$dbuser'@'localhost'
+--echo *************************************************************
 
 --echo ##########
 --echo ########## FUNCTION
@@ -241,35 +184,23 @@
 --error ER_NONEXISTING_GRANT
 --eval REVOKE EXECUTE ON FUNCTION $dbname.b54866_f FROM '$dbuser'@'localhost', 'b54866_fake_user'
 
-<<<<<<< HEAD
-## assert that ALTER grant is revoked on slave and slave does not stop
-=======
->>>>>>> b7fc4388
---connection master
---echo ****** Checking grants on the master for user: $dbuser ******
---eval SHOW GRANTS FOR '$dbuser'@'localhost'
---echo *************************************************************
-
-<<<<<<< HEAD
---sync_slave_with_master
---echo ****** Checking grants on the slave for user: $dbuser *******
---eval SHOW GRANTS FOR '$dbuser'@'localhost'
---echo *************************************************************
--- source include/check_slave_no_error.inc
-=======
---connection slave
---let $slave_sql_errno= convert_error(ER_SLAVE_INCIDENT)
---source include/wait_for_slave_sql_error.inc
-# Skip incident event caused by failed REVOKE
-SET GLOBAL SQL_SLAVE_SKIP_COUNTER=1;
---source include/start_slave_sql.inc
---connection master
---sync_slave_with_master
-
---echo ****** Checking grants on the slave for user: $dbuser *******
---eval SHOW GRANTS FOR '$dbuser'@'localhost'
---echo *************************************************************
->>>>>>> b7fc4388
+--connection master
+--echo ****** Checking grants on the master for user: $dbuser ******
+--eval SHOW GRANTS FOR '$dbuser'@'localhost'
+--echo *************************************************************
+
+--connection slave
+--let $slave_sql_errno= convert_error(ER_SLAVE_INCIDENT)
+--source include/wait_for_slave_sql_error.inc
+# Skip incident event caused by failed REVOKE
+SET GLOBAL SQL_SLAVE_SKIP_COUNTER=1;
+--source include/start_slave_sql.inc
+--connection master
+--sync_slave_with_master
+
+--echo ****** Checking grants on the slave for user: $dbuser *******
+--eval SHOW GRANTS FOR '$dbuser'@'localhost'
+--echo *************************************************************
 
 --echo ##########
 --echo ########## empty revokes should not be binlogged
@@ -279,36 +210,12 @@
 
 ## assert that failing revoke on non existing user will not 
 ## be binlogged
-<<<<<<< HEAD
--- let $current_log_pos_before= query_get_value(SHOW MASTER STATUS, Position, 1)
-=======
->>>>>>> b7fc4388
 -- error ER_NONEXISTING_GRANT
 REVOKE EXECUTE ON PROCEDURE b54866_p FROM 'fake_user'@'localhost';
 -- error ER_NONEXISTING_GRANT
 REVOKE EXECUTE ON FUNCTION b54866_f FROM 'fake_user'@'localhost';
 -- error ER_REVOKE_GRANTS
 REVOKE ALL PRIVILEGES, GRANT OPTION FROM 'fake_user'@'localhost';
-<<<<<<< HEAD
--- let $current_log_pos_after= query_get_value(SHOW MASTER STATUS, Position, 1)
-
-if (`SELECT $current_log_pos_after - $current_log_pos_before`)
-{
-  -- source include/show_rpl_debug_info.inc
-  -- die 
-}
-
-if (!`SELECT $current_log_pos_after - $current_log_pos_before`)
-{
-  --echo ### No binary log entries were detected for empty revoke operations
-}
-
-## there should be nothing to left to sync, but anyway
--- sync_slave_with_master
-## assert that the slave is not stopped
--- source include/check_slave_no_error.inc
-
-=======
 
 --connection slave
 --let $errors= 3
@@ -322,17 +229,12 @@
   --dec $errors
 }
 
->>>>>>> b7fc4388
 --echo ##########
 --echo ########## Cleanup
 --echo ##########
 --connection master
 DROP PROCEDURE b54866_p;
 DROP FUNCTION b54866_f;
-<<<<<<< HEAD
-DROP TABLE test.t2;
-=======
->>>>>>> b7fc4388
 --eval DROP USER '$dbuser'@'localhost'
 --eval DROP DATABASE $dbname
 --sync_slave_with_master
