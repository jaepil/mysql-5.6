--- conflicted
+++ resolved
@@ -1,11 +1,7 @@
 include/master-slave.inc
 Warnings:
 Note	####	Sending passwords in plain text without SSL/TLS is extremely insecure.
-<<<<<<< HEAD
-Note	####	Storing MySQL user name or password information in the master.info repository is not secure and is therefore not recommended. Please see the MySQL Manual for more about this issue and possible alternatives.
-=======
 Note	####	Storing MySQL user name or password information in the master info repository is not secure and is therefore not recommended. Please consider using the USER and PASSWORD connection options for START SLAVE; see the 'START SLAVE Syntax' in the MySQL Manual for more information.
->>>>>>> db310f06
 [connection master]
 create table t1(a int not null primary key) engine=myisam;
 insert delayed into t1 values (1);
