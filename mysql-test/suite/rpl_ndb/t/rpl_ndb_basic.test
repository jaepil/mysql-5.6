--source include/have_ndb.inc
#error message differs slightly with statement based replication
--source include/have_binlog_format_mixed_or_row.inc
--source include/ndb_master-slave.inc



#
# Bug #11087
#
# connect to the master and create tabe t1 in gotoslave database
--connection master
CREATE TABLE `t1` ( `nid` int(11) NOT NULL default '0',
 	            `nom` char(4) default NULL,
  		    `prenom` char(4) default NULL,
		    PRIMARY KEY  (`nid`)) 
    ENGINE=ndbcluster DEFAULT CHARSET=latin1;

INSERT INTO t1 VALUES(1,"XYZ1","ABC1");
select * from t1 order by nid;

--sync_slave_with_master
# connect to slave and ensure data it there.
--connection slave
select * from t1 order by nid;

--connection master
delete from t1;
INSERT INTO t1 VALUES(1,"XYZ2","ABC2");
# Make sure all rows are on the master
select * from t1 order by nid;

# make sure all rows are on the slave.
--sync_slave_with_master
--connection slave
# Bug #11087 would have row with nid 2 missing
select * from t1 order by nid;

--connection master
delete from t1;
insert into t1 values(1,"AA", "AA");
insert into t1 values(2,"BB", "BB");
insert into t1 values(3,"CC", "CC");
insert into t1 values(4,"DD", "DD");

begin;
# delete+insert = update
delete from t1 where nid = 1;
insert into t1 values (1,"A2", "A2");

# update+delete = delete
update t1 set nom="B2" where nid = 2;
delete from t1 where nid = 2;

# multi-update
update t1 set nom = "D2" where nid = 4;
delete from t1 where nid = 4;
insert into t1 values (4, "D3", "D3");
update t1 set nom = "D4" where nid = 4;

# insert+delete = nothing
insert into t1 values (5, "EE", "EE");
delete from t1 where nid = 5;

commit;
select * from t1 order by 1;
--sync_slave_with_master
--connection slave
select * from t1 order by 1;
--connection master
DROP table t1;

#
# Test replication of table with no primary key 
#
--connection master
CREATE TABLE `t1` ( `nid` int(11) NOT NULL default '0',
 	            `nom` char(4) default NULL,
  		    `prenom` char(4) default NULL)
    ENGINE=ndbcluster DEFAULT CHARSET=latin1;

INSERT INTO t1 VALUES(1,"XYZ1","ABC1"),(2,"AAA","BBB"),(3,"CCC","DDD");
select * from t1 order by nid;

--sync_slave_with_master
# connect to slave and ensure data it there.
--connection slave
select * from t1 order by nid;

--connection master
delete from t1 where nid = 2;
INSERT INTO t1 VALUES(4,"EEE","FFF");
# Make sure all rows are on the master
select * from t1 order by nid;

# make sure all rows are on the slave.
--sync_slave_with_master
--connection slave
select * from t1 order by nid;

--connection master
UPDATE t1 set nid=nid+1;
UPDATE t1 set nom="CCP" where nid = 4;
select * from t1 order by nid;

# make sure all rows are on the slave.
--sync_slave_with_master
--connection slave
select * from t1 order by nid;

--connection master
DROP table t1;

#
# Bug #27378 update becomes delete on slave
#

--connection master
CREATE TABLE `t1` (
  `prid` int(10) unsigned NOT NULL,
  `id_type` enum('IMSI','SIP') NOT NULL,
  `fkimssub` varchar(50) NOT NULL,
  `user_id` varchar(20) DEFAULT NULL,
  `password` varchar(20) DEFAULT NULL,
  `ptg_nbr` varchar(20) DEFAULT NULL,
  `old_tmsi` int(10) unsigned DEFAULT NULL,
  `new_tmsi` int(10) unsigned DEFAULT NULL,
  `dev_capability` int(10) unsigned DEFAULT NULL,
  `dev_oid` bigint(20) unsigned DEFAULT NULL,
  `lac_cell_id` bigint(20) unsigned DEFAULT NULL,
  `ms_classmark1` int(10) unsigned DEFAULT NULL,
  `cipher_key` int(10) unsigned DEFAULT NULL,
  `priid_master` int(10) unsigned DEFAULT NULL,
  PRIMARY KEY (`prid`),
  UNIQUE KEY `fkimssub` (`fkimssub`,`ptg_nbr`) USING HASH
) ENGINE=ndbcluster DEFAULT CHARSET=latin1;

INSERT INTO `t1` VALUES (183342,'IMSI','config3_sub_2Privates_3Publics_imssub_36668','user_id_73336','user_id_73336','73336',NULL,NULL,NULL,123456789,NULL,NULL,NULL,NULL),(47617,'IMSI','config3_sub_2Privates_3Publics_imssub_9523','user_id_19046','user_id_19046','19046',NULL,NULL,NULL,123456789,NULL,NULL,NULL,NULL),(200332,'IMSI','config3_sub_2Privates_3Publics_imssub_40066','user_id_80132','user_id_80132','80132',NULL,NULL,NULL,123456789,NULL,NULL,NULL,NULL),(478882,'IMSI','config3_sub_2Privates_3Publics_imssub_95776','user_id_191552','user_id_191552','191552',NULL,NULL,NULL,123456789,NULL,NULL,NULL,NULL),(490146,'IMSI','config3_sub_2Privates_3Publics_imssub_98029','user_id_196057','user_id_196057','196057',NULL,NULL,NULL,1010,NULL,NULL,NULL,NULL),(499301,'IMSI','config3_sub_2Privates_3Publics_imssub_99860','user_id_199719','user_id_199719','199719',NULL,NULL,NULL,123456789,NULL,NULL,NULL,NULL),(506101,'IMSI','config3_sub_2Privates_3Publics_imssub_101220','user_id_202439','user_id_202439','202439',NULL,NULL,NULL,1010,NULL,NULL,NULL,NULL),(510142,'IMSI','config3_sub_2Privates_3Publics_imssub_102028','user_id_204056','user_id_204056','204056',NULL,NULL,NULL,1010,NULL,NULL,NULL,NULL),(515871,'IMSI','config3_sub_2Privates_3Publics_imssub_103174','user_id_206347','user_id_206347','206347',NULL,NULL,NULL,1010,NULL,NULL,NULL,NULL),(209842,'IMSI','config3_sub_2Privates_3Publics_imssub_41968','user_id_83936','user_id_83936','83936',NULL,NULL,NULL,123456789,NULL,NULL,NULL,NULL),(365902,'IMSI','config3_sub_2Privates_3Publics_imssub_73180','user_id_146360','user_id_146360','146360',NULL,NULL,NULL,1010,NULL,NULL,NULL,NULL),(11892,'IMSI','config3_sub_2Privates_3Publics_imssub_2378','user_id_4756','user_id_4756','4756',NULL,NULL,NULL,123456789,NULL,NULL,NULL,NULL);

select count(*) from t1;

--sync_slave_with_master
--connection slave
select count(*) from t1;

--connection master
update t1 set dev_oid=dev_oid+1;
select count(*) from t1;

--sync_slave_with_master
--connection slave
select count(*) from t1;

--connection master
DROP table t1;

##################################################################
#
# Check that retries are made on the slave on some temporary errors
#

#
# 1. Deadlock
#
--connection master
CREATE TABLE `t1` ( `nid` int(11) NOT NULL default '0',
 	            `nom` char(4) default NULL,
  		    `prenom` char(4) default NULL,
		    PRIMARY KEY USING HASH (`nid`)) 
    ENGINE=ndbcluster DEFAULT CHARSET=latin1;
INSERT INTO t1 VALUES(1,"XYZ1","ABC1");

# cause a lock on that row on the slave
--sync_slave_with_master
--connection slave
--echo **** On Slave ****
BEGIN;
UPDATE t1 SET `nom`="LOCK" WHERE `nid`=1;

# set number of retries low so we fail the retries
set GLOBAL slave_transaction_retries=1;

# now do a change to this row on the master
# will deadlock on the slave because of lock above
--connection master
--echo **** On Master ****
UPDATE t1 SET `nom`="DEAD" WHERE `nid`=1;

# wait for deadlock to be detected
# sleep longer than dead lock detection timeout in config
# we do this 2 times, once with few retries to verify that we 
# get a failure with the set sleep, and once with the _same_
# sleep, but with more retries to get it to succeed
--sleep 5

# replication should have stopped, since max retries where not enough
# verify with show slave status
--connection slave
--echo **** On Slave ****
--replace_result $MASTER_MYPORT MASTER_PORT
--replace_column 1 <Slave_IO_State> 7 <Read_Master_Log_Pos> 8 <Relay_Log_File> 9 <Relay_Log_Pos> 16 <Replicate_Ignore_Table> 22 <Exec_Master_Log_Pos> 23 <Relay_Log_Space> 33 <Seconds_Behind_Master> 35 <Last_IO_Errno> 36 <Last_IO_Error> 37 <Last_SQL_Errno> 38 <Last_SQL_Error>
--query_vertical SHOW SLAVE STATUS;

# now set max retries high enough to succeed, and start slave again
set GLOBAL slave_transaction_retries=10;
START SLAVE;
# wait for deadlock to be detected and retried
# should be the same sleep as above for test to be valid
--sleep 5

# commit transaction to release lock on row and let replication succeed
select * from t1 order by nid;
COMMIT;

# verify that the row succeded to be applied on the slave
--connection master
--sync_slave_with_master
--connection slave
select * from t1 order by nid;

# cleanup
--connection master
DROP TABLE t1;


#
# BUG#18094
# Slave caches invalid table definition after atlters causes select failure
#
--connection master
CREATE TABLE t1 (c1 INT KEY) ENGINE=NDB;

INSERT INTO t1 VALUES (1),(2),(3),(4),(5),(6),(7),(8),(9),(10);

ALTER TABLE t1 ADD c2 INT;

--sync_slave_with_master
connection slave;
SELECT * FROM t1 ORDER BY c1;

connection master;

INSERT INTO t1 VALUES (11,11),(12,12),(13,13),(14,14);

--sync_slave_with_master
connection slave;
SELECT * FROM t1 ORDER BY c1;

connection master;
ALTER TABLE t1 CHANGE c2 c2 TEXT CHARACTER SET utf8;
ALTER TABLE t1 CHANGE c2 c2 BLOB;

--sync_slave_with_master
connection slave;
# here we would get error 1412 prior to bug
SELECT * FROM t1 ORDER BY c1 LIMIT 5;

--connection master
TRUNCATE t1;
SELECT count(*) FROM t1;
INSERT INTO t1 VALUES (101,NULL),(102,NULL),(103,NULL),(104,NULL),(105,NULL),(106,NULL),(107,NULL),(108,NULL),(109,NULL),(1010,NULL);
--sync_slave_with_master
connection slave;
SELECT count(*) FROM t1;
SELECT c1 FROM t1 ORDER BY c1 LIMIT 5;

# cleanup
--connection master
DROP TABLE t1;

<<<<<<< HEAD
# bug#35208
# NOTE: should use ndb_log_updated_only
create table t1 (a int primary key,
b00 int,b01 int,b02 int,b03 int,b04 int,b05 int,b06 int,b07 int,
b08 int,b09 int,b10 int,b11 int,b12 int,b13 int,b14 int,b15 int,
b16 int,b17 int,b18 int,b19 int,b20 int,b21 int,b22 int,b23 int,
b24 int,b25 int,b26 int,b27 int,b28 int,b29 int,b30 int,b31 int,
b32 int,b33 int,b34 int,b35 int,b36 int,b37 int,b38 int,b39 int,
b40 int,b41 int,b42 int,b43 int,b44 int,b45 int,b46 int,b47 int,
b48 int,b49 int,b50 int,b51 int,b52 int,b53 int,b54 int,b55 int,
b56 int,b57 int,b58 int,b59 int,b60 int,b61 int,b62 int,b63 int,
b64 int,b65 int,b66 int,b67 int,b68 int,b69 int,b70 int) engine=ndb;

insert into t1 (a,b00) values (1,1);
--sync_slave_with_master
--connection slave
update t1 set b00 = 2 where a = 1;
--connection master
update t1 set b66 = 1 where a = 1;
--sync_slave_with_master
# after bug fix result *should* be different on master/slave
--connection master
select b00 from t1;
--connection slave
select b00 from t1;

DROP TABLE t1;
=======
# BUG#22045: Got error 839 'Illegal null attribute' from NDBCLUSTER when 'Replace Into'.
# Check that REPLACE INTO replicates correctly with partial value list and no blobs.
connection master;
create table t1 (a int primary key,
                 b varchar(100) default 'b',
                 c varchar(100)) engine=ndbcluster;
insert into t1 values (1, 'b1', 'c1');
insert into t1 (a) values (2);
insert into t1 (a, b) values (3, 'b3');
replace into t1 values (5, 'b5', 'c5');
replace into t1 (a) values (6);
replace into t1 (a, c) values (7, 'c7');
select * from t1 order by a;

--sync_slave_with_master
select * from t1 order by a;

connection master;
replace into t1 (a) values (1);
replace into t1 (a, b) values (2, 'b2x');
replace into t1 (a, c) values (3, 'c3x');
replace into t1 (a, b, c) values (5, 'b5x', 'c5x');
replace into t1 (a) values (6);
replace into t1 (a) values (7);
select * from t1 order by a;

--sync_slave_with_master
select * from t1 order by a;

--connection master
drop table t1;
>>>>>>> 74579361

-- source include/master-slave-end.inc<|MERGE_RESOLUTION|>--- conflicted
+++ resolved
@@ -268,7 +268,6 @@
 --connection master
 DROP TABLE t1;
 
-<<<<<<< HEAD
 # bug#35208
 # NOTE: should use ndb_log_updated_only
 create table t1 (a int primary key,
@@ -295,8 +294,9 @@
 --connection slave
 select b00 from t1;
 
+--connection master;
 DROP TABLE t1;
-=======
+
 # BUG#22045: Got error 839 'Illegal null attribute' from NDBCLUSTER when 'Replace Into'.
 # Check that REPLACE INTO replicates correctly with partial value list and no blobs.
 connection master;
@@ -328,6 +328,5 @@
 
 --connection master
 drop table t1;
->>>>>>> 74579361
 
 -- source include/master-slave-end.inc