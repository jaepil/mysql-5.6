# ==== Purpose ====
#
# Waits until SHOW SLAVE STATUS has returned a specified value, or
# until a timeout is reached.
#
#
# ==== Usage ====
#
# --let $slave_param= Slave_SQL_Running
# --let $slave_param_value= No
# [--let $slave_param_comparison= [ < | <= | >= | > | = | != ]]
# [--let $slave_timeout= NUMBER]
# [--let $slave_error_param= [Last_SQL_Errno | Last_IO_Errno]]
# [--let $slave_error_param= [Slave_SQL_Errno | Slave_IO_Errno]]
# [--let $slave_io_running_check_disable= 1]
# [--let $rpl_channel_name= NAME]
# [--let $rpl_debug= 1]
# [--let $slave_io_errno= NUMBER [, NUMBER ...] [# comment]]
# [--let $slave_sql_errno= NUMBER [, NUMBER ...] [# comment]]
# --source include/wait_for_slave_param.inc
#
# Parameters:
#
# $slave_param, $slave_param_value
#   This macro will wait until the column of the output of SHOW SLAVE
#   STATUS named $slave_param gets the value $slave_param_value.  See
#   the example above.
#
# $slave_param_comparison
#   By default, this file waits until $slave_param becomes equal to
#   $slave_param_value.  If you want to wait until $slave_param
#   becomes *unequal* to $slave_param_value, set this parameter to the
#   string '!=', like this:
#     --let $slave_param_comparison= !=
#
# $rpl_channel_name
#   If this is not '', adds a FOR CHANNEL  '$rpl_channel_name' clause
#   to SHOW SLAVE STATUS.
#
# $slave_timeout
#   The default timeout is 30 seconds. You can change the timeout by
#   setting $slave_timeout. The unit is one second.
#
# $slave_error_param
#   If set, this script will check for errors in the column of the
#   output from SHOW SLAVE STATUS named $slave_error_param while
#   waiting for the parameter. Once finding an error that is not
#   expected (see $slave_io_errno and $slave_sql_errno parameters)
#   this script will fail immediately. Typically, this should be set
#   to Last_IO_Errno or Last_SQL_Errno.
#
# $slave_io_running_check_disable
#   If set, this bypasses the check to see if the IO thread is started,
#   so params can be checked and verified for a stopped IO thread as
#   well. Otherwise check is made, and it is checked if the IO thread
#   is connected successfully with master.
#
# $rpl_debug
#   See include/rpl_init.inc
#
<<<<<<< HEAD
# ==== mysqltest variables configured by this file ====
#
# This file sets $slave_param_statement to the SQL statement used to
# get the slave status: either SHOW SLAVE STATUS or SHOW SLAVE STATUS
# FOR CHANNEL  '<channel>'.
=======
# $slave_io_errno
#   See include/wait_for_slave_io_error.inc
#
# $slave_sql_errno
#   See include/wait_for_slave_sql_error.inc
>>>>>>> 1a1857a0


--let $_wait_for_slave_params= $slave_param
if ($rpl_channel_name != '')
{
  --let $_wait_for_slave_params= $_wait_for_slave_params channel=$rpl_channel_name
}
--let $include_filename= wait_for_slave_param.inc [$_wait_for_slave_params]
--source include/begin_include_file.inc

--let $default_timeout= 30

--let $sleep_freq= 10
--let $sleep_time= `select 1.0 / $sleep_freq`

--let $start_to_wait=`select current_timestamp()`

let $_slave_timeout= $slave_timeout;
if (!$_slave_timeout)
{
  let $_slave_timeout= `select $default_timeout * $sleep_freq`;
}
if ($VALGRIND_TEST) {
  let $_slave_timeout= `select $_slave_timeout * 6`;
}

if ($slave_error_param)
{
  if ($slave_error_param != "Last_SQL_Errno")
  {
    if ($slave_error_param != "Last_IO_Errno")
    {
      --echo *** slave_error_param = $slave_error_param
      --die slave_error_param must be null, Last_SQL_Errno or Last_IO_Errno
    }
  }
}

let $_slave_param_comparison= $slave_param_comparison;
if (!$_slave_param_comparison)
{
  let $_slave_param_comparison= =;
}

if ($rpl_debug)
{
  --echo Waiting until '$slave_param' $_slave_param_comparison '$slave_param_value' [timeout='$_slave_timeout', \$slave_error_param='$slave_error_param']
}

--let $slave_param_statement= SHOW SLAVE STATUS
if ($rpl_channel_name != '')
{
  --let $slave_param_statement= $slave_param_statement FOR CHANNEL  '$rpl_channel_name'
}

if (!$slave_io_running_check_disable)
{
  --let $_slave_check_configured= query_get_value($slave_param_statement, Slave_IO_Running, 1)

  if ($_slave_check_configured == 'No such row')
  {
    --echo **** ERROR: $slave_param_statement returned empty result set. Slave not configured. ****
    --source include/show_rpl_debug_info.inc
    --die SHOW SLAVE STATUS returned empty result set. Slave not configured.
  }
}


# Strip away comments on $slave_io_errno and $slave_sql_errno parameters
--let $_slave_io_errno= `SELECT IF(LOCATE('#', '$slave_io_errno') != 0, SUBSTR('$slave_io_errno', 1, LOCATE('#', '$slave_io_errno') - 1), '$slave_io_errno')`
--let $_slave_sql_errno= `SELECT IF(LOCATE('#', '$slave_sql_errno') != 0, SUBSTR('$slave_sql_errno', 1, LOCATE('#', '$slave_sql_errno') - 1), '$slave_sql_errno')`

--let $_slave_timeout_counter= `select $_slave_timeout * $sleep_freq`
--let $_slave_continue= 1
while ($_slave_continue)
{
  --let $_show_slave_status_value= query_get_value($slave_param_statement, $slave_param, 1)

  # Check if an error condition is reached.
  if ($slave_error_param)
  {
<<<<<<< HEAD
    --let $_show_slave_status_error_value= query_get_value($slave_param_statement, $slave_error_param, 1)
=======
    --let $_show_slave_status_error_value= query_get_value("SHOW SLAVE STATUS", $slave_error_param, 1)

    # Check if the error condition was expected
    if ($_show_slave_status_error_value)
    {
      --let $_expected_error=
      if ($slave_error_param == "Last_IO_Errno")
      {
        --let $_expected_error=`SELECT FIND_IN_SET('$_show_slave_status_error_value','$_slave_io_errno')`
      }
      if ($slave_error_param == "Last_SQL_Errno")
      {
        --let $_expected_error=`SELECT FIND_IN_SET('$_show_slave_status_error_value','$_slave_sql_errno')`
      }
      # If the error is an expected error, just ignore it
      if ($_expected_error)
      {
        --let $_show_slave_status_error_value=
      }
    }

>>>>>>> 1a1857a0
    if ($_show_slave_status_error_value)
    {
      --echo **** ERROR: $slave_error_param = '$_show_slave_status_error_value' while waiting for slave parameter $slave_param $_slave_param_comparison $slave_param_value ****
      --source include/show_rpl_debug_info.inc
      --die Error condition reached in include/wait_for_slave_param.inc
    }
  }

  # Check if the termination condition is reached.
  --let $_slave_continue= `SELECT NOT('$_show_slave_status_value' $_slave_param_comparison '$slave_param_value')`

  # Decrease timer, and check if the timeout is reached.
  if ($_slave_continue)
  {
    --dec $_slave_timeout_counter
    if (!$_slave_timeout_counter)
    {
      --let $end_to_wait=`select current_timestamp()`

      --echo **** ERROR: timeout after $_slave_timeout ($end_to_wait - $start_to_wait) seconds while waiting for slave parameter $slave_param $_slave_param_comparison $slave_param_value ****
      --source include/show_rpl_debug_info.inc
      --die Timeout in include/wait_for_slave_param.inc
    }
    --sleep  $sleep_time
  }
}


--let $include_filename= wait_for_slave_param.inc [$slave_param]
--source include/end_include_file.inc<|MERGE_RESOLUTION|>--- conflicted
+++ resolved
@@ -58,19 +58,17 @@
 # $rpl_debug
 #   See include/rpl_init.inc
 #
-<<<<<<< HEAD
+# $slave_io_errno
+#   See include/wait_for_slave_io_error.inc
+#
+# $slave_sql_errno
+#   See include/wait_for_slave_sql_error.inc
+#
 # ==== mysqltest variables configured by this file ====
 #
 # This file sets $slave_param_statement to the SQL statement used to
 # get the slave status: either SHOW SLAVE STATUS or SHOW SLAVE STATUS
 # FOR CHANNEL  '<channel>'.
-=======
-# $slave_io_errno
-#   See include/wait_for_slave_io_error.inc
-#
-# $slave_sql_errno
-#   See include/wait_for_slave_sql_error.inc
->>>>>>> 1a1857a0
 
 
 --let $_wait_for_slave_params= $slave_param
@@ -152,10 +150,7 @@
   # Check if an error condition is reached.
   if ($slave_error_param)
   {
-<<<<<<< HEAD
     --let $_show_slave_status_error_value= query_get_value($slave_param_statement, $slave_error_param, 1)
-=======
-    --let $_show_slave_status_error_value= query_get_value("SHOW SLAVE STATUS", $slave_error_param, 1)
 
     # Check if the error condition was expected
     if ($_show_slave_status_error_value)
@@ -176,7 +171,6 @@
       }
     }
 
->>>>>>> 1a1857a0
     if ($_show_slave_status_error_value)
     {
       --echo **** ERROR: $slave_error_param = '$_show_slave_status_error_value' while waiting for slave parameter $slave_param $_slave_param_comparison $slave_param_value ****
