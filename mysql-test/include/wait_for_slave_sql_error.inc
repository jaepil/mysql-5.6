--- conflicted
+++ resolved
@@ -6,11 +6,7 @@
 #
 # ==== Usage ====
 #
-<<<<<<< HEAD
-# --let $slave_sql_errno= NUMBER [, NUMBER...] [ # comment ]
-=======
 # --let $slave_sql_errno= NUMBER [, NUMBER ...] [# comment]
->>>>>>> 45424a31
 # [--let $show_slave_sql_error= 1]
 # [--let $rpl_debug= 1]
 # [--let $slave_timeout= NUMBER]
@@ -61,22 +57,15 @@
   --die !!!ERROR IN TEST: you must set \$slave_sql_errno before sourcing wait_for_slave_sql_error.inc
 }
 
-<<<<<<< HEAD
 # Strip away comment
 --let $_wfsse_slave_sql_errno= `SELECT IF(LOCATE('#', '$slave_sql_errno') != 0, SUBSTR('$slave_sql_errno', 1, LOCATE('#', '$slave_sql_errno') - 1), '$slave_sql_errno')`
 
-if (`SELECT $_wfsse_errno NOT IN ($_wfsse_slave_sql_errno)`) {
-=======
-# Strip away comments
---let $_slave_sql_errno= `SELECT IF(LOCATE('#', '$slave_sql_errno') != 0, SUBSTR('$slave_sql_errno', 1, LOCATE('#', '$slave_sql_errno') - 1), '$slave_sql_errno')`
-
 if ($rpl_debug)
 {
-  --echo # debug: slave_sql_errno='$_slave_sql_errno'; stripped from comments='$_slave_sql_errno' wfsie_errno='$_wfsie_errno'
+  --echo # debug: slave_sql_errno='$slave_sql_errno'; stripped from comments='$_wfsse_slave_sql_errno' wfsse_errno='$_wfsse_errno'
 }
 
-if (`SELECT $_wfsse_errno NOT IN ($_slave_sql_errno)`) {
->>>>>>> 45424a31
+if (`SELECT $_wfsse_errno NOT IN ($_wfsse_slave_sql_errno)`) {
   --echo **** Slave stopped with wrong error code: $_wfsse_errno (expected $slave_sql_errno) ****
   source include/show_rpl_debug_info.inc;
   --echo **** Slave stopped with wrong error code: $_wfsse_errno (expected $slave_sql_errno) ****
