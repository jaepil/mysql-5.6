--- conflicted
+++ resolved
@@ -22,10 +22,6 @@
 --echo -- 1.1.1.
 --echo --------------------------------------------------------------------
 
-<<<<<<< HEAD
---sleep 3
-# should be longer than monitoring interval and enough to start instance.
-=======
 # Wait for mysqld1 (guarded instance) to start.
 
 --exec $MYSQL_TEST_DIR/t/wait_for_process.sh $IM_MYSQLD1_PATH_PID 30 started
@@ -36,7 +32,6 @@
 --sleep 3
 
 # Check that start conditions are as expected.
->>>>>>> e4208733
 
 SHOW INSTANCES;
 
@@ -57,19 +52,12 @@
 
 START INSTANCE mysqld2;
 # FIXME: START INSTANCE should be synchronous.
-<<<<<<< HEAD
---sleep 3
-# should be longer than monitoring interval and enough to start instance.
-
-SHOW INSTANCES;
-=======
 --exec $MYSQL_TEST_DIR/t/wait_for_process.sh $IM_MYSQLD2_PATH_PID 30 started
 
 # FIXME: SHOW INSTANCES is not deterministic unless START INSTANCE is
 # synchronous. Even waiting for mysqld to start by looking at its pid file is
 # not enough, because IM may not detect that mysqld has started.
 # SHOW INSTANCES;
->>>>>>> e4208733
 
 --connect (mysql_con,localhost,root,,mysql,$IM_MYSQLD2_PORT,$IM_MYSQLD2_SOCK)
 --connection mysql_con
@@ -96,23 +84,12 @@
 
 STOP INSTANCE mysqld2;
 # FIXME: STOP INSTANCE should be synchronous.
-<<<<<<< HEAD
---sleep 3
-# should be longer than monitoring interval and enough to stop instance.
-
-SHOW INSTANCES;
---replace_column 3 VERSION_NUMBER 4 VERSION
-SHOW INSTANCE STATUS mysqld1;
---replace_column 3 VERSION_NUMBER 4 VERSION
-SHOW INSTANCE STATUS mysqld2;
-=======
 --exec $MYSQL_TEST_DIR/t/wait_for_process.sh $IM_MYSQLD2_PATH_PID 30 stopped
 
 # FIXME: SHOW INSTANCES is not deterministic unless START INSTANCE is
 # synchronous. Even waiting for mysqld to start by looking at its pid file is
 # not enough, because IM may not detect that mysqld has started.
 # SHOW INSTANCES;
->>>>>>> e4208733
 
 ###########################################################################
 #
@@ -180,9 +157,6 @@
 
 SHOW INSTANCES;
 
---sleep 3
-# should be longer than monitoring interval and enough to start instance.
-
 ###########################################################################
 #
 # 1.1.7. Check that Instance Manager does not restart non-guarded instance.
@@ -193,20 +167,10 @@
 --echo --------------------------------------------------------------------
 --echo -- 1.1.7.
 --echo --------------------------------------------------------------------
-<<<<<<< HEAD
-
-SHOW INSTANCES;
-
-START INSTANCE mysqld2;
-# FIXME: START INSTANCE should be synchronous.
---sleep 3
-# should be longer than monitoring interval and enough to start instance.
-=======
 
 START INSTANCE mysqld2;
 # FIXME: START INSTANCE should be synchronous.
 --exec $MYSQL_TEST_DIR/t/wait_for_process.sh $IM_MYSQLD2_PATH_PID 30 started
->>>>>>> e4208733
 
 # FIXME: SHOW INSTANCES is not deterministic unless START INSTANCE is
 # synchronous. Even waiting for mysqld to start by looking at its pid file is
