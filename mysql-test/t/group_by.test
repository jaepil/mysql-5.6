
# Initialise
--disable_warnings
drop table if exists t1,t2,t3;
--enable_warnings

#
# Simple test without tables

-- error 1111
SELECT 1 FROM (SELECT 1) as a  GROUP BY SUM(1);

#
# Test of group (Failed for Lars Hoss <lh@pbm.de>)
#

CREATE TABLE t1 (
  spID int(10) unsigned,
  userID int(10) unsigned,
  score smallint(5) unsigned,
  lsg char(40),
  date date
);

INSERT INTO t1 VALUES (1,1,1,'','0000-00-00');
INSERT INTO t1 VALUES (2,2,2,'','0000-00-00');
INSERT INTO t1 VALUES (2,1,1,'','0000-00-00');
INSERT INTO t1 VALUES (3,3,3,'','0000-00-00');

CREATE TABLE t2 (
  userID int(10) unsigned NOT NULL auto_increment,
  niName char(15),
  passwd char(8),
  mail char(50),
  isAukt enum('N','Y') DEFAULT 'N',
  vName char(30),
  nName char(40),
  adr char(60),
  plz char(5),
  ort char(35),
  land char(20),
  PRIMARY KEY (userID)
);

INSERT INTO t2 VALUES (1,'name','pass','mail','Y','v','n','adr','1','1','1');
INSERT INTO t2 VALUES (2,'name','pass','mail','Y','v','n','adr','1','1','1');
INSERT INTO t2 VALUES (3,'name','pass','mail','Y','v','n','adr','1','1','1');
INSERT INTO t2 VALUES (4,'name','pass','mail','Y','v','n','adr','1','1','1');
INSERT INTO t2 VALUES (5,'name','pass','mail','Y','v','n','adr','1','1','1');

SELECT t2.userid, MIN(t1.score) FROM t1, t2 WHERE t1.userID=t2.userID GROUP BY t2.userid;
SELECT t2.userid, MIN(t1.score) FROM t1, t2 WHERE t1.userID=t2.userID GROUP BY t2.userid ORDER BY NULL;
SELECT t2.userid, MIN(t1.score) FROM t1, t2 WHERE t1.userID=t2.userID AND t1.spID=2  GROUP BY t2.userid;
SELECT t2.userid, MIN(t1.score+0.0) FROM t1, t2 WHERE t1.userID=t2.userID AND t1.spID=2  GROUP BY t2.userid;
SELECT t2.userid, MIN(t1.score+0.0) FROM t1, t2 WHERE t1.userID=t2.userID AND t1.spID=2  GROUP BY t2.userid ORDER BY NULL;
EXPLAIN SELECT t2.userid, MIN(t1.score+0.0) FROM t1, t2 WHERE t1.userID=t2.userID AND t1.spID=2  GROUP BY t2.userid ORDER BY NULL;
drop table t1,t2;

#
# Bug in GROUP BY, by Nikki Chumakov <nikki@saddam.cityline.ru>
#

CREATE TABLE t1 (
  PID int(10) unsigned NOT NULL auto_increment,
  payDate date DEFAULT '0000-00-00' NOT NULL,
  recDate datetime DEFAULT '0000-00-00 00:00:00' NOT NULL,
  URID int(10) unsigned DEFAULT '0' NOT NULL,
  CRID int(10) unsigned DEFAULT '0' NOT NULL,
  amount int(10) unsigned DEFAULT '0' NOT NULL,
  operator int(10) unsigned,
  method enum('unknown','cash','dealer','check','card','lazy','delayed','test') DEFAULT 'unknown' NOT NULL,
  DIID int(10) unsigned,
  reason char(1) binary DEFAULT '' NOT NULL,
  code_id int(10) unsigned,
  qty mediumint(8) unsigned DEFAULT '0' NOT NULL,
  PRIMARY KEY (PID),
  KEY URID (URID),
  KEY reason (reason),
  KEY method (method),
  KEY payDate (payDate)
);

INSERT INTO t1 VALUES (1,'1970-01-01','1997-10-17 00:00:00',2529,1,21000,11886,'check',0,'F',16200,6);

--error 1056
SELECT COUNT(P.URID),SUM(P.amount),P.method, MIN(PP.recdate+0) > 19980501000000   AS IsNew FROM t1 AS P JOIN t1 as PP WHERE P.URID = PP.URID GROUP BY method,IsNew;

drop table t1;

#
# Problem with GROUP BY + ORDER BY when no match
# Tested with locking
#

CREATE TABLE t1 (
  cid mediumint(9) NOT NULL auto_increment,
  firstname varchar(32) DEFAULT '' NOT NULL,
  surname varchar(32) DEFAULT '' NOT NULL,
  PRIMARY KEY (cid)
);
INSERT INTO t1 VALUES (1,'That','Guy');
INSERT INTO t1 VALUES (2,'Another','Gent');

CREATE TABLE t2 (
  call_id mediumint(8) NOT NULL auto_increment,
  contact_id mediumint(8) DEFAULT '0' NOT NULL,
  PRIMARY KEY (call_id),
  KEY contact_id (contact_id)
);

lock tables t1 read,t2 write;

INSERT INTO t2 VALUES (10,2);
INSERT INTO t2 VALUES (18,2);
INSERT INTO t2 VALUES (62,2);
INSERT INTO t2 VALUES (91,2);
INSERT INTO t2 VALUES (92,2);

SELECT cid, CONCAT(firstname, ' ', surname), COUNT(call_id) FROM t1 LEFT JOIN t2 ON cid=contact_id WHERE firstname like '%foo%' GROUP BY cid;
SELECT cid, CONCAT(firstname, ' ', surname), COUNT(call_id) FROM t1 LEFT JOIN t2 ON cid=contact_id WHERE firstname like '%foo%' GROUP BY cid ORDER BY NULL;
SELECT HIGH_PRIORITY cid, CONCAT(firstname, ' ', surname), COUNT(call_id) FROM t1 LEFT JOIN t2 ON cid=contact_id WHERE firstname like '%foo%' GROUP BY cid ORDER BY surname, firstname;

drop table t1,t2;
unlock tables;

#
# Test of group by bug in bugzilla
#

CREATE TABLE t1 (
  bug_id mediumint(9) NOT NULL auto_increment,
  groupset bigint(20) DEFAULT '0' NOT NULL,
  assigned_to mediumint(9) DEFAULT '0' NOT NULL,
  bug_file_loc text,
  bug_severity enum('blocker','critical','major','normal','minor','trivial','enhancement') DEFAULT 'blocker' NOT NULL,
  bug_status enum('','NEW','ASSIGNED','REOPENED','RESOLVED','VERIFIED','CLOSED') DEFAULT 'NEW' NOT NULL,
  creation_ts datetime DEFAULT '0000-00-00 00:00:00' NOT NULL,
  delta_ts timestamp(14),
  short_desc mediumtext,
  long_desc mediumtext,
  op_sys enum('All','Windows 3.1','Windows 95','Windows 98','Windows NT','Windows 2000','Linux','other') DEFAULT 'All' NOT NULL,
  priority enum('P1','P2','P3','P4','P5') DEFAULT 'P1' NOT NULL,
  product varchar(64) DEFAULT '' NOT NULL,
  rep_platform enum('All','PC','VTD-8','Other'),
  reporter mediumint(9) DEFAULT '0' NOT NULL,
  version varchar(16) DEFAULT '' NOT NULL,
  component varchar(50) DEFAULT '' NOT NULL,
  resolution enum('','FIXED','INVALID','WONTFIX','LATER','REMIND','DUPLICATE','WORKSFORME') DEFAULT '' NOT NULL,
  target_milestone varchar(20) DEFAULT '' NOT NULL,
  qa_contact mediumint(9) DEFAULT '0' NOT NULL,
  status_whiteboard mediumtext NOT NULL,
  votes mediumint(9) DEFAULT '0' NOT NULL,
  PRIMARY KEY (bug_id),
  KEY assigned_to (assigned_to),
  KEY creation_ts (creation_ts),
  KEY delta_ts (delta_ts),
  KEY bug_severity (bug_severity),
  KEY bug_status (bug_status),
  KEY op_sys (op_sys),
  KEY priority (priority),
  KEY product (product),
  KEY reporter (reporter),
  KEY version (version),
  KEY component (component),
  KEY resolution (resolution),
  KEY target_milestone (target_milestone),
  KEY qa_contact (qa_contact),
  KEY votes (votes)
);

INSERT INTO t1 VALUES (1,0,0,'','normal','','2000-02-10 09:25:12',20000321114747,'','','Linux','P1','TestProduct','PC',3,'other','TestComponent','','M1',0,'',0);
INSERT INTO t1 VALUES (9,0,0,'','enhancement','','2000-03-10 11:49:36',20000321114747,'','','All','P5','AAAAA','PC',3,'2.00 CD - Pre','BBBBBBBBBBBBB - conversion','','',0,'',0);
INSERT INTO t1 VALUES (10,0,0,'','enhancement','','2000-03-10 18:10:16',20000321114747,'','','All','P4','AAAAA','PC',3,'2.00 CD - Pre','BBBBBBBBBBBBB - conversion','','',0,'',0);
INSERT INTO t1 VALUES (7,0,0,'','critical','','2000-03-09 10:50:21',20000321114747,'','','All','P1','AAAAA','PC',3,'2.00 CD - Pre','BBBBBBBBBBBBB - generic','','',0,'',0);
INSERT INTO t1 VALUES (6,0,0,'','normal','','2000-03-09 10:42:44',20000321114747,'','','All','P2','AAAAA','PC',3,'2.00 CD - Pre','kkkkkkkkkkk lllllllllll','','',0,'',0);
INSERT INTO t1 VALUES (8,0,0,'','major','','2000-03-09 11:32:14',20000321114747,'','','All','P3','AAAAA','PC',3,'2.00 CD - Pre','kkkkkkkkkkk lllllllllll','','',0,'',0);
INSERT INTO t1 VALUES (5,0,0,'','enhancement','','2000-03-09 10:38:59',20000321114747,'','','All','P5','CCC/CCCCCC','PC',5,'7.00','Administration','','',0,'',0);
INSERT INTO t1 VALUES (4,0,0,'','normal','','2000-03-08 18:32:14',20000321114747,'','','other','P2','TestProduct','Other',3,'other','TestComponent2','','',0,'',0);
INSERT INTO t1 VALUES (3,0,0,'','normal','','2000-03-08 18:30:52',20000321114747,'','','other','P2','TestProduct','Other',3,'other','TestComponent','','',0,'',0);
INSERT INTO t1 VALUES (2,0,0,'','enhancement','','2000-03-08 18:24:51',20000321114747,'','','All','P2','TestProduct','Other',4,'other','TestComponent2','','',0,'',0);
INSERT INTO t1 VALUES (11,0,0,'','blocker','','2000-03-13 09:43:41',20000321114747,'','','All','P2','CCC/CCCCCC','PC',5,'7.00','DDDDDDDDD','','',0,'',0);
INSERT INTO t1 VALUES (12,0,0,'','normal','','2000-03-13 16:14:31',20000321114747,'','','All','P2','AAAAA','PC',3,'2.00 CD - Pre','kkkkkkkkkkk lllllllllll','','',0,'',0);
INSERT INTO t1 VALUES (13,0,0,'','normal','','2000-03-15 16:20:44',20000321114747,'','','other','P2','TestProduct','Other',3,'other','TestComponent','','',0,'',0);
INSERT INTO t1 VALUES (14,0,0,'','blocker','','2000-03-15 18:13:47',20000321114747,'','','All','P1','AAAAA','PC',3,'2.00 CD - Pre','BBBBBBBBBBBBB - generic','','',0,'',0);
INSERT INTO t1 VALUES (15,0,0,'','minor','','2000-03-16 18:03:28',20000321114747,'','','All','P2','CCC/CCCCCC','Other',5,'7.00','DDDDDDDDD','','',0,'',0);
INSERT INTO t1 VALUES (16,0,0,'','normal','','2000-03-16 18:33:41',20000321114747,'','','All','P2','CCC/CCCCCC','Other',5,'7.00','Administration','','',0,'',0);
INSERT INTO t1 VALUES (17,0,0,'','normal','','2000-03-16 18:34:18',20000321114747,'','','All','P2','CCC/CCCCCC','Other',5,'7.00','Administration','','',0,'',0);
INSERT INTO t1 VALUES (18,0,0,'','normal','','2000-03-16 18:34:56',20000321114747,'','','All','P2','CCC/CCCCCC','Other',5,'7.00','Administration','','',0,'',0);
INSERT INTO t1 VALUES (19,0,0,'','enhancement','','2000-03-16 18:35:34',20000321114747,'','','All','P2','CCC/CCCCCC','Other',5,'7.00','Administration','','',0,'',0);
INSERT INTO t1 VALUES (20,0,0,'','enhancement','','2000-03-16 18:36:23',20000321114747,'','','All','P2','CCC/CCCCCC','Other',5,'7.00','Administration','','',0,'',0);
INSERT INTO t1 VALUES (21,0,0,'','enhancement','','2000-03-16 18:37:23',20000321114747,'','','All','P2','CCC/CCCCCC','Other',5,'7.00','Administration','','',0,'',0);
INSERT INTO t1 VALUES (22,0,0,'','enhancement','','2000-03-16 18:38:16',20000321114747,'','','All','P2','CCC/CCCCCC','Other',5,'7.00','Administration','','',0,'',0);
INSERT INTO t1 VALUES (23,0,0,'','normal','','2000-03-16 18:58:12',20000321114747,'','','All','P2','CCC/CCCCCC','Other',5,'7.00','DDDDDDDDD','','',0,'',0);
INSERT INTO t1 VALUES (24,0,0,'','normal','','2000-03-17 11:08:10',20000321114747,'','','All','P2','AAAAAAAA-AAA','PC',3,'2.8','Web Interface','','',0,'',0);
INSERT INTO t1 VALUES (25,0,0,'','normal','','2000-03-17 11:10:45',20000321114747,'','','All','P2','AAAAAAAA-AAA','PC',3,'2.8','Web Interface','','',0,'',0);
INSERT INTO t1 VALUES (26,0,0,'','normal','','2000-03-17 11:15:47',20000321114747,'','','All','P2','AAAAAAAA-AAA','PC',3,'2.8','Web Interface','','',0,'',0);
INSERT INTO t1 VALUES (27,0,0,'','normal','','2000-03-17 17:45:41',20000321114747,'','','All','P2','CCC/CCCCCC','PC',5,'7.00','DDDDDDDDD','','',0,'',0);
INSERT INTO t1 VALUES (28,0,0,'','normal','','2000-03-20 09:51:45',20000321114747,'','','Windows NT','P2','TestProduct','PC',8,'other','TestComponent','','',0,'',0);
INSERT INTO t1 VALUES (29,0,0,'','normal','','2000-03-20 11:15:09',20000321114747,'','','All','P5','AAAAAAAA-AAA','PC',3,'2.8','Web Interface','','',0,'',0);
CREATE TABLE t2 (
  value tinytext,
  program varchar(64),
  initialowner tinytext NOT NULL,
  initialqacontact tinytext NOT NULL,
  description mediumtext NOT NULL
);

INSERT INTO t2 VALUES ('TestComponent','TestProduct','id0001','','');
INSERT INTO t2 VALUES ('BBBBBBBBBBBBB - conversion','AAAAA','id0001','','');
INSERT INTO t2 VALUES ('BBBBBBBBBBBBB - generic','AAAAA','id0001','','');
INSERT INTO t2 VALUES ('TestComponent2','TestProduct','id0001','','');
INSERT INTO t2 VALUES ('BBBBBBBBBBBBB - eeeeeeeee','AAAAA','id0001','','');
INSERT INTO t2 VALUES ('kkkkkkkkkkk lllllllllll','AAAAA','id0001','','');
INSERT INTO t2 VALUES ('Test Procedures','AAAAA','id0001','','');
INSERT INTO t2 VALUES ('Documentation','AAAAA','id0003','','');
INSERT INTO t2 VALUES ('DDDDDDDDD','CCC/CCCCCC','id0002','','');
INSERT INTO t2 VALUES ('Eeeeeeee Lite','CCC/CCCCCC','id0002','','');
INSERT INTO t2 VALUES ('Eeeeeeee Full','CCC/CCCCCC','id0002','','');
INSERT INTO t2 VALUES ('Administration','CCC/CCCCCC','id0002','','');
INSERT INTO t2 VALUES ('Distribution','CCC/CCCCCC','id0002','','');
INSERT INTO t2 VALUES ('Setup','CCC/CCCCCC','id0002','','');
INSERT INTO t2 VALUES ('Unspecified','CCC/CCCCCC','id0002','','');
INSERT INTO t2 VALUES ('Web Interface','AAAAAAAA-AAA','id0001','','');
INSERT INTO t2 VALUES ('Host communication','AAAAA','id0001','','');
select value,description,bug_id from t2 left join t1 on t2.program=t1.product and t2.value=t1.component where program="AAAAA";
select value,description,COUNT(bug_id) from t2 left join t1 on t2.program=t1.product and t2.value=t1.component where program="AAAAA" group by value;
select value,description,COUNT(bug_id) from t2 left join t1 on t2.program=t1.product and t2.value=t1.component where program="AAAAA" group by value having COUNT(bug_id) IN (0,2);

drop table t1,t2;

#
# Problem with functions and group functions when no matching rows
#

create table t1 (foo int);
insert into t1 values (1);
select 1+1, "a",count(*) from t1 where foo in (2);
insert into t1 values (1);
select 1+1,"a",count(*) from t1 where foo in (2);
drop table t1;

#
# Test GROUP BY DESC

CREATE TABLE t1 (
  spID int(10) unsigned,
  userID int(10) unsigned,
  score smallint(5) unsigned,
  key (spid),
  key (score)
);

INSERT INTO t1 VALUES (1,1,1),(2,2,2),(2,1,1),(3,3,3),(4,3,3),(5,3,3),(6,3,3),(7,3,3);
explain select userid,count(*) from t1 group by userid desc;
explain select userid,count(*) from t1 group by userid desc order by null;
select userid,count(*) from t1 group by userid desc;
select userid,count(*) from t1 group by userid desc having (count(*)+1) IN (4,3);
select userid,count(*) from t1 group by userid desc having 3  IN (1,COUNT(*));
explain select spid,count(*) from t1 where spid between 1 and 2 group by spid desc;
explain select spid,count(*) from t1 where spid between 1 and 2 group by spid;
explain select spid,count(*) from t1 where spid between 1 and 2 group by spid order by null;
select spid,count(*) from t1 where spid between 1 and 2 group by spid;
select spid,count(*) from t1 where spid between 1 and 2 group by spid desc;
explain extended select sql_big_result spid,sum(userid) from t1 group by spid desc;
explain select sql_big_result spid,sum(userid) from t1 group by spid desc order by null;
select sql_big_result spid,sum(userid) from t1 group by spid desc;
explain select sql_big_result score,count(*) from t1 group by score desc;
explain select sql_big_result score,count(*) from t1 group by score desc order by null;
select sql_big_result score,count(*) from t1 group by score desc;
drop table t1;

# not purely group_by bug, but group_by is involved...

create table t1 (a date default null, b date default null);
insert t1 values ('1999-10-01','2000-01-10'), ('1997-01-01','1998-10-01');
select a,min(b) c,count(distinct rand()) from t1 group by a having c<a + interval 1 day;
drop table t1;

# Compare with hash keys

CREATE TABLE t1 (a char(1));
INSERT INTO t1 VALUES ('A'),('B'),('A'),('B'),('A'),('B'),(NULL),('a'),('b'),(NULL),('A'),('B'),(NULL);
SELECT a FROM t1 GROUP BY a;
SELECT a,count(*) FROM t1 GROUP BY a;
SELECT a FROM t1 GROUP BY binary a;
SELECT a,count(*) FROM t1 GROUP BY binary a;
SELECT binary a FROM t1 GROUP BY 1;
SELECT binary a,count(*) FROM t1 GROUP BY 1;
# Do the same tests with MyISAM temporary tables
SET SQL_BIG_TABLES=1;
SELECT a FROM t1 GROUP BY a;
SELECT a,count(*) FROM t1 GROUP BY a;
SELECT a FROM t1 GROUP BY binary a;
SELECT a,count(*) FROM t1 GROUP BY binary a;
SELECT binary a FROM t1 GROUP BY 1;
SELECT binary a,count(*) FROM t1 GROUP BY 1;
SET SQL_BIG_TABLES=0;
drop table t1;

#
# Test of key >= 256 bytes
#

CREATE TABLE t1 (
  `a` char(193) default NULL,
  `b` char(63) default NULL
);
INSERT INTO t1 VALUES ('abc','def'),('hij','klm');
SELECT CONCAT(a, b) FROM t1 GROUP BY 1;
SELECT CONCAT(a, b),count(*) FROM t1 GROUP BY 1;
SELECT CONCAT(a, b),count(distinct a) FROM t1 GROUP BY 1;
SELECT 1 FROM t1 GROUP BY CONCAT(a, b);
INSERT INTO t1 values ('hij','klm');
SELECT CONCAT(a, b),count(*) FROM t1 GROUP BY 1;
DROP TABLE t1;

#
# Test problem with ORDER BY on a SUM() column
#

create table t1 (One int unsigned, Two int unsigned, Three int unsigned, Four int unsigned);
insert into t1 values (1,2,1,4),(1,2,2,4),(1,2,3,4),(1,2,4,4),(1,1,1,4),(1,1,2,4),(1,1,3,4),(1,1,4,4),(1,3,1,4),(1,3,2,4),(1,3,3,4),(1,3,4,4);
select One, Two, sum(Four) from t1 group by One,Two;
drop table t1;

create table t1 (id integer primary key not null auto_increment, gender char(1));
insert into t1 values (NULL, 'M'), (NULL, 'F'),(NULL, 'F'),(NULL, 'F'),(NULL, 'M');
create table t2 (user_id integer not null, date date);
insert into t2 values (1, '2002-06-09'),(2, '2002-06-09'),(1, '2002-06-09'),(3, '2002-06-09'),(4, '2002-06-09'),(4, '2002-06-09');
select u.gender as gender, count(distinct  u.id) as dist_count, (count(distinct u.id)/5*100) as percentage from t1 u, t2 l where l.user_id = u.id group by u.gender;
select u.gender as  gender, count(distinct  u.id) as dist_count, (count(distinct u.id)/5*100) as percentage from t1 u, t2 l where l.user_id = u.id group by u.gender  order by percentage;
drop table t1,t2;

#
# The GROUP BY returned rows in wrong order in 3.23.51
#

CREATE TABLE t1 (ID1 int, ID2 int, ID int NOT NULL AUTO_INCREMENT,PRIMARY KEY(ID
));
insert into t1 values (1,244,NULL),(2,243,NULL),(134,223,NULL),(185,186,NULL);
select S.ID as xID, S.ID1 as xID1 from t1 as S left join t1 as yS  on S.ID1 between yS.ID1 and yS.ID2;
select S.ID as xID, S.ID1 as xID1, repeat('*',count(distinct yS.ID)) as Level from t1 as S left join t1 as yS  on S.ID1 between yS.ID1 and yS.ID2 group by xID order by xID1;
drop table t1;

#
# Problem with MAX and LEFT JOIN
#

CREATE TABLE t1 (
  pid int(11) unsigned NOT NULL default '0',
  c1id int(11) unsigned default NULL,
  c2id int(11) unsigned default NULL,
  value int(11) unsigned NOT NULL default '0',
  UNIQUE KEY pid2 (pid,c1id,c2id),
  UNIQUE KEY pid (pid,value)
) ENGINE=MyISAM;

INSERT INTO t1 VALUES (1, 1, NULL, 1),(1, 2, NULL, 2),(1, NULL, 3, 3),(1, 4, NULL, 4),(1, 5, NULL, 5);

CREATE TABLE t2 (
  id int(11) unsigned NOT NULL default '0',
  active enum('Yes','No') NOT NULL default 'Yes',
  PRIMARY KEY  (id)
) ENGINE=MyISAM;

INSERT INTO t2 VALUES (1, 'Yes'),(2, 'No'),(4, 'Yes'),(5, 'No');

CREATE TABLE t3 (
  id int(11) unsigned NOT NULL default '0',
  active enum('Yes','No') NOT NULL default 'Yes',
  PRIMARY KEY  (id)
);
INSERT INTO t3 VALUES (3, 'Yes');

select * from t1 AS m LEFT JOIN t2 AS c1 ON m.c1id = 
c1.id AND c1.active = 'Yes' LEFT JOIN t3 AS c2 ON m.c2id = c2.id AND 
c2.active = 'Yes' WHERE m.pid=1  AND (c1.id IS NOT NULL OR c2.id IS NOT NULL);
select max(value) from t1 AS m LEFT JOIN t2 AS c1 ON 
m.c1id = c1.id AND c1.active = 'Yes' LEFT JOIN t3 AS c2 ON m.c2id = 
c2.id AND c2.active = 'Yes' WHERE m.pid=1  AND (c1.id IS NOT NULL OR c2.id IS 
NOT NULL);
drop table t1,t2,t3;

#
# Test bug in GROUP BY on BLOB that is NULL or empty
#

create table t1 (a blob null);
insert into t1 values (NULL),(NULL),(NULL),(NULL),(NULL),(NULL),(NULL),(NULL),(NULL),(""),(""),(""),("b");
select a,count(*) from t1 group by a;
set option sql_big_tables=1;
select a,count(*) from t1 group by a;
drop table t1;

#
# Test of GROUP BY ... ORDER BY NULL optimization
#

create table t1 (a int not null, b int not null);
insert into t1 values (1,1),(1,2),(3,1),(3,2),(2,2),(2,1);
create table t2 (a int not null, b int not null, key(a));
insert into t2 values (1,3),(3,1),(2,2),(1,1);
select t1.a,t2.b from t1,t2 where t1.a=t2.a group by t1.a,t2.b;
select t1.a,t2.b from t1,t2 where t1.a=t2.a group by t1.a,t2.b ORDER BY NULL;
explain select t1.a,t2.b from t1,t2 where t1.a=t2.a group by t1.a,t2.b;
explain select t1.a,t2.b from t1,t2 where t1.a=t2.a group by t1.a,t2.b ORDER BY NULL;
drop table t1,t2;

#
# group function arguments in some functions
#

create table t1 (a int, b int);
insert into t1 values (1, 4),(10, 40),(1, 4),(10, 43),(1, 4),(10, 41),(1, 4),(10, 43),(1, 4);
select a, MAX(b), INTERVAL (MAX(b), 1,3,10,30,39,40,50,60,100,1000) from t1 group by a;
select a, MAX(b), CASE MAX(b) when 4 then 4 when 43 then 43 else 0 end from t1 group by a;
select a, MAX(b), FIELD(MAX(b), '43', '4', '5') from t1 group by a;
select a, MAX(b), CONCAT_WS(MAX(b), '43', '4', '5') from t1 group by a;
select a, MAX(b), ELT(MAX(b), 'a', 'b', 'c', 'd', 'e', 'f') from t1 group by a;
select a, MAX(b), MAKE_SET(MAX(b), 'a', 'b', 'c', 'd', 'e', 'f', 'g', 'h') from t1 group by a;
drop table t1;

#
# Problem with group by and alias
#

create table t1 (id int not null, qty int not null);
insert into t1 values (1,2),(1,3),(2,4),(2,5);
select id, sum(qty) as sqty, count(qty) as cqty from t1 group by id having sum(qty)>2 and cqty>1;
select id, sum(qty) as sqty from t1 group by id having sqty>2 and count(qty)>1;
select id, sum(qty) as sqty, count(qty) as cqty from t1 group by id having sqty>2 and cqty>1;
select id, sum(qty) as sqty, count(qty) as cqty from t1 group by id having sum(qty)>2 and count(qty)>1;
select count(*), case interval(qty,2,3,4,5,6,7,8) when -1 then NULL when 0 then "zero" when 1 then "one" when 2 then "two" end as category from t1 group by category;
select count(*), interval(qty,2,3,4,5,6,7,8) as category from t1 group by category;
drop table t1;
#
# Tests for bug #1355: 'Using filesort' is missing in EXPLAIN when ORDER BY
# NULL is used.
#
CREATE TABLE t1 (
  userid int(10) unsigned,
  score smallint(5) unsigned,
  key (score)
);
INSERT INTO t1 VALUES (1,1),(2,2),(1,1),(3,3),(3,3),(3,3),(3,3),(3,3);
# Here we select unordered GROUP BY into a temporary talbe, 
# and then sort it with filesort (GROUP BY in MySQL 
# implies sorted order of results)
SELECT userid,count(*) FROM t1 GROUP BY userid DESC;
EXPLAIN SELECT userid,count(*) FROM t1 GROUP BY userid DESC;
DROP TABLE t1;
CREATE TABLE t1 (
  i int(11) default NULL,
  j int(11) default NULL
);
INSERT INTO t1 VALUES (1,2),(2,3),(4,5),(3,5),(1,5),(23,5);
SELECT i, COUNT(DISTINCT(i)) FROM t1 GROUP BY j ORDER BY NULL;
explain SELECT i, COUNT(DISTINCT(i)) FROM t1 GROUP BY j ORDER BY NULL;
DROP TABLE t1;

#Test for BUG#6976: Aggregate functions have incorrect NULL-ness
create table t1 (a int);
insert into t1 values(null);
select min(a) is null from t1;
select min(a) is null or null from t1;
select 1 and min(a) is null from t1;
drop table t1;

# Test for BUG#5400: GROUP_CONCAT returns everything twice.
create table t1 ( col1 int, col2 int );
insert into t1 values (1,1),(1,2),(1,3),(2,1),(2,2);
select group_concat( distinct col1 ) as alias from t1
  group by col2 having alias like '%';

drop table t1;

#
# Test BUG#8216 when referring in HAVING to n alias which is rand() function
#

create table t1 (a integer, b integer, c integer);
insert into t1 (a,b) values (1,2),(1,3),(2,5);
select a, 0.1*0+1 r2, sum(1) r1 from t1 where a = 1 group  by a having r1>1 and r2=1;
# rand(100)*10 will be < 2 only for the first row (of 6)
select a, round(rand(100)*10) r2, sum(1) r1 from t1 where a = 1 group  by a having r1>1 and r2<=2;
select a,sum(b) from t1 where a=1 group by c;
select a*sum(b) from t1 where a=1 group by c;
select sum(a)*sum(b) from t1 where a=1 group by c;
select a,sum(b) from t1 where a=1 group by c having a=1;
select a as d,sum(b) from t1 where a=1 group by c having d=1;
select sum(a)*sum(b) as d from t1 where a=1 group by c having d > 0;
drop table t1;

# Test for BUG#9213 GROUP BY query on utf-8 key returns wrong results
create table t1(a int);
insert into t1 values (0),(1),(2),(3),(4),(5),(6),(8),(9);
create table t2 (
  a int,
  b varchar(200) NOT NULL,
  c varchar(50) NOT NULL,
  d varchar(100) NOT NULL,
  primary key (a,b(132),c,d),
  key a (a,b)
) charset=utf8;

insert into t2 select 
   x3.a,  -- 3
   concat('val-', x3.a + 3*x4.a), -- 12
   concat('val-', @a:=x3.a + 3*x4.a + 12*C.a), -- 120
   concat('val-', @a + 120*D.a)
from t1 x3, t1 x4, t1 C, t1 D where x3.a < 3 and x4.a < 4 and D.a < 4;

delete from t2  where a = 2 and b = 'val-2' order by a,b,c,d limit 30;

explain select c from t2 where a = 2 and b = 'val-2' group by c;
select c from t2 where a = 2 and b = 'val-2' group by c;
drop table t1,t2;

# Test for BUG#9298 "Wrong handling of int4 unsigned columns in GROUP functions"
# (the actual problem was with protocol code, not GROUP BY)
create table t1 (b int4 unsigned not null);
insert into t1 values(3000000000);
select * from t1;
select min(b) from t1;
drop table t1;

#
# Test for bug #11088: GROUP BY a BLOB column with COUNT(DISTINCT column1) 
#

CREATE TABLE t1 (id int PRIMARY KEY, user_id int, hostname longtext);

INSERT INTO t1 VALUES
  (1, 7, 'cache-dtc-af05.proxy.aol.com'),
  (2, 3, 'what.ever.com'),
  (3, 7, 'cache-dtc-af05.proxy.aol.com'),
  (4, 7, 'cache-dtc-af05.proxy.aol.com');

SELECT hostname, COUNT(DISTINCT user_id) as no FROM t1
  WHERE hostname LIKE '%aol%'
    GROUP BY hostname;

<<<<<<< HEAD
#
# Bug#11211: Ambiguous column reference in GROUP BY.
#

drop table if exists t1, t2;
create table t1 (c1 char(3), c2 char(3));
create table t2 (c3 char(3), c4 char(3));
insert into t1 values ('aaa', 'bb1'), ('aaa', 'bb2');
insert into t2 values ('aaa', 'bb1'), ('aaa', 'bb2');

# query with ambiguous column reference 'c2'
--disable_ps_protocol
select t1.c1 as c2 from t1, t2 where t1.c2 = t2.c4
group by c2;
show warnings;
--enable_ps_protocol

# this query has no ambiguity
select t1.c1 as c2 from t1, t2 where t1.c2 = t2.c4
group by t1.c1;

show warnings;

drop table t1, t2;
=======
DROP TABLE t1;

#
# Test for bug #8614: GROUP BY 'const with DISTINCT  
#

CREATE TABLE t1 (a  int, b int);
INSERT INTO t1 VALUES (1,2), (1,3);
SELECT a, b FROM t1 GROUP BY 'const';
SELECT DISTINCT a, b FROM t1 GROUP BY 'const';

DROP TABLE t1;
>>>>>>> deaf7f96
<|MERGE_RESOLUTION|>--- conflicted
+++ resolved
@@ -540,7 +540,8 @@
   WHERE hostname LIKE '%aol%'
     GROUP BY hostname;
 
-<<<<<<< HEAD
+DROP TABLE t1;
+
 #
 # Bug#11211: Ambiguous column reference in GROUP BY.
 #
@@ -565,8 +566,6 @@
 show warnings;
 
 drop table t1, t2;
-=======
-DROP TABLE t1;
 
 #
 # Test for bug #8614: GROUP BY 'const with DISTINCT  
@@ -577,5 +576,4 @@
 SELECT a, b FROM t1 GROUP BY 'const';
 SELECT DISTINCT a, b FROM t1 GROUP BY 'const';
 
-DROP TABLE t1;
->>>>>>> deaf7f96
+DROP TABLE t1;