--- conflicted
+++ resolved
@@ -680,7 +680,6 @@
 CALL test_round_fn();
 DROP PROCEDURE test_round_fn;
 
-<<<<<<< HEAD
 --echo #
 --echo # Bug#23013359 FUNCTION FLOOR(CEIL()) TRUNCATES BIGINT UNSIGNED
 --echo #
@@ -698,7 +697,7 @@
 --echo # Bug#25688504: regression: scale >= 0 && precision >= 0 && ...
 
 DO COUNT(DISTINCT ROUND(CAST(SLEEP(0) AS DECIMAL), NULL));
-=======
+
 
 --echo #
 --echo # Bug#26495791 - EXPAND TEST SUITE TO INCLUDE CRC32 TESTS
@@ -933,5 +932,4 @@
 CREATE TABLE t1 (a TEXT) CHARACTER SET = utf8;
 LOAD DATA INFILE '../../std_data/loaddata_utf8.dat' INTO TABLE t1;
 SELECT a, CRC32(a) from t1;
-DROP TABLE t1;
->>>>>>> 09fdfad5
+DROP TABLE t1;