# Copyright (c) 2009, 2016, Oracle and/or its affiliates. All rights reserved.
# 
# This program is free software; you can redistribute it and/or modify
# it under the terms of the GNU General Public License as published by
# the Free Software Foundation; version 2 of the License.
# 
# This program is distributed in the hope that it will be useful,
# but WITHOUT ANY WARRANTY; without even the implied warranty of
# MERCHANTABILITY or FITNESS FOR A PARTICULAR PURPOSE.  See the
# GNU General Public License for more details.
# 
# You should have received a copy of the GNU General Public License
# along with this program; if not, write to the Free Software
# Foundation, Inc., 51 Franklin St, Fifth Floor, Boston, MA  02110-1301  USA
#

INCLUDE (CheckCSourceCompiles)
INCLUDE (CheckCXXSourceCompiles)
INCLUDE (CheckStructHasMember)
INCLUDE (CheckLibraryExists)
INCLUDE (CheckFunctionExists)
INCLUDE (CheckCCompilerFlag)
INCLUDE (CheckCSourceRuns)
INCLUDE (CheckCXXSourceRuns)
INCLUDE (CheckSymbolExists)


# WITH_PIC options.Not of much use, PIC is taken care of on platforms
# where it makes sense anyway.
IF(UNIX)
  IF(APPLE)  
    # OSX  executable are always PIC
    SET(WITH_PIC ON)
  ELSE()
    OPTION(WITH_PIC "Generate PIC objects" OFF)
    IF(WITH_PIC)
      SET(CMAKE_C_FLAGS 
        "${CMAKE_C_FLAGS} ${CMAKE_SHARED_LIBRARY_C_FLAGS}")
      SET(CMAKE_CXX_FLAGS 
        "${CMAKE_CXX_FLAGS} ${CMAKE_SHARED_LIBRARY_CXX_FLAGS}")
    ENDIF()
  ENDIF()
ENDIF()


IF(CMAKE_SYSTEM_NAME MATCHES "SunOS" AND CMAKE_COMPILER_IS_GNUCXX)
  ## We will be using gcc to generate .so files
  ## Add C flags (e.g. -m64) to CMAKE_SHARED_LIBRARY_C_FLAGS
  ## The client library contains C++ code, so add dependency on libstdc++
  ## See cmake --help-policy CMP0018
  SET(CMAKE_SHARED_LIBRARY_C_FLAGS
    "${CMAKE_SHARED_LIBRARY_C_FLAGS} ${CMAKE_C_FLAGS} -lstdc++")
ENDIF()


# System type affects version_compile_os variable 
IF(NOT SYSTEM_TYPE)
  IF(PLATFORM)
    SET(SYSTEM_TYPE ${PLATFORM})
  ELSE()
    SET(SYSTEM_TYPE ${CMAKE_SYSTEM_NAME})
  ENDIF()
ENDIF()

# Probobuf 2.6.1 on Sparc. Both gcc and Solaris Studio need this.
IF(CMAKE_SYSTEM_NAME MATCHES "SunOS" AND
    SIZEOF_VOIDP EQUAL 8 AND CMAKE_SYSTEM_PROCESSOR MATCHES "sparc")
  ADD_DEFINITIONS(-DSOLARIS_64BIT_ENABLED)
ENDIF()

# Add explicit dependencies when building shared libraries
IF(CMAKE_SYSTEM_NAME MATCHES "SunOS")
  IF(CMAKE_CXX_COMPILER_ID MATCHES "SunPro")
      SET(CMAKE_SHARED_LIBRARY_C_FLAGS
        "${CMAKE_SHARED_LIBRARY_C_FLAGS} -lc")
      SET(CMAKE_SHARED_LIBRARY_CXX_FLAGS
        "${CMAKE_SHARED_LIBRARY_CXX_FLAGS} -lstdc++ -lgcc_s -lCrunG3 -lc")
  ENDIF()
ENDIF()

# Check to see if we are using LLVM's libc++ rather than e.g. libstd++
# Can then check HAVE_LLBM_LIBCPP later without including e.g. ciso646.
CHECK_CXX_SOURCE_RUNS("
#include <ciso646>
int main()
{
#ifdef _LIBCPP_VERSION
  return 0;
#else
  return 1;
#endif
}" HAVE_LLVM_LIBCPP)

MACRO(DIRNAME IN OUT)
  GET_FILENAME_COMPONENT(${OUT} ${IN} PATH)
ENDMACRO()

MACRO(FIND_REAL_LIBRARY SOFTLINK_NAME REALNAME)
  # We re-distribute libstdc++.so which is a symlink.
  # There is no 'readlink' on solaris, so we use perl to follow links:
  SET(PERLSCRIPT
    "my $link= $ARGV[0]; use Cwd qw(abs_path); my $file = abs_path($link); print $file;")
  EXECUTE_PROCESS(
    COMMAND perl -e "${PERLSCRIPT}" ${SOFTLINK_NAME}
    RESULT_VARIABLE result
    OUTPUT_VARIABLE real_library
    )
  SET(REALNAME ${real_library})
ENDMACRO()

MACRO(EXTEND_CXX_LINK_FLAGS LIBRARY_PATH)
  # Using the $ORIGIN token with the -R option to locate the libraries
  # on a path relative to the executable:
  # We need an extra backslash to pass $ORIGIN to the mysql_config script...
  SET(QUOTED_CMAKE_CXX_LINK_FLAGS
    "${CMAKE_CXX_LINK_FLAGS} -R'\\$ORIGIN/../lib' -R${LIBRARY_PATH}")
  SET(CMAKE_CXX_LINK_FLAGS
    "${CMAKE_CXX_LINK_FLAGS} -R'\$ORIGIN/../lib' -R${LIBRARY_PATH}")
  MESSAGE(STATUS "CMAKE_CXX_LINK_FLAGS ${CMAKE_CXX_LINK_FLAGS}")
ENDMACRO()

MACRO(EXTEND_C_LINK_FLAGS LIBRARY_PATH)
  SET(QUOTED_CMAKE_C_LINK_FLAGS
    "${CMAKE_C_LINK_FLAGS} -R'\\$ORIGIN/../lib' -R${LIBRARY_PATH}")
  SET(CMAKE_C_LINK_FLAGS
    "${CMAKE_C_LINK_FLAGS} -R'\$ORIGIN/../lib' -R${LIBRARY_PATH}")
  MESSAGE(STATUS "CMAKE_C_LINK_FLAGS ${CMAKE_C_LINK_FLAGS}")
  SET(CMAKE_SHARED_LIBRARY_C_FLAGS
    "${CMAKE_SHARED_LIBRARY_C_FLAGS} -R'\$ORIGIN/../lib' -R${LIBRARY_PATH}")
ENDMACRO()

# We assume that the client code is built with -std=c++11
# which means that the necessary gcc libraries must be available.
# Hence we disable the extra link flags, as well as installation of libraries.
IF(CMAKE_SYSTEM_NAME MATCHES "SunOS" AND DISABLED_CMAKE_COMPILER_IS_GNUCC)
  DIRNAME(${CMAKE_CXX_COMPILER} CXX_PATH)
  SET(LIB_SUFFIX "lib")
  IF(SIZEOF_VOIDP EQUAL 8 AND CMAKE_SYSTEM_PROCESSOR MATCHES "sparc")
    SET(LIB_SUFFIX "lib/sparcv9")
  ENDIF()
  IF(SIZEOF_VOIDP EQUAL 8 AND CMAKE_SYSTEM_PROCESSOR MATCHES "i386")
    SET(LIB_SUFFIX "lib/amd64")
  ENDIF()
  FIND_LIBRARY(GPP_LIBRARY_NAME
    NAMES "stdc++"
    PATHS ${CXX_PATH}/../${LIB_SUFFIX}
    NO_DEFAULT_PATH
  )
  MESSAGE(STATUS "GPP_LIBRARY_NAME ${GPP_LIBRARY_NAME}")
  IF(GPP_LIBRARY_NAME)
    DIRNAME(${GPP_LIBRARY_NAME} GPP_LIBRARY_PATH)
    FIND_REAL_LIBRARY(${GPP_LIBRARY_NAME} real_library)
    MESSAGE(STATUS "INSTALL ${GPP_LIBRARY_NAME} ${real_library}")
    INSTALL(FILES ${GPP_LIBRARY_NAME} ${real_library}
            DESTINATION ${INSTALL_LIBDIR} COMPONENT SharedLibraries)
    EXTEND_CXX_LINK_FLAGS(${GPP_LIBRARY_PATH})
    EXECUTE_PROCESS(
      COMMAND sh -c "elfdump ${real_library} | grep SONAME"
      RESULT_VARIABLE result
      OUTPUT_VARIABLE sonameline
    )
    IF(NOT result)
      STRING(REGEX MATCH "libstdc.*[^\n]" soname ${sonameline})
      MESSAGE(STATUS "INSTALL ${GPP_LIBRARY_PATH}/${soname}")
      INSTALL(FILES "${GPP_LIBRARY_PATH}/${soname}"
              DESTINATION ${INSTALL_LIBDIR} COMPONENT SharedLibraries)
    ENDIF()
  ENDIF()
  FIND_LIBRARY(GCC_LIBRARY_NAME
    NAMES "gcc_s"
    PATHS ${CXX_PATH}/../${LIB_SUFFIX}
    NO_DEFAULT_PATH
  )
  IF(GCC_LIBRARY_NAME)
    DIRNAME(${GCC_LIBRARY_NAME} GCC_LIBRARY_PATH)
    FIND_REAL_LIBRARY(${GCC_LIBRARY_NAME} real_library)
    MESSAGE(STATUS "INSTALL ${GCC_LIBRARY_NAME} ${real_library}")
    INSTALL(FILES ${GCC_LIBRARY_NAME} ${real_library}
            DESTINATION ${INSTALL_LIBDIR} COMPONENT SharedLibraries)
    EXTEND_C_LINK_FLAGS(${GCC_LIBRARY_PATH})
  ENDIF()
ENDIF()

IF(CMAKE_COMPILER_IS_GNUCXX)
  IF (CMAKE_EXE_LINKER_FLAGS MATCHES " -static " 
     OR CMAKE_EXE_LINKER_FLAGS MATCHES " -static$")
     SET(WITHOUT_DYNAMIC_PLUGINS TRUE)
  ENDIF()
ENDIF()

IF(WITHOUT_DYNAMIC_PLUGINS)
  MESSAGE("Dynamic plugins are disabled.")
ENDIF(WITHOUT_DYNAMIC_PLUGINS)

# Same for structs, setting HAVE_STRUCT_<name> instead
FUNCTION(MY_CHECK_STRUCT_SIZE type defbase)
  CHECK_TYPE_SIZE("struct ${type}" SIZEOF_${defbase})
  IF(SIZEOF_${defbase})
    SET(HAVE_STRUCT_${defbase} 1 PARENT_SCOPE)
  ENDIF()
ENDFUNCTION()

# Searches function in libraries
# if function is found, sets output parameter result to the name of the library
# if function is found in libc, result will be empty 
FUNCTION(MY_SEARCH_LIBS func libs result)
  IF(${${result}})
    # Library is already found or was predefined
    RETURN()
  ENDIF()
  CHECK_FUNCTION_EXISTS(${func} HAVE_${func}_IN_LIBC)
  IF(HAVE_${func}_IN_LIBC)
    SET(${result} "" PARENT_SCOPE)
    RETURN()
  ENDIF()
  FOREACH(lib  ${libs})
    CHECK_LIBRARY_EXISTS(${lib} ${func} "" HAVE_${func}_IN_${lib}) 
    IF(HAVE_${func}_IN_${lib})
      SET(${result} ${lib} PARENT_SCOPE)
      SET(HAVE_${result} 1 PARENT_SCOPE)
      RETURN()
    ENDIF()
  ENDFOREACH()
ENDFUNCTION()

# Find out which libraries to use.

# Figure out threading library
# Defines CMAKE_USE_PTHREADS_INIT and CMAKE_THREAD_LIBS_INIT.
FIND_PACKAGE (Threads)

IF(UNIX)
  MY_SEARCH_LIBS(floor m LIBM)
  IF(NOT LIBM)
    MY_SEARCH_LIBS(__infinity m LIBM)
  ENDIF()
  MY_SEARCH_LIBS(gethostbyname_r  "nsl_r;nsl" LIBNSL)
  MY_SEARCH_LIBS(bind "bind;socket" LIBBIND)
  MY_SEARCH_LIBS(crypt crypt LIBCRYPT)
  MY_SEARCH_LIBS(setsockopt socket LIBSOCKET)
  MY_SEARCH_LIBS(dlopen dl LIBDL)
  MY_SEARCH_LIBS(sched_yield rt LIBRT)
  IF(NOT LIBRT)
    MY_SEARCH_LIBS(clock_gettime rt LIBRT)
  ENDIF()
  MY_SEARCH_LIBS(timer_create rt LIBRT)
  MY_SEARCH_LIBS(atomic_thread_fence atomic LIBATOMIC)
  MY_SEARCH_LIBS(backtrace execinfo LIBEXECINFO)

  SET(CMAKE_REQUIRED_LIBRARIES 
    ${LIBM} ${LIBNSL} ${LIBBIND} ${LIBCRYPT} ${LIBSOCKET} ${LIBDL}
    ${CMAKE_THREAD_LIBS_INIT} ${LIBRT} ${LIBATOMIC} ${LIBEXECINFO}
  )
  # Need explicit pthread for gcc -fsanitize=address
  IF(CMAKE_C_FLAGS MATCHES "-fsanitize=")
    SET(CMAKE_REQUIRED_LIBRARIES ${CMAKE_REQUIRED_LIBRARIES} pthread)
  ENDIF()

  LIST(LENGTH CMAKE_REQUIRED_LIBRARIES required_libs_length)
  IF(${required_libs_length} GREATER 0)
    LIST(REMOVE_DUPLICATES CMAKE_REQUIRED_LIBRARIES)
  ENDIF()  
  LINK_LIBRARIES(${CMAKE_THREAD_LIBS_INIT})
  
  OPTION(WITH_LIBWRAP "Compile with tcp wrappers support" OFF)
  IF(WITH_LIBWRAP)
    SET(SAVE_CMAKE_REQUIRED_LIBRARIES ${CMAKE_REQUIRED_LIBRARIES})
    SET(CMAKE_REQUIRED_LIBRARIES ${CMAKE_REQUIRED_LIBRARIES} wrap)
    CHECK_C_SOURCE_COMPILES(
    "
    #include <tcpd.h>
    int allow_severity = 0;
    int deny_severity  = 0;
    int main()
    {
      hosts_access(0);
    }"
    HAVE_LIBWRAP)
    SET(CMAKE_REQUIRED_LIBRARIES ${SAVE_CMAKE_REQUIRED_LIBRARIES})
    IF(HAVE_LIBWRAP)
      SET(LIBWRAP "wrap")
    ELSE()
      MESSAGE(FATAL_ERROR 
      "WITH_LIBWRAP is defined, but can not find a working libwrap. "
      "Make sure both the header files (tcpd.h) "
      "and the library (libwrap) are installed.")
    ENDIF()
  ENDIF()
ENDIF()

#
# Tests for header files
#
INCLUDE (CheckIncludeFiles)

CHECK_INCLUDE_FILES (alloca.h HAVE_ALLOCA_H)
CHECK_INCLUDE_FILES (arpa/inet.h HAVE_ARPA_INET_H)
CHECK_INCLUDE_FILES (dlfcn.h HAVE_DLFCN_H)
CHECK_INCLUDE_FILES (execinfo.h HAVE_EXECINFO_H)
CHECK_INCLUDE_FILES (fpu_control.h HAVE_FPU_CONTROL_H)
CHECK_INCLUDE_FILES (grp.h HAVE_GRP_H)
CHECK_INCLUDE_FILES (ieeefp.h HAVE_IEEEFP_H)
CHECK_INCLUDE_FILES (langinfo.h HAVE_LANGINFO_H)
CHECK_INCLUDE_FILES (malloc.h HAVE_MALLOC_H)
CHECK_INCLUDE_FILES (netinet/in.h HAVE_NETINET_IN_H)
CHECK_INCLUDE_FILES (poll.h HAVE_POLL_H)
CHECK_INCLUDE_FILES (pwd.h HAVE_PWD_H)
CHECK_INCLUDE_FILES (strings.h HAVE_STRINGS_H) # Used by NDB
CHECK_INCLUDE_FILES (sys/cdefs.h HAVE_SYS_CDEFS_H) # Used by libedit
CHECK_INCLUDE_FILES (sys/ioctl.h HAVE_SYS_IOCTL_H)
CHECK_INCLUDE_FILES (sys/mman.h HAVE_SYS_MMAN_H)
CHECK_INCLUDE_FILES (sys/resource.h HAVE_SYS_RESOURCE_H)
CHECK_INCLUDE_FILES (sys/select.h HAVE_SYS_SELECT_H)
CHECK_INCLUDE_FILES (sys/socket.h HAVE_SYS_SOCKET_H)
CHECK_INCLUDE_FILES ("curses.h;term.h" HAVE_TERM_H)
CHECK_INCLUDE_FILES (termios.h HAVE_TERMIOS_H)
CHECK_INCLUDE_FILES (termio.h HAVE_TERMIO_H)
CHECK_INCLUDE_FILES (unistd.h HAVE_UNISTD_H)
CHECK_INCLUDE_FILES (sys/wait.h HAVE_SYS_WAIT_H)
CHECK_INCLUDE_FILES (sys/param.h HAVE_SYS_PARAM_H) # Used by NDB/libevent
CHECK_INCLUDE_FILES (fnmatch.h HAVE_FNMATCH_H)
CHECK_INCLUDE_FILES (sys/un.h HAVE_SYS_UN_H)
CHECK_INCLUDE_FILES (vis.h HAVE_VIS_H) # Used by libedit
CHECK_INCLUDE_FILES (sasl/sasl.h HAVE_SASL_SASL_H) # Used by memcached

# For libevent
CHECK_INCLUDE_FILES(sys/devpoll.h HAVE_DEVPOLL)
IF(HAVE_DEVPOLL)
  # Duplicate symbols, but keep it to avoid changing libevent code.
  SET(HAVE_SYS_DEVPOLL_H 1)
ENDIF()
CHECK_INCLUDE_FILES(sys/epoll.h HAVE_SYS_EPOLL_H)
CHECK_SYMBOL_EXISTS (TAILQ_FOREACH "sys/queue.h" HAVE_TAILQFOREACH)

#
# Tests for functions
#
CHECK_FUNCTION_EXISTS (_aligned_malloc HAVE_ALIGNED_MALLOC)
CHECK_FUNCTION_EXISTS (backtrace HAVE_BACKTRACE)
CHECK_FUNCTION_EXISTS (printstack HAVE_PRINTSTACK)
CHECK_FUNCTION_EXISTS (index HAVE_INDEX)
CHECK_FUNCTION_EXISTS (clock_gettime HAVE_CLOCK_GETTIME)
CHECK_FUNCTION_EXISTS (chown HAVE_CHOWN)
CHECK_FUNCTION_EXISTS (cuserid HAVE_CUSERID)
CHECK_FUNCTION_EXISTS (directio HAVE_DIRECTIO)
CHECK_FUNCTION_EXISTS (ftruncate HAVE_FTRUNCATE)
CHECK_FUNCTION_EXISTS (crypt HAVE_CRYPT)
CHECK_FUNCTION_EXISTS (fchmod HAVE_FCHMOD)
CHECK_FUNCTION_EXISTS (fcntl HAVE_FCNTL)
CHECK_FUNCTION_EXISTS (fdatasync HAVE_FDATASYNC)
CHECK_SYMBOL_EXISTS(fdatasync "unistd.h" HAVE_DECL_FDATASYNC)
CHECK_FUNCTION_EXISTS (fedisableexcept HAVE_FEDISABLEEXCEPT)
CHECK_FUNCTION_EXISTS (fseeko HAVE_FSEEKO)
CHECK_FUNCTION_EXISTS (fsync HAVE_FSYNC)
CHECK_FUNCTION_EXISTS (gethostbyaddr_r HAVE_GETHOSTBYADDR_R)
CHECK_FUNCTION_EXISTS (gethrtime HAVE_GETHRTIME)
CHECK_FUNCTION_EXISTS (getnameinfo HAVE_GETNAMEINFO)
CHECK_FUNCTION_EXISTS (getpass HAVE_GETPASS)
CHECK_FUNCTION_EXISTS (getpassphrase HAVE_GETPASSPHRASE)
CHECK_FUNCTION_EXISTS (getpwnam HAVE_GETPWNAM)
CHECK_FUNCTION_EXISTS (getpwuid HAVE_GETPWUID)
CHECK_FUNCTION_EXISTS (getrlimit HAVE_GETRLIMIT)
CHECK_FUNCTION_EXISTS (getrusage HAVE_GETRUSAGE)
CHECK_FUNCTION_EXISTS (initgroups HAVE_INITGROUPS)
CHECK_FUNCTION_EXISTS (issetugid HAVE_ISSETUGID)
CHECK_FUNCTION_EXISTS (getuid HAVE_GETUID)
CHECK_FUNCTION_EXISTS (geteuid HAVE_GETEUID)
CHECK_FUNCTION_EXISTS (getgid HAVE_GETGID)
CHECK_FUNCTION_EXISTS (getegid HAVE_GETEGID)
CHECK_FUNCTION_EXISTS (lstat HAVE_LSTAT)
CHECK_FUNCTION_EXISTS (madvise HAVE_MADVISE)
CHECK_FUNCTION_EXISTS (malloc_info HAVE_MALLOC_INFO)
CHECK_FUNCTION_EXISTS (memrchr HAVE_MEMRCHR)
CHECK_FUNCTION_EXISTS (mlock HAVE_MLOCK)
CHECK_FUNCTION_EXISTS (mlockall HAVE_MLOCKALL)
CHECK_FUNCTION_EXISTS (mmap64 HAVE_MMAP64)
CHECK_FUNCTION_EXISTS (poll HAVE_POLL)
CHECK_FUNCTION_EXISTS (posix_fallocate HAVE_POSIX_FALLOCATE)
CHECK_FUNCTION_EXISTS (posix_memalign HAVE_POSIX_MEMALIGN)
CHECK_FUNCTION_EXISTS (pread HAVE_PREAD) # Used by NDB
CHECK_FUNCTION_EXISTS (pthread_condattr_setclock HAVE_PTHREAD_CONDATTR_SETCLOCK)
CHECK_FUNCTION_EXISTS (pthread_sigmask HAVE_PTHREAD_SIGMASK)
CHECK_FUNCTION_EXISTS (readlink HAVE_READLINK)
CHECK_FUNCTION_EXISTS (realpath HAVE_REALPATH)
CHECK_FUNCTION_EXISTS (setfd HAVE_SETFD) # Used by libevent (never true)
CHECK_FUNCTION_EXISTS (sigaction HAVE_SIGACTION)
CHECK_FUNCTION_EXISTS (sleep HAVE_SLEEP)
CHECK_FUNCTION_EXISTS (stpcpy HAVE_STPCPY)
CHECK_FUNCTION_EXISTS (stpncpy HAVE_STPNCPY)
CHECK_FUNCTION_EXISTS (strlcpy HAVE_STRLCPY)
CHECK_FUNCTION_EXISTS (strndup HAVE_STRNDUP) # Used by libbinlogevents
CHECK_FUNCTION_EXISTS (strlcat HAVE_STRLCAT)
CHECK_FUNCTION_EXISTS (strsignal HAVE_STRSIGNAL)
CHECK_FUNCTION_EXISTS (fgetln HAVE_FGETLN)
CHECK_FUNCTION_EXISTS (strsep HAVE_STRSEP)
CHECK_FUNCTION_EXISTS (tell HAVE_TELL)
CHECK_FUNCTION_EXISTS (vasprintf HAVE_VASPRINTF)
CHECK_FUNCTION_EXISTS (memalign HAVE_MEMALIGN)
CHECK_FUNCTION_EXISTS (nl_langinfo HAVE_NL_LANGINFO)
CHECK_FUNCTION_EXISTS (ntohll HAVE_HTONLL)

CHECK_FUNCTION_EXISTS (clock_gettime DNS_USE_CPU_CLOCK_FOR_ID)
CHECK_FUNCTION_EXISTS (epoll_create HAVE_EPOLL)
# Temperarily  Quote event port out as we encounter error in port_getn
# on solaris x86
# CHECK_FUNCTION_EXISTS (port_create HAVE_EVENT_PORTS)
CHECK_FUNCTION_EXISTS (inet_ntop HAVE_INET_NTOP)
CHECK_FUNCTION_EXISTS (kqueue HAVE_WORKING_KQUEUE)
CHECK_SYMBOL_EXISTS (timeradd "sys/time.h" HAVE_TIMERADD)
CHECK_SYMBOL_EXISTS (timerclear "sys/time.h" HAVE_TIMERCLEAR)
CHECK_SYMBOL_EXISTS (timercmp "sys/time.h" HAVE_TIMERCMP)
CHECK_SYMBOL_EXISTS (timerisset "sys/time.h" HAVE_TIMERISSET)

#--------------------------------------------------------------------
# Support for WL#2373 (Use cycle counter for timing)
#--------------------------------------------------------------------

CHECK_INCLUDE_FILES(sys/time.h HAVE_SYS_TIME_H)
CHECK_INCLUDE_FILES(sys/times.h HAVE_SYS_TIMES_H)

CHECK_FUNCTION_EXISTS(times HAVE_TIMES)
CHECK_FUNCTION_EXISTS(gettimeofday HAVE_GETTIMEOFDAY)


#
# Tests for symbols
#

CHECK_SYMBOL_EXISTS(lrand48 "stdlib.h" HAVE_LRAND48)
CHECK_SYMBOL_EXISTS(TIOCGWINSZ "sys/ioctl.h" GWINSZ_IN_SYS_IOCTL)
CHECK_SYMBOL_EXISTS(FIONREAD "sys/ioctl.h" FIONREAD_IN_SYS_IOCTL)
CHECK_SYMBOL_EXISTS(FIONREAD "sys/filio.h" FIONREAD_IN_SYS_FILIO)
CHECK_SYMBOL_EXISTS(SIGEV_THREAD_ID "signal.h;time.h" HAVE_SIGEV_THREAD_ID)
CHECK_SYMBOL_EXISTS(SIGEV_PORT "signal.h;time.h;sys/siginfo.h" HAVE_SIGEV_PORT)

# On Solaris, it is only visible in C99 mode
CHECK_SYMBOL_EXISTS(isinf "math.h" HAVE_C_ISINF)

# isinf() prototype not found on Solaris
CHECK_CXX_SOURCE_COMPILES(
"#include  <math.h>
int main() { 
  isinf(0.0); 
  return 0;
}" HAVE_CXX_ISINF)

IF (HAVE_C_ISINF AND HAVE_CXX_ISINF)
  SET(HAVE_ISINF 1 CACHE INTERNAL "isinf visible in C and C++" FORCE)
ELSE()
  SET(HAVE_ISINF 0 CACHE INTERNAL "isinf visible in C and C++" FORCE)
ENDIF()


# The results of these four checks are only needed here, not in code.
CHECK_FUNCTION_EXISTS (timer_create HAVE_TIMER_CREATE)
CHECK_FUNCTION_EXISTS (timer_settime HAVE_TIMER_SETTIME)
CHECK_FUNCTION_EXISTS (kqueue HAVE_KQUEUE)
CHECK_SYMBOL_EXISTS(EVFILT_TIMER "sys/types.h;sys/event.h;sys/time.h" HAVE_EVFILT_TIMER)
IF(HAVE_KQUEUE AND HAVE_EVFILT_TIMER)
  SET(HAVE_KQUEUE_TIMERS 1 CACHE INTERNAL "Have kqueue timer-related filter")
ELSEIF(HAVE_TIMER_CREATE AND HAVE_TIMER_SETTIME)
  IF(HAVE_SIGEV_THREAD_ID OR HAVE_SIGEV_PORT)
    SET(HAVE_POSIX_TIMERS 1 CACHE INTERNAL "Have POSIX timer-related functions")
  ENDIF()
ENDIF()

IF(NOT HAVE_POSIX_TIMERS AND NOT HAVE_KQUEUE_TIMERS AND NOT WIN32)
  MESSAGE(FATAL_ERROR "No mysys timer support detected!")
ENDIF()

#
# Test for endianess
#
INCLUDE(TestBigEndian)
TEST_BIG_ENDIAN(WORDS_BIGENDIAN)

#
# Tests for type sizes (and presence)
#
INCLUDE (CheckTypeSize)

set(CMAKE_REQUIRED_DEFINITIONS ${CMAKE_REQUIRED_DEFINITIONS}
        -D_GNU_SOURCE -D_FILE_OFFSET_BITS=64
        -D__STDC_LIMIT_MACROS -D__STDC_CONSTANT_MACROS -D__STDC_FORMAT_MACROS)

SET(CMAKE_EXTRA_INCLUDE_FILES stdint.h stdio.h sys/types.h time.h)

CHECK_TYPE_SIZE("void *"    SIZEOF_VOIDP)
CHECK_TYPE_SIZE("char *"    SIZEOF_CHARP)
CHECK_TYPE_SIZE("long"      SIZEOF_LONG)
CHECK_TYPE_SIZE("short"     SIZEOF_SHORT)
CHECK_TYPE_SIZE("int"       SIZEOF_INT)
CHECK_TYPE_SIZE("long long" SIZEOF_LONG_LONG)
CHECK_TYPE_SIZE("off_t"     SIZEOF_OFF_T)
CHECK_TYPE_SIZE("time_t"    SIZEOF_TIME_T)

# If finds the size of a type, set SIZEOF_<type> and HAVE_<type>
FUNCTION(MY_CHECK_TYPE_SIZE type defbase)
  CHECK_TYPE_SIZE("${type}" SIZEOF_${defbase})
  IF(SIZEOF_${defbase})
    SET(HAVE_${defbase} 1 PARENT_SCOPE)
  ENDIF()
ENDFUNCTION()

# We are only interested in presence for these
MY_CHECK_TYPE_SIZE(uint UINT)
MY_CHECK_TYPE_SIZE(ulong ULONG)
MY_CHECK_TYPE_SIZE(u_int32_t U_INT32_T)

IF(HAVE_IEEEFP_H)
  SET(CMAKE_EXTRA_INCLUDE_FILES ieeefp.h)
  MY_CHECK_TYPE_SIZE(fp_except FP_EXCEPT)
ENDIF()

SET(CMAKE_EXTRA_INCLUDE_FILES)

# Support for tagging symbols with __attribute__((visibility("hidden")))
MY_CHECK_CXX_COMPILER_FLAG("-fvisibility=hidden" HAVE_VISIBILITY_HIDDEN)

#
# Code tests
#

IF(NOT STACK_DIRECTION)
  IF(CMAKE_CROSSCOMPILING)
   MESSAGE(FATAL_ERROR 
   "STACK_DIRECTION is not defined.  Please specify -DSTACK_DIRECTION=1 "
   "or -DSTACK_DIRECTION=-1 when calling cmake.")
  ELSE()
    TRY_RUN(STACKDIR_RUN_RESULT STACKDIR_COMPILE_RESULT    
     ${CMAKE_BINARY_DIR} 
     ${CMAKE_SOURCE_DIR}/cmake/stack_direction.c
     )
     # Test program returns 0 (down) or 1 (up).
     # Convert to -1 or 1
     IF(STACKDIR_RUN_RESULT EQUAL 0)
       SET(STACK_DIRECTION -1 CACHE INTERNAL "Stack grows direction")
     ELSE()
       SET(STACK_DIRECTION 1 CACHE INTERNAL "Stack grows direction")
     ENDIF()
     MESSAGE(STATUS "Checking stack direction : ${STACK_DIRECTION}")
   ENDIF()
ENDIF()

CHECK_INCLUDE_FILES("time.h;sys/time.h" TIME_WITH_SYS_TIME)
CHECK_SYMBOL_EXISTS(O_NONBLOCK "unistd.h;fcntl.h" HAVE_FCNTL_NONBLOCK)
IF(NOT HAVE_FCNTL_NONBLOCK)
 SET(NO_FCNTL_NONBLOCK 1)
ENDIF()

IF(NOT CMAKE_CROSSCOMPILING AND NOT MSVC)
  STRING(TOLOWER ${CMAKE_SYSTEM_PROCESSOR}  processor)
  IF(processor MATCHES "86" OR processor MATCHES "amd64" OR processor MATCHES "x64")
    IF(NOT CMAKE_SYSTEM_NAME MATCHES "SunOS")
      # The loader in some Solaris versions has a bug due to which it refuses to
      # start a binary that has been compiled by GCC and uses __asm__("pause")
      # with the error:
      # $ ./mysqld
      # ld.so.1: mysqld: fatal: hardware capability unsupported: 0x2000 [ PAUSE ]
      # Killed
      # $
      # Even though the CPU does have support for the instruction.
      # Binaries that have been compiled by GCC and use __asm__("pause")
      # on a non-buggy Solaris get flagged with a "uses pause" flag and
      # thus they are unusable if copied on buggy Solaris version. To
      # circumvent this we explicitly disable __asm__("pause") when
      # compiling on Solaris. Subsequently the tests here will enable
      # HAVE_FAKE_PAUSE_INSTRUCTION which will use __asm__("rep; nop")
      # which currently generates the same code as __asm__("pause") - 0xf3 0x90
      # but without flagging the binary as "uses pause".
      CHECK_C_SOURCE_RUNS("
      int main()
      {
        __asm__ __volatile__ (\"pause\");
        return 0;
      }"  HAVE_PAUSE_INSTRUCTION)
    ENDIF()
  ENDIF()
  IF (NOT HAVE_PAUSE_INSTRUCTION)
    CHECK_C_SOURCE_COMPILES("
    int main()
    {
     __asm__ __volatile__ (\"rep; nop\");
     return 0;
    }
   " HAVE_FAKE_PAUSE_INSTRUCTION)
  ENDIF()
  IF (NOT HAVE_PAUSE_INSTRUCTION)
    CHECK_C_SOURCE_COMPILES("
    int main()
    {
     __asm__ __volatile__ (\"or 1,1,1\");
     __asm__ __volatile__ (\"or 2,2,2\");
     return 0;
    }
    " HAVE_HMT_PRIORITY_INSTRUCTION)
  ENDIF()
ENDIF()
  
INCLUDE (CheckIncludeFileCXX)
CHECK_INCLUDE_FILE_CXX(cxxabi.h HAVE_CXXABI_H)
IF(HAVE_CXXABI_H)
CHECK_CXX_SOURCE_COMPILES("
 #include <cxxabi.h>
 int main(int argc, char **argv) 
  {
    char *foo= 0; int bar= 0;
    foo= abi::__cxa_demangle(foo, foo, 0, &bar);
    return 0;
  }"
  HAVE_ABI_CXA_DEMANGLE)
ENDIF()

CHECK_C_SOURCE_COMPILES("
int main()
{
  __builtin_unreachable();
  return 0;
}" HAVE_BUILTIN_UNREACHABLE)

CHECK_C_SOURCE_COMPILES("
int main()
{
  long l= 0;
  __builtin_expect(l, 0);
  return 0;
}" HAVE_BUILTIN_EXPECT)

# GCC has __builtin_stpcpy but still calls stpcpy
IF(NOT CMAKE_SYSTEM_NAME MATCHES "SunOS" OR NOT CMAKE_COMPILER_IS_GNUCC)
CHECK_C_SOURCE_COMPILES("
int main()
{
  char foo1[1];
  char foo2[1];
  __builtin_stpcpy(foo1, foo2);
  return 0;
}" HAVE_BUILTIN_STPCPY)
ENDIF()

CHECK_CXX_SOURCE_COMPILES("
  int main()
  {
    int foo= -10; int bar= 10;
    long long int foo64= -10; long long int bar64= 10;
    if (!__atomic_fetch_add(&foo, bar, __ATOMIC_SEQ_CST) || foo)
      return -1;
    bar= __atomic_exchange_n(&foo, bar, __ATOMIC_SEQ_CST);
    if (bar || foo != 10)
      return -1;
    bar= __atomic_compare_exchange_n(&bar, &foo, 15, 0,
                                     __ATOMIC_SEQ_CST, __ATOMIC_SEQ_CST);
    if (bar)
      return -1;
    if (!__atomic_fetch_add(&foo64, bar64, __ATOMIC_SEQ_CST) || foo64)
      return -1;
    bar64= __atomic_exchange_n(&foo64, bar64, __ATOMIC_SEQ_CST);
    if (bar64 || foo64 != 10)
      return -1;
    bar64= __atomic_compare_exchange_n(&bar64, &foo64, 15, 0,
                                       __ATOMIC_SEQ_CST, __ATOMIC_SEQ_CST);
    if (bar64)
      return -1;
    return 0;
  }"
  HAVE_GCC_ATOMIC_BUILTINS)

CHECK_CXX_SOURCE_COMPILES("
  int main()
  {
    int foo= -10; int bar= 10;
    long long int foo64= -10; long long int bar64= 10;
    if (!__sync_fetch_and_add(&foo, bar) || foo)
      return -1;
    bar= __sync_lock_test_and_set(&foo, bar);
    if (bar || foo != 10)
      return -1;
    bar= __sync_val_compare_and_swap(&bar, foo, 15);
    if (bar)
      return -1;
    if (!__sync_fetch_and_add(&foo64, bar64) || foo64)
      return -1;
    bar64= __sync_lock_test_and_set(&foo64, bar64);
    if (bar64 || foo64 != 10)
      return -1;
    bar64= __sync_val_compare_and_swap(&bar64, foo, 15);
    if (bar64)
      return -1;
    return 0;
  }"
  HAVE_GCC_SYNC_BUILTINS)

IF(WITH_VALGRIND)
  SET(VALGRIND_HEADERS "valgrind/memcheck.h;valgrind/valgrind.h")
  CHECK_INCLUDE_FILES("${VALGRIND_HEADERS}" HAVE_VALGRIND_HEADERS)
  IF(HAVE_VALGRIND_HEADERS)
    SET(HAVE_VALGRIND 1)
  ELSE()
    MESSAGE(FATAL_ERROR "Unable to find Valgrind header files ${VALGRIND_HEADERS}. Make sure you have them in your include path.")
  ENDIF()
ENDIF()

# Check for SYS_thread_selfid system call
CHECK_C_SOURCE_COMPILES("
#include <sys/types.h>
#include <sys/syscall.h>
#include <unistd.h>
int main(int ac, char **av)
{
  unsigned long long tid = syscall(SYS_thread_selfid);
  return (tid != 0 ? 0 : 1);
}"
HAVE_SYS_THREAD_SELFID)

# Check for gettid() system call
CHECK_C_SOURCE_COMPILES("
#include <sys/types.h>
#include <sys/syscall.h>
#include <unistd.h>
int main(int ac, char **av)
{
  unsigned long long tid = syscall(SYS_gettid);
  return (tid != 0 ? 0 : 1);
}"
HAVE_SYS_GETTID)

# Check for pthread_getthreadid_np()
CHECK_C_SOURCE_COMPILES("
#include <pthread_np.h>
int main(int ac, char **av)
{
  unsigned long long tid = pthread_getthreadid_np();
  return (tid != 0 ? 0 : 1);
}"
HAVE_PTHREAD_GETTHREADID_NP)

# Check for pthread_self() returning an integer type
CHECK_C_SOURCE_COMPILES("
#include <sys/types.h>
#include <pthread.h>
int main(int ac, char **av)
{
  unsigned long long tid = pthread_self();
  return (tid != 0 ? 0 : 1);
}"
HAVE_INTEGER_PTHREAD_SELF
FAIL_REGEX "warning: incompatible pointer to integer conversion"
)

CHECK_CXX_SOURCE_COMPILES(
  "
  #include <vector>
  template<typename T>
  class ct2
  {
  public:
    typedef T type;
    void func();
  };

  template<typename T>
  void ct2<T>::func()
  {
    std::vector<T> vec;
    std::vector<T>::iterator itr = vec.begin();
  }

  int main(int argc, char **argv)
  {
    ct2<double> o2;
    o2.func();
    return 0;
  }
  " HAVE_IMPLICIT_DEPENDENT_NAME_TYPING)

#--------------------------------------------------------------------
# Check for IPv6 support
#--------------------------------------------------------------------
CHECK_INCLUDE_FILE(netinet/in6.h HAVE_NETINET_IN6_H) # Used by libevent (never true)
MY_CHECK_STRUCT_SIZE("in6_addr" IN6_ADDR) # Used by libevent

IF(UNIX)
  SET(CMAKE_EXTRA_INCLUDE_FILES sys/types.h netinet/in.h sys/socket.h)
  IF(HAVE_NETINET_IN6_H)
    SET(CMAKE_EXTRA_INCLUDE_FILES ${CMAKE_EXTRA_INCLUDE_FILES} netinet/in6.h)
  ENDIF()
ELSEIF(WIN32)
  SET(CMAKE_EXTRA_INCLUDE_FILES ${CMAKE_EXTRA_INCLUDE_FILES} winsock2.h ws2ipdef.h)
ENDIF()

#
# Check if struct sockaddr_in::sin_len is available.
#

CHECK_STRUCT_HAS_MEMBER("struct sockaddr_in" sin_len
  "${CMAKE_EXTRA_INCLUDE_FILES}" HAVE_SOCKADDR_IN_SIN_LEN)

#
# Check if struct sockaddr_in6::sin6_len is available.
#

CHECK_STRUCT_HAS_MEMBER("struct sockaddr_in6" sin6_len
  "${CMAKE_EXTRA_INCLUDE_FILES}" HAVE_SOCKADDR_IN6_SIN6_LEN)

SET(CMAKE_EXTRA_INCLUDE_FILES)

<<<<<<< HEAD
# needed for libevent
CHECK_TYPE_SIZE("socklen_t" SIZEOF_SOCKLEN_T)
IF(SIZEOF_SOCKLEN_T)
  SET(HAVE_SOCKLEN_T 1)
ENDIF()
=======
CHECK_FUNCTION_EXISTS(chown HAVE_CHOWN)
>>>>>>> b3c011f0

CHECK_INCLUDE_FILES(numa.h HAVE_NUMA_H)
CHECK_INCLUDE_FILES(numaif.h HAVE_NUMAIF_H)

IF(HAVE_NUMA_H AND HAVE_NUMAIF_H)
<<<<<<< HEAD
  OPTION(WITH_NUMA "Explicitly set NUMA memory allocation policy" ON)
ELSE()
  OPTION(WITH_NUMA "Explicitly set NUMA memory allocation policy" OFF)
ENDIF()

IF(WITH_NUMA AND HAVE_NUMA_H AND HAVE_NUMAIF_H)
=======
>>>>>>> b3c011f0
    SET(SAVE_CMAKE_REQUIRED_LIBRARIES ${CMAKE_REQUIRED_LIBRARIES})
    SET(CMAKE_REQUIRED_LIBRARIES ${CMAKE_REQUIRED_LIBRARIES} numa)
    CHECK_C_SOURCE_COMPILES(
    "
    #include <numa.h>
    #include <numaif.h>
    int main()
    {
       struct bitmask *all_nodes= numa_all_nodes_ptr;
       set_mempolicy(MPOL_DEFAULT, 0, 0);
       return all_nodes != NULL;
    }"
    HAVE_LIBNUMA)
    SET(CMAKE_REQUIRED_LIBRARIES ${SAVE_CMAKE_REQUIRED_LIBRARIES})
ELSE()
    SET(HAVE_LIBNUMA 0)
<<<<<<< HEAD
=======
ENDIF()

IF(NOT HAVE_LIBNUMA)
   MESSAGE(STATUS "NUMA library missing or required version not available")
ENDIF()

IF(HAVE_LIBNUMA AND HAVE_NUMA_H AND HAVE_NUMAIF_H)
  OPTION(WITH_NUMA "Explicitly set NUMA memory allocation policy" ON)
ELSE()
  OPTION(WITH_NUMA "Explicitly set NUMA memory allocation policy" OFF)
ENDIF()

IF(WITH_NUMA AND NOT HAVE_LIBNUMA)
  # Forget it in cache, abort the build.
  UNSET(WITH_NUMA CACHE)
  MESSAGE(FATAL_ERROR "NUMA library missing or required version not available")
ENDIF()

IF(HAVE_LIBNUMA AND NOT WITH_NUMA)
   SET(HAVE_LIBNUMA 0)
   MESSAGE(STATUS "Disabling NUMA on user's request")
>>>>>>> b3c011f0
ENDIF()

IF(WITH_NUMA AND NOT HAVE_LIBNUMA)
  # Forget it in cache, abort the build.
  UNSET(WITH_NUMA CACHE)
  MESSAGE(FATAL_ERROR "Could not find numa headers/libraries")
ENDIF()<|MERGE_RESOLUTION|>--- conflicted
+++ resolved
@@ -804,29 +804,16 @@
 
 SET(CMAKE_EXTRA_INCLUDE_FILES)
 
-<<<<<<< HEAD
 # needed for libevent
 CHECK_TYPE_SIZE("socklen_t" SIZEOF_SOCKLEN_T)
 IF(SIZEOF_SOCKLEN_T)
   SET(HAVE_SOCKLEN_T 1)
 ENDIF()
-=======
-CHECK_FUNCTION_EXISTS(chown HAVE_CHOWN)
->>>>>>> b3c011f0
 
 CHECK_INCLUDE_FILES(numa.h HAVE_NUMA_H)
 CHECK_INCLUDE_FILES(numaif.h HAVE_NUMAIF_H)
 
 IF(HAVE_NUMA_H AND HAVE_NUMAIF_H)
-<<<<<<< HEAD
-  OPTION(WITH_NUMA "Explicitly set NUMA memory allocation policy" ON)
-ELSE()
-  OPTION(WITH_NUMA "Explicitly set NUMA memory allocation policy" OFF)
-ENDIF()
-
-IF(WITH_NUMA AND HAVE_NUMA_H AND HAVE_NUMAIF_H)
-=======
->>>>>>> b3c011f0
     SET(SAVE_CMAKE_REQUIRED_LIBRARIES ${CMAKE_REQUIRED_LIBRARIES})
     SET(CMAKE_REQUIRED_LIBRARIES ${CMAKE_REQUIRED_LIBRARIES} numa)
     CHECK_C_SOURCE_COMPILES(
@@ -843,34 +830,25 @@
     SET(CMAKE_REQUIRED_LIBRARIES ${SAVE_CMAKE_REQUIRED_LIBRARIES})
 ELSE()
     SET(HAVE_LIBNUMA 0)
-<<<<<<< HEAD
-=======
 ENDIF()
 
 IF(NOT HAVE_LIBNUMA)
-   MESSAGE(STATUS "NUMA library missing or required version not available")
+  MESSAGE(STATUS "NUMA library missing or required version not available")
 ENDIF()
 
 IF(HAVE_LIBNUMA AND HAVE_NUMA_H AND HAVE_NUMAIF_H)
-  OPTION(WITH_NUMA "Explicitly set NUMA memory allocation policy" ON)
+   OPTION(WITH_NUMA "Explicitly set NUMA memory allocation policy" ON)
 ELSE()
-  OPTION(WITH_NUMA "Explicitly set NUMA memory allocation policy" OFF)
-ENDIF()
-
-IF(WITH_NUMA AND NOT HAVE_LIBNUMA)
-  # Forget it in cache, abort the build.
-  UNSET(WITH_NUMA CACHE)
-  MESSAGE(FATAL_ERROR "NUMA library missing or required version not available")
-ENDIF()
-
-IF(HAVE_LIBNUMA AND NOT WITH_NUMA)
-   SET(HAVE_LIBNUMA 0)
-   MESSAGE(STATUS "Disabling NUMA on user's request")
->>>>>>> b3c011f0
+   OPTION(WITH_NUMA "Explicitly set NUMA memory allocation policy" OFF)
 ENDIF()
 
 IF(WITH_NUMA AND NOT HAVE_LIBNUMA)
   # Forget it in cache, abort the build.
   UNSET(WITH_NUMA CACHE)
   MESSAGE(FATAL_ERROR "Could not find numa headers/libraries")
+ENDIF()
+
+IF(HAVE_LIBNUMA AND NOT WITH_NUMA)
+   SET(HAVE_LIBNUMA 0)
+   MESSAGE(STATUS "Disabling NUMA on user's request")
 ENDIF()