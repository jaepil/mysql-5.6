/* Copyright (C) 2000-2004 MySQL AB

   This program is free software; you can redistribute it and/or modify
   it under the terms of the GNU General Public License as published by
   the Free Software Foundation.

   There are special exceptions to the terms and conditions of the GPL as it
   is applied to this software. View the full text of the exception in file
   EXCEPTIONS-CLIENT in the directory of this software distribution.

   This program is distributed in the hope that it will be useful,
   but WITHOUT ANY WARRANTY; without even the implied warranty of
   MERCHANTABILITY or FITNESS FOR A PARTICULAR PURPOSE.  See the
   GNU General Public License for more details.

   You should have received a copy of the GNU General Public License
   along with this program; if not, write to the Free Software
   Foundation, Inc., 59 Temple Place, Suite 330, Boston, MA  02111-1307  USA */

#include <my_global.h>
#include <my_sys.h>
#include <my_time.h>
#include <mysys_err.h>
#include <m_string.h>
#include <m_ctype.h>
#include "mysql.h"
#include "mysql_version.h"
#include "mysqld_error.h"
#include "errmsg.h"
#include <violite.h>
#include <sys/stat.h>
#include <signal.h>
#include <time.h>
#ifdef	 HAVE_PWD_H
#include <pwd.h>
#endif
#if !defined(MSDOS) && !defined(__WIN__)
#include <sys/socket.h>
#include <netinet/in.h>
#include <arpa/inet.h>
#include <netdb.h>
#ifdef HAVE_SELECT_H
#include <select.h>
#endif
#ifdef HAVE_SYS_SELECT_H
#include <sys/select.h>
#endif
#endif /* !defined(MSDOS) && !defined(__WIN__) */
#ifdef HAVE_POLL
#include <sys/poll.h>
#endif
#ifdef HAVE_SYS_UN_H
#include <sys/un.h>
#endif
#if defined(THREAD) && !defined(__WIN__)
#include <my_pthread.h>				/* because of signal()	*/
#endif
#ifndef INADDR_NONE
#define INADDR_NONE	-1
#endif

#include <sql_common.h>
#include "client_settings.h"

#undef net_buffer_length
#undef max_allowed_packet

ulong 		net_buffer_length=8192;
ulong		max_allowed_packet= 1024L*1024L*1024L;


#ifdef EMBEDDED_LIBRARY
#undef net_flush
my_bool	net_flush(NET *net);
#endif

#if defined(MSDOS) || defined(__WIN__)
/* socket_errno is defined in my_global.h for all platforms */
#define perror(A)
#else
#include <errno.h>
#define SOCKET_ERROR -1
#endif /* __WIN__ */

/*
  If allowed through some configuration, then this needs to
  be changed
*/
#define MAX_LONG_DATA_LENGTH 8192
#define unsigned_field(A) ((A)->flags & UNSIGNED_FLAG)

static void append_wild(char *to,char *end,const char *wild);
sig_handler my_pipe_sig_handler(int sig);

static my_bool mysql_client_init= 0;
static my_bool org_my_init_done= 0;


/*
  Initialize the MySQL client library

  SYNOPSIS
    mysql_server_init()

  NOTES
    Should be called before doing any other calls to the MySQL
    client library to initialize thread specific variables etc.
    It's called by mysql_init() to ensure that things will work for
    old not threaded applications that doesn't call mysql_server_init()
    directly.

  RETURN
    0  ok
    1  could not initialize environment (out of memory or thread keys)
*/

int STDCALL mysql_server_init(int argc __attribute__((unused)),
			      char **argv __attribute__((unused)),
			      char **groups __attribute__((unused)))
{
  int result= 0;
  if (!mysql_client_init)
  {
    mysql_client_init=1;
    org_my_init_done=my_init_done;
    if (my_init())				/* Will init threads */
      return 1;
    init_client_errs();
    if (!mysql_port)
    {
      mysql_port = MYSQL_PORT;
#ifndef MSDOS
      {
	struct servent *serv_ptr;
	char	*env;

        /*
          if builder specifically requested a default port, use that
          (even if it coincides with our factory default).
          only if they didn't do we check /etc/services (and, failing
          on that, fall back to the factory default of 3306).
          either default can be overridden by the environment variable
          MYSQL_TCP_PORT, which in turn can be overridden with command
          line options.
        */

#if MYSQL_PORT_DEFAULT == 0
        if ((serv_ptr = getservbyname("mysql", "tcp")))
          mysql_port = (uint) ntohs((ushort) serv_ptr->s_port);
#endif
        if ((env = getenv("MYSQL_TCP_PORT")))
          mysql_port =(uint) atoi(env);
      }
#endif
    }
    if (!mysql_unix_port)
    {
      char *env;
#ifdef __WIN__
      mysql_unix_port = (char*) MYSQL_NAMEDPIPE;
#else
      mysql_unix_port = (char*) MYSQL_UNIX_ADDR;
#endif
      if ((env = getenv("MYSQL_UNIX_PORT")))
	mysql_unix_port = env;
    }
    mysql_debug(NullS);
#if defined(SIGPIPE) && !defined(__WIN__) && !defined(__NETWARE__)
    (void) signal(SIGPIPE, SIG_IGN);
#endif
#ifdef EMBEDDED_LIBRARY
    if (argc > -1)
       result= init_embedded_server(argc, argv, groups);
#endif
  }
#ifdef THREAD
  else
    result= (int)my_thread_init();         /* Init if new thread */
#endif
  return result;
}


/*
  Free all memory and resources used by the client library

  NOTES
    When calling this there should not be any other threads using
    the library.

    To make things simpler when used with windows dll's (which calls this
    function automaticly), it's safe to call this function multiple times.
*/


void STDCALL mysql_server_end()
{
  if (!mysql_client_init)
    return;

#ifdef EMBEDDED_LIBRARY
  end_embedded_server();
#endif
  finish_client_errs();
  vio_end();

  /* If library called my_init(), free memory allocated by it */
  if (!org_my_init_done)
  {
    my_end(MY_DONT_FREE_DBUG);
#ifndef THREAD
  /* Remove TRACING, if enabled by mysql_debug() */
    DBUG_POP();
#endif
  }
  else
  {
    free_charsets();
    mysql_thread_end();
  }

  mysql_client_init= org_my_init_done= 0;
#ifdef EMBEDDED_SERVER
  if (stderror_file)
  {
    fclose(stderror_file);
    stderror_file= 0;
  }
#endif
}

static MYSQL_PARAMETERS mysql_internal_parameters=
{&max_allowed_packet, &net_buffer_length};

MYSQL_PARAMETERS *STDCALL mysql_get_parameters(void)
{
  return &mysql_internal_parameters;
}

my_bool STDCALL mysql_thread_init()
{
#ifdef THREAD
  return my_thread_init();
#else
  return 0;
#endif
}

void STDCALL mysql_thread_end()
{
#ifdef THREAD
  my_thread_end();
#endif
}

/*
  Let the user specify that we don't want SIGPIPE;  This doesn't however work
  with threaded applications as we can have multiple read in progress.
*/
static MYSQL* spawn_init(MYSQL* parent, const char* host,
			 unsigned int port,
			 const char* user,
			 const char* passwd);



/*
  Expand wildcard to a sql string
*/

static void
append_wild(char *to, char *end, const char *wild)
{
  end-=5;					/* Some extra */
  if (wild && wild[0])
  {
    to=strmov(to," like '");
    while (*wild && to < end)
    {
      if (*wild == '\\' || *wild == '\'')
	*to++='\\';
      *to++= *wild++;
    }
    if (*wild)					/* Too small buffer */
      *to++='%';				/* Nicer this way */
    to[0]='\'';
    to[1]=0;
  }
}


/**************************************************************************
  Init debugging if MYSQL_DEBUG environment variable is found
**************************************************************************/

void STDCALL
mysql_debug(const char *debug __attribute__((unused)))
{
#ifndef DBUG_OFF
  char	*env;
  if (_db_on_)
    return;					/* Already using debugging */
  if (debug)
  {
    DEBUGGER_ON;
    DBUG_PUSH(debug);
  }
  else if ((env = getenv("MYSQL_DEBUG")))
  {
    DEBUGGER_ON;
    DBUG_PUSH(env);
#if !defined(_WINVER) && !defined(WINVER)
    puts("\n-------------------------------------------------------");
    puts("MYSQL_DEBUG found. libmysql started with the following:");
    puts(env);
    puts("-------------------------------------------------------\n");
#else
    {
      char buff[80];
      buff[sizeof(buff)-1]= 0;
      strxnmov(buff,sizeof(buff)-1,"libmysql: ", env, NullS);
      MessageBox((HWND) 0,"Debugging variable MYSQL_DEBUG used",buff,MB_OK);
    }
#endif
  }
#endif
}


/**************************************************************************
  Close the server connection if we get a SIGPIPE
   ARGSUSED
**************************************************************************/

sig_handler
my_pipe_sig_handler(int sig __attribute__((unused)))
{
  DBUG_PRINT("info",("Hit by signal %d",sig));
#ifdef DONT_REMEMBER_SIGNAL
  (void) signal(SIGPIPE, my_pipe_sig_handler);
#endif
}

/* perform query on master */
my_bool STDCALL mysql_master_query(MYSQL *mysql, const char *q,
				   unsigned long length)
{
  DBUG_ENTER("mysql_master_query");
  if (mysql_master_send_query(mysql, q, length))
    DBUG_RETURN(1);
  DBUG_RETURN((*mysql->methods->read_query_result)(mysql));
}

my_bool STDCALL mysql_master_send_query(MYSQL *mysql, const char *q,
					unsigned long length)
{
  MYSQL *master = mysql->master;
  DBUG_ENTER("mysql_master_send_query");
  if (!master->net.vio && !mysql_real_connect(master,0,0,0,0,0,0,0))
    DBUG_RETURN(1);
  master->reconnect= 1;
  mysql->last_used_con = master;
  DBUG_RETURN(simple_command(master, COM_QUERY, q, length, 1));
}


/* perform query on slave */
my_bool STDCALL mysql_slave_query(MYSQL *mysql, const char *q,
				  unsigned long length)
{
  DBUG_ENTER("mysql_slave_query");
  if (mysql_slave_send_query(mysql, q, length))
    DBUG_RETURN(1);
  DBUG_RETURN((*mysql->methods->read_query_result)(mysql));
}


my_bool STDCALL mysql_slave_send_query(MYSQL *mysql, const char *q,
				   unsigned long length)
{
  MYSQL* last_used_slave, *slave_to_use = 0;
  DBUG_ENTER("mysql_slave_send_query");

  if ((last_used_slave = mysql->last_used_slave))
    slave_to_use = last_used_slave->next_slave;
  else
    slave_to_use = mysql->next_slave;
  /*
    Next_slave is always safe to use - we have a circular list of slaves
    if there are no slaves, mysql->next_slave == mysql
  */
  mysql->last_used_con = mysql->last_used_slave = slave_to_use;
  if (!slave_to_use->net.vio && !mysql_real_connect(slave_to_use, 0,0,0,
						    0,0,0,0))
    DBUG_RETURN(1);
  slave_to_use->reconnect= 1;
  DBUG_RETURN(simple_command(slave_to_use, COM_QUERY, q, length, 1));
}


/* enable/disable parsing of all queries to decide
   if they go on master or slave */
void STDCALL mysql_enable_rpl_parse(MYSQL* mysql)
{
  mysql->options.rpl_parse = 1;
}

void STDCALL mysql_disable_rpl_parse(MYSQL* mysql)
{
  mysql->options.rpl_parse = 0;
}

/* get the value of the parse flag */
int STDCALL mysql_rpl_parse_enabled(MYSQL* mysql)
{
  return mysql->options.rpl_parse;
}

/*  enable/disable reads from master */
void STDCALL mysql_enable_reads_from_master(MYSQL* mysql)
{
  mysql->options.no_master_reads = 0;
}

void STDCALL mysql_disable_reads_from_master(MYSQL* mysql)
{
  mysql->options.no_master_reads = 1;
}

/* get the value of the master read flag */
my_bool STDCALL mysql_reads_from_master_enabled(MYSQL* mysql)
{
  return !(mysql->options.no_master_reads);
}


/*
  We may get an error while doing replication internals.
  In this case, we add a special explanation to the original
  error
*/

static void expand_error(MYSQL* mysql, int error)
{
  char tmp[MYSQL_ERRMSG_SIZE];
  char *p;
  uint err_length;
  strmake(tmp, mysql->net.last_error, MYSQL_ERRMSG_SIZE-1);
  p = strmake(mysql->net.last_error, ER(error), MYSQL_ERRMSG_SIZE-1);
  err_length= (uint) (p - mysql->net.last_error);
  strmake(p, tmp, MYSQL_ERRMSG_SIZE-1 - err_length);
  mysql->net.last_errno = error;
}

/*
  This function assumes we have just called SHOW SLAVE STATUS and have
  read the given result and row
*/

static my_bool get_master(MYSQL* mysql, MYSQL_RES* res, MYSQL_ROW row)
{
  MYSQL* master;
  DBUG_ENTER("get_master");
  if (mysql_num_fields(res) < 3)
    DBUG_RETURN(1); /* safety */

  /* use the same username and password as the original connection */
  if (!(master = spawn_init(mysql, row[0], atoi(row[2]), 0, 0)))
    DBUG_RETURN(1);
  mysql->master = master;
  DBUG_RETURN(0);
}


/*
  Assuming we already know that mysql points to a master connection,
  retrieve all the slaves
*/

static my_bool get_slaves_from_master(MYSQL* mysql)
{
  MYSQL_RES* res = 0;
  MYSQL_ROW row;
  my_bool error = 1;
  int has_auth_info;
  int port_ind;
  DBUG_ENTER("get_slaves_from_master");

  if (!mysql->net.vio && !mysql_real_connect(mysql,0,0,0,0,0,0,0))
  {
    expand_error(mysql, CR_PROBE_MASTER_CONNECT);
    DBUG_RETURN(1);
  }
  mysql->reconnect= 1;

  if (mysql_query(mysql, "SHOW SLAVE HOSTS") ||
      !(res = mysql_store_result(mysql)))
  {
    expand_error(mysql, CR_PROBE_SLAVE_HOSTS);
    DBUG_RETURN(1);
  }

  switch (mysql_num_fields(res)) {
  case 5:
    has_auth_info = 0;
    port_ind=2;
    break;
  case 7:
    has_auth_info = 1;
    port_ind=4;
    break;
  default:
    goto err;
  }

  while ((row = mysql_fetch_row(res)))
  {
    MYSQL* slave;
    const char* tmp_user, *tmp_pass;

    if (has_auth_info)
    {
      tmp_user = row[2];
      tmp_pass = row[3];
    }
    else
    {
      tmp_user = mysql->user;
      tmp_pass = mysql->passwd;
    }

    if (!(slave = spawn_init(mysql, row[1], atoi(row[port_ind]),
			     tmp_user, tmp_pass)))
      goto err;

    /* Now add slave into the circular linked list */
    slave->next_slave = mysql->next_slave;
    mysql->next_slave = slave;
  }
  error = 0;
err:
  if (res)
    mysql_free_result(res);
  DBUG_RETURN(error);
}


my_bool STDCALL mysql_rpl_probe(MYSQL* mysql)
{
  MYSQL_RES *res= 0;
  MYSQL_ROW row;
  my_bool error= 1;
  DBUG_ENTER("mysql_rpl_probe");

  /*
    First determine the replication role of the server we connected to
    the most reliable way to do this is to run SHOW SLAVE STATUS and see
    if we have a non-empty master host. This is still not fool-proof -
    it is not a sin to have a master that has a dormant slave thread with
    a non-empty master host. However, it is more reliable to check
    for empty master than whether the slave thread is actually running
  */
  if (mysql_query(mysql, "SHOW SLAVE STATUS") ||
      !(res = mysql_store_result(mysql)))
  {
    expand_error(mysql, CR_PROBE_SLAVE_STATUS);
    DBUG_RETURN(1);
  }

  row= mysql_fetch_row(res);
  /*
    Check master host for emptiness/NULL
    For MySQL 4.0 it's enough to check for row[0]
  */
  if (row && row[0] && *(row[0]))
  {
    /* this is a slave, ask it for the master */
    if (get_master(mysql, res, row) || get_slaves_from_master(mysql))
      goto err;
  }
  else
  {
    mysql->master = mysql;
    if (get_slaves_from_master(mysql))
      goto err;
  }

  error = 0;
err:
  if (res)
    mysql_free_result(res);
  DBUG_RETURN(error);
}


/*
  Make a not so fool-proof decision on where the query should go, to
  the master or the slave. Ideally the user should always make this
  decision himself with mysql_master_query() or mysql_slave_query().
  However, to be able to more easily port the old code, we support the
  option of an educated guess - this should work for most applications,
  however, it may make the wrong decision in some particular cases. If
  that happens, the user would have to change the code to call
  mysql_master_query() or mysql_slave_query() explicitly in the place
  where we have made the wrong decision
*/

enum mysql_rpl_type
STDCALL mysql_rpl_query_type(const char* q, int len)
{
  const char *q_end= q + len;
  for (; q < q_end; ++q)
  {
    char c;
    if (my_isalpha(&my_charset_latin1, (c= *q)))
    {
      switch (my_tolower(&my_charset_latin1,c)) {
      case 'i':  /* insert */
      case 'u':  /* update or unlock tables */
      case 'l':  /* lock tables or load data infile */
      case 'd':  /* drop or delete */
      case 'a':  /* alter */
	return MYSQL_RPL_MASTER;
      case 'c':  /* create or check */
	return my_tolower(&my_charset_latin1,q[1]) == 'h' ? MYSQL_RPL_ADMIN :
	  MYSQL_RPL_MASTER;
      case 's': /* select or show */
	return my_tolower(&my_charset_latin1,q[1]) == 'h' ? MYSQL_RPL_ADMIN :
	  MYSQL_RPL_SLAVE;
      case 'f': /* flush */
      case 'r': /* repair */
      case 'g': /* grant */
	return MYSQL_RPL_ADMIN;
      default:
	return MYSQL_RPL_SLAVE;
      }
    }
  }
  return MYSQL_RPL_MASTER;		/* By default, send to master */
}


/**************************************************************************
  Connect to sql server
  If host == 0 then use localhost
**************************************************************************/

#ifdef USE_OLD_FUNCTIONS
MYSQL * STDCALL
mysql_connect(MYSQL *mysql,const char *host,
	      const char *user, const char *passwd)
{
  MYSQL *res;
  mysql=mysql_init(mysql);			/* Make it thread safe */
  {
    DBUG_ENTER("mysql_connect");
    if (!(res=mysql_real_connect(mysql,host,user,passwd,NullS,0,NullS,0)))
    {
      if (mysql->free_me)
	my_free((gptr) mysql,MYF(0));
    }
    mysql->reconnect= 1;
    DBUG_RETURN(res);
  }
}
#endif


/**************************************************************************
  Change user and database
**************************************************************************/

int cli_read_change_user_result(MYSQL *mysql, char *buff, const char *passwd)
{
  NET *net= &mysql->net;
  ulong pkt_length;

  pkt_length= cli_safe_read(mysql);
  
  if (pkt_length == packet_error)
    return 1;

  if (pkt_length == 1 && net->read_pos[0] == 254 &&
      mysql->server_capabilities & CLIENT_SECURE_CONNECTION)
  {
    /*
      By sending this very specific reply server asks us to send scrambled
      password in old format. The reply contains scramble_323.
    */
    scramble_323(buff, mysql->scramble, passwd);
    if (my_net_write(net, buff, SCRAMBLE_LENGTH_323 + 1) || net_flush(net))
    {
      net->last_errno= CR_SERVER_LOST;
      strmov(net->sqlstate, unknown_sqlstate);
      strmov(net->last_error,ER(net->last_errno));
      return 1;
    }
    /* Read what server thinks about out new auth message report */
    if (cli_safe_read(mysql) == packet_error)
      return 1;
  }
  return 0;
}


my_bool	STDCALL mysql_change_user(MYSQL *mysql, const char *user,
				  const char *passwd, const char *db)
{
  char buff[512],*end=buff;
  int rc;
  DBUG_ENTER("mysql_change_user");

  if (!user)
    user="";
  if (!passwd)
    passwd="";

  /* Store user into the buffer */
  end=strmov(end,user)+1;

  /* write scrambled password according to server capabilities */
  if (passwd[0])
  {
    if (mysql->server_capabilities & CLIENT_SECURE_CONNECTION)
    {
      *end++= SCRAMBLE_LENGTH;
      scramble(end, mysql->scramble, passwd);
      end+= SCRAMBLE_LENGTH;
    }
    else
    {
      scramble_323(end, mysql->scramble, passwd);
      end+= SCRAMBLE_LENGTH_323 + 1;
    }
  }
  else
    *end++= '\0';                               /* empty password */
  /* Add database if needed */
  end= strmov(end, db ? db : "") + 1;

  /* Write authentication package */
  simple_command(mysql,COM_CHANGE_USER, buff,(ulong) (end-buff),1);

  rc= (*mysql->methods->read_change_user_result)(mysql, buff, passwd);

  /*
    The server will close all statements no matter was the attempt
    to change user successful or not.
  */
  mysql_detach_stmt_list(&mysql->stmts);
  if (rc == 0)
  {
    /* Free old connect information */
    my_free(mysql->user,MYF(MY_ALLOW_ZERO_PTR));
    my_free(mysql->passwd,MYF(MY_ALLOW_ZERO_PTR));
    my_free(mysql->db,MYF(MY_ALLOW_ZERO_PTR));

    /* alloc new connect information */
    mysql->user=  my_strdup(user,MYF(MY_WME));
    mysql->passwd=my_strdup(passwd,MYF(MY_WME));
    mysql->db=    db ? my_strdup(db,MYF(MY_WME)) : 0;
  }
  DBUG_RETURN(rc);
}

#if defined(HAVE_GETPWUID) && defined(NO_GETPWUID_DECL)
struct passwd *getpwuid(uid_t);
char* getlogin(void);
#endif

#if defined(__NETWARE__)
/* Default to value of USER on NetWare, if unset use "UNKNOWN_USER" */
void read_user_name(char *name)
{
  char *str=getenv("USER");
  strmake(name, str ? str : "UNKNOWN_USER", USERNAME_LENGTH);
}

#elif !defined(MSDOS) && ! defined(VMS) && !defined(__WIN__) && !defined(OS2)

void read_user_name(char *name)
{
  DBUG_ENTER("read_user_name");
  if (geteuid() == 0)
    (void) strmov(name,"root");		/* allow use of surun */
  else
  {
#ifdef HAVE_GETPWUID
    struct passwd *skr;
    const char *str;
    if ((str=getlogin()) == NULL)
    {
      if ((skr=getpwuid(geteuid())) != NULL)
	str=skr->pw_name;
      else if (!(str=getenv("USER")) && !(str=getenv("LOGNAME")) &&
	       !(str=getenv("LOGIN")))
	str="UNKNOWN_USER";
    }
    (void) strmake(name,str,USERNAME_LENGTH);
#elif HAVE_CUSERID
    (void) cuserid(name);
#else
    strmov(name,"UNKNOWN_USER");
#endif
  }
  DBUG_VOID_RETURN;
}

#else /* If MSDOS || VMS */

void read_user_name(char *name)
{
  char *str=getenv("USER");		/* ODBC will send user variable */
  strmake(name,str ? str : "ODBC", USERNAME_LENGTH);
}

#endif

my_bool handle_local_infile(MYSQL *mysql, const char *net_filename)
{
  my_bool result= 1;
  uint packet_length=MY_ALIGN(mysql->net.max_packet-16,IO_SIZE);
  NET *net= &mysql->net;
  int readcount;
  void *li_ptr;          /* pass state to local_infile functions */
  char *buf;		/* buffer to be filled by local_infile_read */
  struct st_mysql_options *options= &mysql->options;
  DBUG_ENTER("handle_local_infile");

  /* check that we've got valid callback functions */
  if (!(options->local_infile_init &&
	options->local_infile_read &&
	options->local_infile_end &&
	options->local_infile_error))
  {
    /* if any of the functions is invalid, set the default */
    mysql_set_local_infile_default(mysql);
  }

  /* copy filename into local memory and allocate read buffer */
  if (!(buf=my_malloc(packet_length, MYF(0))))
  {
    strmov(net->sqlstate, unknown_sqlstate);
    strmov(net->last_error, ER(net->last_errno=CR_OUT_OF_MEMORY));
    DBUG_RETURN(1);
  }

  /* initialize local infile (open file, usually) */
  if ((*options->local_infile_init)(&li_ptr, net_filename,
    options->local_infile_userdata))
  {
    VOID(my_net_write(net,"",0));               /* Server needs one packet */
    net_flush(net);
    strmov(net->sqlstate, unknown_sqlstate);
    net->last_errno= (*options->local_infile_error)(li_ptr,
						    net->last_error,
						    sizeof(net->last_error)-1);
    goto err;
  }

  /* read blocks of data from local infile callback */
  while ((readcount =
	  (*options->local_infile_read)(li_ptr, buf,
					packet_length)) > 0)
  {
    if (my_net_write(net,buf,readcount))
    {
      DBUG_PRINT("error",
		 ("Lost connection to MySQL server during LOAD DATA of local file"));
      strmov(net->sqlstate, unknown_sqlstate);
      net->last_errno=CR_SERVER_LOST;
      strmov(net->last_error,ER(net->last_errno));
      goto err;
    }
  }

  /* Send empty packet to mark end of file */
  if (my_net_write(net,"",0) || net_flush(net))
  {
    strmov(net->sqlstate, unknown_sqlstate);
    net->last_errno=CR_SERVER_LOST;
    sprintf(net->last_error,ER(net->last_errno),errno);
    goto err;
  }

  if (readcount < 0)
  {
    net->last_errno= (*options->local_infile_error)(li_ptr,
						    net->last_error,
						    sizeof(net->last_error)-1);
    goto err;
  }

  result=0;					/* Ok */

err:
  /* free up memory allocated with _init, usually */
  (*options->local_infile_end)(li_ptr);
  my_free(buf, MYF(0));
  DBUG_RETURN(result);
}


/****************************************************************************
  Default handlers for LOAD LOCAL INFILE
****************************************************************************/

typedef struct st_default_local_infile
{
  int fd;
  int error_num;
  const char *filename;
  char error_msg[LOCAL_INFILE_ERROR_LEN];
} default_local_infile_data;


/*
  Open file for LOAD LOCAL INFILE

  SYNOPSIS
    default_local_infile_init()
    ptr			Store pointer to internal data here
    filename		File name to open. This may be in unix format !


  NOTES
    Even if this function returns an error, the load data interface
    guarantees that default_local_infile_end() is called.

  RETURN
    0	ok
    1	error
*/

static int default_local_infile_init(void **ptr, const char *filename,
             void *userdata __attribute__ ((unused)))
{
  default_local_infile_data *data;
  char tmp_name[FN_REFLEN];

  if (!(*ptr= data= ((default_local_infile_data *)
		     my_malloc(sizeof(default_local_infile_data),  MYF(0)))))
    return 1; /* out of memory */

  data->error_msg[0]= 0;
  data->error_num=    0;
  data->filename= filename;

  fn_format(tmp_name, filename, "", "", MY_UNPACK_FILENAME);
  if ((data->fd = my_open(tmp_name, O_RDONLY, MYF(0))) < 0)
  {
    data->error_num= my_errno;
    my_snprintf(data->error_msg, sizeof(data->error_msg)-1,
                EE(EE_FILENOTFOUND), tmp_name, data->error_num);
    return 1;
  }
  return 0; /* ok */
}


/*
  Read data for LOAD LOCAL INFILE

  SYNOPSIS
    default_local_infile_read()
    ptr			Points to handle allocated by _init
    buf			Read data here
    buf_len		Ammount of data to read

  RETURN
    > 0		number of bytes read
    == 0	End of data
    < 0		Error
*/

static int default_local_infile_read(void *ptr, char *buf, uint buf_len)
{
  int count;
  default_local_infile_data*data = (default_local_infile_data *) ptr;

  if ((count= (int) my_read(data->fd, (byte *) buf, buf_len, MYF(0))) < 0)
  {
    data->error_num= EE_READ; /* the errmsg for not entire file read */
    my_snprintf(data->error_msg, sizeof(data->error_msg)-1,
		EE(EE_READ),
		data->filename, my_errno);
  }
  return count;
}


/*
  Read data for LOAD LOCAL INFILE

  SYNOPSIS
    default_local_infile_end()
    ptr			Points to handle allocated by _init
			May be NULL if _init failed!

  RETURN
*/

static void default_local_infile_end(void *ptr)
{
  default_local_infile_data *data= (default_local_infile_data *) ptr;
  if (data)					/* If not error on open */
  {
    if (data->fd >= 0)
      my_close(data->fd, MYF(MY_WME));
    my_free(ptr, MYF(MY_WME));
  }
}


/*
  Return error from LOAD LOCAL INFILE

  SYNOPSIS
    default_local_infile_end()
    ptr			Points to handle allocated by _init
			May be NULL if _init failed!
    error_msg		Store error text here
    error_msg_len	Max lenght of error_msg

  RETURN
    error message number
*/

static int
default_local_infile_error(void *ptr, char *error_msg, uint error_msg_len)
{
  default_local_infile_data *data = (default_local_infile_data *) ptr;
  if (data)					/* If not error on open */
  {
    strmake(error_msg, data->error_msg, error_msg_len);
    return data->error_num;
  }
  /* This can only happen if we got error on malloc of handle */
  strmov(error_msg, ER(CR_OUT_OF_MEMORY));
  return CR_OUT_OF_MEMORY;
}


void
mysql_set_local_infile_handler(MYSQL *mysql,
                               int (*local_infile_init)(void **, const char *,
                               void *),
                               int (*local_infile_read)(void *, char *, uint),
                               void (*local_infile_end)(void *),
                               int (*local_infile_error)(void *, char *, uint),
                               void *userdata)
{
  mysql->options.local_infile_init=  local_infile_init;
  mysql->options.local_infile_read=  local_infile_read;
  mysql->options.local_infile_end=   local_infile_end;
  mysql->options.local_infile_error= local_infile_error;
  mysql->options.local_infile_userdata = userdata;
}


void mysql_set_local_infile_default(MYSQL *mysql)
{
  mysql->options.local_infile_init=  default_local_infile_init;
  mysql->options.local_infile_read=  default_local_infile_read;
  mysql->options.local_infile_end=   default_local_infile_end;
  mysql->options.local_infile_error= default_local_infile_error;
}


/**************************************************************************
  Do a query. If query returned rows, free old rows.
  Read data by mysql_store_result or by repeat call of mysql_fetch_row
**************************************************************************/

int STDCALL
mysql_query(MYSQL *mysql, const char *query)
{
  return mysql_real_query(mysql,query, (uint) strlen(query));
}


static MYSQL* spawn_init(MYSQL* parent, const char* host,
			 unsigned int port, const char* user,
			 const char* passwd)
{
  MYSQL* child;
  DBUG_ENTER("spawn_init");
  if (!(child= mysql_init(0)))
    DBUG_RETURN(0);

  child->options.user= my_strdup((user) ? user :
				 (parent->user ? parent->user :
				  parent->options.user), MYF(0));
  child->options.password= my_strdup((passwd) ? passwd :
				     (parent->passwd ?
				      parent->passwd :
				      parent->options.password), MYF(0));
  child->options.port= port;
  child->options.host= my_strdup((host) ? host :
				 (parent->host ?
				  parent->host :
				  parent->options.host), MYF(0));
  if (parent->db)
    child->options.db= my_strdup(parent->db, MYF(0));
  else if (parent->options.db)
    child->options.db= my_strdup(parent->options.db, MYF(0));

  /*
    rpl_pivot is set to 1 in mysql_init();  Reset it as we are not doing
    replication here
  */
  child->rpl_pivot= 0;
  DBUG_RETURN(child);
}


int
STDCALL mysql_set_master(MYSQL* mysql, const char* host,
			 unsigned int port, const char* user,
			 const char* passwd)
{
  if (mysql->master != mysql && !mysql->master->rpl_pivot)
    mysql_close(mysql->master);
  if (!(mysql->master = spawn_init(mysql, host, port, user, passwd)))
    return 1;
  return 0;
}


int
STDCALL mysql_add_slave(MYSQL* mysql, const char* host,
			unsigned int port,
			const char* user,
			const char* passwd)
{
  MYSQL* slave;
  if (!(slave = spawn_init(mysql, host, port, user, passwd)))
    return 1;
  slave->next_slave = mysql->next_slave;
  mysql->next_slave = slave;
  return 0;
}

/**************************************************************************
  Return next field of the query results
**************************************************************************/

MYSQL_FIELD * STDCALL
mysql_fetch_field(MYSQL_RES *result)
{
  if (result->current_field >= result->field_count)
    return(NULL);
  return &result->fields[result->current_field++];
}


/**************************************************************************
  Move to a specific row and column
**************************************************************************/

void STDCALL
mysql_data_seek(MYSQL_RES *result, my_ulonglong row)
{
  MYSQL_ROWS	*tmp=0;
  DBUG_PRINT("info",("mysql_data_seek(%ld)",(long) row));
  if (result->data)
    for (tmp=result->data->data; row-- && tmp ; tmp = tmp->next) ;
  result->current_row=0;
  result->data_cursor = tmp;
}


/*************************************************************************
  put the row or field cursor one a position one got from mysql_row_tell()
  This doesn't restore any data. The next mysql_fetch_row or
  mysql_fetch_field will return the next row or field after the last used
*************************************************************************/

MYSQL_ROW_OFFSET STDCALL
mysql_row_seek(MYSQL_RES *result, MYSQL_ROW_OFFSET row)
{
  MYSQL_ROW_OFFSET return_value=result->data_cursor;
  result->current_row= 0;
  result->data_cursor= row;
  return return_value;
}


MYSQL_FIELD_OFFSET STDCALL
mysql_field_seek(MYSQL_RES *result, MYSQL_FIELD_OFFSET field_offset)
{
  MYSQL_FIELD_OFFSET return_value=result->current_field;
  result->current_field=field_offset;
  return return_value;
}


/*****************************************************************************
  List all databases
*****************************************************************************/

MYSQL_RES * STDCALL
mysql_list_dbs(MYSQL *mysql, const char *wild)
{
  char buff[255];
  DBUG_ENTER("mysql_list_dbs");

  append_wild(strmov(buff,"show databases"),buff+sizeof(buff),wild);
  if (mysql_query(mysql,buff))
    DBUG_RETURN(0);
  DBUG_RETURN (mysql_store_result(mysql));
}


/*****************************************************************************
  List all tables in a database
  If wild is given then only the tables matching wild is returned
*****************************************************************************/

MYSQL_RES * STDCALL
mysql_list_tables(MYSQL *mysql, const char *wild)
{
  char buff[255];
  DBUG_ENTER("mysql_list_tables");

  append_wild(strmov(buff,"show tables"),buff+sizeof(buff),wild);
  if (mysql_query(mysql,buff))
    DBUG_RETURN(0);
  DBUG_RETURN (mysql_store_result(mysql));
}


MYSQL_FIELD *cli_list_fields(MYSQL *mysql)
{
  MYSQL_DATA *query;
  if (!(query= cli_read_rows(mysql,(MYSQL_FIELD*) 0, 
			     protocol_41(mysql) ? 8 : 6)))
    return NULL;

  mysql->field_count= (uint) query->rows;
  return unpack_fields(query,&mysql->field_alloc,
		       mysql->field_count, 1, mysql->server_capabilities);
}


/**************************************************************************
  List all fields in a table
  If wild is given then only the fields matching wild is returned
  Instead of this use query:
  show fields in 'table' like "wild"
**************************************************************************/

MYSQL_RES * STDCALL
mysql_list_fields(MYSQL *mysql, const char *table, const char *wild)
{
  MYSQL_RES   *result;
  MYSQL_FIELD *fields;
  char	     buff[257],*end;
  DBUG_ENTER("mysql_list_fields");
  DBUG_PRINT("enter",("table: '%s'  wild: '%s'",table,wild ? wild : ""));

  end=strmake(strmake(buff, table,128)+1,wild ? wild : "",128);
  free_old_query(mysql);
  if (simple_command(mysql,COM_FIELD_LIST,buff,(ulong) (end-buff),1) ||
      !(fields= (*mysql->methods->list_fields)(mysql)))
    DBUG_RETURN(NULL);

  if (!(result = (MYSQL_RES *) my_malloc(sizeof(MYSQL_RES),
					 MYF(MY_WME | MY_ZEROFILL))))
    DBUG_RETURN(NULL);

  result->methods= mysql->methods;
  result->field_alloc=mysql->field_alloc;
  mysql->fields=0;
  result->field_count = mysql->field_count;
  result->fields= fields;
  result->eof=1;
  DBUG_RETURN(result);
}

/* List all running processes (threads) in server */

MYSQL_RES * STDCALL
mysql_list_processes(MYSQL *mysql)
{
  MYSQL_DATA *fields;
  uint field_count;
  uchar *pos;
  DBUG_ENTER("mysql_list_processes");

  LINT_INIT(fields);
  if (simple_command(mysql,COM_PROCESS_INFO,0,0,0))
    DBUG_RETURN(0);
  free_old_query(mysql);
  pos=(uchar*) mysql->net.read_pos;
  field_count=(uint) net_field_length(&pos);
  if (!(fields = (*mysql->methods->read_rows)(mysql,(MYSQL_FIELD*) 0,
					      protocol_41(mysql) ? 7 : 5)))
    DBUG_RETURN(NULL);
  if (!(mysql->fields=unpack_fields(fields,&mysql->field_alloc,field_count,0,
				    mysql->server_capabilities)))
    DBUG_RETURN(0);
  mysql->status=MYSQL_STATUS_GET_RESULT;
  mysql->field_count=field_count;
  DBUG_RETURN(mysql_store_result(mysql));
}


#ifdef USE_OLD_FUNCTIONS
int  STDCALL
mysql_create_db(MYSQL *mysql, const char *db)
{
  DBUG_ENTER("mysql_createdb");
  DBUG_PRINT("enter",("db: %s",db));
  DBUG_RETURN(simple_command(mysql,COM_CREATE_DB,db, (ulong) strlen(db),0));
}


int  STDCALL
mysql_drop_db(MYSQL *mysql, const char *db)
{
  DBUG_ENTER("mysql_drop_db");
  DBUG_PRINT("enter",("db: %s",db));
  DBUG_RETURN(simple_command(mysql,COM_DROP_DB,db,(ulong) strlen(db),0));
}
#endif


int STDCALL
mysql_shutdown(MYSQL *mysql, enum mysql_enum_shutdown_level shutdown_level)
{
  uchar level[1];
  DBUG_ENTER("mysql_shutdown");
  level[0]= (uchar) shutdown_level;
  DBUG_RETURN(simple_command(mysql, COM_SHUTDOWN, (char *)level, 1, 0));
}


int STDCALL
mysql_refresh(MYSQL *mysql,uint options)
{
  uchar bits[1];
  DBUG_ENTER("mysql_refresh");
  bits[0]= (uchar) options;
  DBUG_RETURN(simple_command(mysql,COM_REFRESH,(char*) bits,1,0));
}


int STDCALL
mysql_kill(MYSQL *mysql,ulong pid)
{
  char buff[4];
  DBUG_ENTER("mysql_kill");
  int4store(buff,pid);
  DBUG_RETURN(simple_command(mysql,COM_PROCESS_KILL,buff,sizeof(buff),0));
}


int STDCALL
mysql_set_server_option(MYSQL *mysql, enum enum_mysql_set_option option)
{
  char buff[2];
  DBUG_ENTER("mysql_set_server_option");
  int2store(buff, (uint) option);
  DBUG_RETURN(simple_command(mysql, COM_SET_OPTION, buff, sizeof(buff), 0));
}


int STDCALL
mysql_dump_debug_info(MYSQL *mysql)
{
  DBUG_ENTER("mysql_dump_debug_info");
  DBUG_RETURN(simple_command(mysql,COM_DEBUG,0,0,0));
}


const char *cli_read_statistics(MYSQL *mysql)
{
  mysql->net.read_pos[mysql->packet_length]=0;	/* End of stat string */
  if (!mysql->net.read_pos[0])
  {
    strmov(mysql->net.sqlstate, unknown_sqlstate);
    mysql->net.last_errno=CR_WRONG_HOST_INFO;
    strmov(mysql->net.last_error, ER(mysql->net.last_errno));
    return mysql->net.last_error;
  }
  return (char*) mysql->net.read_pos;
}


const char * STDCALL
mysql_stat(MYSQL *mysql)
{
  DBUG_ENTER("mysql_stat");
  if (simple_command(mysql,COM_STATISTICS,0,0,0))
    DBUG_RETURN(mysql->net.last_error);
  DBUG_RETURN((*mysql->methods->read_statistics)(mysql));
}


int STDCALL
mysql_ping(MYSQL *mysql)
{
  int res;
  DBUG_ENTER("mysql_ping");
  res= simple_command(mysql,COM_PING,0,0,0);
  if (res == CR_SERVER_LOST && mysql->reconnect)
    res= simple_command(mysql,COM_PING,0,0,0);
  DBUG_RETURN(res);
}


const char * STDCALL
mysql_get_server_info(MYSQL *mysql)
{
  return((char*) mysql->server_version);
}


const char * STDCALL
mysql_get_host_info(MYSQL *mysql)
{
  return(mysql->host_info);
}


uint STDCALL
mysql_get_proto_info(MYSQL *mysql)
{
  return (mysql->protocol_version);
}

const char * STDCALL
mysql_get_client_info(void)
{
  return (char*) MYSQL_SERVER_VERSION;
}

ulong STDCALL mysql_get_client_version(void)
{
  return MYSQL_VERSION_ID;
}

my_bool STDCALL mysql_eof(MYSQL_RES *res)
{
  return res->eof;
}

MYSQL_FIELD * STDCALL mysql_fetch_field_direct(MYSQL_RES *res,uint fieldnr)
{
  return &(res)->fields[fieldnr];
}

MYSQL_FIELD * STDCALL mysql_fetch_fields(MYSQL_RES *res)
{
  return (res)->fields;
}

MYSQL_ROW_OFFSET STDCALL mysql_row_tell(MYSQL_RES *res)
{
  return res->data_cursor;
}

MYSQL_FIELD_OFFSET STDCALL mysql_field_tell(MYSQL_RES *res)
{
  return (res)->current_field;
}

/* MYSQL */

unsigned int STDCALL mysql_field_count(MYSQL *mysql)
{
  return mysql->last_used_con->field_count;
}

my_ulonglong STDCALL mysql_affected_rows(MYSQL *mysql)
{
  return mysql->last_used_con->affected_rows;
}

my_ulonglong STDCALL mysql_insert_id(MYSQL *mysql)
{
  return mysql->last_used_con->insert_id;
}

const char *STDCALL mysql_sqlstate(MYSQL *mysql)
{
  return mysql->net.sqlstate;
}

uint STDCALL mysql_warning_count(MYSQL *mysql)
{
  return mysql->warning_count;
}

const char *STDCALL mysql_info(MYSQL *mysql)
{
  return mysql->info;
}

ulong STDCALL mysql_thread_id(MYSQL *mysql)
{
  return (mysql)->thread_id;
}

const char * STDCALL mysql_character_set_name(MYSQL *mysql)
{
  return mysql->charset->csname;
}

void STDCALL mysql_get_character_set_info(MYSQL *mysql, MY_CHARSET_INFO *csinfo)
{
  csinfo->number   = mysql->charset->number;
  csinfo->state    = mysql->charset->state;
  csinfo->csname   = mysql->charset->csname;
  csinfo->name     = mysql->charset->name;
  csinfo->comment  = mysql->charset->comment;
  csinfo->mbminlen = mysql->charset->mbminlen;
  csinfo->mbmaxlen = mysql->charset->mbmaxlen;

  if (mysql->options.charset_dir)
    csinfo->dir = mysql->options.charset_dir;
  else
    csinfo->dir = charsets_dir;
}

uint STDCALL mysql_thread_safe(void)
{
#ifdef THREAD
  return 1;
#else
  return 0;
#endif
}


my_bool STDCALL mysql_embedded(void)
{
#ifdef EMBEDDED_LIBRARY
  return 1;
#else
  return 0;
#endif
}

/****************************************************************************
  Some support functions
****************************************************************************/

/*
  Functions called my my_net_init() to set some application specific variables
*/

void my_net_local_init(NET *net)
{
  net->max_packet=   (uint) net_buffer_length;
  my_net_set_read_timeout(net, CLIENT_NET_READ_TIMEOUT);
  my_net_set_write_timeout(net, CLIENT_NET_WRITE_TIMEOUT);
  net->retry_count=  1;
  net->max_packet_size= max(net_buffer_length, max_allowed_packet);
}

/*
  This function is used to create HEX string that you
  can use in a SQL statement in of the either ways:
    INSERT INTO blob_column VALUES (0xAABBCC);  (any MySQL version)
    INSERT INTO blob_column VALUES (X'AABBCC'); (4.1 and higher)
  
  The string in "from" is encoded to a HEX string.
  The result is placed in "to" and a terminating null byte is appended.
  
  The string pointed to by "from" must be "length" bytes long.
  You must allocate the "to" buffer to be at least length*2+1 bytes long.
  Each character needs two bytes, and you need room for the terminating
  null byte. When mysql_hex_string() returns, the contents of "to" will
  be a null-terminated string. The return value is the length of the
  encoded string, not including the terminating null character.

  The return value does not contain any leading 0x or a leading X' and
  trailing '. The caller must supply whichever of those is desired.
*/

ulong STDCALL
mysql_hex_string(char *to, const char *from, ulong length)
{
  char *to0= to;
  const char *end;
            
  for (end= from + length; from < end; from++)
  {
    *to++= _dig_vec_upper[((unsigned char) *from) >> 4];
    *to++= _dig_vec_upper[((unsigned char) *from) & 0x0F];
  }
  *to= '\0';
  return (ulong) (to-to0);
}

/*
  Add escape characters to a string (blob?) to make it suitable for a insert
  to should at least have place for length*2+1 chars
  Returns the length of the to string
*/

ulong STDCALL
mysql_escape_string(char *to,const char *from,ulong length)
{
  return escape_string_for_mysql(default_charset_info, to, 0, from, length);
}

ulong STDCALL
mysql_real_escape_string(MYSQL *mysql, char *to,const char *from,
			 ulong length)
{
  if (mysql->server_status & SERVER_STATUS_NO_BACKSLASH_ESCAPES)
    return escape_quotes_for_mysql(mysql->charset, to, 0, from, length);
  return escape_string_for_mysql(mysql->charset, to, 0, from, length);
}


char * STDCALL
mysql_odbc_escape_string(MYSQL *mysql,
			 char *to, ulong to_length,
			 const char *from, ulong from_length,
			 void *param,
			 char * (*extend_buffer)
			 (void *, char *, ulong *))
{
  char *to_end=to+to_length-5;
  const char *end;
#ifdef USE_MB
  my_bool use_mb_flag=use_mb(mysql->charset);
#endif

  for (end=from+from_length; from != end ; from++)
  {
    if (to >= to_end)
    {
      to_length = (ulong) (end-from)+512;	/* We want this much more */
      if (!(to=(*extend_buffer)(param, to, &to_length)))
	return to;
      to_end=to+to_length-5;
    }
#ifdef USE_MB
    {
      int l;
      if (use_mb_flag && (l = my_ismbchar(mysql->charset, from, end)))
      {
	while (l--)
	  *to++ = *from++;
	from--;
	continue;
      }
    }
#endif
    switch (*from) {
    case 0:				/* Must be escaped for 'mysql' */
      *to++= '\\';
      *to++= '0';
      break;
    case '\n':				/* Must be escaped for logs */
      *to++= '\\';
      *to++= 'n';
      break;
    case '\r':
      *to++= '\\';
      *to++= 'r';
      break;
    case '\\':
      *to++= '\\';
      *to++= '\\';
      break;
    case '\'':
      *to++= '\\';
      *to++= '\'';
      break;
    case '"':				/* Better safe than sorry */
      *to++= '\\';
      *to++= '"';
      break;
    case '\032':			/* This gives problems on Win32 */
      *to++= '\\';
      *to++= 'Z';
      break;
    default:
      *to++= *from;
    }
  }
  return to;
}

void STDCALL
myodbc_remove_escape(MYSQL *mysql,char *name)
{
  char *to;
#ifdef USE_MB
  my_bool use_mb_flag=use_mb(mysql->charset);
  char *end;
  LINT_INIT(end);
  if (use_mb_flag)
    for (end=name; *end ; end++) ;
#endif

  for (to=name ; *name ; name++)
  {
#ifdef USE_MB
    int l;
    if (use_mb_flag && (l = my_ismbchar( mysql->charset, name , end ) ) )
    {
      while (l--)
	*to++ = *name++;
      name--;
      continue;
    }
#endif
    if (*name == '\\' && name[1])
      name++;
    *to++= *name;
  }
  *to=0;
}

/********************************************************************
 Implementation of new client API for 4.1 version.

 mysql_stmt_* are real prototypes used by applications.

 To make API work in embedded library all functions performing
 real I/O are prefixed with 'cli_' (abbreviated from 'Call Level
 Interface'). This functions are invoked via pointers set in
 MYSQL::methods structure. Embedded counterparts, prefixed with
 'emb_' reside in libmysqld/lib_sql.cc.
*********************************************************************/

/******************* Declarations ***********************************/

/* Default number of rows fetched per one COM_STMT_FETCH command. */

#define DEFAULT_PREFETCH_ROWS (ulong) 1

/*
  These functions are called by function pointer MYSQL_STMT::read_row_func.
  Each function corresponds to one of the read methods:
  - mysql_stmt_fetch without prior mysql_stmt_store_result,
  - mysql_stmt_fetch when result is stored,
  - mysql_stmt_fetch when there are no rows (always returns MYSQL_NO_DATA)
*/

static int stmt_read_row_unbuffered(MYSQL_STMT *stmt, unsigned char **row);
static int stmt_read_row_buffered(MYSQL_STMT *stmt, unsigned char **row);
static int stmt_read_row_from_cursor(MYSQL_STMT *stmt, unsigned char **row);
static int stmt_read_row_no_data(MYSQL_STMT *stmt, unsigned char **row);
static int stmt_read_row_no_result_set(MYSQL_STMT *stmt, unsigned char **row);

/*
  This function is used in mysql_stmt_store_result if
  STMT_ATTR_UPDATE_MAX_LENGTH attribute is set.
*/
static void stmt_update_metadata(MYSQL_STMT *stmt, MYSQL_ROWS *data);
static my_bool setup_one_fetch_function(MYSQL_BIND *, MYSQL_FIELD *field);

/* Auxilary function used to reset statement handle. */

#define RESET_SERVER_SIDE 1
#define RESET_LONG_DATA 2
#define RESET_STORE_RESULT 4

static my_bool reset_stmt_handle(MYSQL_STMT *stmt, uint flags);

/*
  Maximum sizes of MYSQL_TYPE_DATE, MYSQL_TYPE_TIME, MYSQL_TYPE_DATETIME
  values stored in network buffer.
*/

/* 1 (length) + 2 (year) + 1 (month) + 1 (day) */
#define MAX_DATE_REP_LENGTH 5

/*
  1 (length) + 1 (is negative) + 4 (day count) + 1 (hour)
  + 1 (minute) + 1 (seconds) + 4 (microseconds)
*/
#define MAX_TIME_REP_LENGTH 13

/*
  1 (length) + 2 (year) + 1 (month) + 1 (day) +
  1 (hour) + 1 (minute) + 1 (second) + 4 (microseconds)
*/
#define MAX_DATETIME_REP_LENGTH 12

#define MAX_DOUBLE_STRING_REP_LENGTH 331

/* A macro to check truncation errors */

#define IS_TRUNCATED(value, is_unsigned, min, max, umax) \
        ((is_unsigned) ? (((value) > (umax) || (value) < 0) ? 1 : 0) : \
                         (((value) > (max)  || (value) < (min)) ? 1 : 0))

#define BIND_RESULT_DONE 1
/*
  We report truncations only if at least one of MYSQL_BIND::error
  pointers is set. In this case stmt->bind_result_done |-ed with
  this flag.
*/
#define REPORT_DATA_TRUNCATION 2

/**************** Misc utility functions ****************************/

/*
  Reallocate the NET package to have at least length bytes available.

  SYNPOSIS
    my_realloc_str()
    net                 The NET structure to modify.
    length              Ensure that net->buff has space for at least
                        this number of bytes.

  RETURN VALUES
    0   Success.
    1   Error, i.e. out of memory or requested packet size is bigger
        than max_allowed_packet. The error code is stored in net->last_errno.
*/

static my_bool my_realloc_str(NET *net, ulong length)
{
  ulong buf_length= (ulong) (net->write_pos - net->buff);
  my_bool res=0;
  DBUG_ENTER("my_realloc_str");
  if (buf_length + length > net->max_packet)
  {
    res= net_realloc(net, buf_length + length);
    net->write_pos= net->buff+ buf_length;
  }
  DBUG_RETURN(res);
}


/* Clear possible error statee of struct NET */

static void net_clear_error(NET *net)
{
  if (net->last_errno)
  {
    net->last_errno= 0;
    net->last_error[0]= '\0';
    strmov(net->sqlstate, not_error_sqlstate);
  }
}

static void stmt_clear_error(MYSQL_STMT *stmt)
{
  if (stmt->last_errno)
  {
    stmt->last_errno= 0;
    stmt->last_error[0]= '\0';
    strmov(stmt->sqlstate, not_error_sqlstate);
  }
}

/*
  Set statement error code, sqlstate, and error message
  from given errcode and sqlstate.
*/

static void set_stmt_error(MYSQL_STMT * stmt, int errcode,
                           const char *sqlstate)
{
  DBUG_ENTER("set_stmt_error");
  DBUG_PRINT("enter", ("error: %d '%s'", errcode, ER(errcode)));
  DBUG_ASSERT(stmt != 0);

  stmt->last_errno= errcode;
  strmov(stmt->last_error, ER(errcode));
  strmov(stmt->sqlstate, sqlstate);

  DBUG_VOID_RETURN;
}


/*
  Set statement error code, sqlstate, and error message.
*/

void set_stmt_errmsg(MYSQL_STMT * stmt, const char *err, int errcode,
                     const char *sqlstate)
{
  DBUG_ENTER("set_stmt_errmsg");
  DBUG_PRINT("enter", ("error: %d/%s '%s'", errcode, sqlstate, err));
  DBUG_ASSERT(stmt != 0);

  stmt->last_errno= errcode;
  if (err && err[0])
    strmov(stmt->last_error, err);
  strmov(stmt->sqlstate, sqlstate);

  DBUG_VOID_RETURN;
}

/*
  Read and unpack server reply to COM_STMT_PREPARE command (sent from
  mysql_stmt_prepare).

  SYNOPSIS
    cli_read_prepare_result()
    mysql   connection handle
    stmt    statement handle

  RETURN VALUES
    0	ok
    1	error
*/

my_bool cli_read_prepare_result(MYSQL *mysql, MYSQL_STMT *stmt)
{
  uchar *pos;
  uint field_count, param_count;
  ulong packet_length;
  MYSQL_DATA *fields_data;
  DBUG_ENTER("cli_read_prepare_result");

  mysql= mysql->last_used_con;
  if ((packet_length= cli_safe_read(mysql)) == packet_error)
    DBUG_RETURN(1);
  mysql->warning_count= 0;

  pos= (uchar*) mysql->net.read_pos;
  stmt->stmt_id= uint4korr(pos+1); pos+= 5;
  /* Number of columns in result set */
  field_count=   uint2korr(pos);   pos+= 2;
  /* Number of placeholders in the statement */
  param_count=   uint2korr(pos);   pos+= 2;
  if (packet_length >= 12)
    mysql->warning_count= uint2korr(pos+1);

  if (param_count != 0)
  {
    MYSQL_DATA *param_data;

    /* skip parameters data: we don't support it yet */
    if (!(param_data= (*mysql->methods->read_rows)(mysql, (MYSQL_FIELD*)0, 7)))
      DBUG_RETURN(1);
    free_rows(param_data);
  }

  if (field_count != 0)
  {
    if (!(mysql->server_status & SERVER_STATUS_AUTOCOMMIT))
      mysql->server_status|= SERVER_STATUS_IN_TRANS;

    if (!(fields_data= (*mysql->methods->read_rows)(mysql,(MYSQL_FIELD*)0,7)))
      DBUG_RETURN(1);
    if (!(stmt->fields= unpack_fields(fields_data,&stmt->mem_root,
				      field_count,0,
				      mysql->server_capabilities)))
      DBUG_RETURN(1);
  }
  stmt->field_count=  field_count;
  stmt->param_count=  (ulong) param_count;
  DBUG_PRINT("exit",("field_count: %u  param_count: %u  warning_count: %u",
                     field_count, param_count, (uint) mysql->warning_count));

  DBUG_RETURN(0);
}


/*
  Allocate memory and init prepared statement structure.

  SYNOPSIS
    mysql_stmt_init()
    mysql   connection handle

  DESCRIPTION
    This is an entry point of the new API. Returned handle stands for
    a server-side prepared statement. Memory for this structure (~700
    bytes) is allocated using 'malloc'. Once created, the handle can be
    reused many times. Created statement handle is bound to connection
    handle provided to this call: its lifetime is limited by lifetime
    of connection.
    'mysql_stmt_init()' is a pure local call, server side structure is
    created only in mysql_stmt_prepare.
    Next steps you may want to make:
    - set a statement attribute (mysql_stmt_attr_set()),
    - prepare statement handle with a query (mysql_stmt_prepare()),
    - close statement handle and free its memory (mysql_stmt_close()),
    - reset statement with mysql_stmt_reset() (a no-op which will
      just return).
    Behaviour of the rest of API calls on this statement is not defined yet
    (though we're working on making each wrong call sequence return
    error).

  RETURN VALUE
    statement structure upon success and NULL if out of
    memory
*/

MYSQL_STMT * STDCALL
mysql_stmt_init(MYSQL *mysql)
{
  MYSQL_STMT *stmt;
  DBUG_ENTER("mysql_stmt_init");

  if (!(stmt= (MYSQL_STMT *) my_malloc(sizeof(MYSQL_STMT),
                                       MYF(MY_WME | MY_ZEROFILL))))
  {
    set_mysql_error(mysql, CR_OUT_OF_MEMORY, unknown_sqlstate);
    DBUG_RETURN(0);
  }

  init_alloc_root(&stmt->mem_root, 2048, 2048);
  init_alloc_root(&stmt->result.alloc, 4096, 4096);
  stmt->result.alloc.min_malloc= sizeof(MYSQL_ROWS);
  mysql->stmts= list_add(mysql->stmts, &stmt->list);
  stmt->list.data= stmt;
  stmt->state= MYSQL_STMT_INIT_DONE;
  stmt->mysql= mysql;
  stmt->read_row_func= stmt_read_row_no_result_set;
  stmt->prefetch_rows= DEFAULT_PREFETCH_ROWS;
  strmov(stmt->sqlstate, not_error_sqlstate);
  /* The rest of statement members was bzeroed inside malloc */

  DBUG_RETURN(stmt);
}


/*
  Prepare server side statement with query.

  SYNOPSIS
    mysql_stmt_prepare()
    stmt    statement handle
    query   statement to prepare
    length  statement length

  DESCRIPTION
    Associate statement with statement handle. This is done both on
    client and server sides. At this point the server parses given query
    and creates an internal structure to represent it.
    Next steps you may want to make:
    - find out if this statement returns a result set by
      calling mysql_stmt_field_count(), and get result set metadata
      with mysql_stmt_result_metadata(),
    - if query contains placeholders, bind input parameters to placeholders
      using mysql_stmt_bind_param(),
    - otherwise proceed directly to mysql_stmt_execute().

  IMPLEMENTATION NOTES
  - if this is a re-prepare of the statement, first close previous data
    structure on the server and free old statement data
  - then send the query to server and get back number of placeholders,
    number of columns in result set (if any), and result set metadata.
    At the same time allocate memory for input and output parameters
    to have less checks in mysql_stmt_bind_{param, result}.

  RETURN VALUES
    0  success
   !0  error
*/

int STDCALL
mysql_stmt_prepare(MYSQL_STMT *stmt, const char *query, ulong length)
{
  MYSQL *mysql= stmt->mysql;
  DBUG_ENTER("mysql_stmt_prepare");

  if (!mysql)
  {
    /* mysql can be reset in mysql_close called from mysql_reconnect */
    set_stmt_error(stmt, CR_SERVER_LOST, unknown_sqlstate);
    DBUG_RETURN(1);
  }

  /*
    Reset the last error in any case: that would clear the statement
    if the previous prepare failed.
  */
  stmt->last_errno= 0;
  stmt->last_error[0]= '\0';

  if ((int) stmt->state > (int) MYSQL_STMT_INIT_DONE)
  {
    /* This is second prepare with another statement */
    char buff[MYSQL_STMT_HEADER];               /* 4 bytes - stmt id */

    if (reset_stmt_handle(stmt, RESET_LONG_DATA | RESET_STORE_RESULT))
      DBUG_RETURN(1);
    /*
      These members must be reset for API to
      function in case of error or misuse.
    */
    stmt->bind_param_done= stmt->bind_result_done= FALSE;
    stmt->param_count= stmt->field_count= 0;
    free_root(&stmt->mem_root, MYF(MY_KEEP_PREALLOC));

    int4store(buff, stmt->stmt_id);

    /*
      Close statement in server

      If there was a 'use' result from another statement, or from
      mysql_use_result it won't be freed in mysql_stmt_free_result and
      we should get 'Commands out of sync' here.
    */
    stmt->state= MYSQL_STMT_INIT_DONE;
    if (stmt_command(mysql, COM_STMT_CLOSE, buff, 4, stmt))
    {
      set_stmt_errmsg(stmt, mysql->net.last_error, mysql->net.last_errno,
                      mysql->net.sqlstate);
      DBUG_RETURN(1);
    }
  }

  if (stmt_command(mysql, COM_STMT_PREPARE, query, length, stmt))
  {
    set_stmt_errmsg(stmt, mysql->net.last_error, mysql->net.last_errno,
                    mysql->net.sqlstate);
    DBUG_RETURN(1);
  }

  if ((*mysql->methods->read_prepare_result)(mysql, stmt))
  {
    set_stmt_errmsg(stmt, mysql->net.last_error, mysql->net.last_errno,
                    mysql->net.sqlstate);
    DBUG_RETURN(1);
  }

  /*
    alloc_root will return valid address even in case when param_count
    and field_count are zero. Thus we should never rely on stmt->bind
    or stmt->params when checking for existence of placeholders or
    result set.
  */
  if (!(stmt->params= (MYSQL_BIND *) alloc_root(&stmt->mem_root,
						sizeof(MYSQL_BIND)*
                                                (stmt->param_count +
                                                 stmt->field_count))))
  {
    set_stmt_error(stmt, CR_OUT_OF_MEMORY, unknown_sqlstate);
    DBUG_RETURN(1);
  }
  stmt->bind= stmt->params + stmt->param_count;
  stmt->state= MYSQL_STMT_PREPARE_DONE;
  DBUG_PRINT("info", ("Parameter count: %u", stmt->param_count));
  DBUG_RETURN(0);
}

/*
  Get result set metadata from reply to mysql_stmt_execute.
  This is used mainly for SHOW commands, as metadata for these
  commands is sent only with result set.
  To be removed when all commands will fully support prepared mode.
*/

static unsigned int alloc_stmt_fields(MYSQL_STMT *stmt)
{
  MYSQL_FIELD *fields, *field, *end;
  MEM_ROOT *alloc= &stmt->mem_root;
  MYSQL *mysql= stmt->mysql->last_used_con;

  stmt->field_count= mysql->field_count;

  /*
    Get the field information for non-select statements
    like SHOW and DESCRIBE commands
  */
  if (!(stmt->fields= (MYSQL_FIELD *) alloc_root(alloc,
						 sizeof(MYSQL_FIELD) *
						 stmt->field_count)) ||
      !(stmt->bind= (MYSQL_BIND *) alloc_root(alloc,
					      sizeof(MYSQL_BIND) *
					      stmt->field_count)))
    return 0;

  for (fields= mysql->fields, end= fields+stmt->field_count,
	 field= stmt->fields;
       field && fields < end; fields++, field++)
  {
    field->db       = strdup_root(alloc,fields->db);
    field->table    = strdup_root(alloc,fields->table);
    field->org_table= strdup_root(alloc,fields->org_table);
    field->name     = strdup_root(alloc,fields->name);
    field->org_name = strdup_root(alloc,fields->org_name);
    field->charsetnr= fields->charsetnr;
    field->length   = fields->length;
    field->type     = fields->type;
    field->flags    = fields->flags;
    field->decimals = fields->decimals;
    field->def      = fields->def ? strdup_root(alloc,fields->def): 0;
    field->max_length= 0;
  }
  return stmt->field_count;
}


/*
  Update result set columns metadata if it was sent again in
  reply to COM_STMT_EXECUTE.
*/

static void update_stmt_fields(MYSQL_STMT *stmt)
{
  MYSQL_FIELD *field= stmt->mysql->fields;
  MYSQL_FIELD *field_end= field + stmt->field_count;
  MYSQL_FIELD *stmt_field= stmt->fields;
  MYSQL_BIND *my_bind= stmt->bind_result_done ? stmt->bind : 0;

  DBUG_ASSERT(stmt->field_count == stmt->mysql->field_count);

  for (; field < field_end; ++field, ++stmt_field)
  {
    stmt_field->charsetnr= field->charsetnr;
    stmt_field->length   = field->length;
    stmt_field->type     = field->type;
    stmt_field->flags    = field->flags;
    stmt_field->decimals = field->decimals;
    if (my_bind)
    {
      /* Ignore return value: it should be 0 if bind_result succeeded. */
      (void) setup_one_fetch_function(my_bind++, stmt_field);
    }
  }
}

/*
  Returns prepared statement metadata in the form of a result set.

  SYNOPSIS
    mysql_stmt_result_metadata()
    stmt  statement handle

  DESCRIPTION
    This function should be used after mysql_stmt_execute().
    You can safely check that prepared statement has a result set by calling
    mysql_stmt_field_count(): if number of fields is not zero, you can call
    this function to get fields metadata.
    Next steps you may want to make:
    - find out number of columns in result set by calling
      mysql_num_fields(res) (the same value is returned by
      mysql_stmt_field_count())
    - fetch metadata for any column with mysql_fetch_field,
      mysql_fetch_field_direct, mysql_fetch_fields, mysql_field_seek.
    - free returned MYSQL_RES structure with mysql_free_result.
    - proceed to binding of output parameters.

  RETURN
    NULL  statement contains no result set or out of memory.
          In the latter case you can retreive error message
          with mysql_stmt_error.
    MYSQL_RES  a result set with no rows
*/

MYSQL_RES * STDCALL
mysql_stmt_result_metadata(MYSQL_STMT *stmt)
{
  MYSQL_RES *result;
  DBUG_ENTER("mysql_stmt_result_metadata");

  /*
    stmt->fields is only defined if stmt->field_count is not null;
    stmt->field_count is initialized in prepare.
  */
  if (!stmt->field_count)
     DBUG_RETURN(0);

  if (!(result=(MYSQL_RES*) my_malloc(sizeof(*result),
                                      MYF(MY_WME | MY_ZEROFILL))))
  {
    set_stmt_error(stmt, CR_OUT_OF_MEMORY, unknown_sqlstate);
    DBUG_RETURN(0);
  }

  result->methods=	stmt->mysql->methods;
  result->eof=		1;                      /* Marker for buffered */
  result->fields=	stmt->fields;
  result->field_count=	stmt->field_count;
  /* The rest of members of 'result' was bzeroed inside malloc */
  DBUG_RETURN(result);
}


/*
  Returns parameter columns meta information in the form of
  result set.

  SYNOPSYS
    mysql_stmt_param_metadata()
    stmt    statement handle

  DESCRIPTION
    This function can be called after you prepared the statement handle
    with mysql_stmt_prepare().
    XXX: not implemented yet.

  RETURN
    MYSQL_RES on success, 0 if there is no metadata.
    Currently this function always returns 0.
*/

MYSQL_RES * STDCALL
mysql_stmt_param_metadata(MYSQL_STMT *stmt)
{
  DBUG_ENTER("mysql_stmt_param_metadata");

  if (!stmt->param_count)
    DBUG_RETURN(0);

  /*
    TODO: Fix this when server sends the information.
    Till then keep a dummy prototype.
  */
  DBUG_RETURN(0); 
}


/* Store type of parameter in network buffer. */

static void store_param_type(char **pos, MYSQL_BIND *param)
{
  uint typecode= param->buffer_type | (param->is_unsigned ? 32768 : 0);
  int2store(*pos, typecode);
  *pos+= 2;
}


/*
  Functions to store parameter data in network packet.

  SYNOPSIS
    store_param_xxx()
    net			MySQL NET connection
    param		MySQL bind param

  DESCRIPTION
    These funtions are invoked from mysql_stmt_execute() by
    MYSQL_BIND::store_param_func pointer. This pointer is set once per
    many executions in mysql_stmt_bind_param(). The caller must ensure
    that network buffer have enough capacity to store parameter
    (MYSQL_BIND::buffer_length contains needed number of bytes).
*/

static void store_param_tinyint(NET *net, MYSQL_BIND *param)
{
  *(net->write_pos++)= *(uchar *) param->buffer;
}

static void store_param_short(NET *net, MYSQL_BIND *param)
{
  short value= *(short*) param->buffer;
  int2store(net->write_pos,value);
  net->write_pos+=2;
}

static void store_param_int32(NET *net, MYSQL_BIND *param)
{
  int32 value= *(int32*) param->buffer;
  int4store(net->write_pos,value);
  net->write_pos+=4;
}

static void store_param_int64(NET *net, MYSQL_BIND *param)
{
  longlong value= *(longlong*) param->buffer;
  int8store(net->write_pos,value);
  net->write_pos+= 8;
}

static void store_param_float(NET *net, MYSQL_BIND *param)
{
  float value= *(float*) param->buffer;
  float4store(net->write_pos, value);
  net->write_pos+= 4;
}

static void store_param_double(NET *net, MYSQL_BIND *param)
{
  double value= *(double*) param->buffer;
  float8store(net->write_pos, value);
  net->write_pos+= 8;
}

static void store_param_time(NET *net, MYSQL_BIND *param)
{
  MYSQL_TIME *tm= (MYSQL_TIME *) param->buffer;
  char buff[MAX_TIME_REP_LENGTH], *pos;
  uint length;

  pos= buff+1;
  pos[0]= tm->neg ? 1: 0;
  int4store(pos+1, tm->day);
  pos[5]= (uchar) tm->hour;
  pos[6]= (uchar) tm->minute;
  pos[7]= (uchar) tm->second;
  int4store(pos+8, tm->second_part);
  if (tm->second_part)
    length= 12;
  else if (tm->hour || tm->minute || tm->second || tm->day)
    length= 8;
  else
    length= 0;
  buff[0]= (char) length++;
  memcpy((char *)net->write_pos, buff, length);
  net->write_pos+= length;
}

static void net_store_datetime(NET *net, MYSQL_TIME *tm)
{
  char buff[MAX_DATETIME_REP_LENGTH], *pos;
  uint length;

  pos= buff+1;

  int2store(pos, tm->year);
  pos[2]= (uchar) tm->month;
  pos[3]= (uchar) tm->day;
  pos[4]= (uchar) tm->hour;
  pos[5]= (uchar) tm->minute;
  pos[6]= (uchar) tm->second;
  int4store(pos+7, tm->second_part);
  if (tm->second_part)
    length= 11;
  else if (tm->hour || tm->minute || tm->second)
    length= 7;
  else if (tm->year || tm->month || tm->day)
    length= 4;
  else
    length= 0;
  buff[0]= (char) length++;
  memcpy((char *)net->write_pos, buff, length);
  net->write_pos+= length;
}

static void store_param_date(NET *net, MYSQL_BIND *param)
{
  MYSQL_TIME tm= *((MYSQL_TIME *) param->buffer);
  tm.hour= tm.minute= tm.second= tm.second_part= 0;
  net_store_datetime(net, &tm);
}

static void store_param_datetime(NET *net, MYSQL_BIND *param)
{
  MYSQL_TIME *tm= (MYSQL_TIME *) param->buffer;
  net_store_datetime(net, tm);
}

static void store_param_str(NET *net, MYSQL_BIND *param)
{
  /* param->length is always set in mysql_stmt_bind_param */
  ulong length= *param->length;
  char *to= (char *) net_store_length((char *) net->write_pos, length);
  memcpy(to, param->buffer, length);
  net->write_pos= (uchar*) to+length;
}


/*
  Mark if the parameter is NULL.

  SYNOPSIS
    store_param_null()
    net			MySQL NET connection
    param		MySQL bind param

  DESCRIPTION
    A data package starts with a string of bits where we set a bit
    if a parameter is NULL. Unlike bit string in result set row, here
    we don't have reserved bits for OK/error packet.
*/

static void store_param_null(NET *net, MYSQL_BIND *param)
{
  uint pos= param->param_number;
  net->buff[pos/8]|=  (uchar) (1 << (pos & 7));
}


/*
  Store one parameter in network packet: data is read from
  client buffer and saved in network packet by means of one
  of store_param_xxxx functions.
*/

static my_bool store_param(MYSQL_STMT *stmt, MYSQL_BIND *param)
{
  NET *net= &stmt->mysql->net;
  DBUG_ENTER("store_param");
  DBUG_PRINT("enter",("type: %d  buffer: 0x%lx  length: %lu  is_null: %d",
		      param->buffer_type,
		      (long) (param->buffer ? param->buffer : NullS),
                      *param->length, *param->is_null));

  if (*param->is_null)
    store_param_null(net, param);
  else
  {
    /*
      Param->length should ALWAYS point to the correct length for the type
      Either to the length pointer given by the user or param->buffer_length
    */
    if ((my_realloc_str(net, *param->length)))
    {
      set_stmt_error(stmt, net->last_errno, unknown_sqlstate);
      DBUG_RETURN(1);
    }
    (*param->store_param_func)(net, param);
  }
  DBUG_RETURN(0);
}


/*
  Auxilary function to send COM_STMT_EXECUTE packet to server and read reply.
  Used from cli_stmt_execute, which is in turn used by mysql_stmt_execute.
*/

static my_bool execute(MYSQL_STMT *stmt, char *packet, ulong length)
{
  MYSQL *mysql= stmt->mysql;
  NET	*net= &mysql->net;
  char buff[4 /* size of stmt id */ +
            5 /* execution flags */];
  my_bool res;

  DBUG_ENTER("execute");
  DBUG_DUMP("packet", packet, length);

  mysql->last_used_con= mysql;
  int4store(buff, stmt->stmt_id);		/* Send stmt id to server */
  buff[4]= (char) stmt->flags;
  int4store(buff+5, 1);                         /* iteration count */

  res= test(cli_advanced_command(mysql, COM_STMT_EXECUTE, buff, sizeof(buff),
                                 packet, length, 1, NULL) ||
            (*mysql->methods->read_query_result)(mysql));
  stmt->affected_rows= mysql->affected_rows;
  stmt->server_status= mysql->server_status;
  stmt->insert_id= mysql->insert_id;
  if (res)
  {
    set_stmt_errmsg(stmt, net->last_error, net->last_errno, net->sqlstate);
    DBUG_RETURN(1);
  }
  DBUG_RETURN(0);
}


int cli_stmt_execute(MYSQL_STMT *stmt)
{
  DBUG_ENTER("cli_stmt_execute");

  if (stmt->param_count)
  {
    MYSQL *mysql= stmt->mysql;
    NET        *net= &mysql->net;
    MYSQL_BIND *param, *param_end;
    char       *param_data;
    ulong length;
    uint null_count;
    my_bool    result;

    if (!stmt->bind_param_done)
    {
      set_stmt_error(stmt, CR_PARAMS_NOT_BOUND, unknown_sqlstate);
      DBUG_RETURN(1);
    }
    if (mysql->status != MYSQL_STATUS_READY ||
        mysql->server_status & SERVER_MORE_RESULTS_EXISTS)
    {
      set_stmt_error(stmt, CR_COMMANDS_OUT_OF_SYNC, unknown_sqlstate);
      DBUG_RETURN(1);
    }

    net_clear(net);				/* Sets net->write_pos */
    /* Reserve place for null-marker bytes */
    null_count= (stmt->param_count+7) /8;
    if (my_realloc_str(net, null_count + 1))
    {
      set_stmt_error(stmt, net->last_errno, unknown_sqlstate);
      DBUG_RETURN(1);
    }
    bzero((char*) net->write_pos, null_count);
    net->write_pos+= null_count;
    param_end= stmt->params + stmt->param_count;

    /* In case if buffers (type) altered, indicate to server */
    *(net->write_pos)++= (uchar) stmt->send_types_to_server;
    if (stmt->send_types_to_server)
    {
      if (my_realloc_str(net, 2 * stmt->param_count))
      {
        set_stmt_error(stmt, net->last_errno, unknown_sqlstate);
        DBUG_RETURN(1);
      }
      /*
	Store types of parameters in first in first package
	that is sent to the server.
      */
      for (param= stmt->params;	param < param_end ; param++)
        store_param_type((char**) &net->write_pos, param);
    }

    for (param= stmt->params; param < param_end; param++)
    {
      /* check if mysql_stmt_send_long_data() was used */
      if (param->long_data_used)
	param->long_data_used= 0;	/* Clear for next execute call */
      else if (store_param(stmt, param))
	DBUG_RETURN(1);
    }
    length= (ulong) (net->write_pos - net->buff);
    /* TODO: Look into avoding the following memdup */
    if (!(param_data= my_memdup((const char*) net->buff, length, MYF(0))))
    {
      set_stmt_error(stmt, CR_OUT_OF_MEMORY, unknown_sqlstate);
      DBUG_RETURN(1);
    }
    result= execute(stmt, param_data, length);
    stmt->send_types_to_server=0;
    my_free(param_data, MYF(MY_WME));
    DBUG_RETURN(result);
  }
  DBUG_RETURN((int) execute(stmt,0,0));
}

/*
  Read one row from buffered result set.  Result set is created by prior
  call to mysql_stmt_store_result().
  SYNOPSIS
    stmt_read_row_buffered()

  RETURN VALUE
    0             - success; *row is set to valid row pointer (row data
                    is stored in result set buffer)
    MYSQL_NO_DATA - end of result set. *row is set to NULL
*/

static int stmt_read_row_buffered(MYSQL_STMT *stmt, unsigned char **row)
{
  if (stmt->data_cursor)
  {
    *row= (uchar *) stmt->data_cursor->data;
    stmt->data_cursor= stmt->data_cursor->next;
    return 0;
  }
  *row= 0;
  return MYSQL_NO_DATA;
}

/*
  Read one row from network: unbuffered non-cursor fetch.
  If last row was read, or error occured, erase this statement
  from record pointing to object unbuffered fetch is performed from.

  SYNOPSIS
    stmt_read_row_unbuffered()
    stmt  statement handle
    row   pointer to write pointer to row data;

  RETURN VALUE
    0           - success; *row contains valid address of a row;
                  row data is stored in network buffer
    1           - error; error code is written to
                  stmt->last_{errno,error}; *row is not changed
  MYSQL_NO_DATA - end of file was read from network;
                  *row is set to NULL
*/

static int stmt_read_row_unbuffered(MYSQL_STMT *stmt, unsigned char **row)
{
  int rc= 1;
  MYSQL *mysql= stmt->mysql;
  /*
    This function won't be called if stmt->field_count is zero
    or execution wasn't done: this is ensured by mysql_stmt_execute.
  */
  if (!mysql)
  {
    set_stmt_error(stmt, CR_SERVER_LOST, unknown_sqlstate);
    return 1;
  }
  if (mysql->status != MYSQL_STATUS_GET_RESULT)
  {
    set_stmt_error(stmt, stmt->unbuffered_fetch_cancelled ?
                   CR_FETCH_CANCELED : CR_COMMANDS_OUT_OF_SYNC,
                   unknown_sqlstate);
    goto error;
  }
  if ((*mysql->methods->unbuffered_fetch)(mysql, (char**) row))
  {
    set_stmt_errmsg(stmt, mysql->net.last_error, mysql->net.last_errno,
                    mysql->net.sqlstate);
    /*
      If there was an error, there are no more pending rows:
      reset statement status to not hang up in following
      mysql_stmt_close (it will try to flush result set before
      closing the statement).
    */
    mysql->status= MYSQL_STATUS_READY;
    goto error;
  }
  if (!*row)
  {
    mysql->status= MYSQL_STATUS_READY;
    rc= MYSQL_NO_DATA;
    goto error;
  }
  return 0;
error:
  if (mysql->unbuffered_fetch_owner == &stmt->unbuffered_fetch_cancelled)
    mysql->unbuffered_fetch_owner= 0;
  return rc;
}


/*
  Fetch statement row using server side cursor.

  SYNOPSIS
    stmt_read_row_from_cursor()

  RETURN VALUE
    0            success
    1            error
  MYSQL_NO_DATA  end of data
*/

static int
stmt_read_row_from_cursor(MYSQL_STMT *stmt, unsigned char **row)
{
  if (stmt->data_cursor)
    return stmt_read_row_buffered(stmt, row);
  if (stmt->server_status & SERVER_STATUS_LAST_ROW_SENT)
    stmt->server_status &= ~SERVER_STATUS_LAST_ROW_SENT;
  else
  {
    MYSQL *mysql= stmt->mysql;
    NET *net= &mysql->net;
    MYSQL_DATA *result= &stmt->result;
    char buff[4 /* statement id */ +
              4 /* number of rows to fetch */];

    free_root(&result->alloc, MYF(MY_KEEP_PREALLOC));
    result->data= NULL;
    result->rows= 0;
    /* Send row request to the server */
    int4store(buff, stmt->stmt_id);
    int4store(buff + 4, stmt->prefetch_rows); /* number of rows to fetch */
    if ((*mysql->methods->advanced_command)(mysql, COM_STMT_FETCH,
                                            buff, sizeof(buff), NullS, 0,
                                            1, NULL))
    {
      set_stmt_errmsg(stmt, net->last_error, net->last_errno, net->sqlstate);
      return 1;
    }
    if ((*mysql->methods->read_rows_from_cursor)(stmt))
      return 1;
    stmt->server_status= mysql->server_status;

    stmt->data_cursor= result->data;
    return stmt_read_row_buffered(stmt, row);
  }
  *row= 0;
  return MYSQL_NO_DATA;
}


/*
  Default read row function to not SIGSEGV in client in
  case of wrong sequence of API calls.
*/

static int
stmt_read_row_no_data(MYSQL_STMT *stmt  __attribute__((unused)),
                      unsigned char **row  __attribute__((unused)))
{
  return MYSQL_NO_DATA;
}

static int
stmt_read_row_no_result_set(MYSQL_STMT *stmt  __attribute__((unused)),
                      unsigned char **row  __attribute__((unused)))
{
  set_stmt_error(stmt, CR_NO_RESULT_SET, unknown_sqlstate);
  return 1;
}


/*
  Get/set statement attributes

  SYNOPSIS
    mysql_stmt_attr_get()
    mysql_stmt_attr_set()

    attr_type  statement attribute
    value      casted to const void * pointer to value.

  RETURN VALUE
    0 success
   !0 wrong attribute type
*/

my_bool STDCALL mysql_stmt_attr_set(MYSQL_STMT *stmt,
                                    enum enum_stmt_attr_type attr_type,
                                    const void *value)
{
  switch (attr_type) {
  case STMT_ATTR_UPDATE_MAX_LENGTH:
    stmt->update_max_length= value ? *(const my_bool*) value : 0;
    break;
  case STMT_ATTR_CURSOR_TYPE:
  {
    ulong cursor_type;
    cursor_type= value ? *(ulong*) value : 0UL;
    if (cursor_type > (ulong) CURSOR_TYPE_READ_ONLY)
      goto err_not_implemented;
    stmt->flags= cursor_type;
    break;
  }
  case STMT_ATTR_PREFETCH_ROWS:
  {
    ulong prefetch_rows= value ? *(ulong*) value : DEFAULT_PREFETCH_ROWS;
    if (value == 0)
      return TRUE;
    stmt->prefetch_rows= prefetch_rows;
    break;
  }
  default:
    goto err_not_implemented;
  }
  return FALSE;
err_not_implemented:
  set_stmt_error(stmt, CR_NOT_IMPLEMENTED, unknown_sqlstate);
  return TRUE;
}


my_bool STDCALL mysql_stmt_attr_get(MYSQL_STMT *stmt,
                                    enum enum_stmt_attr_type attr_type,
                                    void *value)
{
  switch (attr_type) {
  case STMT_ATTR_UPDATE_MAX_LENGTH:
    *(unsigned long *) value= stmt->update_max_length;
    break;
  case STMT_ATTR_CURSOR_TYPE:
    *(ulong*) value= stmt->flags;
      break;
  case STMT_ATTR_PREFETCH_ROWS:
    *(ulong*) value= stmt->prefetch_rows;
    break;
  default:
    return TRUE;
  }
  return FALSE;
}


/*
  Send placeholders data to server (if there are placeholders)
  and execute prepared statement.

  SYNOPSIS
    mysql_stmt_execute()
    stmt  statement handle. The handle must be created
          with mysql_stmt_init() and prepared with
          mysql_stmt_prepare(). If there are placeholders
          in the statement they must be bound to local
          variables with mysql_stmt_bind_param().

  DESCRIPTION
    This function will automatically flush pending result
    set (if there is one), send parameters data to the server
    and read result of statement execution.
    If previous result set was cached with mysql_stmt_store_result()
    it will also be freed in the beginning of this call.
    The server can return 3 types of responses to this command:
    - error, can be retrieved with mysql_stmt_error()
    - ok, no result set pending. In this case we just update
      stmt->insert_id and stmt->affected_rows.
    - the query returns a result set: there could be 0 .. N
    rows in it. In this case the server can also send updated
    result set metadata.

    Next steps you may want to make:
    - find out if there is result set with mysql_stmt_field_count().
    If there is one:
    - optionally, cache entire result set on client to unblock
    connection with mysql_stmt_store_result()
    - bind client variables to result set columns and start read rows
    with mysql_stmt_fetch().
    - reset statement with mysql_stmt_reset() or close it with
    mysql_stmt_close()
    Otherwise:
    - find out last insert id and number of affected rows with
    mysql_stmt_insert_id(), mysql_stmt_affected_rows()

  RETURN
    0   success
    1   error, message can be retrieved with mysql_stmt_error().
*/

int STDCALL mysql_stmt_execute(MYSQL_STMT *stmt)
{
  MYSQL *mysql= stmt->mysql;
  DBUG_ENTER("mysql_stmt_execute");

  if (!mysql)
  {
    set_stmt_error(stmt, CR_SERVER_LOST, unknown_sqlstate);
    DBUG_RETURN(1);
  }

  if (reset_stmt_handle(stmt, RESET_STORE_RESULT))
    DBUG_RETURN(1);
  /*
    No need to check for stmt->state: if the statement wasn't
    prepared we'll get 'unknown statement handler' error from server.
  */
  if (mysql->methods->stmt_execute(stmt))
    DBUG_RETURN(1);
  if (mysql->field_count)
  {
    /* Server has sent result set metadata */
    if (stmt->field_count == 0)
    {
      /*
        This is 'SHOW'/'EXPLAIN'-like query. Current implementation of
        prepared statements can't send result set metadata for these queries
        on prepare stage. Read it now.
      */
      alloc_stmt_fields(stmt);
    }
    else
    {
      /*
        Update result set metadata if it for some reason changed between
        prepare and execute, i.e.:
        - in case of 'SELECT ?' we don't know column type unless data was
          supplied to mysql_stmt_execute, so updated column type is sent
          now.
        - if data dictionary changed between prepare and execute, for
          example a table used in the query was altered.
        Note, that now (4.1.3) we always send metadata in reply to
        COM_STMT_EXECUTE (even if it is not necessary), so either this or
        previous branch always works.
        TODO: send metadata only when it's really necessary and add a warning
        'Metadata changed' when it's sent twice.
      */
      update_stmt_fields(stmt);
    }
  }
  stmt->state= MYSQL_STMT_EXECUTE_DONE;
  if (stmt->field_count)
  {
    if (stmt->server_status & SERVER_STATUS_CURSOR_EXISTS)
    {
      mysql->status= MYSQL_STATUS_READY;
      stmt->read_row_func= stmt_read_row_from_cursor;
    }
    else if (stmt->flags & CURSOR_TYPE_READ_ONLY)
    {
      /*
        This is a single-row result set, a result set with no rows, EXPLAIN,
        SHOW VARIABLES, or some other command which either a) bypasses the
        cursors framework in the server and writes rows directly to the
        network or b) is more efficient if all (few) result set rows are
        precached on client and server's resources are freed.
      */
      DBUG_RETURN(mysql_stmt_store_result(stmt));
    }
    else
    {
      stmt->mysql->unbuffered_fetch_owner= &stmt->unbuffered_fetch_cancelled;
      stmt->unbuffered_fetch_cancelled= FALSE;
      stmt->read_row_func= stmt_read_row_unbuffered;
    }
  }
  DBUG_RETURN(0);
}


/*
  Return total parameters count in the statement
*/

ulong STDCALL mysql_stmt_param_count(MYSQL_STMT * stmt)
{
  DBUG_ENTER("mysql_stmt_param_count");
  DBUG_RETURN(stmt->param_count);
}

/*
  Return total affected rows from the last statement
*/

my_ulonglong STDCALL mysql_stmt_affected_rows(MYSQL_STMT *stmt)
{
  return stmt->affected_rows;
}


/*
  Returns the number of result columns for the most recent query
  run on this statement.
*/

unsigned int STDCALL mysql_stmt_field_count(MYSQL_STMT *stmt)
{
  return stmt->field_count;
}

/*
  Return last inserted id for auto_increment columns.

  SYNOPSIS
    mysql_stmt_insert_id()
    stmt    statement handle

  DESCRIPTION
    Current implementation of this call has a caveat: stmt->insert_id is
    unconditionally updated from mysql->insert_id in the end of each
    mysql_stmt_execute(). This works OK if mysql->insert_id contains new
    value (sent in reply to mysql_stmt_execute()), otherwise stmt->insert_id
    value gets undefined, as it's updated from some arbitrary value saved in
    connection structure during some other call.
*/

my_ulonglong STDCALL mysql_stmt_insert_id(MYSQL_STMT *stmt)
{
  return stmt->insert_id;
}


static my_bool int_is_null_true= 1;		/* Used for MYSQL_TYPE_NULL */
static my_bool int_is_null_false= 0;


/*
  Set up input data buffers for a statement.

  SYNOPSIS
    mysql_stmt_bind_param()
    stmt    statement handle
            The statement must be prepared with mysql_stmt_prepare().
    my_bind Array of mysql_stmt_param_count() bind parameters.
            This function doesn't check that size of this argument
            is >= mysql_stmt_field_count(): it's user's responsibility.

  DESCRIPTION
    Use this call after mysql_stmt_prepare() to bind user variables to
    placeholders.
    Each element of bind array stands for a placeholder. Placeholders
    are counted from 0.  For example statement
    'INSERT INTO t (a, b) VALUES (?, ?)'
    contains two placeholders, and for such statement you should supply
    bind array of two elements (MYSQL_BIND bind[2]).

    By properly initializing bind array you can bind virtually any
    C language type to statement's placeholders:
    First, it's strongly recommended to always zero-initialize entire
    bind structure before setting its members. This will both shorten
    your application code and make it robust to future extensions of
    MYSQL_BIND structure.
    Then you need to assign typecode of your application buffer to
    MYSQL_BIND::buffer_type. The following typecodes with their
    correspondence to C language types are supported:
    MYSQL_TYPE_TINY       for 8-bit integer variables. Normally it's
                          'signed char' and 'unsigned char';
    MYSQL_TYPE_SHORT      for 16-bit signed and unsigned variables. This
                          is usually 'short' and 'unsigned short';
    MYSQL_TYPE_LONG       for 32-bit signed and unsigned variables. It
                          corresponds to 'int' and 'unsigned int' on
                          vast majority of platforms. On IA-32 and some
                          other 32-bit systems you can also use 'long'
                          here;
    MYSQL_TYPE_LONGLONG   64-bit signed or unsigned integer.  Stands for
                          '[unsigned] long long' on most platforms;
    MYSQL_TYPE_FLOAT      32-bit floating point type, 'float' on most
                          systems;
    MYSQL_TYPE_DOUBLE     64-bit floating point type, 'double' on most
                          systems;
    MYSQL_TYPE_TIME       broken-down time stored in MYSQL_TIME
                          structure
    MYSQL_TYPE_DATE       date stored in MYSQL_TIME structure
    MYSQL_TYPE_DATETIME   datetime stored in MYSQL_TIME structure See
                          more on how to use these types for sending
                          dates and times below;
    MYSQL_TYPE_STRING     character string, assumed to be in
                          character-set-client. If character set of
                          client is not equal to character set of
                          column, value for this placeholder will be
                          converted to destination character set before
                          insert.
    MYSQL_TYPE_BLOB       sequence of bytes. This sequence is assumed to
                          be in binary character set (which is the same
                          as no particular character set), and is never
                          converted to any other character set. See also
                          notes about supplying string/blob length
                          below.
    MYSQL_TYPE_NULL       special typecode for binding nulls.
    These C/C++ types are not supported yet by the API: long double,
    bool.

    As you can see from the list above, it's responsibility of
    application programmer to ensure that chosen typecode properly
    corresponds to host language type. For example on all platforms
    where we build MySQL packages (as of MySQL 4.1.4) int is a 32-bit
    type. So for int you can always assume that proper typecode is
    MYSQL_TYPE_LONG (however queer it sounds, the name is legacy of the
    old MySQL API). In contrary sizeof(long) can be 4 or 8 8-bit bytes,
    depending on platform.

    TODO: provide client typedefs for each integer and floating point
    typecode, i. e. int8, uint8, float32, etc.

    Once typecode was set, it's necessary to assign MYSQL_BIND::buffer
    to point to the buffer of given type. Finally, additional actions
    may be taken for some types or use cases:

    Binding integer types.
      For integer types you might also need to set MYSQL_BIND::is_unsigned
      member. Set it to TRUE when binding unsigned char, unsigned short,
      unsigned int, unsigned long, unsigned long long.

    Binding floating point types.
      For floating point types you just need to set
      MYSQL_BIND::buffer_type and MYSQL_BIND::buffer. The rest of the
      members should be zero-initialized.

    Binding NULLs.
      You might have a column always NULL, never NULL, or sometimes
      NULL.  For an always NULL column set MYSQL_BIND::buffer_type to
      MYSQL_TYPE_NULL.  The rest of the members just need to be
      zero-initialized.  For never NULL columns set
      MYSQL_BIND::is_null to 0, or this has already been done if you
      zero-initialized the entire structure.  If you set
      MYSQL_TYPE::is_null to point to an application buffer of type
      'my_bool', then this buffer will be checked on each execution:
      this way you can set the buffer to TRUE, or any non-0 value for
      NULLs, and to FALSE or 0 for not NULL data.

    Binding text strings and sequences of bytes.
      For strings, in addition to MYSQL_BIND::buffer_type and
      MYSQL_BIND::buffer you need to set MYSQL_BIND::length or
      MYSQL_BIND::buffer_length.  If 'length' is set, 'buffer_length'
      is ignored. 'buffer_length' member should be used when size of
      string doesn't change between executions. If you want to vary
      buffer length for each value, set 'length' to point to an
      application buffer of type 'unsigned long' and set this long to
      length of the string before each mysql_stmt_execute().

    Binding dates and times.
      For binding dates and times prepared statements API provides
      clients with MYSQL_TIME structure. A pointer to instance of this
      structure should be assigned to MYSQL_BIND::buffer whenever
      MYSQL_TYPE_TIME, MYSQL_TYPE_DATE, MYSQL_TYPE_DATETIME typecodes
      are used.  When typecode is MYSQL_TYPE_TIME, only members
      'hour', 'minute', 'second' and 'neg' (is time offset negative)
      are used. These members only will be sent to the server.
      MYSQL_TYPE_DATE implies use of 'year', 'month', 'day', 'neg'.
      MYSQL_TYPE_DATETIME utilizes both parts of MYSQL_TIME structure.
      You don't have to set MYSQL_TIME::time_type member: it's not
      used when sending data to the server, typecode information is
      enough.  'second_part' member can hold microsecond precision of
      time value, but now it's only supported on protocol level: you
      can't store microsecond in a column, or use in temporal
      calculations. However, if you send a time value with microsecond
      part for 'SELECT ?', statement, you'll get it back unchanged
      from the server.

    Data conversion.
      If conversion from host language type to data representation,
      corresponding to SQL type, is required it's done on the server.
      Data truncation is possible when conversion is lossy. For
      example, if you supply MYSQL_TYPE_DATETIME value out of valid
      SQL type TIMESTAMP range, the same conversion will be applied as
      if this value would have been sent as string in the old
      protocol.  TODO: document how the server will behave in case of
      truncation/data loss.

    After variables were bound, you can repeatedly set/change their
    values and mysql_stmt_execute() the statement.

    See also: mysql_stmt_send_long_data() for sending long text/blob
    data in pieces, examples in tests/mysql_client_test.c.
    Next steps you might want to make:
    - execute statement with mysql_stmt_execute(),
    - reset statement using mysql_stmt_reset() or reprepare it with
      another query using mysql_stmt_prepare()
    - close statement with mysql_stmt_close().

  IMPLEMENTATION
    The function copies given bind array to internal storage of the
    statement, and sets up typecode-specific handlers to perform
    serialization of bound data. This means that although you don't need
    to call this routine after each assignment to bind buffers, you
    need to call it each time you change parameter typecodes, or other
    members of MYSQL_BIND array.
    This is a pure local call. Data types of client buffers are sent
    along with buffers' data at first execution of the statement.

  RETURN
    0  success
    1  error, can be retrieved with mysql_stmt_error.
*/

my_bool STDCALL mysql_stmt_bind_param(MYSQL_STMT *stmt, MYSQL_BIND *my_bind)
{
  uint count=0;
  MYSQL_BIND *param, *end;
  DBUG_ENTER("mysql_stmt_bind_param");

  if (!stmt->param_count)
  {
    if ((int) stmt->state < (int) MYSQL_STMT_PREPARE_DONE)
    {
      set_stmt_error(stmt, CR_NO_PREPARE_STMT, unknown_sqlstate);
      DBUG_RETURN(1);
    }
    DBUG_RETURN(0);
  }

  /* Allocated on prepare */
  memcpy((char*) stmt->params, (char*) my_bind,
	 sizeof(MYSQL_BIND) * stmt->param_count);

  for (param= stmt->params, end= param+stmt->param_count;
       param < end ;
       param++)
  {
    param->param_number= count++;
    param->long_data_used= 0;

    /* If param->is_null is not set, then the value can never be NULL */
    if (!param->is_null)
      param->is_null= &int_is_null_false;

    /* Setup data copy functions for the different supported types */
    switch (param->buffer_type) {
    case MYSQL_TYPE_NULL:
      param->is_null= &int_is_null_true;
      break;
    case MYSQL_TYPE_TINY:
      /* Force param->length as this is fixed for this type */
      param->length= &param->buffer_length;
      param->buffer_length= 1;
      param->store_param_func= store_param_tinyint;
      break;
    case MYSQL_TYPE_SHORT:
      param->length= &param->buffer_length;
      param->buffer_length= 2;
      param->store_param_func= store_param_short;
      break;
    case MYSQL_TYPE_LONG:
      param->length= &param->buffer_length;
      param->buffer_length= 4;
      param->store_param_func= store_param_int32;
      break;
    case MYSQL_TYPE_LONGLONG:
      param->length= &param->buffer_length;
      param->buffer_length= 8;
      param->store_param_func= store_param_int64;
      break;
    case MYSQL_TYPE_FLOAT:
      param->length= &param->buffer_length;
      param->buffer_length= 4;
      param->store_param_func= store_param_float;
      break;
    case MYSQL_TYPE_DOUBLE:
      param->length= &param->buffer_length;
      param->buffer_length= 8;
      param->store_param_func= store_param_double;
      break;
    case MYSQL_TYPE_TIME:
      param->store_param_func= store_param_time;
      param->buffer_length= MAX_TIME_REP_LENGTH;
      break;
    case MYSQL_TYPE_DATE:
      param->store_param_func= store_param_date;
      param->buffer_length= MAX_DATE_REP_LENGTH;
      break;
    case MYSQL_TYPE_DATETIME:
    case MYSQL_TYPE_TIMESTAMP:
      param->store_param_func= store_param_datetime;
      param->buffer_length= MAX_DATETIME_REP_LENGTH;
      break;
    case MYSQL_TYPE_TINY_BLOB:
    case MYSQL_TYPE_MEDIUM_BLOB:
    case MYSQL_TYPE_LONG_BLOB:
    case MYSQL_TYPE_BLOB:
    case MYSQL_TYPE_VARCHAR:
    case MYSQL_TYPE_VAR_STRING:
    case MYSQL_TYPE_STRING:
    case MYSQL_TYPE_DECIMAL:
    case MYSQL_TYPE_NEWDECIMAL:
      param->store_param_func= store_param_str;
      /*
        For variable length types user must set either length or
        buffer_length.
      */
      break;
    default:
      strmov(stmt->sqlstate, unknown_sqlstate);
      sprintf(stmt->last_error,
	      ER(stmt->last_errno= CR_UNSUPPORTED_PARAM_TYPE),
	      param->buffer_type, count);
      DBUG_RETURN(1);
    }
    /*
      If param->length is not given, change it to point to buffer_length.
      This way we can always use *param->length to get the length of data
    */
    if (!param->length)
      param->length= &param->buffer_length;
  }
  /* We have to send/resend type information to MySQL */
  stmt->send_types_to_server= TRUE;
  stmt->bind_param_done= TRUE;
  DBUG_RETURN(0);
}


/********************************************************************
 Long data implementation
*********************************************************************/

/*
  Send long data in pieces to the server

  SYNOPSIS
    mysql_stmt_send_long_data()
    stmt			Statement handler
    param_number		Parameter number (0 - N-1)
    data			Data to send to server
    length			Length of data to send (may be 0)

  DESCRIPTION
    This call can be used repeatedly to send long data in pieces
    for any string/binary placeholder. Data supplied for
    a placeholder is saved at server side till execute, and then
    used instead of value from MYSQL_BIND object. More precisely,
    if long data for a parameter was supplied, MYSQL_BIND object
    corresponding to this parameter is not sent to server. In the
    end of execution long data states of placeholders are reset,
    so next time values of such placeholders will be taken again
    from MYSQL_BIND array.
    The server does not reply to this call: if there was an error
    in data handling (which now only can happen if server run out
    of memory) it would be returned in reply to
    mysql_stmt_execute().
    You should choose type of long data carefully if you care
    about character set conversions performed by server when the
    statement is executed.  No conversion is performed at all for
    MYSQL_TYPE_BLOB and other binary typecodes. For
    MYSQL_TYPE_STRING and the rest of text placeholders data is
    converted from client character set to character set of
    connection. If these character sets are different, this
    conversion may require additional memory at server, equal to
    total size of supplied pieces.

  RETURN VALUES
    0	ok
    1	error
*/

my_bool STDCALL
mysql_stmt_send_long_data(MYSQL_STMT *stmt, uint param_number,
		     const char *data, ulong length)
{
  MYSQL_BIND *param;
  DBUG_ENTER("mysql_stmt_send_long_data");
  DBUG_ASSERT(stmt != 0);
  DBUG_PRINT("enter",("param no: %d  data: 0x%lx, length : %ld",
		      param_number, (long) data, length));

  /*
    We only need to check for stmt->param_count, if it's not null
    prepare was done.
  */
  if (param_number >= stmt->param_count)
  {
    set_stmt_error(stmt, CR_INVALID_PARAMETER_NO, unknown_sqlstate);
    DBUG_RETURN(1);
  }

  param= stmt->params+param_number;
  if (!IS_LONGDATA(param->buffer_type))
  {
    /* Long data handling should be used only for string/binary types */
    strmov(stmt->sqlstate, unknown_sqlstate);
    sprintf(stmt->last_error, ER(stmt->last_errno= CR_INVALID_BUFFER_USE),
	    param->param_number);
    DBUG_RETURN(1);
  }

  /*
    Send long data packet if there is data or we're sending long data
    for the first time.
  */
  if (length || param->long_data_used == 0)
  {
    MYSQL *mysql= stmt->mysql;
    /* Packet header: stmt id (4 bytes), param no (2 bytes) */
    char buff[MYSQL_LONG_DATA_HEADER];

    int4store(buff, stmt->stmt_id);
    int2store(buff + 4, param_number);
    param->long_data_used= 1;

    /*
      Note that we don't get any ok packet from the server in this case
      This is intentional to save bandwidth.
    */
    if ((*mysql->methods->advanced_command)(mysql, COM_STMT_SEND_LONG_DATA,
                                            buff, sizeof(buff), data,
                                            length, 1, NULL))
    {
      set_stmt_errmsg(stmt, mysql->net.last_error,
		      mysql->net.last_errno, mysql->net.sqlstate);
      DBUG_RETURN(1);
    }
  }
  DBUG_RETURN(0);
}


/********************************************************************
 Fetch and conversion of result set rows (binary protocol).
*********************************************************************/

/*
  Read date, (time, datetime) value from network buffer and store it
  in MYSQL_TIME structure.

  SYNOPSIS
    read_binary_{date,time,datetime}()
    tm    MYSQL_TIME structure to fill
    pos   pointer to current position in network buffer.
          These functions increase pos to point to the beginning of the
          next column.

  Auxiliary functions to read time (date, datetime) values from network
  buffer and store in MYSQL_TIME structure. Jointly used by conversion
  and no-conversion fetching.
*/

static void read_binary_time(MYSQL_TIME *tm, uchar **pos)
{
  /* net_field_length will set pos to the first byte of data */
  uint length= net_field_length(pos);

  if (length)
  {
    uchar *to= *pos;
    tm->neg= (bool) to[0];

    tm->day=    (ulong) sint4korr(to+1);
    tm->hour=   (uint) to[5];
    tm->minute= (uint) to[6];
    tm->second= (uint) to[7];
    tm->second_part= (length > 8) ? (ulong) sint4korr(to+8) : 0;
    tm->year= tm->month= 0;
    if (tm->day)
    {
      /* Convert days to hours at once */
      tm->hour+= tm->day*24;
      tm->day= 0;
    }
    tm->time_type= MYSQL_TIMESTAMP_TIME;

    *pos+= length;
  }
  else
    set_zero_time(tm, MYSQL_TIMESTAMP_TIME);
}

static void read_binary_datetime(MYSQL_TIME *tm, uchar **pos)
{
  uint length= net_field_length(pos);

  if (length)
  {
    uchar *to= *pos;

    tm->neg=    0;
    tm->year=   (uint) sint2korr(to);
    tm->month=  (uint) to[2];
    tm->day=    (uint) to[3];

    if (length > 4)
    {
      tm->hour=   (uint) to[4];
      tm->minute= (uint) to[5];
      tm->second= (uint) to[6];
    }
    else
      tm->hour= tm->minute= tm->second= 0;
    tm->second_part= (length > 7) ? (ulong) sint4korr(to+7) : 0;
    tm->time_type= MYSQL_TIMESTAMP_DATETIME;

    *pos+= length;
  }
  else
    set_zero_time(tm, MYSQL_TIMESTAMP_DATETIME);
}

static void read_binary_date(MYSQL_TIME *tm, uchar **pos)
{
  uint length= net_field_length(pos);

  if (length)
  {
    uchar *to= *pos;
    tm->year =  (uint) sint2korr(to);
    tm->month=  (uint) to[2];
    tm->day= (uint) to[3];

    tm->hour= tm->minute= tm->second= 0;
    tm->second_part= 0;
    tm->neg= 0;
    tm->time_type= MYSQL_TIMESTAMP_DATE;

    *pos+= length;
  }
  else
    set_zero_time(tm, MYSQL_TIMESTAMP_DATE);
}


/*
  Convert string to supplied buffer of any type.

  SYNOPSIS
    fetch_string_with_conversion()
    param   output buffer descriptor
    value   column data
    length  data length
*/

static void fetch_string_with_conversion(MYSQL_BIND *param, char *value,
                                         uint length)
{
  char *buffer= (char *)param->buffer;
  int err= 0;
  char *endptr= value + length;

  /*
    This function should support all target buffer types: the rest
    of conversion functions can delegate conversion to it.
  */
  switch (param->buffer_type) {
  case MYSQL_TYPE_NULL: /* do nothing */
    break;
  case MYSQL_TYPE_TINY:
  {
    longlong data= my_strtoll10(value, &endptr, &err);
    *param->error= (IS_TRUNCATED(data, param->is_unsigned,
                                 INT_MIN8, INT_MAX8, UINT_MAX8) || err > 0);
    *buffer= (uchar) data;
    break;
  }
  case MYSQL_TYPE_SHORT:
  {
    longlong data= my_strtoll10(value, &endptr, &err);
    *param->error= (IS_TRUNCATED(data, param->is_unsigned,
                                 INT_MIN16, INT_MAX16, UINT_MAX16) || err > 0);
    shortstore(buffer, (short) data);
    break;
  }
  case MYSQL_TYPE_LONG:
  {
    longlong data= my_strtoll10(value, &endptr, &err);
    *param->error= (IS_TRUNCATED(data, param->is_unsigned,
                                 INT_MIN32, INT_MAX32, UINT_MAX32) || err > 0);
    longstore(buffer, (int32) data);
    break;
  }
  case MYSQL_TYPE_LONGLONG:
  {
    longlong data= my_strtoll10(value, &endptr, &err);
    *param->error= param->is_unsigned ? err != 0 :
                                       (err > 0 || (err == 0 && data < 0));
    longlongstore(buffer, data);
    break;
  }
  case MYSQL_TYPE_FLOAT:
  {
    double data= my_strntod(&my_charset_latin1, value, length, &endptr, &err);
    float fdata= (float) data;
    *param->error= (fdata != data) | test(err);
    floatstore(buffer, fdata);
    break;
  }
  case MYSQL_TYPE_DOUBLE:
  {
    double data= my_strntod(&my_charset_latin1, value, length, &endptr, &err);
    *param->error= test(err);
    doublestore(buffer, data);
    break;
  }
  case MYSQL_TYPE_TIME:
  {
    MYSQL_TIME *tm= (MYSQL_TIME *)buffer;
    str_to_time(value, length, tm, &err);
    *param->error= test(err);
    break;
  }
  case MYSQL_TYPE_DATE:
  case MYSQL_TYPE_DATETIME:
  case MYSQL_TYPE_TIMESTAMP:
  {
    MYSQL_TIME *tm= (MYSQL_TIME *)buffer;
    (void) str_to_datetime(value, length, tm, TIME_FUZZY_DATE, &err);
    *param->error= test(err) && (param->buffer_type == MYSQL_TYPE_DATE &&
                                 tm->time_type != MYSQL_TIMESTAMP_DATE);
    break;
  }
  case MYSQL_TYPE_TINY_BLOB:
  case MYSQL_TYPE_MEDIUM_BLOB:
  case MYSQL_TYPE_LONG_BLOB:
  case MYSQL_TYPE_BLOB:
  case MYSQL_TYPE_DECIMAL:
  case MYSQL_TYPE_NEWDECIMAL:
  default:
  {
    /*
      Copy column data to the buffer taking into account offset,
      data length and buffer length.
    */
    char *start= value + param->offset;
    char *end= value + length;
    ulong copy_length;
    if (start < end)
    {
      copy_length= end - start;
      /* We've got some data beyond offset: copy up to buffer_length bytes */
      if (param->buffer_length)
        memcpy(buffer, start, min(copy_length, param->buffer_length));
    }
    else
      copy_length= 0;
    if (copy_length < param->buffer_length)
      buffer[copy_length]= '\0';
    *param->error= copy_length > param->buffer_length;
    /*
      param->length will always contain length of entire column;
      number of copied bytes may be way different:
    */
    *param->length= length;
    break;
  }
  }
}


/*
  Convert integer value to client buffer of any type.

  SYNOPSIS
    fetch_long_with_conversion()
    param   output buffer descriptor
    field   column metadata
    value   column data
*/

static void fetch_long_with_conversion(MYSQL_BIND *param, MYSQL_FIELD *field,
                                       longlong value, my_bool is_unsigned)
{
  char *buffer= (char *)param->buffer;

  switch (param->buffer_type) {
  case MYSQL_TYPE_NULL: /* do nothing */
    break;
  case MYSQL_TYPE_TINY:
    *param->error= IS_TRUNCATED(value, param->is_unsigned,
                                INT_MIN8, INT_MAX8, UINT_MAX8);
    *(uchar *)param->buffer= (uchar) value;
    break;
  case MYSQL_TYPE_SHORT:
    *param->error= IS_TRUNCATED(value, param->is_unsigned,
                                INT_MIN16, INT_MAX16, UINT_MAX16);
    shortstore(buffer, (short) value);
    break;
  case MYSQL_TYPE_LONG:
    *param->error= IS_TRUNCATED(value, param->is_unsigned,
                                INT_MIN32, INT_MAX32, UINT_MAX32);
    longstore(buffer, (int32) value);
    break;
  case MYSQL_TYPE_LONGLONG:
    longlongstore(buffer, value);
    *param->error= param->is_unsigned != is_unsigned && value < 0;
    break;
  case MYSQL_TYPE_FLOAT:
  {
    /*
      We need to mark the local variable volatile to
      workaround Intel FPU executive precision feature.
      (See http://gcc.gnu.org/bugzilla/show_bug.cgi?id=323 for details)
    */
    volatile float data;
    if (is_unsigned)
    {
      data= (float) ulonglong2double(value);
      *param->error= ((ulonglong) value) != ((ulonglong) data);
    }
    else
    {
      data= (float)value;
      *param->error= value != ((longlong) data);
    }
    floatstore(buffer, data);
    break;
  }
  case MYSQL_TYPE_DOUBLE:
  {
    volatile double data;
    if (is_unsigned)
    {
      data= ulonglong2double(value);
      *param->error= ((ulonglong) value) != ((ulonglong) data);
    }
    else
    {
      data= (double)value;
      *param->error= value != ((longlong) data);
    }
    doublestore(buffer, data);
    break;
  }
  case MYSQL_TYPE_TIME:
  case MYSQL_TYPE_DATE:
  case MYSQL_TYPE_TIMESTAMP:
  case MYSQL_TYPE_DATETIME:
  {
    int error;
    value= number_to_datetime(value, (MYSQL_TIME *) buffer, TIME_FUZZY_DATE,
                              &error);
    *param->error= test(error);
    break;
  }
  default:
  {
    char buff[22];                              /* Enough for longlong */
    char *end= longlong10_to_str(value, buff, is_unsigned ? 10: -10);
    /* Resort to string conversion which supports all typecodes */
    uint length= (uint) (end-buff);

    if (field->flags & ZEROFILL_FLAG && length < field->length &&
        field->length < 21)
    {
      bmove_upp((char*) buff+field->length,buff+length, length);
      bfill((char*) buff, field->length - length,'0');
      length= field->length;
    }
    fetch_string_with_conversion(param, buff, length);
    break;
  }
  }
}

/*
  Convert double/float column to supplied buffer of any type.

  SYNOPSIS
    fetch_float_with_conversion()
    param   output buffer descriptor
    field   column metadata
    value   column data
    width   default number of significant digits used when converting
            float/double to string
*/

static void fetch_float_with_conversion(MYSQL_BIND *param, MYSQL_FIELD *field,
                                        double value, int width)
{
  char *buffer= (char *)param->buffer;
  double val64 = (value < 0 ? -floor(-value) : floor(value));

  switch (param->buffer_type) {
  case MYSQL_TYPE_NULL: /* do nothing */
    break;
  case MYSQL_TYPE_TINY:
    /*
      We need to _store_ data in the buffer before the truncation check to
      workaround Intel FPU executive precision feature.
      (See http://gcc.gnu.org/bugzilla/show_bug.cgi?id=323 for details)
      Sic: AFAIU it does not guarantee to work.
    */
    if (param->is_unsigned)
      *buffer= (uint8) value;
    else
      *buffer= (int8) value;
    *param->error= val64 != (param->is_unsigned ? (double)((uint8) *buffer) :
                                                  (double)((int8) *buffer));
    break;
  case MYSQL_TYPE_SHORT:
    if (param->is_unsigned)
    {
      ushort data= (ushort) value;
      shortstore(buffer, data);
    }
    else
    {
      short data= (short) value;
      shortstore(buffer, data);
    }
    *param->error= val64 != (param->is_unsigned ? (double) (*(ushort*) buffer):
                                                  (double) (*(short*) buffer));
    break;
  case MYSQL_TYPE_LONG:
    if (param->is_unsigned)
    {
      uint32 data= (uint32) value;
      longstore(buffer, data);
    }
    else
    {
      int32 data= (int32) value;
      longstore(buffer, data);
    }
    *param->error= val64 != (param->is_unsigned ? (double) (*(uint32*) buffer):
                                                  (double) (*(int32*) buffer));
      break;
  case MYSQL_TYPE_LONGLONG:
    if (param->is_unsigned)
    {
      ulonglong data= (ulonglong) value;
      longlongstore(buffer, data);
    }
    else
    {
      longlong data= (longlong) value;
      longlongstore(buffer, data);
    }
    *param->error= val64 != (param->is_unsigned ?
                             ulonglong2double(*(ulonglong*) buffer) :
                             (double) (*(longlong*) buffer));
    break;
  case MYSQL_TYPE_FLOAT:
  {
    float data= (float) value;
    floatstore(buffer, data);
    *param->error= (*(float*) buffer) != value;
    break;
  }
  case MYSQL_TYPE_DOUBLE:
  {
    doublestore(buffer, value);
    break;
  }
  default:
  {
    /*
      Resort to fetch_string_with_conversion: this should handle
      floating point -> string conversion nicely, honor all typecodes
      and param->offset possibly set in mysql_stmt_fetch_column
    */
    char buff[MAX_DOUBLE_STRING_REP_LENGTH];
    char *end;
    /* TODO: move this to a header shared between client and server. */
#define NOT_FIXED_DEC  31
    if (field->decimals >= NOT_FIXED_DEC)
#undef NOT_FIXED_DEC
    {
      /*
        The 14 below is to ensure that the server and client has the same
        precisions. This will ensure that on the same machine you get the
        same value as a string independent of the protocol you use.
      */
      sprintf(buff, "%-*.*g", (int) min(sizeof(buff)-1,
                                        param->buffer_length),
	      min(14,width), value);
      end= strcend(buff, ' ');
      *end= 0;
    }
    else
    {
      sprintf(buff, "%.*f", (int) field->decimals, value);
      end= strend(buff);
    }
    fetch_string_with_conversion(param, buff, (uint) (end - buff));
    break;
  }
  }
}


/*
  Fetch time/date/datetime to supplied buffer of any type

  SYNOPSIS
    param   output buffer descriptor
    time    column data
*/

static void fetch_datetime_with_conversion(MYSQL_BIND *param,
                                           MYSQL_FIELD *field,
                                           MYSQL_TIME *my_time)
{
  switch (param->buffer_type) {
  case MYSQL_TYPE_NULL: /* do nothing */
    break;
  case MYSQL_TYPE_DATE:
    *(MYSQL_TIME *)(param->buffer)= *my_time;
    *param->error= my_time->time_type != MYSQL_TIMESTAMP_DATE;
    break;
  case MYSQL_TYPE_TIME:
    *(MYSQL_TIME *)(param->buffer)= *my_time;
    *param->error= my_time->time_type != MYSQL_TIMESTAMP_TIME;
    break;
  case MYSQL_TYPE_DATETIME:
  case MYSQL_TYPE_TIMESTAMP:
    *(MYSQL_TIME *)(param->buffer)= *my_time;
    /* No error: time and date are compatible with datetime */
    break;
  case MYSQL_TYPE_YEAR:
    shortstore(param->buffer, my_time->year);
    *param->error= 1;
    break;
  case MYSQL_TYPE_FLOAT:
  case MYSQL_TYPE_DOUBLE:
  {
    ulonglong value= TIME_to_ulonglong(my_time);
    fetch_float_with_conversion(param, field,
                                ulonglong2double(value), DBL_DIG);
    break;
  }
  case MYSQL_TYPE_TINY:
  case MYSQL_TYPE_SHORT:
  case MYSQL_TYPE_INT24:
  case MYSQL_TYPE_LONG:
  case MYSQL_TYPE_LONGLONG:
  {
    longlong value= (longlong) TIME_to_ulonglong(my_time);
    fetch_long_with_conversion(param, field, value, TRUE);
    break;
  }
  default:
  {
    /*
      Convert time value  to string and delegate the rest to
      fetch_string_with_conversion:
    */
    char buff[MAX_DATE_STRING_REP_LENGTH];
    uint length= my_TIME_to_str(my_time, buff);
    /* Resort to string conversion */
    fetch_string_with_conversion(param, (char *)buff, length);
    break;
  }
  }
}


/*
  Fetch and convert result set column to output buffer.

  SYNOPSIS
    fetch_result_with_conversion()
    param   output buffer descriptor
    field   column metadata
    row     points to a column of result set tuple in binary format

  DESCRIPTION
    This is a fallback implementation of column fetch used
    if column and output buffer types do not match.
    Increases tuple pointer to point at the next column within the
    tuple.
*/

static void fetch_result_with_conversion(MYSQL_BIND *param, MYSQL_FIELD *field,
                                         uchar **row)
{
  enum enum_field_types field_type= field->type;
  uint field_is_unsigned= field->flags & UNSIGNED_FLAG;

  switch (field_type) {
  case MYSQL_TYPE_TINY:
  {
    uchar value= **row;
    /* sic: we need to cast to 'signed char' as 'char' may be unsigned */
    longlong data= field_is_unsigned ? (longlong) value :
                                       (longlong) (signed char) value;
    fetch_long_with_conversion(param, field, data, 0);
    *row+= 1;
    break;
  }
  case MYSQL_TYPE_SHORT:
  case MYSQL_TYPE_YEAR:
  {
    short value= sint2korr(*row);
    longlong data= field_is_unsigned ? (longlong) (unsigned short) value :
                                       (longlong) value;
    fetch_long_with_conversion(param, field, data, 0);
    *row+= 2;
    break;
  }
  case MYSQL_TYPE_INT24: /* mediumint is sent as 4 bytes int */
  case MYSQL_TYPE_LONG:
  {
    int32 value= sint4korr(*row);
    longlong data= field_is_unsigned ? (longlong) (uint32) value :
                                       (longlong) value;
    fetch_long_with_conversion(param, field, data, 0);
    *row+= 4;
    break;
  }
  case MYSQL_TYPE_LONGLONG:
  {
    longlong value= (longlong)sint8korr(*row);
    fetch_long_with_conversion(param, field, value,
                               field->flags & UNSIGNED_FLAG);
    *row+= 8;
    break;
  }
  case MYSQL_TYPE_FLOAT:
  {
    float value;
    float4get(value,*row);
    fetch_float_with_conversion(param, field, value, FLT_DIG);
    *row+= 4;
    break;
  }
  case MYSQL_TYPE_DOUBLE:
  {
    double value;
    float8get(value,*row);
    fetch_float_with_conversion(param, field, value, DBL_DIG);
    *row+= 8;
    break;
  }
  case MYSQL_TYPE_DATE:
  {
    MYSQL_TIME tm;

    read_binary_date(&tm, row);
    fetch_datetime_with_conversion(param, field, &tm);
    break;
  }
  case MYSQL_TYPE_TIME:
  {
    MYSQL_TIME tm;

    read_binary_time(&tm, row);
    fetch_datetime_with_conversion(param, field, &tm);
    break;
  }
  case MYSQL_TYPE_DATETIME:
  case MYSQL_TYPE_TIMESTAMP:
  {
    MYSQL_TIME tm;

    read_binary_datetime(&tm, row);
    fetch_datetime_with_conversion(param, field, &tm);
    break;
  }
  default:
  {
    ulong length= net_field_length(row);
    fetch_string_with_conversion(param, (char*) *row, length);
    *row+= length;
    break;
  }
  }
}


/*
  Functions to fetch data to application buffers without conversion.

  All functions have the following characteristics:

  SYNOPSIS
    fetch_result_xxx()
    param   MySQL bind param
    pos     Row value

  DESCRIPTION
    These are no-conversion functions, used in binary protocol to store
    rows in application buffers. A function used only if type of binary data
    is compatible with type of application buffer.

  RETURN
    none
*/

static void fetch_result_tinyint(MYSQL_BIND *param, MYSQL_FIELD *field,
                                 uchar **row)
{
  my_bool field_is_unsigned= test(field->flags & UNSIGNED_FLAG);
  uchar data= **row;
  *(uchar *)param->buffer= data;
  *param->error= param->is_unsigned != field_is_unsigned && data > INT_MAX8;
  (*row)++;
}

static void fetch_result_short(MYSQL_BIND *param, MYSQL_FIELD *field,
                               uchar **row)
{
  my_bool field_is_unsigned= test(field->flags & UNSIGNED_FLAG);
  ushort data= (ushort) sint2korr(*row);
  shortstore(param->buffer, data);
  *param->error= param->is_unsigned != field_is_unsigned && data > INT_MAX16;
  *row+= 2;
}

static void fetch_result_int32(MYSQL_BIND *param,
                               MYSQL_FIELD *field __attribute__((unused)),
                               uchar **row)
{
  my_bool field_is_unsigned= test(field->flags & UNSIGNED_FLAG);
  uint32 data= (uint32) sint4korr(*row);
  longstore(param->buffer, data);
  *param->error= param->is_unsigned != field_is_unsigned && data > INT_MAX32;
  *row+= 4;
}

static void fetch_result_int64(MYSQL_BIND *param,
                               MYSQL_FIELD *field __attribute__((unused)),
                               uchar **row)
{
  my_bool field_is_unsigned= test(field->flags & UNSIGNED_FLAG);
  ulonglong data= (ulonglong) sint8korr(*row);
  *param->error= param->is_unsigned != field_is_unsigned && data > LONGLONG_MAX;
  longlongstore(param->buffer, data);
  *row+= 8;
}

static void fetch_result_float(MYSQL_BIND *param,
                               MYSQL_FIELD *field __attribute__((unused)),
                               uchar **row)
{
  float value;
  float4get(value,*row);
  floatstore(param->buffer, value);
  *row+= 4;
}

static void fetch_result_double(MYSQL_BIND *param,
                                MYSQL_FIELD *field __attribute__((unused)),
                                uchar **row)
{
  double value;
  float8get(value,*row);
  doublestore(param->buffer, value);
  *row+= 8;
}

static void fetch_result_time(MYSQL_BIND *param,
                              MYSQL_FIELD *field __attribute__((unused)),
                              uchar **row)
{
  MYSQL_TIME *tm= (MYSQL_TIME *)param->buffer;
  read_binary_time(tm, row);
}

static void fetch_result_date(MYSQL_BIND *param,
                              MYSQL_FIELD *field __attribute__((unused)),
                              uchar **row)
{
  MYSQL_TIME *tm= (MYSQL_TIME *)param->buffer;
  read_binary_date(tm, row);
}

static void fetch_result_datetime(MYSQL_BIND *param,
                                  MYSQL_FIELD *field __attribute__((unused)),
                                  uchar **row)
{
  MYSQL_TIME *tm= (MYSQL_TIME *)param->buffer;
  read_binary_datetime(tm, row);
}

static void fetch_result_bin(MYSQL_BIND *param,
                             MYSQL_FIELD *field __attribute__((unused)),
                             uchar **row)
{
  ulong length= net_field_length(row);
  ulong copy_length= min(length, param->buffer_length);
  memcpy(param->buffer, (char *)*row, copy_length);
  *param->length= length;
  *param->error= copy_length < length;
  *row+= length;
}

static void fetch_result_str(MYSQL_BIND *param,
                             MYSQL_FIELD *field __attribute__((unused)),
                             uchar **row)
{
  ulong length= net_field_length(row);
  ulong copy_length= min(length, param->buffer_length);
  memcpy(param->buffer, (char *)*row, copy_length);
  /* Add an end null if there is room in the buffer */
  if (copy_length != param->buffer_length)
    ((uchar *)param->buffer)[copy_length]= '\0';
  *param->length= length;			/* return total length */
  *param->error= copy_length < length;
  *row+= length;
}


/*
  functions to calculate max lengths for strings during
  mysql_stmt_store_result()
*/

static void skip_result_fixed(MYSQL_BIND *param,
			      MYSQL_FIELD *field __attribute__((unused)),
			      uchar **row)

{
  (*row)+= param->pack_length;
}


static void skip_result_with_length(MYSQL_BIND *param __attribute__((unused)),
				    MYSQL_FIELD *field __attribute__((unused)),
				    uchar **row)

{
  ulong length= net_field_length(row);
  (*row)+= length;
}


static void skip_result_string(MYSQL_BIND *param __attribute__((unused)),
			       MYSQL_FIELD *field,
			       uchar **row)

{
  ulong length= net_field_length(row);
  (*row)+= length;
  if (field->max_length < length)
    field->max_length= length;
}


/*
  Check that two field types are binary compatible i. e.
  have equal representation in the binary protocol and
  require client-side buffers of the same type.

  SYNOPSIS
    is_binary_compatible()
    type1   parameter type supplied by user
    type2   field type, obtained from result set metadata

  RETURN
    TRUE or FALSE
*/

static my_bool is_binary_compatible(enum enum_field_types type1,
                                    enum enum_field_types type2)
{
  static const enum enum_field_types
    range1[]= { MYSQL_TYPE_SHORT, MYSQL_TYPE_YEAR, MYSQL_TYPE_NULL },
    range2[]= { MYSQL_TYPE_INT24, MYSQL_TYPE_LONG, MYSQL_TYPE_NULL },
    range3[]= { MYSQL_TYPE_DATETIME, MYSQL_TYPE_TIMESTAMP, MYSQL_TYPE_NULL },
    range4[]= { MYSQL_TYPE_ENUM, MYSQL_TYPE_SET, MYSQL_TYPE_TINY_BLOB,
                MYSQL_TYPE_MEDIUM_BLOB, MYSQL_TYPE_LONG_BLOB, MYSQL_TYPE_BLOB,
                MYSQL_TYPE_VAR_STRING, MYSQL_TYPE_STRING, MYSQL_TYPE_GEOMETRY,
                MYSQL_TYPE_DECIMAL, MYSQL_TYPE_NULL };
  static const enum enum_field_types
   *range_list[]= { range1, range2, range3, range4 },
   **range_list_end= range_list + sizeof(range_list)/sizeof(*range_list);
   const enum enum_field_types **range, *type;

  if (type1 == type2)
    return TRUE;
  for (range= range_list; range != range_list_end; ++range)
  {
    /* check that both type1 and type2 are in the same range */
    bool type1_found= FALSE, type2_found= FALSE;
    for (type= *range; *type != MYSQL_TYPE_NULL; type++)
    {
      type1_found|= type1 == *type;
      type2_found|= type2 == *type;
    }
    if (type1_found || type2_found)
      return type1_found && type2_found;
  }
  return FALSE;
}


/*
  Setup a fetch function for one column of a result set.

  SYNOPSIS
    setup_one_fetch_function()
    param    output buffer descriptor
    field    column descriptor

  DESCRIPTION
    When user binds result set buffers or when result set
    metadata is changed, we need to setup fetch (and possibly
    conversion) functions for all columns of the result set.
    In addition to that here we set up skip_result function, used
    to update result set metadata in case when
    STMT_ATTR_UPDATE_MAX_LENGTH attribute is set.
    Notice that while fetch_result is chosen depending on both
    field->type and param->type, skip_result depends on field->type
    only.

  RETURN
    TRUE   fetch function for this typecode was not found (typecode
          is not supported by the client library)
    FALSE  success
*/

static my_bool setup_one_fetch_function(MYSQL_BIND *param, MYSQL_FIELD *field)
{
  DBUG_ENTER("setup_one_fetch_function");

  /* Setup data copy functions for the different supported types */
  switch (param->buffer_type) {
  case MYSQL_TYPE_NULL: /* for dummy binds */
    /*
      It's not binary compatible with anything the server can return:
      no need to setup fetch_result, as it'll be reset anyway
    */
    *param->length= 0;
    break;
  case MYSQL_TYPE_TINY:
    param->fetch_result= fetch_result_tinyint;
    *param->length= 1;
    break;
  case MYSQL_TYPE_SHORT:
  case MYSQL_TYPE_YEAR:
    param->fetch_result= fetch_result_short;
    *param->length= 2;
    break;
  case MYSQL_TYPE_INT24:
  case MYSQL_TYPE_LONG:
    param->fetch_result= fetch_result_int32;
    *param->length= 4;
    break;
  case MYSQL_TYPE_LONGLONG:
    param->fetch_result= fetch_result_int64;
    *param->length= 8;
    break;
  case MYSQL_TYPE_FLOAT:
    param->fetch_result= fetch_result_float;
    *param->length= 4;
    break;
  case MYSQL_TYPE_DOUBLE:
    param->fetch_result= fetch_result_double;
    *param->length= 8;
    break;
  case MYSQL_TYPE_TIME:
    param->fetch_result= fetch_result_time;
    *param->length= sizeof(MYSQL_TIME);
    break;
  case MYSQL_TYPE_DATE:
    param->fetch_result= fetch_result_date;
    *param->length= sizeof(MYSQL_TIME);
    break;
  case MYSQL_TYPE_DATETIME:
  case MYSQL_TYPE_TIMESTAMP:
    param->fetch_result= fetch_result_datetime;
    *param->length= sizeof(MYSQL_TIME);
    break;
  case MYSQL_TYPE_TINY_BLOB:
  case MYSQL_TYPE_MEDIUM_BLOB:
  case MYSQL_TYPE_LONG_BLOB:
  case MYSQL_TYPE_BLOB:
  case MYSQL_TYPE_BIT:
    DBUG_ASSERT(param->buffer_length != 0);
    param->fetch_result= fetch_result_bin;
    break;
  case MYSQL_TYPE_VAR_STRING:
  case MYSQL_TYPE_STRING:
  case MYSQL_TYPE_DECIMAL:
  case MYSQL_TYPE_NEWDECIMAL:
    DBUG_ASSERT(param->buffer_length != 0);
    param->fetch_result= fetch_result_str;
    break;
  default:
    DBUG_PRINT("error", ("Unknown param->buffer_type: %u",
                         (uint) param->buffer_type));
    DBUG_RETURN(TRUE);
  }
  if (! is_binary_compatible(param->buffer_type, field->type))
    param->fetch_result= fetch_result_with_conversion;

  /* Setup skip_result functions (to calculate max_length) */
  param->skip_result= skip_result_fixed;
  switch (field->type) {
  case MYSQL_TYPE_NULL: /* for dummy binds */
    param->pack_length= 0;
    field->max_length= 0;
    break;
  case MYSQL_TYPE_TINY:
    param->pack_length= 1;
    field->max_length= 4;                     /* as in '-127' */
    break;
  case MYSQL_TYPE_YEAR:
  case MYSQL_TYPE_SHORT:
    param->pack_length= 2;
    field->max_length= 6;                     /* as in '-32767' */
    break;
  case MYSQL_TYPE_INT24:
    field->max_length= 9;  /* as in '16777216' or in '-8388607' */
    param->pack_length= 4;
    break;
  case MYSQL_TYPE_LONG:
    field->max_length= 11;                    /* '-2147483647' */
    param->pack_length= 4;
    break;
  case MYSQL_TYPE_LONGLONG:
    field->max_length= 21;                    /* '18446744073709551616' */
    param->pack_length= 8;
    break;
  case MYSQL_TYPE_FLOAT:
    param->pack_length= 4;
    field->max_length= MAX_DOUBLE_STRING_REP_LENGTH;
    break;
  case MYSQL_TYPE_DOUBLE:
    param->pack_length= 8;
    field->max_length= MAX_DOUBLE_STRING_REP_LENGTH;
    break;
  case MYSQL_TYPE_TIME:
    field->max_length= 15;                    /* 19:23:48.123456 */
    param->skip_result= skip_result_with_length;
  case MYSQL_TYPE_DATE:
    field->max_length= 10;                    /* 2003-11-11 */
    param->skip_result= skip_result_with_length;
    break;
    break;
  case MYSQL_TYPE_DATETIME:
  case MYSQL_TYPE_TIMESTAMP:
    param->skip_result= skip_result_with_length;
    field->max_length= MAX_DATE_STRING_REP_LENGTH;
    break;
  case MYSQL_TYPE_DECIMAL:
  case MYSQL_TYPE_NEWDECIMAL:
  case MYSQL_TYPE_ENUM:
  case MYSQL_TYPE_SET:
  case MYSQL_TYPE_GEOMETRY:
  case MYSQL_TYPE_TINY_BLOB:
  case MYSQL_TYPE_MEDIUM_BLOB:
  case MYSQL_TYPE_LONG_BLOB:
  case MYSQL_TYPE_BLOB:
  case MYSQL_TYPE_VAR_STRING:
  case MYSQL_TYPE_STRING:
  case MYSQL_TYPE_BIT:
    param->skip_result= skip_result_string;
    break;
  default:
    DBUG_PRINT("error", ("Unknown field->type: %u", (uint) field->type));
    DBUG_RETURN(TRUE);
  }
  DBUG_RETURN(FALSE);
}


/*
  Setup the bind buffers for resultset processing
*/

my_bool STDCALL mysql_stmt_bind_result(MYSQL_STMT *stmt, MYSQL_BIND *my_bind)
{
  MYSQL_BIND *param, *end;
  MYSQL_FIELD *field;
  ulong       bind_count= stmt->field_count;
  uint        param_count= 0;
  DBUG_ENTER("mysql_stmt_bind_result");
  DBUG_PRINT("enter",("field_count: %lu", bind_count));

  if (!bind_count)
  {
    int errorcode= (int) stmt->state < (int) MYSQL_STMT_PREPARE_DONE ?
                   CR_NO_PREPARE_STMT : CR_NO_STMT_METADATA;
    set_stmt_error(stmt, errorcode, unknown_sqlstate);
    DBUG_RETURN(1);
  }

  /*
    We only need to check that stmt->field_count - if it is not null
    stmt->bind was initialized in mysql_stmt_prepare
    stmt->bind overlaps with bind if mysql_stmt_bind_param
    is called from mysql_stmt_store_result.
  */

  if (stmt->bind != my_bind)
    memcpy((char*) stmt->bind, (char*) my_bind,
           sizeof(MYSQL_BIND) * bind_count);

  for (param= stmt->bind, end= param + bind_count, field= stmt->fields ;
       param < end ;
       param++, field++)
  {
    DBUG_PRINT("info",("buffer_type: %u  field_type: %u",
                       (uint) param->buffer_type, (uint) field->type));
    /*
      Set param->is_null to point to a dummy variable if it's not set.
      This is to make the execute code easier
    */
    if (!param->is_null)
      param->is_null= &param->is_null_value;

    if (!param->length)
      param->length= &param->length_value;

    if (!param->error)
      param->error= &param->error_value;

    param->param_number= param_count++;
    param->offset= 0;

    if (setup_one_fetch_function(param, field))
    {
      strmov(stmt->sqlstate, unknown_sqlstate);
      sprintf(stmt->last_error,
              ER(stmt->last_errno= CR_UNSUPPORTED_PARAM_TYPE),
              field->type, param_count);
      DBUG_RETURN(1);
    }
  }
  stmt->bind_result_done= BIND_RESULT_DONE;
  if (stmt->mysql->options.report_data_truncation)
    stmt->bind_result_done|= REPORT_DATA_TRUNCATION;

  DBUG_RETURN(0);
}


/*
  Fetch row data to bind buffers
*/

static int stmt_fetch_row(MYSQL_STMT *stmt, uchar *row)
{
  MYSQL_BIND  *my_bind, *end;
  MYSQL_FIELD *field;
  uchar *null_ptr, bit;
  int truncation_count= 0;
  /*
    Precondition: if stmt->field_count is zero or row is NULL, read_row_*
    function must return no data.
  */
  DBUG_ASSERT(stmt->field_count);
  DBUG_ASSERT(row);

  if (!stmt->bind_result_done)
  {
    /* If output parameters were not bound we should just return success */
    return 0;
  }

  null_ptr= row;
  row+= (stmt->field_count+9)/8;		/* skip null bits */
  bit= 4;					/* first 2 bits are reserved */

  /* Copy complete row to application buffers */
  for (my_bind= stmt->bind, end= my_bind + stmt->field_count,
         field= stmt->fields ;
       my_bind < end ;
       my_bind++, field++)
  {
    *my_bind->error= 0;
    if (*null_ptr & bit)
    {
      /*
        We should set both row_ptr and is_null to be able to see
        nulls in mysql_stmt_fetch_column. This is because is_null may point
        to user data which can be overwritten between mysql_stmt_fetch and
        mysql_stmt_fetch_column, and in this case nullness of column will be
        lost. See mysql_stmt_fetch_column for details.
      */
      my_bind->row_ptr= NULL;
      *my_bind->is_null= 1;
    }
    else
    {
      *my_bind->is_null= 0;
      my_bind->row_ptr= row;
      (*my_bind->fetch_result)(my_bind, field, &row);
      truncation_count+= *my_bind->error;
    }
    if (!((bit<<=1) & 255))
    {
      bit= 1;					/* To next byte */
      null_ptr++;
    }
  }
  if (truncation_count && (stmt->bind_result_done & REPORT_DATA_TRUNCATION))
    return MYSQL_DATA_TRUNCATED;
  return 0;
}


int cli_unbuffered_fetch(MYSQL *mysql, char **row)
{
  if (packet_error == cli_safe_read(mysql))
    return 1;

  *row= ((mysql->net.read_pos[0] == 254) ? NULL :
	 (char*) (mysql->net.read_pos+1));
  return 0;
}


/*
  Fetch and return row data to bound buffers, if any
*/

int STDCALL mysql_stmt_fetch(MYSQL_STMT *stmt)
{
  int rc;
  uchar *row;
  DBUG_ENTER("mysql_stmt_fetch");

  if ((rc= (*stmt->read_row_func)(stmt, &row)) ||
      ((rc= stmt_fetch_row(stmt, row)) && rc != MYSQL_DATA_TRUNCATED))
  {
    stmt->state= MYSQL_STMT_PREPARE_DONE;       /* XXX: this is buggy */
    stmt->read_row_func= (rc == MYSQL_NO_DATA) ? 
      stmt_read_row_no_data : stmt_read_row_no_result_set;
  }
  else
  {
    /* This is to know in mysql_stmt_fetch_column that data was fetched */
    stmt->state= MYSQL_STMT_FETCH_DONE;
  }
  DBUG_RETURN(rc);
}


/*
  Fetch data for one specified column data

  SYNOPSIS
    mysql_stmt_fetch_column()
    stmt		Prepared statement handler
    my_bind		Where data should be placed. Should be filled in as
			when calling mysql_stmt_bind_result()
    column		Column to fetch (first column is 0)
    ulong offset	Offset in result data (to fetch blob in pieces)
			This is normally 0
  RETURN
    0	ok
    1	error
*/

int STDCALL mysql_stmt_fetch_column(MYSQL_STMT *stmt, MYSQL_BIND *my_bind,
                                    uint column, ulong offset)
{
  MYSQL_BIND *param= stmt->bind+column;
  DBUG_ENTER("mysql_stmt_fetch_column");

  if ((int) stmt->state < (int) MYSQL_STMT_FETCH_DONE)
  {
    set_stmt_error(stmt, CR_NO_DATA, unknown_sqlstate);
    return 1;
  }
  if (column >= stmt->field_count)
  {
    set_stmt_error(stmt, CR_INVALID_PARAMETER_NO, unknown_sqlstate);
    DBUG_RETURN(1);
  }

  if (!my_bind->error)
    my_bind->error= &my_bind->error_value;
  *my_bind->error= 0;
  if (param->row_ptr)
  {
    MYSQL_FIELD *field= stmt->fields+column;
    uchar *row= param->row_ptr;
    my_bind->offset= offset;
    if (my_bind->is_null)
      *my_bind->is_null= 0;
    if (my_bind->length) /* Set the length if non char/binary types */
      *my_bind->length= *param->length;
    else
      my_bind->length= &param->length_value;       /* Needed for fetch_result() */
    fetch_result_with_conversion(my_bind, field, &row);
  }
  else
  {
    if (my_bind->is_null)
      *my_bind->is_null= 1;
  }
  DBUG_RETURN(0);
}


/*
  Read all rows of data from server  (binary format)
*/

int cli_read_binary_rows(MYSQL_STMT *stmt)
{
  ulong      pkt_len;
  uchar      *cp;
  MYSQL      *mysql= stmt->mysql;
  MYSQL_DATA *result= &stmt->result;
  MYSQL_ROWS *cur, **prev_ptr= &result->data;
  NET        *net;

  DBUG_ENTER("cli_read_binary_rows");
<<<<<<< HEAD

=======
  
>>>>>>> 6257abbc
  if (!mysql)
  {
    set_stmt_error(stmt, CR_SERVER_LOST, unknown_sqlstate);
    DBUG_RETURN(1);
  }

  net = &mysql->net;
  mysql= mysql->last_used_con;

  while ((pkt_len= cli_safe_read(mysql)) != packet_error)
  {
    cp= net->read_pos;
    if (cp[0] != 254 || pkt_len >= 8)
    {
      if (!(cur= (MYSQL_ROWS*) alloc_root(&result->alloc,
                                          sizeof(MYSQL_ROWS) + pkt_len - 1)))
      {
        set_stmt_error(stmt, CR_OUT_OF_MEMORY, unknown_sqlstate);
        goto err;
      }
      cur->data= (MYSQL_ROW) (cur+1);
      *prev_ptr= cur;
      prev_ptr= &cur->next;
      memcpy((char *) cur->data, (char *) cp+1, pkt_len-1);
      cur->length= pkt_len;		/* To allow us to do sanity checks */
      result->rows++;
    }
    else
    {
      /* end of data */
      *prev_ptr= 0;
      mysql->warning_count= uint2korr(cp+1);
      mysql->server_status= uint2korr(cp+3);
      DBUG_PRINT("info",("status: %u  warning_count: %u",
                         mysql->server_status, mysql->warning_count));
      DBUG_RETURN(0);
    }
  }
  set_stmt_errmsg(stmt, net->last_error, net->last_errno, net->sqlstate);

err:
  DBUG_RETURN(1);
}


/*
  Update meta data for statement

  SYNOPSIS
    stmt_update_metadata()
    stmt			Statement handler
    row				Binary data

  NOTES
    Only updates MYSQL_FIELD->max_length for strings
*/

static void stmt_update_metadata(MYSQL_STMT *stmt, MYSQL_ROWS *data)
{
  MYSQL_BIND  *my_bind, *end;
  MYSQL_FIELD *field;
  uchar *null_ptr, bit;
  uchar *row= (uchar*) data->data;
#ifndef DBUG_OFF
  uchar *row_end= row + data->length;
#endif

  null_ptr= row;
  row+= (stmt->field_count+9)/8;		/* skip null bits */
  bit= 4;					/* first 2 bits are reserved */

  /* Go through all fields and calculate metadata */
  for (my_bind= stmt->bind, end= my_bind + stmt->field_count, field= stmt->fields ;
       my_bind < end ;
       my_bind++, field++)
  {
    if (!(*null_ptr & bit))
      (*my_bind->skip_result)(my_bind, field, &row);
    DBUG_ASSERT(row <= row_end);
    if (!((bit<<=1) & 255))
    {
      bit= 1;					/* To next byte */
      null_ptr++;
    }
  }
}


/*
  Store or buffer the binary results to stmt
*/

int STDCALL mysql_stmt_store_result(MYSQL_STMT *stmt)
{
  MYSQL *mysql= stmt->mysql;
  MYSQL_DATA *result= &stmt->result;
  DBUG_ENTER("mysql_stmt_store_result");

  mysql= mysql->last_used_con;

  if (!stmt->field_count)
    DBUG_RETURN(0);

  if ((int) stmt->state < (int) MYSQL_STMT_EXECUTE_DONE)
  {
    set_stmt_error(stmt, CR_COMMANDS_OUT_OF_SYNC, unknown_sqlstate);
    DBUG_RETURN(1);
  }

  if (mysql->status == MYSQL_STATUS_READY &&
      stmt->server_status & SERVER_STATUS_CURSOR_EXISTS)
  {
    /*
      Server side cursor exist, tell server to start sending the rows
    */
    NET *net= &mysql->net;
    char buff[4 /* statement id */ +
              4 /* number of rows to fetch */];

    /* Send row request to the server */
    int4store(buff, stmt->stmt_id);
    int4store(buff + 4, (int)~0); /* number of rows to fetch */
    if (cli_advanced_command(mysql, COM_STMT_FETCH, buff, sizeof(buff),
                             NullS, 0, 1, NULL))
    {
      set_stmt_errmsg(stmt, net->last_error, net->last_errno, net->sqlstate);
      DBUG_RETURN(1);
    }
  }
  else if (mysql->status != MYSQL_STATUS_GET_RESULT)
  {
    set_stmt_error(stmt, CR_COMMANDS_OUT_OF_SYNC, unknown_sqlstate);
    DBUG_RETURN(1);
  }

  if (stmt->update_max_length && !stmt->bind_result_done)
  {
    /*
      We must initalize the bind structure to be able to calculate
      max_length
    */
    MYSQL_BIND  *my_bind, *end;
    MYSQL_FIELD *field;
    bzero((char*) stmt->bind, sizeof(*stmt->bind)* stmt->field_count);

    for (my_bind= stmt->bind, end= my_bind + stmt->field_count,
           field= stmt->fields;
	 my_bind < end ;
	 my_bind++, field++)
    {
      my_bind->buffer_type= MYSQL_TYPE_NULL;
      my_bind->buffer_length=1;
    }

    if (mysql_stmt_bind_result(stmt, stmt->bind))
      DBUG_RETURN(1);
    stmt->bind_result_done= 0;			/* No normal bind done */
  }

  if ((*mysql->methods->read_binary_rows)(stmt))
  {
    free_root(&result->alloc, MYF(MY_KEEP_PREALLOC));
    result->data= NULL;
    result->rows= 0;
    mysql->status= MYSQL_STATUS_READY;
    DBUG_RETURN(1);
  }

  /* Assert that if there was a cursor, all rows have been fetched */
  DBUG_ASSERT(mysql->status != MYSQL_STATUS_READY ||
              (mysql->server_status & SERVER_STATUS_LAST_ROW_SENT));

  if (stmt->update_max_length)
  {
    MYSQL_ROWS *cur= result->data;
    for(; cur; cur=cur->next)
      stmt_update_metadata(stmt, cur);
  }

  stmt->data_cursor= result->data;
  mysql->affected_rows= stmt->affected_rows= result->rows;
  stmt->read_row_func= stmt_read_row_buffered;
  mysql->unbuffered_fetch_owner= 0;             /* set in stmt_execute */
  mysql->status= MYSQL_STATUS_READY;		/* server is ready */
  DBUG_RETURN(0); /* Data buffered, must be fetched with mysql_stmt_fetch() */
}


/*
  Seek to desired row in the statement result set
*/

MYSQL_ROW_OFFSET STDCALL
mysql_stmt_row_seek(MYSQL_STMT *stmt, MYSQL_ROW_OFFSET row)
{
  MYSQL_ROW_OFFSET offset= stmt->data_cursor;
  DBUG_ENTER("mysql_stmt_row_seek");

  stmt->data_cursor= row;
  DBUG_RETURN(offset);
}


/*
  Return the current statement row cursor position
*/

MYSQL_ROW_OFFSET STDCALL
mysql_stmt_row_tell(MYSQL_STMT *stmt)
{
  DBUG_ENTER("mysql_stmt_row_tell");

  DBUG_RETURN(stmt->data_cursor);
}


/*
  Move the stmt result set data cursor to specified row
*/

void STDCALL
mysql_stmt_data_seek(MYSQL_STMT *stmt, my_ulonglong row)
{
  MYSQL_ROWS *tmp= stmt->result.data;
  DBUG_ENTER("mysql_stmt_data_seek");
  DBUG_PRINT("enter",("row id to seek: %ld",(long) row));

  for (; tmp && row; --row, tmp= tmp->next)
    ;
  stmt->data_cursor= tmp;
  if (!row && tmp)
  {
       /*  Rewind the counter */
    stmt->read_row_func= stmt_read_row_buffered;
    stmt->state= MYSQL_STMT_EXECUTE_DONE;
  }
  DBUG_VOID_RETURN;
}


/*
  Return total rows the current statement result set
*/

my_ulonglong STDCALL mysql_stmt_num_rows(MYSQL_STMT *stmt)
{
  DBUG_ENTER("mysql_stmt_num_rows");

  DBUG_RETURN(stmt->result.rows);
}


/*
  Free the client side memory buffers, reset long data state
  on client if necessary, and reset the server side statement if
  this has been requested.
*/

static my_bool reset_stmt_handle(MYSQL_STMT *stmt, uint flags)
{
  /* If statement hasn't been prepared there is nothing to reset */
  if ((int) stmt->state > (int) MYSQL_STMT_INIT_DONE)
  {
    MYSQL *mysql= stmt->mysql;
    MYSQL_DATA *result= &stmt->result;

    /*
      Reset stored result set if so was requested or it's a part
      of cursor fetch.
    */
    if (flags & RESET_STORE_RESULT)
    {
      /* Result buffered */
      free_root(&result->alloc, MYF(MY_KEEP_PREALLOC));
      result->data= NULL;
      result->rows= 0;
      stmt->data_cursor= NULL;
    }
    if (flags & RESET_LONG_DATA)
    {
      MYSQL_BIND *param= stmt->params, *param_end= param + stmt->param_count;
      /* Clear long_data_used flags */
      for (; param < param_end; param++)
        param->long_data_used= 0;
    }
    stmt->read_row_func= stmt_read_row_no_result_set;
    if (mysql)
    {
      if ((int) stmt->state > (int) MYSQL_STMT_PREPARE_DONE)
      {
        if (mysql->unbuffered_fetch_owner == &stmt->unbuffered_fetch_cancelled)
          mysql->unbuffered_fetch_owner= 0;
        if (stmt->field_count && mysql->status != MYSQL_STATUS_READY)
        {
          /* There is a result set and it belongs to this statement */
          (*mysql->methods->flush_use_result)(mysql);
          if (mysql->unbuffered_fetch_owner)
            *mysql->unbuffered_fetch_owner= TRUE;
          mysql->status= MYSQL_STATUS_READY;
        }
      }
      if (flags & RESET_SERVER_SIDE)
      {
        /*
          Reset the server side statement and close the server side
          cursor if it exists.
        */
        char buff[MYSQL_STMT_HEADER]; /* packet header: 4 bytes for stmt id */
        int4store(buff, stmt->stmt_id);
        if ((*mysql->methods->advanced_command)(mysql, COM_STMT_RESET, buff,
                                                sizeof(buff), 0, 0, 0, NULL))
        {
          set_stmt_errmsg(stmt, mysql->net.last_error, mysql->net.last_errno,
                          mysql->net.sqlstate);
          stmt->state= MYSQL_STMT_INIT_DONE;
          return 1;
        }
        stmt_clear_error(stmt);
      }
    }
    stmt->state= MYSQL_STMT_PREPARE_DONE;
  }
  return 0;
}

my_bool STDCALL mysql_stmt_free_result(MYSQL_STMT *stmt)
{
  DBUG_ENTER("mysql_stmt_free_result");

  /* Free the client side and close the server side cursor if there is one */
  DBUG_RETURN(reset_stmt_handle(stmt, RESET_LONG_DATA | RESET_STORE_RESULT));
}

/********************************************************************
 statement error handling and close
*********************************************************************/

/*
  Close the statement handle by freeing all alloced resources

  SYNOPSIS
    mysql_stmt_close()
    stmt	       Statement handle

  RETURN VALUES
    0	ok
    1	error
*/

my_bool STDCALL mysql_stmt_close(MYSQL_STMT *stmt)
{
  MYSQL *mysql= stmt->mysql;
  int rc= 0;
  DBUG_ENTER("mysql_stmt_close");

  free_root(&stmt->result.alloc, MYF(0));
  free_root(&stmt->mem_root, MYF(0));

  if (mysql)
  {
    mysql->stmts= list_delete(mysql->stmts, &stmt->list);
    /*
      Clear NET error state: if the following commands come through
      successfully, connection will still be usable for other commands.
    */
    net_clear_error(&mysql->net);
    if ((int) stmt->state > (int) MYSQL_STMT_INIT_DONE)
    {
      char buff[MYSQL_STMT_HEADER];             /* 4 bytes - stmt id */

      if (mysql->unbuffered_fetch_owner == &stmt->unbuffered_fetch_cancelled)
        mysql->unbuffered_fetch_owner= 0;
      if (mysql->status != MYSQL_STATUS_READY)
      {
        /*
          Flush result set of the connection. If it does not belong
          to this statement, set a warning.
        */
        (*mysql->methods->flush_use_result)(mysql);
        if (mysql->unbuffered_fetch_owner)
          *mysql->unbuffered_fetch_owner= TRUE;
        mysql->status= MYSQL_STATUS_READY;
      }
      int4store(buff, stmt->stmt_id);
      if ((rc= stmt_command(mysql, COM_STMT_CLOSE, buff, 4, stmt)))
      {
        set_stmt_errmsg(stmt, mysql->net.last_error, mysql->net.last_errno,
                        mysql->net.sqlstate);
      }
    }
  }

  my_free((gptr) stmt, MYF(MY_WME));

  DBUG_RETURN(test(rc));
}

/*
  Reset the statement buffers in server
*/

my_bool STDCALL mysql_stmt_reset(MYSQL_STMT *stmt)
{
  DBUG_ENTER("mysql_stmt_reset");
  DBUG_ASSERT(stmt != 0);
  if (!stmt->mysql)
  {
    /* mysql can be reset in mysql_close called from mysql_reconnect */
    set_stmt_error(stmt, CR_SERVER_LOST, unknown_sqlstate);
    DBUG_RETURN(1);
  }
  /* Reset the client and server sides of the prepared statement */
  DBUG_RETURN(reset_stmt_handle(stmt, RESET_SERVER_SIDE | RESET_LONG_DATA));
}

/*
  Return statement error code
*/

uint STDCALL mysql_stmt_errno(MYSQL_STMT * stmt)
{
  DBUG_ENTER("mysql_stmt_errno");
  DBUG_RETURN(stmt->last_errno);
}

const char *STDCALL mysql_stmt_sqlstate(MYSQL_STMT * stmt)
{
  DBUG_ENTER("mysql_stmt_sqlstate");
  DBUG_RETURN(stmt->sqlstate);
}

/*
  Return statement error message
*/

const char *STDCALL mysql_stmt_error(MYSQL_STMT * stmt)
{
  DBUG_ENTER("mysql_stmt_error");
  DBUG_RETURN(stmt->last_error);
}


/********************************************************************
 Transactional APIs
*********************************************************************/

/*
  Commit the current transaction
*/

my_bool STDCALL mysql_commit(MYSQL * mysql)
{
  DBUG_ENTER("mysql_commit");
  DBUG_RETURN((my_bool) mysql_real_query(mysql, "commit", 6));
}

/*
  Rollback the current transaction
*/

my_bool STDCALL mysql_rollback(MYSQL * mysql)
{
  DBUG_ENTER("mysql_rollback");
  DBUG_RETURN((my_bool) mysql_real_query(mysql, "rollback", 8));
}


/*
  Set autocommit to either true or false
*/

my_bool STDCALL mysql_autocommit(MYSQL * mysql, my_bool auto_mode)
{
  DBUG_ENTER("mysql_autocommit");
  DBUG_PRINT("enter", ("mode : %d", auto_mode));

  DBUG_RETURN((my_bool) mysql_real_query(mysql, auto_mode ?
                                         "set autocommit=1":"set autocommit=0",
                                         16));
}


/********************************************************************
 Multi query execution + SPs APIs
*********************************************************************/

/*
  Returns true/false to indicate whether any more query results exist
  to be read using mysql_next_result()
*/

my_bool STDCALL mysql_more_results(MYSQL *mysql)
{
  my_bool res;
  DBUG_ENTER("mysql_more_results");

  res= ((mysql->last_used_con->server_status & SERVER_MORE_RESULTS_EXISTS) ?
	1: 0);
  DBUG_PRINT("exit",("More results exists ? %d", res));
  DBUG_RETURN(res);
}


/*
  Reads and returns the next query results
*/
int STDCALL mysql_next_result(MYSQL *mysql)
{
  DBUG_ENTER("mysql_next_result");

  if (mysql->status != MYSQL_STATUS_READY)
  {
    strmov(mysql->net.sqlstate, unknown_sqlstate);
    strmov(mysql->net.last_error,
	   ER(mysql->net.last_errno=CR_COMMANDS_OUT_OF_SYNC));
    DBUG_RETURN(1);
  }

  mysql->net.last_error[0]= 0;
  mysql->net.last_errno= 0;
  strmov(mysql->net.sqlstate, not_error_sqlstate);
  mysql->affected_rows= ~(my_ulonglong) 0;

  if (mysql->last_used_con->server_status & SERVER_MORE_RESULTS_EXISTS)
    DBUG_RETURN((*mysql->methods->next_result)(mysql));

  DBUG_RETURN(-1);				/* No more results */
}


MYSQL_RES * STDCALL mysql_use_result(MYSQL *mysql)
{
  return (*mysql->methods->use_result)(mysql);
}

my_bool STDCALL mysql_read_query_result(MYSQL *mysql)
{
  return (*mysql->methods->read_query_result)(mysql);
}
<|MERGE_RESOLUTION|>--- conflicted
+++ resolved
@@ -4695,11 +4695,7 @@
   NET        *net;
 
   DBUG_ENTER("cli_read_binary_rows");
-<<<<<<< HEAD
-
-=======
-  
->>>>>>> 6257abbc
+
   if (!mysql)
   {
     set_stmt_error(stmt, CR_SERVER_LOST, unknown_sqlstate);
